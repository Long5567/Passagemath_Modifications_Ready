--- conflicted
+++ resolved
@@ -96,12 +96,6 @@
         for pkg in $BOOTSTRAP_SYSTEM_PACKAGES; do
             echo "  - $pkg"
         done
-<<<<<<< HEAD
-    ) > environment-template.yml
-    (
-        sed 's/name: sage-build/name: sage/' environment-template.yml
-=======
->>>>>>> 6a669b4c
         echo "  - meson"
         echo "  - meson-python"
         echo "  - pytest"
