#*****************************************************************************
#       Copyright (C) 2005-2007 William Stein
#                     2009-2011 David Kirkby
#                     2012-2015 Volker Braun
#                     2012-2019 Jeroen Demeyer
#                     2014-2017 François Bissey
#                     2016-2022 Matthias Koeppe
#                     2017-2018 Erik M. Bray
#                     2018      Dima Pasechnik
#                     2020      Jonathan Kliem
#                     2021-2023 Michael Orlitzky
#
# This program is free software: you can redistribute it and/or modify
# it under the terms of the GNU General Public License as published by
# the Free Software Foundation, either version 2 of the License, or
# (at your option) any later version.
#                  http://www.gnu.org/licenses/
#*****************************************************************************

dnl If you are going to update this, please stick the recommended layout
dnl in the autoconf manual - i.e.

dnl First check for programs
dnl Next check for libraries
dnl Next check for header files
dnl Next check for types
dnl Next check for structures
dnl Next check compiler characteristics
dnl Next check for library functions
dnl Next check for system services

dnl Older versions do not support $GFC
AC_PREREQ([2.69])

AC_DEFUN([SAGE_VERSION], m4_esyscmd_s([. src/bin/sage-version.sh && echo $SAGE_VERSION]))
AC_INIT([Sage], SAGE_VERSION, [sage-devel@googlegroups.com])


AC_COPYRIGHT([GPL version 3])
AC_CONFIG_SRCDIR([configure.ac])
AC_CONFIG_AUX_DIR([config])

dnl This is the hierarchy where everything gets installed (SAGE_LOCAL).
dnl By default, it is the subdirectory local, but the user
dnl can override it by supplying --prefix=....
AC_PREFIX_DEFAULT(`pwd -P`/local)

dnl We don't really use automake, but configure needs aclocal and the
dnl automake library files (like config.guess).
AM_INIT_AUTOMAKE([1.9.6 foreign])

# Allow "configure --disable-maintainer-mode" to disable timestamp checking
AM_MAINTAINER_MODE([enable])

dnl Make sure the path to our own m4 macros is always properly set
dnl and doesn't depend on how autoconf is called.
AC_CONFIG_MACRO_DIR([m4])

dnl The AC_LIB_RPATH macro comes from a Gnulib-provided file in m4/.
dnl It defines, among other things, the $acl_shlibext variable that
dnl contains the shared library extension for this system. We already use the
dnl AM_ICONV macro from the same source (which ultimately calls AC_LIB_RPATH), and we
dnl avoid involving libtool by using it to get the shared library extension.
AC_LIB_RPATH
AC_SUBST(SHLIBEXT, "${acl_shlibext}")

########################################################################
# Set various environment variables (needed at configure time)
########################################################################

# Assume current directory is SAGE_ROOT.
SAGE_ROOT=`pwd -P`
AC_SUBST(SAGE_ROOT)

SAGE_LOCAL="$prefix"
# The following line is necessary because the code below
# inspects stuff in the installation prefix at configure time.
# This is nonstandard.
if test "$SAGE_LOCAL" = NONE; then
    SAGE_LOCAL=local
    if test -x "$SAGE_LOCAL"/bin/python3; then
        # Incremental build with an existing installation of python3 spkg
        # in SAGE_LOCAL or venv in SAGE_LOCAL.  Keep old behavior.
        SAGE_VENV_AUTO=no
    else
        SAGE_VENV_AUTO=yes
    fi
else
    SAGE_VENV_AUTO=no
fi
SAGE_SRC="$SAGE_ROOT/src"

AC_ARG_WITH([sage-venv],
            [AS_HELP_STRING([--with-sage-venv={auto (default),yes,no,SAGE_VENV}],
                            [put Python packages into an installation hierarchy separate from prefix])],
            [SAGE_VENV="$withval"],
            [SAGE_VENV="auto"])
AC_SUBST([SAGE_VENV])

AC_SUBST([SAGE_DOCS], ['${SAGE_LOCAL}'])dnl Quoted so that it is resolved at build time by shell/Makefile

#---------------------------------------------------------

AC_ARG_ENABLE([build-as-root],
              [AS_HELP_STRING([--enable-build-as-root],
                              [allow building Sage as root (for use in containers)])],
              [enable_build_as_root=$enableval],
              [enable_build_as_root=no])
if test "$enable_build_as_root" != yes; then
   AX_CHECK_ROOT([AC_MSG_ERROR([You cannot build Sage as root, switch to an unprivileged user.  (If building in a container, use --enable-build-as-root.)])], [])
fi

AC_ARG_ENABLE([fat-binary],
              [AS_HELP_STRING([--enable-fat-binary],
                              [build binaries that will run on the widest range of target CPUs (but not relocatable)])],
              [AC_SUBST(SAGE_FAT_BINARY, "yes")],
              [])

AC_ARG_VAR(SAGE_FAT_BINARY, set to "yes" to build binaries that will run on the widest range of target CPUs (but not relocatable))

AC_ARG_ENABLE([debug],
              [AS_HELP_STRING([--enable-debug={no|symbols|yes}],
                              [controls debugging support: "no" debugging; debugging "symbols" (default); build debug version ("yes")])],
              [AC_SUBST(SAGE_DEBUG, $enableval)],
              [])

AC_ARG_VAR(SAGE_DEBUG, controls debugging support: "no" debugging; debugging "symbols" (default); build debug version ("yes"))

AC_ARG_ENABLE([editable],
              [AS_HELP_STRING([--disable-editable],
                              [do not use an editable install of the Sage library: changes to Python files will require "sage -b" to rebuild the Sage library])],
              [AC_SUBST([SAGE_EDITABLE], [$enableval])],
              [AC_SUBST([SAGE_EDITABLE], [yes])])

AC_ARG_ENABLE([wheels],
              [AS_HELP_STRING([--enable-wheels],
                              [build wheels for the Sage library and update them on "sage -b"; if disabled, use "make wheels" to build wheels])],
              [dnl
                 AS_VAR_IF([SAGE_EDITABLE], [yes], [dnl
                 ], [dnl
                   AC_MSG_NOTICE([direct installation of the Sage library (--disable-editable --disable-wheels) is no longer supported; ignoring --disable-wheels])
                 ])
                 AC_SUBST([SAGE_WHEELS], [$enableval])
              ], [dnl
                 AS_VAR_IF([SAGE_EDITABLE], [yes], [dnl
                   AC_SUBST([SAGE_WHEELS], [no])
                 ], [dnl
                   AC_SUBST([SAGE_WHEELS], [yes])
                 ])
              ])

# Check whether we are on a supported platform
AC_CANONICAL_BUILD()
AC_CANONICAL_HOST()

case $host in
dnl The following are all supported platforms.
*-*-freebsd*);;
*-*-linux*);;
*-*-darwin*);;

dnl Wildcard for unsupported platforms
*)
AC_MSG_ERROR([[
You are attempting to build Sage on $host,
which is not a supported platform for Sage]]);;
esac

dnl Issue #38039: Alert users on WSL early about a source tree
dnl that has not been cloned correctly.
dnl This will save users from running into build errors later.
AC_MSG_CHECKING([the symbolic links in the source tree])
AS_IF([test -L build/pkgs/liblzma/package-version.txt], [dnl OK
    AC_MSG_RESULT([intact])
], [dnl Either replaced by a copy (OK, as done in the sage-conf_pypi sdist)
    dnl  or replaced by the name of the link target (BAD, misconfigured git clone in WSL)
    AS_IF([test ! -e build/pkgs/sagelib/src], [dnl
        AC_MSG_RESULT([intact (with links to embedded source trees pruned)])
    ], [dnl
        AS_IF([test -d build/pkgs/sagelib/src], [dnl
            AC_MSG_RESULT([broken (links to directories have been replaced by copies)])
        ], [dnl
            AC_MSG_RESULT([broken])
        ])
        AC_MSG_NOTICE([Sorry, the symbolic links in this source tree are broken.])
        AC_MSG_NOTICE([See README.md for installation instructions.])
        AC_MSG_ERROR([Exiting, as Sage cannot be built from this source tree.])
    ])
])

###############################################################################
# Check general programs
###############################################################################

AC_PROG_SED

AC_CHECK_PROG(found_ar, ar, yes, no)
if test x$found_ar != xyes
then
    AC_MSG_NOTICE([Sorry, the 'ar' command must be in the path to build AC_PACKAGE_NAME])
    AC_MSG_NOTICE([On some systems it can be found in /usr/ccs/bin ])
    AC_MSG_NOTICE(['ar' is also part of the GNU 'binutils' package.])
    AC_MSG_ERROR([Exiting, as the archiver 'ar' can not be found.])
fi

AC_CHECK_PROG(found_m4, m4, yes, no)
if test x$found_m4 != xyes
then
    AC_MSG_NOTICE([Sorry, the 'm4' command must be in the path to build AC_PACKAGE_NAME])
    AC_MSG_NOTICE([On some systems it can be found in /usr/ccs/bin])
    AC_MSG_NOTICE([See also http://www.gnu.org/software/m4/])
    AC_MSG_ERROR([Exiting, as the macro processor 'm4' can not be found.])
fi

m4_ifndef([PKG_PROG_PKG_CONFIG], [m4_errprint(
[Error: could not locate the pkg-config autoconf macros. These are
usually located in /usr/share/aclocal/pkg.m4. If your macros are
in a different location, try setting the environment variable
ACLOCAL="aclocal -I/other/macro/dir" before running ./bootstrap
])
dnl Exit autoconf with exit code 16 in this case. This will be
dnl caught by the bootstrap script.
m4_exit(16)])

PKG_PROG_PKG_CONFIG([0.29])

AC_CHECK_PROG(found_ranlib, ranlib, yes, no)
if test x$found_ranlib != xyes
then
    AC_MSG_NOTICE([Sorry, the 'ranlib' command must be in the path to build AC_PACKAGE_NAME])
    AC_MSG_NOTICE([On some systems it can be found in /usr/ccs/bin ])
    AC_MSG_NOTICE(['ranlib' is also part of the GNU 'binutils' package.])
    AC_MSG_ERROR([Exiting, as 'ranlib' can not be found.])
fi

AC_CHECK_PROG(found_strip, strip, yes, no)
if test x$found_strip != xyes
then
    AC_MSG_NOTICE([Sorry, the 'strip' command must be in the path to build AC_PACKAGE_NAME])
    AC_MSG_NOTICE([On some systems 'strip' can be found in /usr/ccs/bin ])
    AC_MSG_NOTICE(['strip' is also part of the GNU 'binutils' package.])
    AC_MSG_ERROR([Exiting, as 'strip' can not be found.])
fi

# Check tar
AC_CACHE_CHECK([for GNU or BSD tar], [ac_cv_path_TAR], [
AC_PATH_PROGS_FEATURE_CHECK(TAR, [tar gtar], [[
ac_version_TAR=`$ac_path_TAR --version 2>&1`
if echo "$ac_version_TAR" | grep >/dev/null GNU; then
    ac_cv_path_TAR=$ac_path_TAR
    if test $ac_prog = tar; then
        ac_path_TAR_found=:
    fi
fi
if echo "$ac_version_TAR" | grep >/dev/null bsdtar; then
    ac_cv_path_TAR=$ac_path_TAR
    if test $ac_prog = tar; then
        ac_path_TAR_found=:
    fi
fi
]],
[AC_MSG_ERROR([could not find either a GNU or BSD version of tar])],
[$PATH:/usr/sfw/bin])
])

command_TAR=`command -v tar 2>/dev/null`
AS_IF([test x$command_TAR != x$ac_cv_path_TAR],
      [AC_MSG_ERROR([[found a good version of tar in $ac_cv_path_TAR, but it's not the first "tar" program in your PATH]])]
)

# Check make (unless MAKE is set)
if test -z "$MAKE"; then
    AC_CACHE_CHECK([for GNU make], [ac_cv_path_MAKE], [
    AC_PATH_PROGS_FEATURE_CHECK(MAKE, [make gmake], [[
    ac_version_MAKE=`$ac_path_MAKE --version 2>&1`
    if echo "$ac_version_MAKE" | grep >/dev/null GNU; then
        ac_cv_path_MAKE=$ac_path_MAKE
        if test $ac_prog = make; then
            ac_path_MAKE_found=:
        fi
    fi
    ]],
    [AC_MSG_ERROR([could not find a GNU version of make])],
    [$PATH:/usr/sfw/bin])
    ])

    command_MAKE=`command -v make 2>/dev/null`
    AS_IF([test x$command_MAKE != x$ac_cv_path_MAKE],
          [AC_MSG_ERROR([[found GNU make in $ac_cv_path_MAKE, but it's not the first "make" program in your PATH]])])
fi

# Check for system python
AC_MSG_CHECKING([for Python])
if SAGE_BOOTSTRAP_PYTHON=$(build/bin/sage-bootstrap-python -c "import sys; print(sys.executable)"); then
    AC_MSG_RESULT([$SAGE_BOOTSTRAP_PYTHON])
else
    AC_MSG_ERROR([You do not have a suitable version of Python installed])
fi

# Check that perl is available, with version 5.8.0 or later.
# Some packages need perl, however it is not clear whether Sage really
# requires version >= 5.8.0.  The R package *used* to require it, but
# not anymore. -- Jeroen Demeyer
AC_PATH_PROG([PERL],[perl])
AX_PROG_PERL_VERSION([5.8.0],[],[
    AC_MSG_ERROR([Exiting, since AC_PACKAGE_NAME requires perl-5.8.0 or later])
])

###############################################################################
# Check C/C++/Fortran compilers
###############################################################################

# Save compiler flags as configured by the user.
# We have to redo this, because otherwise `AC_PROG_CC` will just overwrite them.
AC_SUBST(CFLAGS, "$CFLAGS")
AC_SUBST(CXXFLAGS, "$CXXFLAGS")
AC_SUBST(FCFLAGS, "$FCFLAGS")
AC_SUBST(F77FLAGS, "$F77FLAGS")
AC_ARG_VAR(CFLAGS, C compiler flags)
AC_ARG_VAR(CXXFLAGS, C compiler flags)
AC_ARG_VAR(FCFLAGS, Fortran compiler flags)
AC_ARG_VAR(F77CFLAGS, Fortran 77 compiler flags)

SAGE_CHECK_CONDA_COMPILERS

AC_PROG_CC()
AC_PROG_CPP()
AC_PROG_CXX()
AC_PROG_FC()

AC_SUBST(CC)
AC_SUBST(FC)

# On darwin, also set the objective C/C++ compilers
# Checking on all platforms doesn't hurt and stops
# configure from sending an error when run on non-darwin.
AC_PROG_OBJC()
AC_PROG_OBJCXX()
AC_SUBST(OBJC)
AC_SUBST(OBJCXX)

AS_IF([test "x$CXX" = x], [AC_MSG_ERROR([a C++ compiler is missing])])


###############################################################################
# Check header files
###############################################################################


# complex.h is one that might not exist on older systems.
AC_LANG(C++)
AC_CHECK_HEADER([complex.h],[],[
    AC_MSG_ERROR([Exiting, since you do not have the 'complex.h' header file.])
])


###############################################################################
# Check libraries
###############################################################################

# First check for something that should be in any maths library (sqrt).
AC_LANG(C++)
AC_CHECK_LIB(m,sqrt,[],[
                       AC_MSG_ERROR([Exiting, since a maths library was not found.])
                       ])

# Check that we are not building in a directory containing spaces
AS_IF([echo "$ac_pwd" |grep " " >/dev/null],
      AC_MSG_ERROR([the path to the Sage root directory ($ac_pwd) contains a space. Sage will not build correctly in this case])
)

###############################################################################
# Collect substitutions for build/make/Makefile.in
###############################################################################

# $(TOOLCHAIN) variable containing prerequisites for the build
SAGE_TOOLCHAIN=gcc
if test "$SAGE_INSTALL_CCACHE" = yes ; then
    SAGE_TOOLCHAIN="$SAGE_TOOLCHAIN ccache"
fi
AC_SUBST([SAGE_TOOLCHAIN])

AC_ARG_ENABLE([experimental-packages],
  [AS_HELP_STRING([--enable-experimental-packages],
    [allow installing experimental packages (default: no = ask for user confirmation for each package)])])
AC_ARG_ENABLE([download-from-upstream-url],
  [AS_HELP_STRING([--disable-download-from-upstream-url],
    [disallow downloading packages from their upstream URL if they cannot be found on the Sage mirrors])], [],
    [AS_VAR_SET([enable_download_from_upstream_url], [yes])])

AC_ARG_ENABLE(
  [system-site-packages], [AS_HELP_STRING(
    [--enable-system-site-packages],
    [allow the use of python packages from the system (experimental; default: no)]
  )], [
  AS_IF([test "x$enable_system_site_packages" = "xyes"], [
    dnl When installing python SPKGs in the presence of system-site
    dnl packages, we need to --ignore-installed so that a patched SPKG
    dnl can be installed in the presence of an unpatched system package
    dnl that appears (to pip) to be identical. The --no-deps flag is
    dnl then needed because --ignore-installed will make any installed
    dnl dependencies invisible to pip, who does not appreciate that.
    SAGE_PIP_INSTALL_FLAGS="${SAGE_PIP_INSTALL_FLAGS} --no-deps --ignore-installed"

    SAGE_VENV_FLAGS="${SAGE_VENV_FLAGS} --system-site-packages"

    dnl We want to raise an error if the user asked for "system site
    dnl packages" but the system python will not be used. Technically
    dnl that causes no problems (SAGE_PYTHON_PACKAGE_CHECK always fails,
    dnl so SPKGs are used for all python packages), but it may be confusing
    dnl to end users who expect the flag to actually give them access to
    dnl their system python packages and who may not be paying close
    dnl attention to their ./configure output.
    with_system_python3="force"

    dnl This is substituted in to build/bin/sage-build-env-config.in for use
    dnl by build/bin/sage-get-system-packages
    ENABLE_SYSTEM_SITE_PACKAGES=yes
  ])
])
AC_SUBST([ENABLE_SYSTEM_SITE_PACKAGES])
AC_SUBST([SAGE_PIP_INSTALL_FLAGS])
AC_SUBST([SAGE_VENV_FLAGS])

SAGE_SPKG_OPTIONS=""
AS_IF([test "x$enable_experimental_packages" = "xyes"], [
  AS_VAR_APPEND([SAGE_SPKG_OPTIONS], [" -y"])
])
AS_IF([test "x$enable_download_from_upstream_url" = "xyes"], [
  AS_VAR_APPEND([SAGE_SPKG_OPTIONS], [" -o"])
])
AC_SUBST([SAGE_SPKG_OPTIONS])

AC_ARG_ENABLE([sagelib],
  AS_HELP_STRING([--disable-sage_conf],
                 [disable build of the sage_conf package]), [
    for pkg in sage_conf; do
      AS_VAR_SET([SAGE_ENABLE_$pkg], [$enableval])
    done
  ])

AC_ARG_ENABLE([cvxopt],
  AS_HELP_STRING([--disable-cvxopt],
                 [disable build of the cvxopt package and its prerequisite suitesparse]), [
    for pkg in cvxopt suitesparse; do
      AS_VAR_SET([SAGE_ENABLE_$pkg], [$enableval])
    done
  ])

AC_ARG_ENABLE([notebook],
  AS_HELP_STRING([--disable-notebook],
                 [disable build of the Jupyter notebook and related packages]), [
<<<<<<< HEAD
    for pkg in notebook nbconvert beautifulsoup4 sagenb_export nbformat nbclient terminado send2trash prometheus_client mistune pandocfilters bleach defusedxml jsonschema jupyter_jsmol argon2_cffi argon2_cffi_bindings webencodings tinycss2 ipympl soupsieve fastjsonschema anyio arrow async_lru fqdn isoduration json5 jsonpointer jsonschema_specifications jupyter_events jupyter_lsp jupyter_server jupyter_server_terminals jupyterlab jupyterlab_server jupyterlab_pygments jupyterlab_mathjax2 jupyter_sphinx notebook_shim overrides python_json_logger pyyaml referencing rfc3339_validator rfc3986_validator rpds_py sniffio types_python_dateutil uri_template webcolors websocket_client; do
=======
    for pkg in notebook nbconvert beautifulsoup4 sagenb_export nbformat nbclient terminado send2trash prometheus_client mistune pandocfilters bleach defusedxml jsonschema jupyter_jsmol argon2_cffi argon2_cffi_bindings webencodings tinycss2 ipympl soupsieve fastjsonschema anyio arrow async_lru fqdn isoduration json5 jsonpointer jsonschema_specifications jupyter_events jupyter_lsp jupyter_server jupyter_server_terminals jupyterlab jupyterlab_server jupyterlab_pygments jupyterlab_mathjax2 jupyter_sphinx notebook_shim overrides python_json_logger pyyaml referencing rfc3339_validator rfc3986_validator sniffio types_python_dateutil uri_template webcolors websocket_client httpx httpcore h11; do
>>>>>>> 7726cd9e
      AS_VAR_SET([SAGE_ENABLE_$pkg], [$enableval])
    done
  ])

AC_ARG_ENABLE([r],
  AS_HELP_STRING([--disable-r],
                 [disable build of the R package and related packages]), [
    for pkg in r rpy2 r_jupyter tzlocal pytz_deprecation_shim tzdata; do
      AS_VAR_SET([SAGE_ENABLE_$pkg], [$enableval])
    done
  ])

AC_ARG_ENABLE([sagetex],
  AS_HELP_STRING([--disable-sagetex],
                 [don't build SageTeX]), [
    AS_VAR_SET([SAGE_ENABLE_sagetex], [$enableval])
  ])

AC_ARG_ENABLE([doc],
  AS_HELP_STRING([--disable-doc],
                 [disable build of the Sage documentation and packages depending on it]), [
    dnl Disable packages needed for docbuilding
    for pkg in sage_docbuild alabaster babel snowballstemmer imagesize sphinx sphinxcontrib_devhelp sphinxcontrib_jsmath sphinxcontrib_serializinghtml sphinxcontrib_applehelp sphinxcontrib_htmlhelp sphinxcontrib_qthelp sphinxcontrib_websupport jupyter_sphinx furo sphinx_copybutton sphinx_inline_tabs mathjax sphinx_basic_ng; do
      AS_VAR_SET([SAGE_ENABLE_$pkg], [$enableval])
    done
    AS_VAR_IF([enableval], [no], [dnl Disable the docbuild by disabling the install tree for documentation
        AS_VAR_SET([SAGE_DOCS], [])dnl
    ])
  ])

AC_ARG_ENABLE([sagelib],
  AS_HELP_STRING([--disable-sagelib],
                 [disable build of the Sage library and packages depending on it]), [
    for pkg in sagelib sage_docbuild sage_setup; do
      AS_VAR_SET([SAGE_ENABLE_$pkg], [$enableval])
    done
  ])


dnl Handle combinations of --disable-foo flags that may enable us to
dnl prune even more dependencies.
AS_IF([test "$SAGE_ENABLE_notebook" = no -a "$SAGE_ENABLE_sagelib" = no], [
    for pkg in jupyter_client ipykernel ipython zeromq pyzmq exceptiongroup; do
      AS_VAR_SET([SAGE_ENABLE_$pkg], [$enableval])
    done
  ])
AS_IF([test "$SAGE_ENABLE_r" = no -a "$SAGE_ENABLE_sage_docbuild" = no], [
  dnl pytz is needed only by rpy2 and babel, and babel is already
  dnl disabled by --disable-doc.
  for pkg in pytz; do
    AS_VAR_SET([SAGE_ENABLE_$pkg], [$enableval])
  done
])
AS_IF([test "$SAGE_ENABLE_r" = no -a "$SAGE_ENABLE_notebook" = no], [
  dnl These two are dependencies of both rpy2 and some notebook stuff
  for pkg in cffi pycparser; do
    AS_VAR_SET([SAGE_ENABLE_$pkg], [$enableval])
  done
])

dnl Packages that require a special override to use the SPKG
dnl when the system package is not usable.
AS_VAR_SET([sage_use_system_gcc], [force])

SAGE_SPKG_COLLECT()

AC_CONFIG_FILES([build/make/Makefile-auto build/make/Makefile])
AC_CONFIG_FILES([src/bin/sage-env-config src/bin/sage-src-env-config build/bin/sage-build-env-config])

AC_CONFIG_FILES([pkgs/sage-conf/_sage_conf/_conf.py])

dnl Create basic directories needed for Sage
AC_CONFIG_COMMANDS(mkdirs,
    [
        for d in "$SAGE_LOGS" "$SAGE_LOCAL" \
            "$SAGE_LOCAL/bin" "$SAGE_LOCAL/etc" \
            "$SAGE_LOCAL/include" "$SAGE_LOCAL/lib" \
            "$SAGE_LOCAL/lib/pkgconfig" \
            "$SAGE_SHARE" "$SAGE_LOCAL/var/lib/sage/installed"; do
                AC_MSG_NOTICE([creating directory $d])
                mkdir -p "$d" || AC_MSG_ERROR(could not create $d)
        done

        if test -d "$SAGE_LOCAL/lib64"; then
            if test ! -L "$SAGE_LOCAL/lib64"; then
                AC_MSG_NOTICE([[$SAGE_LOCAL/lib64 is not a symlink, see Issue #19782]])
                AC_MSG_ERROR([[Cannot perform incremental update, run "make distclean && make"]])
            fi
        else
            AC_MSG_NOTICE([[creating symbolic link lib64 -> lib]])
            ln -s lib "$SAGE_LOCAL/lib64"
        fi
        dnl Check that the file system is sufficiently functional
        if test -z "$SAGE_BUILD_DIR"; then
            SAGE_BUILD_DIR="$SAGE_LOCAL/var/tmp/sage/build"
        fi
        AC_MSG_NOTICE([creating directory $SAGE_BUILD_DIR])
        mkdir -p "$SAGE_BUILD_DIR" || AC_MSG_ERROR([error creating directory $SAGE_BUILD_DIR (SAGE_BUILD_DIR)])
        rm -f "$SAGE_BUILD_DIR"/conftest
        touch "$SAGE_BUILD_DIR"/conftest || AC_MSG_ERROR([error creating a file in $SAGE_BUILD_DIR])
        chmod +x "$SAGE_BUILD_DIR"/conftest || AC_MSG_ERROR([error setting file permissions +x in $SAGE_BUILD_DIR])
        test -x "$SAGE_BUILD_DIR"/conftest || AC_MSG_ERROR([file permissions +x did not persist in $SAGE_BUILD_DIR])
        chmod -x "$SAGE_BUILD_DIR"/conftest || AC_MSG_ERROR([error setting file permissions -x in $SAGE_BUILD_DIR])
        test -x "$SAGE_BUILD_DIR"/conftest && AC_MSG_ERROR([file permissions -x did not persist in $SAGE_BUILD_DIR])
        rm -f "$SAGE_BUILD_DIR"/conftest
    ],
    [
        SAGE_LOGS="$SAGE_ROOT/logs/pkgs"
        SAGE_LOCAL="$SAGE_LOCAL"
        SAGE_SHARE="$SAGE_LOCAL/share"
    ])

AC_CONFIG_COMMANDS(links, [
    dnl Create links for the convenience of users
    SYMLINK="${ac_top_build_prefix}prefix"
    AS_IF([test -L "$SYMLINK" -o ! -e "$SYMLINK"], [
        AC_MSG_NOTICE([creating convenience symlink $SYMLINK -> $SAGE_LOCAL])
        rm -f "$SYMLINK"
        ln -sf "$SAGE_LOCAL" "$SYMLINK"
    ], [
        AC_MSG_NOTICE([cannot create convenience symlink $SYMLINK -> $SAGE_LOCAL because the file exists and is not a symlink; this is harmless])
    ])
    SYMLINK="${ac_top_build_prefix}venv"
    AS_IF([test -L "$SYMLINK" -o ! -e "$SYMLINK"], [
        AC_MSG_NOTICE([creating convenience symlink $SYMLINK -> $SAGE_VENV])
        rm -f "$SYMLINK"
        ln -sf "$SAGE_VENV" "$SYMLINK"
    ], [
        AC_MSG_NOTICE([cannot create convenience symlink $SYMLINK -> $SAGE_VENV because the file exists and is not a symlink; this is harmless])
    ])
], [
    SAGE_LOCAL="$SAGE_LOCAL"
    eval SAGE_VENV="$SAGE_VENV"dnl eval so as to evaluate the embedded ${SAGE_LOCAL}
])

AC_OUTPUT()

SAGE_SYSTEM_PACKAGE_NOTICE()

dnl vim:syntax=m4<|MERGE_RESOLUTION|>--- conflicted
+++ resolved
@@ -450,11 +450,7 @@
 AC_ARG_ENABLE([notebook],
   AS_HELP_STRING([--disable-notebook],
                  [disable build of the Jupyter notebook and related packages]), [
-<<<<<<< HEAD
-    for pkg in notebook nbconvert beautifulsoup4 sagenb_export nbformat nbclient terminado send2trash prometheus_client mistune pandocfilters bleach defusedxml jsonschema jupyter_jsmol argon2_cffi argon2_cffi_bindings webencodings tinycss2 ipympl soupsieve fastjsonschema anyio arrow async_lru fqdn isoduration json5 jsonpointer jsonschema_specifications jupyter_events jupyter_lsp jupyter_server jupyter_server_terminals jupyterlab jupyterlab_server jupyterlab_pygments jupyterlab_mathjax2 jupyter_sphinx notebook_shim overrides python_json_logger pyyaml referencing rfc3339_validator rfc3986_validator rpds_py sniffio types_python_dateutil uri_template webcolors websocket_client; do
-=======
-    for pkg in notebook nbconvert beautifulsoup4 sagenb_export nbformat nbclient terminado send2trash prometheus_client mistune pandocfilters bleach defusedxml jsonschema jupyter_jsmol argon2_cffi argon2_cffi_bindings webencodings tinycss2 ipympl soupsieve fastjsonschema anyio arrow async_lru fqdn isoduration json5 jsonpointer jsonschema_specifications jupyter_events jupyter_lsp jupyter_server jupyter_server_terminals jupyterlab jupyterlab_server jupyterlab_pygments jupyterlab_mathjax2 jupyter_sphinx notebook_shim overrides python_json_logger pyyaml referencing rfc3339_validator rfc3986_validator sniffio types_python_dateutil uri_template webcolors websocket_client httpx httpcore h11; do
->>>>>>> 7726cd9e
+    for pkg in notebook nbconvert beautifulsoup4 sagenb_export nbformat nbclient terminado send2trash prometheus_client mistune pandocfilters bleach defusedxml jsonschema jupyter_jsmol argon2_cffi argon2_cffi_bindings webencodings tinycss2 ipympl soupsieve fastjsonschema anyio arrow async_lru fqdn isoduration json5 jsonpointer jsonschema_specifications jupyter_events jupyter_lsp jupyter_server jupyter_server_terminals jupyterlab jupyterlab_server jupyterlab_pygments jupyterlab_mathjax2 jupyter_sphinx notebook_shim overrides python_json_logger pyyaml referencing rfc3339_validator rfc3986_validator rpds_py sniffio types_python_dateutil uri_template webcolors websocket_client httpx httpcore h11; do
       AS_VAR_SET([SAGE_ENABLE_$pkg], [$enableval])
     done
   ])
