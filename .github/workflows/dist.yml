name: Prepare source distributions and wheels

on:
  pull_request:
  merge_group:
  push:
    tags:
      # Match all release tags including beta, rc
      - 'passagemath-[0-9]+.[0-9]+'
      - 'passagemath-[0-9]+.[0-9]+.[0-9]+'
      - 'passagemath-[0-9]+.[0-9]+.beta[0-9]+'
      - 'passagemath-[0-9]+.[0-9]+.[0-9]+.beta[0-9]+'
      - 'passagemath-[0-9]+.[0-9]+.rc[0-9]+'
      - 'passagemath-[0-9]+.[0-9]+.[0-9]+.rc[0-9]+'

  workflow_dispatch:
    # Allow to run manually

concurrency:
  # Cancel previous runs of this workflow for the same branch
  group: ${{ github.workflow }}-${{ github.ref }}
  cancel-in-progress: true

jobs:

  release_dist:

    # This job first checks whether "configure --enable-download-from-upstream-url"
    # (the default since #32390) is needed.
    #
    # In this way, we check that all necessary package tarballs
    # have already been uploaded to the Sage server at the time
    # of pushing a release tag.
    #
    # It also uses "bootstrap -D", thus checking that the "configure"
    # tarball has been uploaded to the Sage server at the time
    # of pushing a release tag.

    if: startsWith(github.ref, 'refs/tags')
    runs-on: ubuntu-latest
    steps:
      - uses: actions/checkout@v4
      - name: Install bootstrap prerequisites
        run: |
          sudo DEBIAN_FRONTEND=noninteractive apt-get update
          sudo DEBIAN_FRONTEND=noninteractive apt-get install $(build/bin/sage-get-system-packages debian _bootstrap)
      - name: bootstrap -D
        run: |
          ./bootstrap -D
      - name: bootstrap
        if: failure()
        run: |
          ./bootstrap
      - name: make dist (--disable-download-from-upstream-url)
        if: (success() || failure())
        id: make_dist
        run: |
          ./configure --disable-download-from-upstream-url && make dist
        env:
          MAKE: make -j8
      - name: make download (--disable-download-from-upstream-url)
        if: (success() || failure())
        id: make_download
        run: |
          make -k download DOWNLOAD_PACKAGES=":all: --no-file huge"
        env:
          MAKE: make -j8
      - name: Reconfigure with --enable-download-from-upstream-url
        if: (success() || failure()) && (steps.make_dist.outcome != 'success' || steps.make_download.outcome != 'success')
        run: |
          ./configure
      - name: make dist (--enable-download-from-upstream-url)
        if: (success() || failure()) && steps.make_dist.outcome != 'success'
        run: |
          make dist
        env:
          MAKE: make -j8
      - name: make download (--enable-download-from-upstream-url)
        if: (success() || failure()) && steps.make_download.outcome != 'success'
        run: |
          make -k download DOWNLOAD_PACKAGES=":all: --no-file huge --allow-upstream --on-error warn"
        env:
          MAKE: make -j8
      - name: Remove what cannot be distributed
        if: success() || failure()
        run: |
          rm -f upstream/*do-not-distribute*
      - uses: actions/upload-artifact@v4
        if: success() || failure()
        with:
          path: |
            dist/*.tar.gz
            upstream
          name: release_dist

  sdists_for_pypi:

    runs-on: ubuntu-latest
    env:
      CAN_DEPLOY: ${{ secrets.SAGEMATH_PYPI_API_TOKEN != '' }}
    steps:
      - uses: actions/checkout@v4
      - name: Install bootstrap prerequisites
        run: |
          sudo DEBIAN_FRONTEND=noninteractive apt-get update
          sudo DEBIAN_FRONTEND=noninteractive apt-get install $(build/bin/sage-get-system-packages debian _bootstrap)
      - name: Cache SAGE_LOCAL
        uses: actions/cache@v4
        with:
          path: |
            config.status
            local
          key: sdists_for_pypi
      - name: make pypi-sdists
        run: |
          ./bootstrap
          if [ -x ./config.status ]; then ./config.status; else ./configure; fi
          make pypi-sdists V=0
          (mkdir dist && mv upstream/*sage*.tar.gz dist/)
          ls -l dist
      - uses: actions/upload-artifact@v4
        with:
          path: "dist/*.tar.gz"
          name: dist
      - name: twine check
        run: |
          ./sage -pip install twine
          ./sage -sh -c 'twine check dist/*.tar.gz'

  release:

    needs: [release_dist, sdists_for_pypi]
    runs-on: ubuntu-latest
    if: (success() || failure()) && github.repository == 'passagemath/passagemath' && startsWith(github.ref, 'refs/tags/passagemath-')
    steps:
      - uses: actions/download-artifact@v4
        with:
          name: release_dist
      - uses: actions/download-artifact@v4
        with:
          name: dist
          path: dist
      - uses: softprops/action-gh-release@v2
        with:
          generate_release_notes: true
          prerelease: ${{ contains(github.ref, 'beta') || contains(github.ref, 'rc') }}
          files: |
            dist/*
            upstream/*
    permissions:
      contents: write

  noarch_wheels_for_pypi:

    runs-on: ubuntu-latest
    env:
      CAN_DEPLOY: ${{ secrets.SAGEMATH_PYPI_API_TOKEN != '' }}
    steps:
      - uses: actions/checkout@v4
      - name: Install bootstrap prerequisites
        run: |
          sudo DEBIAN_FRONTEND=noninteractive apt-get update
          sudo DEBIAN_FRONTEND=noninteractive apt-get install $(build/bin/sage-get-system-packages debian _bootstrap)
      - name: make pypi-noarch-wheels
        run: |
          ./bootstrap
          ./configure
          make pypi-noarch-wheels V=0
          (mkdir dist && mv venv/var/lib/sage/wheels/*sage*-none-any.whl dist/)
          ls -l dist
      - uses: actions/upload-artifact@v4
        with:
          path: "dist/*.whl"
          name: noarch-wheels

  build_wheels:
    name: wheels ${{ matrix.build }}*_${{ matrix.arch }}
    runs-on: ${{ matrix.os }}
    needs: [sdists_for_pypi, noarch_wheels_for_pypi]
    strategy:
      fail-fast: false
      matrix:
        os:      [ubuntu-latest]
        arch: >-
          ${{ github.event_name == 'pull_request'
                && fromJson('["x86_64"]')
                || fromJson('["x86_64", "i686"]') }}
        build: >-
          ${{ github.event_name == 'pull_request'
                && fromJson('["manylinux"]')
                || fromJson('["manylinux", "musllinux"]') }}
        include:
          - os: macos-13
            arch: x86_64
            build: macosx
          - os: macos-14
            arch: arm64
            build: macosx
    env:
      CAN_DEPLOY: ${{ secrets.SAGEMATH_PYPI_API_TOKEN != '' }}
      # SPKGs to install as system packages
      SPKGS: _bootstrap _prereq openssl curl readline liblzma libffi bzip2 zlib info ${{ startsWith(matrix.os, 'macos') && 'gfortran' || '' }}
      # Non-Python packages to install as spkgs
<<<<<<< HEAD
      TARGETS_PRE: ccache libpng gmp mpfr mpc bliss coxeter3 mcqd meataxe sirocco boost_cropped tdlib brial giac glpk libhomfly gsl pari ntl flint linbox iml lcalc libbraiding m4ri m4rie planarity rw symmetrica singular eclib gap ecl maxima libgd cmr msolve cddlib latte_int 4ti2 topcom palp nauty qepcad gfan frobby lrslib sympow
=======
      TARGETS_PRE: ccache libpng gmp mpfr mpc bliss coxeter3 mcqd meataxe sirocco boost_cropped tdlib brial giac glpk libhomfly gsl pari ntl flint linbox iml lcalc libbraiding m4ri m4rie planarity rw symmetrica singular eclib gap ecl maxima libgd msolve cddlib latte_int 4ti2 topcom palp nauty qepcad gfan frobby lrslib sympow elliptic_curves pip
>>>>>>> a4f2b085
      CIBW_BUILD: "*${{ matrix.build }}*"
      # Disable building PyPy wheels on all platforms
      CIBW_SKIP: "pp*"
      #
      CIBW_ARCHS: ${{ matrix.arch }}
      # https://cibuildwheel.readthedocs.io/en/stable/options/#requires-python
      CIBW_PROJECT_REQUIRES_PYTHON: ${{ github.event_name == 'pull_request' && '>=3.9, <3.11' || '>=3.9, <3.13' }}
      # Run before wheel build
      CIBW_BEFORE_BUILD: |
        (echo "passagemath-conf @ file://$(pwd)/pkgs/sage-conf" && echo "passagemath-setup @ file://$(pwd)/pkgs/sage-setup") > constraints.txt
      # Environment during wheel build
      CIBW_ENVIRONMENT: "PATH=$(pwd)/prefix/bin:$PATH CPATH=$(pwd)/prefix/include:$CPATH LIBRARY_PATH=$(pwd)/prefix/lib:$LIBRARY_PATH PKG_CONFIG_PATH=$(pwd)/prefix/lib/pkgconfig:$PKG_CONFIG_PATH ACLOCAL_PATH=/usr/share/aclocal PIP_CONSTRAINT=$(pwd)/constraints.txt PIP_FIND_LINKS=file://$(pwd)/wheelhouse' 'file://$(pwd)/dist SAGE_NUM_THREADS=6 ${{ startsWith(matrix.os, 'macos') && 'FC=gfortran-14 LDFLAGS=\"-Wl,-ld_classic -Wl,-headerpad_max_install_names $LDFLAGS\"' || '' }}"
      # Use 'build', not 'pip wheel'
      CIBW_BUILD_FRONTEND: build
      # Without setting LD_LIBRARY_PATH, we get Cannot repair wheel, because required library "libm4ri-0.0.20200125.so" could not be located
      CIBW_REPAIR_WHEEL_COMMAND_LINUX: "set -x && export LD_LIBRARY_PATH=$(pwd)/prefix/lib:$LD_LIBRARY_PATH && pkg=$(basename {wheel}) && pkg=${pkg%%-*} && pkg=${pkg//_/-} && pkg=${pkg#pas} && if [ -r pkgs/$pkg/repair_wheel.py ]; then python3 -m pip install passagemath-conf && python3 pkgs/$pkg/repair_wheel.py {wheel}; fi && auditwheel repair -w {dest_dir} {wheel}"
      # to avoid "DelocationError: Library dependencies do not satisfy target MacOS version 10.9"
      MACOSX_DEPLOYMENT_TARGET: ${{ matrix.os == 'macos-13' && '13.0' || '14.0' }}
    steps:
      - name: Maximize build disk space
        if: runner.os == 'Linux'
        uses: easimon/maximize-build-space@v10
        with:
          # need space in /var for Docker images
          root-reserve-mb:      30000
          remove-dotnet:        true
          remove-android:       true
          remove-haskell:       true
          remove-codeql:        true
          remove-docker-images: true

      - uses: actions/checkout@v4

      - name: Set up QEMU
        if: runner.os == 'Linux' && matrix.arch != 'x86_64' && matrix.arch != 'i686'
        uses: docker/setup-qemu-action@v3
        with:
          platforms: all

      - uses: actions/download-artifact@v4
        with:
          name: dist
          path: dist

      - uses: actions/download-artifact@v4
        with:
          name: noarch-wheels
          path: dist

      - uses: actions/setup-python@v5
        # As of 2024-02-03, the macOS M1 runners do not have preinstalled python or pipx.
        # Installing pipx follows the approach of https://github.com/pypa/cibuildwheel/pull/1743
        id: python
        with:
          python-version: "3.8 - 3.12"
          update-environment: false

      - name: Bootstrap
        run: |
          export PATH=$(pwd)/build/bin:$PATH
          eval $(sage-print-system-package-command auto --sudo --yes --no-install-recommends --spkg install _bootstrap)
          ./bootstrap

      - name: Cache SAGE_LOCAL
        id:   cache-sage-local
        uses: actions/cache/restore@v4
        with:
          path: |
            /sage-*
            ~/sage-*
          key: ${{ runner.os }}-cibuildwheel-${{ matrix.arch }}-${{ matrix.build }}

      - name: Unpack and prepare
        # We build the wheels from the sdists so that MANIFEST filtering becomes effective.
        # But we must run cibuildwheel with the unpacked source directory, not a tarball,
        # so that SAGE_ROOT is copied into the build containers.
        #
        # In the CIBW_BEFORE_ALL phase, we install libraries using the Sage distribution.
        # https://cibuildwheel.readthedocs.io/en/stable/options/#before-all
        # For Linux, this is repeated for each of the packages that we build wheels for
        # because CIBW starts with a fresh container on each invocation.
        # Therefore we cache it in a directory mounted from the host: /host
        # https://cibuildwheel.pypa.io/en/stable/faq/#linux-builds-in-containers
        #
        # - configure --with-sage-venv makes the SAGE_VENV separate from SAGE_LOCAL.
        #   SAGE_LOCAL is put in PATH for the wheel building.
        #   SAGE_VENV must not be in PATH so it does not shadow cibuildwheel's build tools.
        #
        # omit sagemath-{meataxe,sirocco} for now -- needs sagemath-modules
        run: |
          "${{ steps.python.outputs.python-path }}" -m pip install setuptools
          . ./.homebrew-build-env 2> /dev/null || :
          ./configure --with-python="${{ steps.python.outputs.python-path }}" --with-system-python3=force --prefix=$HOME/runner-venv
          make cibuildwheel
          export PATH=build/bin:$PATH
          echo CIBW_BEFORE_ALL="echo > constraints.txt && ( $(sage-print-system-package-command debian --yes --no-install-recommends install $(sage-get-system-packages debian $SPKGS) zip) || $(sage-print-system-package-command fedora --yes --no-install-recommends install $(sage-get-system-packages fedora $SPKGS | sed s/pkg-config/pkgconfig/) zip) || ( $(sage-print-system-package-command homebrew --yes --no-install-recommends install $(sage-get-system-packages homebrew $SPKGS)) || $(sage-print-system-package-command alpine --yes --no-install-recommends install $(sage-get-system-packages alpine $SPKGS) zip) || echo error ignored) ) && rm -f config.status && PREFIX=${{ startsWith(matrix.os, 'ubuntu') && '/host/sage-\$AUDITWHEEL_PLAT' || '\$HOME/sage-local' }} && if cp \$PREFIX/config.status . 2>/dev/null; then chmod +x config.status; fi && if [ -x ./config.status ]; then ./config.status; else ./configure --enable-build-as-root --prefix=\$PREFIX --with-sage-venv --with-system-gfortran=force --without-system-libpng && cp config.status prefix/ && (MAKE=\"make -j6\" make -k V=0 $TARGETS_PRE || echo error ignored); fi && rm -rf prefix/lib/gap/pkg/{transgrp/data,ctbllib/data,tomlib/data,irredsol/data} prefix/share/gap/doc" >> "$GITHUB_ENV"
          mkdir -p unpacked
          for sdist in dist/$pkg*.tar.gz; do
              (cd unpacked && tar xfz - ) < $sdist
          done

      - name: sagemath-objects
        id:   sagemath-objects
        run: |
          ~/runner-venv/bin/python3 -m cibuildwheel unpacked/*sagemath*objects*

      - name: Save SAGE_LOCAL cache
        uses: actions/cache/save@v4
        with:
          path: |
            /sage-*
            ~/sage-*
          key: ${{ steps.cache-sage-local.outputs.cache-primary-key }}

        ####### sagemath-categories and what depends on it

      - name: sagemath-categories
        id:   sagemath-categories
        run: |
          ~/runner-venv/bin/python3 -m cibuildwheel unpacked/*sagemath*categories*

      - name: sagemath-bliss
        id:   sagemath-bliss
        if:   (success() || failure()) && steps.sagemath-categories.outcome == 'success'
        run: |
          ~/runner-venv/bin/python3 -m cibuildwheel unpacked/*sagemath*bliss*

      - name: sagemath-brial
        id:   sagemath-brial
        if:   (success() || failure()) && steps.sagemath-categories.outcome == 'success'
        run: |
          ~/runner-venv/bin/python3 -m cibuildwheel unpacked/*sagemath*brial*

      - name: sagemath-coxeter3
        id:   sagemath-coxeter3
        if:   (success() || failure()) && steps.sagemath-categories.outcome == 'success'
        run: |
          ~/runner-venv/bin/python3 -m cibuildwheel unpacked/*sagemath*coxeter3*

      - name: sagemath-giac
        id:   sagemath-giac
        if:   (success() || failure()) && steps.sagemath-categories.outcome == 'success'
        run: |
          ~/runner-venv/bin/python3 -m cibuildwheel unpacked/*sagemath*giac*

      - name: sagemath-mcqd
        id:   sagemath-mcqd
        if:   (success() || failure()) && steps.sagemath-categories.outcome == 'success'
        run: |
          ~/runner-venv/bin/python3 -m cibuildwheel unpacked/*sagemath*mcqd*

      - name: sagemath-tdlib
        id:   sagemath-tdlib
        run: |
          case "${{ matrix.arch }}" in
              i686) ;;  # broken - boost-related
              *) ~/runner-venv/bin/python3 -m cibuildwheel unpacked/*sagemath*tdlib*
          esac

      - name: sagemath-glpk
        id:   sagemath-glpk
        if:   (success() || failure()) && steps.sagemath-categories.outcome == 'success'
        run: |
          ~/runner-venv/bin/python3 -m cibuildwheel unpacked/*sagemath*glpk*

      - name: sagemath-homfly
        id:   sagemath-homfly
        if:   (success() || failure()) && steps.sagemath-categories.outcome == 'success'
        run: |
          ~/runner-venv/bin/python3 -m cibuildwheel unpacked/*sagemath*homfly*

      - name: sagemath-combinat
        id:   sagemath-combinat
        if:   (success() || failure()) && steps.sagemath-categories.outcome == 'success'
        run: |
          ~/runner-venv/bin/python3 -m cibuildwheel unpacked/*sagemath*combinat*

      - name: sagemath-graphs
        id:   sagemath-graphs
        if:   (success() || failure()) && steps.sagemath-categories.outcome == 'success'
        run: |
          ~/runner-venv/bin/python3 -m cibuildwheel unpacked/*sagemath*graphs*

      - name: sagemath-planarity
        id:   sagemath-planarity
        if:   (success() || failure()) && steps.sagemath-categories.outcome == 'success'
        run: |
          ~/runner-venv/bin/python3 -m cibuildwheel unpacked/*sagemath*planarity*

      - name: sagemath-rankwidth
        id:   sagemath-rankwidth
        if:   (success() || failure()) && steps.sagemath-categories.outcome == 'success'
        run: |
          ~/runner-venv/bin/python3 -m cibuildwheel unpacked/*sagemath*rankwidth*

        ####### sagemath-modules and what depends on it

      - name: sagemath-modules
        id:   sagemath-modules
        if:   (success() || failure()) && steps.sagemath-categories.outcome == 'success'
        run: |
          ~/runner-venv/bin/python3 -m cibuildwheel unpacked/*sagemath*modules*

      - name: sagemath-plot
        id:   sagemath-plot
        if:   (success() || failure()) && steps.sagemath-modules.outcome == 'success'
        run: |
          ~/runner-venv/bin/python3 -m cibuildwheel unpacked/*sagemath*plot*

      - name: sagemath-polyhedra
        id:   sagemath-polyhedra
        if:   (success() || failure()) && steps.sagemath-modules.outcome == 'success'
        run: |
          ~/runner-venv/bin/python3 -m cibuildwheel unpacked/*sagemath*polyhedra*

      - name: sagemath-pari
        id:   sagemath-pari
        if:   (success() || failure()) && steps.sagemath-modules.outcome == 'success'
        run: |
          ~/runner-venv/bin/python3 -m cibuildwheel unpacked/*sagemath*pari*

      - name: sagemath-ntl
        id:   sagemath-ntl
        if:   (success() || failure()) && steps.sagemath-modules.outcome == 'success'
        run: |
          ~/runner-venv/bin/python3 -m cibuildwheel unpacked/*sagemath*ntl*

      - name: sagemath-flint
        id:   sagemath-flint
        if:   (success() || failure()) && steps.sagemath-modules.outcome == 'success'
        run: |
          ~/runner-venv/bin/python3 -m cibuildwheel unpacked/*sagemath*flint*

      - name: sagemath-cmr
        id:   sagemath-cmr
        if:   (success() || failure()) && steps.sagemath-modules.outcome == 'success'
        run: |
          ~/runner-venv/bin/python3 -m cibuildwheel unpacked/*sagemath*cmr*

      - name: sagemath-msolve
        id:   sagemath-msolve
        if:   (success() || failure()) && steps.sagemath-modules.outcome == 'success'
        run: |
          ~/runner-venv/bin/python3 -m cibuildwheel unpacked/*sagemath*msolve*

      - name: sagemath-cddlib
        id:   sagemath-cddlib
        if:   (success() || failure()) && steps.sagemath-modules.outcome == 'success'
        run: |
          ~/runner-venv/bin/python3 -m cibuildwheel unpacked/*sagemath*cddlib*

      - name: sagemath-latte-4ti2
        id:   sagemath-latte-4ti2
        if:   (success() || failure()) && steps.sagemath-modules.outcome == 'success'
        run: |
          ~/runner-venv/bin/python3 -m cibuildwheel unpacked/*sagemath*latte*4ti2*

      - name: sagemath-topcom
        id:   sagemath-topcom
        if:   (success() || failure()) && steps.sagemath-modules.outcome == 'success'
        run: |
          ~/runner-venv/bin/python3 -m cibuildwheel unpacked/*sagemath*topcom*

      - name: sagemath-gfan
        id:   sagemath-gfan
        if:   (success() || failure()) && steps.sagemath-modules.outcome == 'success'
        run: |
          ~/runner-venv/bin/python3 -m cibuildwheel unpacked/*sagemath*gfan*

      - name: sagemath-lrslib
        id:   sagemath-lrslib
        if:   (success() || failure()) && steps.sagemath-modules.outcome == 'success'
        run: |
          ~/runner-venv/bin/python3 -m cibuildwheel unpacked/*sagemath*lrslib*

      - name: sagemath-frobby
        id:   sagemath-frobby
        if:   (success() || failure()) && steps.sagemath-modules.outcome == 'success'
        run: |
          ~/runner-venv/bin/python3 -m cibuildwheel unpacked/*sagemath*frobby*

      - name: sagemath-palp
        id:   sagemath-palp
        if:   (success() || failure()) && steps.sagemath-modules.outcome == 'success'
        run: |
          ~/runner-venv/bin/python3 -m cibuildwheel unpacked/*sagemath*palp*

      - name: sagemath-nauty
        id:   sagemath-nauty
        if:   (success() || failure()) && steps.sagemath-modules.outcome == 'success'
        run: |
          ~/runner-venv/bin/python3 -m cibuildwheel unpacked/*sagemath*nauty*

      - name: sagemath-qepcad
        id:   sagemath-qepcad
        if:   (success() || failure()) && steps.sagemath-modules.outcome == 'success'
        run: |
          ~/runner-venv/bin/python3 -m cibuildwheel unpacked/*sagemath*qepcad*

      - name: sagemath-linbox
        id:   sagemath-linbox
        if:   (success() || failure()) && steps.sagemath-modules.outcome == 'success'
        run: |
          ~/runner-venv/bin/python3 -m cibuildwheel unpacked/*sagemath*linbox*

      - name: sagemath-lcalc
        id:   sagemath-lcalc
        if:   (success() || failure()) && steps.sagemath-modules.outcome == 'success'
        run: |
          ~/runner-venv/bin/python3 -m cibuildwheel unpacked/*sagemath*lcalc*

      - name: sagemath-libbraiding
        id:   sagemath-libbraiding
        if:   (success() || failure()) && steps.sagemath-modules.outcome == 'success'
        run: |
          ~/runner-venv/bin/python3 -m cibuildwheel unpacked/*sagemath*libbraiding*

      - name: sagemath-eclib
        id:   sagemath-eclib
        if:   (success() || failure()) && steps.sagemath-modules.outcome == 'success'
        run: |
          ~/runner-venv/bin/python3 -m cibuildwheel unpacked/*sagemath*eclib*

      - name: sagemath-gap
        id:   sagemath-gap
        if:   (success() || failure()) && steps.sagemath-modules.outcome == 'success'
        run: |
          ~/runner-venv/bin/python3 -m cibuildwheel unpacked/*sagemath*gap*

      - name: sagemath-groups
        id:   sagemath-groups
        if:   (success() || failure()) && steps.sagemath-modules.outcome == 'success'
        run: |
          ~/runner-venv/bin/python3 -m cibuildwheel unpacked/*sagemath*groups*

      - name: sagemath-singular
        id:   sagemath-singular
        if:   (success() || failure()) && steps.sagemath-modules.outcome == 'success'
        run: |
          ~/runner-venv/bin/python3 -m cibuildwheel unpacked/*sagemath*singular*

      - name: sagemath-schemes
        id:   sagemath-schemes
        if:   (success() || failure()) && steps.sagemath-modules.outcome == 'success'
        run: |
          ~/runner-venv/bin/python3 -m cibuildwheel unpacked/*sagemath*schemes*

      - name: sagemath-symbolics
        id:   sagemath-symbolics
        if:   (success() || failure()) && steps.sagemath-modules.outcome == 'success'
        run: |
          ~/runner-venv/bin/python3 -m cibuildwheel unpacked/*sagemath_symbolics*

      - name: sagemath-sympow
        id:   sagemath-sympow
        if:   (success() || failure()) && steps.sagemath-modules.outcome == 'success'
        run: |
          ~/runner-venv/bin/python3 -m cibuildwheel unpacked/*sagemath_sympow*

      - name: sagemath-standard-no-symbolics
        id:   sagemath-standard-no-symbolics
        if:   (success() || failure()) && steps.sagemath-modules.outcome == 'success'
        run: |
          ~/runner-venv/bin/python3 -m cibuildwheel unpacked/*sagemath*standard*no*symbolics*


      - uses: actions/upload-artifact@v4
        if:   always()
        with:
          name: ${{ matrix.os }}-${{ matrix.build }}-${{ matrix.arch }}-wheels
          path: ./wheelhouse/*.whl

  upload_wheels:
    # This needs to be a separate job because pypa/gh-action-pypi-publish cannot run on macOS
    needs: [sdists_for_pypi, noarch_wheels_for_pypi, build_wheels]
    if: (success() || failure()) && startsWith(github.ref, 'refs/tags')

    runs-on: ubuntu-latest
    env:
      CAN_DEPLOY: ${{ secrets.SAGEMATH_PYPI_API_TOKEN != '' }}
    steps:

      - uses: actions/download-artifact@v4
        with:
          pattern: "*-wheels"
          path: wheelhouse
          merge-multiple: true

      - uses: actions/download-artifact@v4
        with:
          pattern: "dist"
          path: wheelhouse
          merge-multiple: true

      - name: Remove wheels that are too large
        run: |
          ls -l wheelhouse
          find wheelhouse -size +96M -delete

      - uses: pypa/gh-action-pypi-publish@release/v1
        with:
          user: __token__
          password: ${{ secrets.SAGEMATH_PYPI_API_TOKEN }}
          packages-dir: wheelhouse/
          skip-existing: true
          verbose: true
        if: env.CAN_DEPLOY == 'true'

  tox:
    needs: [sdists_for_pypi, noarch_wheels_for_pypi, build_wheels]
    if: (success() || failure())
    uses: ./.github/workflows/ci-wheels.yml<|MERGE_RESOLUTION|>--- conflicted
+++ resolved
@@ -201,11 +201,7 @@
       # SPKGs to install as system packages
       SPKGS: _bootstrap _prereq openssl curl readline liblzma libffi bzip2 zlib info ${{ startsWith(matrix.os, 'macos') && 'gfortran' || '' }}
       # Non-Python packages to install as spkgs
-<<<<<<< HEAD
-      TARGETS_PRE: ccache libpng gmp mpfr mpc bliss coxeter3 mcqd meataxe sirocco boost_cropped tdlib brial giac glpk libhomfly gsl pari ntl flint linbox iml lcalc libbraiding m4ri m4rie planarity rw symmetrica singular eclib gap ecl maxima libgd cmr msolve cddlib latte_int 4ti2 topcom palp nauty qepcad gfan frobby lrslib sympow
-=======
-      TARGETS_PRE: ccache libpng gmp mpfr mpc bliss coxeter3 mcqd meataxe sirocco boost_cropped tdlib brial giac glpk libhomfly gsl pari ntl flint linbox iml lcalc libbraiding m4ri m4rie planarity rw symmetrica singular eclib gap ecl maxima libgd msolve cddlib latte_int 4ti2 topcom palp nauty qepcad gfan frobby lrslib sympow elliptic_curves pip
->>>>>>> a4f2b085
+      TARGETS_PRE: ccache libpng gmp mpfr mpc bliss coxeter3 mcqd meataxe sirocco boost_cropped tdlib brial giac glpk libhomfly gsl pari ntl flint linbox iml lcalc libbraiding m4ri m4rie planarity rw symmetrica singular eclib gap ecl maxima libgd cmr msolve cddlib latte_int 4ti2 topcom palp nauty qepcad gfan frobby lrslib sympow elliptic_curves pip
       CIBW_BUILD: "*${{ matrix.build }}*"
       # Disable building PyPy wheels on all platforms
       CIBW_SKIP: "pp*"
