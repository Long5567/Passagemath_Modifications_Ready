--- conflicted
+++ resolved
@@ -76,28 +76,6 @@
             upstream
           name: release_dist
 
-<<<<<<< HEAD
-=======
-  release:
-
-    needs: release_dist
-    runs-on: ubuntu-latest
-    if: (success() || failure()) && github.repository == 'sagemath/sage' && startsWith(github.ref, 'refs/tags/')
-    steps:
-      - uses: actions/download-artifact@v4
-        with:
-          name: release_dist
-      - uses: softprops/action-gh-release@v2
-        with:
-          generate_release_notes: true
-          prerelease: ${{ contains(github.ref, 'beta') || contains(github.ref, 'rc') }}
-          files: |
-            dist/*
-            upstream/*
-    permissions:
-      contents: write
-
->>>>>>> 28e75b92
   sdists_for_pypi:
 
     runs-on: ubuntu-latest
@@ -132,7 +110,7 @@
 
     needs: [release_dist, sdists_for_pypi]
     runs-on: ubuntu-latest
-    if: (success() || failure()) && github.repository == 'sagemath/sage' && startsWith(github.ref, 'refs/tags/') && !contains(github.ref, 'beta') && !contains(github.ref, 'rc')
+    if: (success() || failure()) && github.repository == 'sagemath/sage' && startsWith(github.ref, 'refs/tags/')
     steps:
       - uses: actions/download-artifact@v4
         with:
@@ -144,6 +122,7 @@
       - uses: softprops/action-gh-release@v2
         with:
           generate_release_notes: true
+          prerelease: ${{ contains(github.ref, 'beta') || contains(github.ref, 'rc') }}
           files: |
             dist/*
             upstream/*
