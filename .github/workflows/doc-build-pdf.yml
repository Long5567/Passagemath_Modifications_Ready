name: Build documentation (PDF)

on:
  pull_request:
    paths:
      - '**'
      - '!.devcontainer/**'
      - '!.github/workflows/**'
      - '!*.md'
      - '!*.txt'
      - '!condarc.yml'
      - '!environment*.yml'
      - '!**/meson.*'
      - '!pyrightconfig.json'
      - '!pkgs/*/README.rst'
      - '!src/tox.ini'
      - '!tools/**'
      - '.github/workflows/doc-build-pdf.yml'
  merge_group:
  workflow_dispatch:
    # Allow to run manually
    inputs:
      platform:
        description: 'Platform'
        required: true
        default: 'ubuntu-noble-standard'
      docker_tag:
        description: 'Docker tag'
        required: true
        default: 'dev'

concurrency:
  # Cancel previous runs of this workflow for the same branch
  group: ${{ github.workflow }}-${{ github.ref }}
  cancel-in-progress: true

env:
  # Same as in build.yml
<<<<<<< HEAD
  TOX_ENV:                "docker-${{ github.event.inputs.platform || 'ubuntu-jammy-standard' }}-incremental"
  BUILD_IMAGE:            "localhost:5000/${{ github.repository }}/sage-${{ github.event.inputs.platform || 'ubuntu-jammy-standard' }}-with-targets:ci"
  FROM_DOCKER_REPOSITORY: "ghcr.io/passagemath/passagemath/"
=======
  TOX_ENV:                "docker-${{ github.event.inputs.platform || 'ubuntu-noble-standard' }}-incremental"
  BUILD_IMAGE:            "localhost:5000/${{ github.repository }}/sage-${{ github.event.inputs.platform || 'ubuntu-noble-standard' }}-with-targets:ci"
  FROM_DOCKER_REPOSITORY: "ghcr.io/sagemath/sage/"
>>>>>>> 9352a325
  FROM_DOCKER_TARGET:     "with-targets"
  FROM_DOCKER_TAG:        ${{ github.event.inputs.docker_tag || 'dev'}}
  EXTRA_CONFIGURE_ARGS:   --enable-fat-binary

jobs:
  build-doc-pdf:
    runs-on: ubuntu-latest
    services:
      # https://docs.docker.com/build/ci/github-actions/local-registry/
      registry:
        image: registry:2
        ports:
          - 5000:5000
    steps:
      - name: Maximize build disk space
        uses: easimon/maximize-build-space@v10
        with:
          # need space in /var for Docker images
          root-reserve-mb:      30000
          remove-dotnet:        true
          remove-android:       true
          remove-haskell:       true
          remove-codeql:        true
          remove-docker-images: true
      - name: Checkout
        uses: actions/checkout@v4
      - name: Install test prerequisites
        # From docker.yml
        run: |
          sudo DEBIAN_FRONTEND=noninteractive apt-get update
          sudo DEBIAN_FRONTEND=noninteractive apt-get install tox
          sudo apt-get clean
          df -h
      - name: Merge CI fixes from sagemath/sage
        run: |
          mkdir -p upstream
          .ci/merge-fixes.sh 2>&1 | tee upstream/ci_fixes.log
        env:
          GH_TOKEN: ${{ github.token }}
          SAGE_CI_FIXES_FROM_REPOSITORIES: ${{ vars.SAGE_CI_FIXES_FROM_REPOSITORIES }}
        if: false

      # Building

      - name: Generate Dockerfile
        # From docker.yml
        run: |
          tox -e ${{ env.TOX_ENV }}
          cp .tox/${{ env.TOX_ENV }}/Dockerfile .
        env:
          # Only generate the Dockerfile, do not run 'docker build' here
          DOCKER_TARGETS: ""

      - name: Set up Docker Buildx
        uses: docker/setup-buildx-action@v3
        with:
          driver-opts: network=host

      - name: Build Docker image
        id: image
        uses: docker/build-push-action@v6
        with:
          # push and load may not be set together at the moment
          push:       true
          load:       false
          context:    .
          tags:       ${{ env.BUILD_IMAGE }}
          target:     with-targets
          cache-from: type=gha
          cache-to:   type=gha,mode=max
          build-args: |
            NUMPROC=6
            USE_MAKEFLAGS=-k V=0 SAGE_NUM_THREADS=4 --output-sync=recurse
            TARGETS_PRE=build/make/Makefile
            TARGETS=ci-build-with-fallback

      - name: Start container
        id: container
        # Try to continue when "exporting to GitHub Actions Cache" failed with timeout
        if: (success() || failure())
        run: |
          docker run --name BUILD -dit \
                     --mount type=bind,src=$(pwd),dst=$(pwd) \
                     --workdir $(pwd) \
                     ${{ env.BUILD_IMAGE }} /bin/sh

      #
      # On PRs and pushes to branches
      #

      - name: Update system packages
        id: packages
        if: (success() || failure()) && steps.container.outcome == 'success'
        run: |
          export PATH="build/bin:$PATH"
          eval $(sage-print-system-package-command auto update)
          eval $(sage-print-system-package-command auto --yes --no-install-recommends install zip)
          eval $(sage-print-system-package-command auto --spkg --yes --no-install-recommends install git texlive texlive_luatex free_fonts xindy)
        shell: sh .ci/docker-exec-script.sh BUILD /sage {0}

      - name: Build doc (PDF)
        id: docbuild
        if: (success() || failure()) && steps.packages.outcome == 'success'
        run: |
          export MAKE="make -j5 --output-sync=recurse" SAGE_NUM_THREADS=5
          make doc-clean doc-uninstall; make sagemath_doc_html-build-deps sagemath_doc_pdf-no-deps
        shell: sh .ci/docker-exec-script.sh BUILD /sage {0}

      - name: Copy doc
        id: copy
        if: (success() || failure()) && steps.docbuild.outcome == 'success'
        run: |
          mkdir -p ./doc
          # We copy everything to a local folder
          docker cp BUILD:/sage/local/share/doc/sage/pdf doc
          # Zip everything for increased performance
          zip -r doc-pdf.zip doc

      - name: Upload doc
        if: (success() || failure()) && steps.copy.outcome == 'success'
        uses: actions/upload-artifact@v4
        with:
          name: doc-pdf
          path: doc-pdf.zip<|MERGE_RESOLUTION|>--- conflicted
+++ resolved
@@ -36,15 +36,9 @@
 
 env:
   # Same as in build.yml
-<<<<<<< HEAD
-  TOX_ENV:                "docker-${{ github.event.inputs.platform || 'ubuntu-jammy-standard' }}-incremental"
-  BUILD_IMAGE:            "localhost:5000/${{ github.repository }}/sage-${{ github.event.inputs.platform || 'ubuntu-jammy-standard' }}-with-targets:ci"
-  FROM_DOCKER_REPOSITORY: "ghcr.io/passagemath/passagemath/"
-=======
   TOX_ENV:                "docker-${{ github.event.inputs.platform || 'ubuntu-noble-standard' }}-incremental"
   BUILD_IMAGE:            "localhost:5000/${{ github.repository }}/sage-${{ github.event.inputs.platform || 'ubuntu-noble-standard' }}-with-targets:ci"
-  FROM_DOCKER_REPOSITORY: "ghcr.io/sagemath/sage/"
->>>>>>> 9352a325
+  FROM_DOCKER_REPOSITORY: "ghcr.io/passagemath/passagemath/"
   FROM_DOCKER_TARGET:     "with-targets"
   FROM_DOCKER_TAG:        ${{ github.event.inputs.docker_tag || 'dev'}}
   EXTRA_CONFIGURE_ARGS:   --enable-fat-binary
