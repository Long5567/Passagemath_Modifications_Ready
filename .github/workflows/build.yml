--- conflicted
+++ resolved
@@ -82,21 +82,14 @@
 
 env:
   # Adapted from docker.yml
-<<<<<<< HEAD
-  TOX_ENV:                "docker-${{ github.event.inputs.platform || 'ubuntu-jammy-standard' }}-incremental"
-  BUILD_IMAGE:            "localhost:5000/${{ github.repository }}/sage-${{ github.event.inputs.platform || 'ubuntu-jammy-standard' }}-with-targets:ci"
-  FROM_DOCKER_REPOSITORY: "ghcr.io/passagemath/passagemath/"
-=======
   TOX_ENV:                "docker-${{ github.event.inputs.platform || 'ubuntu-noble-standard' }}-incremental"
   BUILD_IMAGE:            "localhost:5000/${{ github.repository }}/sage-${{ github.event.inputs.platform || 'ubuntu-noble-standard' }}-with-targets:ci"
-  FROM_DOCKER_REPOSITORY: "ghcr.io/sagemath/sage/"
->>>>>>> 9352a325
+  FROM_DOCKER_REPOSITORY: "ghcr.io/passagemath/passagemath/"
   FROM_DOCKER_TARGET:     "with-targets"
   FROM_DOCKER_TAG:        ${{ github.event.inputs.docker_tag || 'dev'}}
   EXTRA_CONFIGURE_ARGS:   --enable-fat-binary
 
 jobs:
-<<<<<<< HEAD
   test-new:
     runs-on: ubuntu-latest
     outputs:
@@ -390,10 +383,9 @@
           make V=0 tox-ensure && make ${{ matrix.targets }}
         shell: sh .ci/docker-exec-script.sh BUILD /sage {0}
 
-=======
->>>>>>> 9352a325
   test-long:
     runs-on: ubuntu-latest
+    needs: [test-new]
     services:
       # https://docs.docker.com/build/ci/github-actions/local-registry/
       registry:
@@ -446,8 +438,6 @@
 
       - name: Generate Dockerfile
         # From docker.yml
-        # tox -e <environment name> command runs commands in `tox.ini`,
-        # in particular the script `.ci/write-dockerfile.sh`, to generate `Dockerfile`.
         run: |
           tox -e ${{ env.TOX_ENV }}
           cp .tox/${{ env.TOX_ENV }}/Dockerfile .
@@ -469,6 +459,8 @@
           context:    .
           tags:       ${{ env.BUILD_IMAGE }}
           target:     with-targets
+          cache-from: type=gha
+          cache-to:   type=gha,mode=max
           build-args: |
             NUMPROC=6
             USE_MAKEFLAGS=-k V=0 SAGE_NUM_THREADS=4 --output-sync=recurse
@@ -591,6 +583,8 @@
           context:    .
           tags:       ${{ env.BUILD_IMAGE }}
           target:     with-targets
+          cache-from: type=gha
+          cache-to:   type=gha,mode=max
           build-args: |
             NUMPROC=6
             USE_MAKEFLAGS=-k V=0 SAGE_NUM_THREADS=4 --output-sync=recurse
