--- conflicted
+++ resolved
@@ -123,11 +123,7 @@
                      ${{ env.BUILD_IMAGE }} /bin/sh
 
       #
-<<<<<<< HEAD
-      # On PRs and pushes to main
-=======
-      # On pull request and push to develop events
->>>>>>> 39ebbe45
+      # On pull request and push to main events
       #
 
       - name: Get workflow run-id
@@ -253,11 +249,7 @@
 
       - name: Upload doc
         id: upload
-<<<<<<< HEAD
         if: (success() || failure()) && steps.copy.outcome == 'success'  && !startsWith(github.ref, 'refs/tags/')
-=======
-        if: steps.copy.outcome == 'success'
->>>>>>> 39ebbe45
         uses: actions/upload-artifact@v4
         with:
           name: doc
