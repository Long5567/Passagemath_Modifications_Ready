--- conflicted
+++ resolved
@@ -64,16 +64,14 @@
 #    If $SAGE_DESTDIR is not set then the command is run with $SAGE_SUDO, if
 #    set.
 #
-<<<<<<< HEAD
+# - sdh_pip_uninstall [...]
+#
+#    Runs `pip uninstall` with the given arguments.  If unsuccessful, it displays a warning.
+#
 # - eval sdh_prefix_args PREFIX [...]
 #
 #    Helper function for transforming build options so that they can be passed
 #    through "pip".
-=======
-# - sdh_pip_uninstall [...]
-#
-#    Runs `pip uninstall` with the given arguments.  If unsuccessful, it displays a warning.
->>>>>>> c3eeb69f
 #
 # - sdh_cmake [...]
 #
