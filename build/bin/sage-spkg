#!/usr/bin/env bash
#
#  sage-spkg: install a Sage package
#
#  This script is typically invoked by giving the command
#      sage {-i|-p} <options> <package name>...
#
#  sage-spkg itself only accepts one <package name>.
#
#      sage-spkg <options> <package name> [<installation tree>]
#
#  Options: see usage() below.
#
#  A package may assume that the following environment
#  variables are defined:
#
#      SAGE_ROOT      -- root directory of sage distribution
#      SAGE_LOCAL     -- prefix where packages are installed (usually $SAGE_ROOT/local)
#      SAGE_INST_LOCAL-- prefix where to install this package;
#                        this is set by the optional argument <installation tree>
#                        and defaults to $SAGE_LOCAL.
#      SAGE_DISTFILES -- directory that stores upstream tarballs
#      SAGE_DESTDIR   -- temporary root the package will be installed to
#      PKG_BASE       -- the base name of the package itself (e.g. 'patch')
#      PKG_VER        -- the version number of the package
#      PKG_NAME       -- $PKG_BASE-$PKG_VER
#      LIBRARY_PATH, PYTHONPATH, LD_LIBRARY_PATH, DYLD_LIBRARY_PATH
#      CC, CXX, CFLAGS, CXXFLAGS, LDFLAGS, MAKE
#
#  Your package script should try to build using the giving CC, CXX,
#  CFLAGS, MAKE, etc, via a file spkg-install in your script.
#
#  This script does the following:
#
#      1. Set environment variables (by calling sage-env)
#      2. Extract the metadata and upstream sources into a build directory
#      3. Run the script in the package called spkg-install
#      4. Return error 1 if anything goes wrong.
#
# AUTHORS:
#
# - Robert Bradshaw, R. Andrew Ohana (2013): #14480: extend functionality to
#   support the unified git repository.
#
# - Jeroen Demeyer (2012-02-27): #12602: refactor code to find packages,
#   download them and extract them.
#
# - Jeroen Demeyer (2012-02-27): #12479: big reorganization.
#
# - Volker Braun, Jeroen Demeyer (2012-01-18): #11073: remove the
#   spkg/base repository, move this file from local/bin/sage-spkg to
#   spkg/bin/sage-spkg.
#
# - William Stein, John Palmieri and others (Sage 4.8 and earlier).
#
#*****************************************************************************
#  Distributed under the terms of the GNU General Public License (GPL)
#  as published by the Free Software Foundation; either version 2 of
#  the License, or (at your option) any later version.
#                  http://www.gnu.org/licenses/
#*****************************************************************************

# Avoid surprises with character ranges [a-z] in regular expressions
# See Issue #15791; some locales can produce different results for
# character ranges; using C.UTF-8 to ensure UTF-8 default encoding in Python
# introduces extra complications, see #30053, so we don't do it, but
# assume we are on Python3.x,  for x at least 7.
export LC_ALL=C

usage()
{
cat <<EOF
Usage: sage {-i|-p} <options> <package name>

Search Sage's list of packages (see 'sage --package list') for a
matching package, and if a match is found, install it.

Modes of operation (provide at most one):
   -d, --download-only: only download the package
   -b, --build-and-stage-only: build and install (stage) only,
       do not run post-install or check
   -p, --post-install-only: unload the staged installation
       directory and run other post-installation steps only
   -x, --check-only: exclusively run the test suite;
       this may assume that:
        * the package has been installed already and/or that
        * the build directory has not been deleted
   -e, --erase-build-directory-only: erase (delete) the
       build directory only
   --info: print information on the package only
   --help: print this help only

Other options:
   -y: automatically reply "y" for all prompts regarding
       experimental and old-style packages; warning: there
       is no guarantee that these packages will build correctly;
       use at your own risk
   -n: automatically reply "n" for all prompts regarding
       experimental and old-style packages
   -o: allow fetching the package from its upstream URL
       when it is not available from the Sage mirrors (yet)
   -c: after installing, run the test suite for the package;
       exit with an error on test suite failures
   -w: after installing, run the test suite for the package;
       print a warning on test suite failures
   -s: save (do not delete) the build directory,
       even when the installation was successful
EOF
}

# error_msg(header, command)
# This is for printing an error message if something went wrong.
# The first argument is the header to print. If given, the second
# argument should be some proposed command to run in the subshell
# such as "make".
error_msg()
{
cat >&2 <<MESSAGE
************************************************************************
$1
************************************************************************
Please email sage-devel (http://groups.google.com/group/sage-devel)
explaining the problem and including the log files
  $SAGE_LOGS/$PKG_NAME.log
and
  $SAGE_ROOT/config.log
Describe your computer, operating system, etc.
MESSAGE

if [ -n "$2" ]; then
cat >&2 <<MESSAGE
If you want to try to fix the problem yourself, *don't* just cd to
`pwd` and type '$2' or whatever is appropriate.
Instead, the following commands setup all environment variables
correctly and load a subshell for you to debug the error:
  (cd '`pwd`' && '$SAGE_ROOT/sage' --buildsh)
When you are done debugging, you can type "exit" to leave the subshell.
MESSAGE
fi

cat >&2 <<MESSAGE
************************************************************************
MESSAGE
}

exit_with_error_msg()
{
    error_msg "$@"
    exit 1
}

# Handle -n, -t, -q options for recursive make
# See Issue #12016.
if echo "$MAKE $MAKEFLAGS -$MAKEFLAGS" |grep '[ ]-[A-Za-z]*[qnt]' >/dev/null; then
    if echo "$MAKE $MAKEFLAGS -$MAKEFLAGS" |grep '[ ]-[A-Za-z]*q' >/dev/null; then
        # Pretend the target is *not* up-to-date
        exit 1
    else
        exit 0
    fi
fi

if [ $# -eq 0 ]; then
   usage
   exit 0
fi

##################################################################
# Set environment variables
##################################################################

# The following sets environment variables for building packages.
# Since this is sourced, it returns a non-zero value on errors rather
# than exiting.  Using dot suggested by W. Cheung.
. sage-env-config
. sage-env || exit_with_error_msg "Error setting environment variables by sourcing sage-env"
. sage-build-env-config
. sage-build-env || exit_with_error_msg "Error setting environment variables by sourcing sage-build-env"

# Remove '.' from PYTHONPATH, to avoid trouble with setuptools / easy_install
# (cf. #10192, #10176):
if [ -n "$PYTHONPATH" ]; then
    # We also collapse multiple slashs into a single one (first substitution),
    # remove leading './'s and trailing '/.'s (second and third), and
    # remove leading, trailing and redundant ':'s (last three substitutions):
    new_pp=`echo ":$PYTHONPATH:" \
        | sed \
        -e 's|//*|/|g' \
        -e 's|:\(\./\)\{1,\}|:|g' \
        -e 's|\(/\.\)\{1,\}:|:|g' \
        -e 's|\(:\.\)\{1,\}:|:|g' \
        -e 's|::*|:|g' -e 's|^::*||' -e 's|::*$||'`

    if [ "$PYTHONPATH" != "$new_pp" ]; then
        echo "Cleaning up PYTHONPATH:"
        echo "  Old: \"$PYTHONPATH\""
        echo "  New: \"$new_pp\""
        PYTHONPATH=$new_pp
        export PYTHONPATH # maybe redundant, but in any case safe
    fi
fi

##################################################################
# Handle special command-line options
##################################################################

# Parse options
INFO=0
YES=0
KEEP_EXISTING=0
INSTALL=1
POST_INSTALL=1
ERASE_ONLY=0
MODE_SWITCHES=
while true; do
    case "$1" in
        --info)
            MODE_SWITCHES+=", $1"
            INFO=1;;
        --help)
            usage
            exit 0;;
        -y)
            YES=1;;
        -n)
            YES=-1;;
        -d|--download-only)
            MODE_SWITCHES+=", $1"
            SAGE_INSTALL_FETCH_ONLY=1;;
        -s)
            export SAGE_KEEP_BUILT_SPKGS=yes;;
        -c|--check)
            export SAGE_CHECK=yes;;
        -w|--check-warning-only)
            export SAGE_CHECK=warn;;
        -b|--build-and-stage-only)
            MODE_SWITCHES+=", $1"
            POST_INSTALL=0; export SAGE_CHECK=no;;
        -p|--post-install-only)
            MODE_SWITCHES+=", $1"
            INSTALL=0; export SAGE_CHECK=no;;
        -x|--check-only)
            MODE_SWITCHES+=", $1"
            INSTALL=0; POST_INSTALL=0; export SAGE_CHECK=yes;;
        -k|--keep-existing)
            KEEP_EXISTING=yes;;
        -e|--erase-build-directory-only)
            MODE_SWITCHES+=", $1"
            ERASE_ONLY=1;;
        -o|--allow-upstream)
            SAGE_DOWNLOAD_FILE_OPTIONS+=" --allow-upstream";;
        -*)
            echo >&2 "Error: unknown option '$1'"
            exit 2;;
        *) break;;
    esac
    shift
done
MODE_SWITCHES=${MODE_SWITCHES#, }
case "$MODE_SWITCHES" in
    *,*)
        echo >&2 "Error: at most one of the mode switches may be given, got $MODE_SWITCHES"
        echo >&2
        usage
        exit 1
        ;;
esac
# One should be able to install a package using
# sage -i <package-name>

PKG_SRC="$1"
# Does PKG_SRC contain a slash?
if echo "$PKG_SRC" | grep / >/dev/null; then
    echo >&2 "Error: Installing old-style SPKGs is no longer supported"
    exit 1
fi
PKG_NAME="$PKG_SRC"
export PKG_BASE=`echo "$PKG_NAME" | sed 's/-.*//'` # strip version number

case $# in
    1)
        SAGE_INST_LOCAL="$SAGE_LOCAL"
        ;;
    2)
        SAGE_INST_LOCAL="$2"
        ;;
    *)
        usage
        exit 1
        ;;
esac
export SAGE_INST_LOCAL

if [ -z "$SAGE_BUILD_DIR" ]; then
    export SAGE_BUILD_DIR="$SAGE_INST_LOCAL/var/tmp/sage/build"
fi

export SAGE_SPKG_INST="$SAGE_INST_LOCAL/var/lib/sage/installed"
export SAGE_SPKG_SCRIPTS="$SAGE_INST_LOCAL/var/lib/sage/scripts"
export SAGE_SPKG_WHEELS="$SAGE_INST_LOCAL/var/lib/sage/wheels"

# PKG_SRC should look like "package-VERSION" or just "package".
# VERSION, if provided, must match the version in build/pkgs.
PKG_VER="${PKG_NAME#${PKG_BASE}}"
export PKG_VER="${PKG_VER#-}"
eval $(sage-package properties --format=shell $PKG_BASE)
eval PKG_SCRIPTS=\$path_$PKG_BASE \
     PKG_TYPE=\$type_$PKG_BASE \
     PKG_SRC_TYPE=\$source_$PKG_BASE \
     LOCAL_PKG_VER=\$version_with_patchlevel_$PKG_BASE
if [ -n "$PKG_VER" -a "$PKG_VER" != "$LOCAL_PKG_VER" ]; then
    echo >&2 "Error: Selecting a different version of a package is no longer supported"
    exit 1
fi
if [ -z "$PKG_VER" ]; then
    export PKG_NAME="${PKG_BASE}"
else
    export PKG_NAME="${PKG_BASE}-${PKG_VER}"
fi

# Set the $SAGE_DESTDIR variable to be passed to the spkg-install
# script (the script itself could set this, but better to standardize
# this in one place)
export SAGE_DESTDIR="${SAGE_BUILD_DIR}/${PKG_NAME}/inst"

# The actual prefix where the installation will be staged. This is the
# directory that you need to work in if you want to change the staged
# installation tree (before final installation to $SAGE_INST_LOCAL) at the
# end of spkg-install.
export SAGE_DESTDIR_LOCAL="${SAGE_DESTDIR}${SAGE_INST_LOCAL}"

INSTALLED_SCRIPTS_DEST="$SAGE_SPKG_SCRIPTS/$PKG_BASE"
INSTALLED_SCRIPTS="prerm piprm postrm check"
WRAPPED_SCRIPTS="build install preinst pipinst postinst $INSTALLED_SCRIPTS"


warning_for_experimental_packages() { ############################
case "$PKG_TYPE:$PKG_SRC_TYPE" in
  experimental:normal|experimental:wheel)
    if [ $YES != 1 ]; then
        echo "Error: The package $PKG_NAME is marked as experimental."
        echo "Use 'sage -i -y $PKG_BASE' to force installation of this package"
        echo "or use the configure option --enable-experimental-packages"
        exit 1
    fi;;
esac
} ############################## warning_for_experimental_packages

ensure_pkg_src() { ###############################################
<<<<<<< HEAD
if [ ! -f "$PKG_SRC" ]; then
    if [ -n "$PKG_NAME_UPSTREAM" ]; then
        # Normal or wheel package
        PKG_SRC=$(sage-package download $SAGE_DOWNLOAD_FILE_OPTIONS -- $PKG_BASE) || exit_with_error_msg "Error downloading tarball of $PKG_BASE"
=======
case "$PKG_SRC_TYPE" in
    normal|wheel)
        PKG_SRC=$(sage-package download $SAGE_DOWNLOAD_FILE_OPTIONS $PKG_BASE) || exit_with_error_msg "Error downloading tarball of $PKG_BASE"
>>>>>>> 93a2b831
        # Do a final check that PKG_SRC is a file with an absolute path
        cd /
        if [ ! -f "$PKG_SRC" ]; then
            echo >&2 "Error: spkg file '$PKG_SRC' not found."
            echo >&2 "This shouldn't happen, it is a bug in the sage-spkg script."
            exit 1
        fi

        # Go back to SAGE_ROOT where we have less chance of completely messing
        # up the system if we do something wrong.
        cd "$SAGE_ROOT" || exit $?

        # If SAGE_SPKG_COPY_UPSTREAM is set, it should be the name of a directory
        # to which all upstream files are copied. This is used in sage-sdist.
        if [ -n "$SAGE_SPKG_COPY_UPSTREAM" ]; then
            mkdir -p "$SAGE_SPKG_COPY_UPSTREAM" && cp -p "$PKG_SRC" "$SAGE_SPKG_COPY_UPSTREAM"
            if [ $? -ne 0 ]; then
                error_msg "Error copying upstream tarball to directory '$SAGE_SPKG_COPY_UPSTREAM'"
                exit 1
            fi
        fi
        ;;
    none)
        echo >&2
        echo >&2 "Note: $PKG_BASE is a dummy package that the Sage distribution uses"
        echo >&2 "to provide information about equivalent system packages."
        echo >&2 "It cannot be installed using the Sage distribution."
        echo >&2 "Please install it manually, for example using the system packages"
        echo >&2 "recommended at the end of a run of './configure'"
        echo >&2 "See below for package-specific information."
        echo >&2
        sage-spkg-info $PKG_BASE
        echo >&2
        echo >&2 "Error: $PKG_BASE is a dummy package and "
        echo >&2 "cannot be installed using the Sage distribution."
        exit 1
        ;;
esac
} ################################################# ensure_pkg_src

setup_directories() { ############################################

for dir in "$SAGE_SPKG_INST" "$SAGE_SPKG_SCRIPTS" "$SAGE_BUILD_DIR"; do
    mkdir -p "$dir" || exit_with_error_msg "Error creating directory $dir"
done

# Issue #5852: check write permissions
if [ ! -w "$SAGE_BUILD_DIR" ]; then
    exit_with_error_msg "Error: no write access to build directory $SAGE_BUILD_DIR"
fi
if [ ! -d "$SAGE_INST_LOCAL" ]; then
    # If you just unpack Sage and run "sage -p <pkg>" then local does not yet exist
    mkdir "$SAGE_INST_LOCAL"
fi
if [ ! -w "$SAGE_INST_LOCAL" ]; then
    exit_with_error_msg "Error: no write access to installation directory $SAGE_INST_LOCAL"
fi

# Make absolutely sure that we are in the build directory before doing
# a scary "rm -rf" below.
cd "$SAGE_BUILD_DIR" || exit $?


if [ "x$SAGE_KEEP_BUILT_SPKGS" != "xyes" ]; then
    rm -rf "$PKG_NAME"
else
    if [ -e "$PKG_NAME" ]; then
        echo "Moving old directory $PKG_NAME to $SAGE_BUILD_DIR/old..."
        mkdir -p old || exit_with_error_msg "Error creating directory $SAGE_BUILD_DIR/old"
        rm -rf old/"$PKG_NAME"
        mv "$PKG_NAME" old/
    fi
fi

if [ -e "$PKG_NAME" ]; then
    exit_with_error_msg "Error (re)moving $PKG_NAME"
fi
} ############################################## setup_directories

extract_the_package() { ##########################################

cd "$SAGE_BUILD_DIR" || exit $?
echo "Setting up build directory $SAGE_BUILD_DIR/$PKG_NAME"
case "$PKG_SRC_TYPE" in
  script)
    # Transplant the 'src' symlink, copy scripts.
    mkdir -p "$PKG_NAME"
    if [ -d "$PKG_SCRIPTS"/src ]; then
        ln -s $(cd "$PKG_SCRIPTS"/src && pwd -P) "$PKG_NAME"/src
    fi
    for a in $WRAPPED_SCRIPTS; do
        if [ -r "$PKG_SCRIPTS"/spkg-$a.in ]; then
            cp "$PKG_SCRIPTS"/spkg-$a.in "$PKG_NAME"/
        elif [ -x "$PKG_SCRIPTS"/spkg-$a ]; then
            cp "$PKG_SCRIPTS"/spkg-$a "$PKG_NAME"/
        fi
    done
    cd "$PKG_NAME" || exit $?
    ;;
  normal|wheel)
    # Copy whole directory, resolving symlinks
    cp -RLp "$PKG_SCRIPTS" "$PKG_NAME"
    cd "$PKG_NAME" || exit $?
    case "$PKG_SRC" in
    *.whl)
        # (Platform-independent) wheel
        # Do not extract, do not create a src directory,
        # just copy to dist/ and create a simple install script.
        mkdir -p dist
        cp "$PKG_SRC" dist/
        if [ ! -f spkg-install.in ]; then
            echo "sdh_store_and_pip_install_wheel ." > spkg-install.in
        fi
        ;;
    *)
        # Source tarball
        sage-uncompress-spkg -d src "$PKG_SRC" || exit_with_error_msg "Error: failed to extract $PKG_SRC"
        cd src
        sage-apply-patches || exit_with_error_msg "Error applying patches"
        cd ..
        ;;
    esac
    ;;
  *)
    error_msg "Unhandled source type $PKG_SRC_TYPE"
    ;;
esac
if [ "$SAGE_KEEP_BUILT_SPKGS" = "yes" ]; then
    touch .keep
fi
} ############################################ extract_the_package

# The package has been extracted,
prepare_for_installation() { #####################################

# Rewrites the given bash pseudo-script with a boilerplate header that includes
# the shebang line and sourcing sage-env.  Make sure the name of the script is
# passed in as an absolute path.
write_script_wrapper() {
    local script="$1"
    local script_dir="$2"
    local fallback_script_dir="$3"

    trap "echo >&2 Error: Unexpected error writing wrapper script for $script; exit \$_" ERR

    if head -1 "$script.in" | grep '^#!.*$' >/dev/null; then
        echo >&2 "Error: ${script##*/} should not contain a shebang line; it will be prepended automatically."
        exit 1
    fi

    local tmpscript="$(dirname "$script")/.tmp-${script##*/}"

    cat > "$tmpscript" <<__EOF__
#!/usr/bin/env bash

export SAGE_ROOT="$SAGE_ROOT"
export SAGE_SRC="$SAGE_SRC"
export SAGE_PKG_DIR="$script_dir"
export SAGE_SPKG_SCRIPTS="$SAGE_SPKG_SCRIPTS"
export SAGE_SPKG_WHEELS="$SAGE_SPKG_WHEELS"

export PKG_NAME="$PKG_NAME"
export PKG_BASE="$PKG_BASE"
export PKG_VER="$PKG_VER"

for lib in "\$SAGE_ROOT/build/bin/sage-dist-helpers" "\$SAGE_SRC/bin/sage-src-env-config" "\$SAGE_SRC/bin/sage-env-config" "\$SAGE_SRC/bin/sage-env" "\$SAGE_ROOT/build/bin/sage-build-env-config" "\$SAGE_ROOT/build/bin/sage-build-env"; do
    source "\$lib"
    if [ \$? -ne 0 ]; then
        echo >&2 "Error: failed to source \$lib"
        echo >&2 "Is \$SAGE_ROOT the correct SAGE_ROOT?"
        exit 1
    fi
done

export SAGE_INST_LOCAL="$SAGE_INST_LOCAL"

sdh_guard
if [ \$? -ne 0 ]; then
    echo >&2 "Error: sdh_guard not found; Sage environment was not set up properly"
    exit 1
fi

__EOF__
    if [ -n "$fallback_script_dir" ]; then
        cat >> "$tmpscript" <<__EOF__
cd "\$SAGE_PKG_DIR" 2>/dev/null || cd "$fallback_script_dir"

__EOF__
    else
        cat >> "$tmpscript" <<__EOF__
cd "\$SAGE_PKG_DIR"
if [ \$? -ne 0 ]; then
    echo >&2 "Error: could not cd to the package build directory \$SAGE_PKG_DIR"
    exit 1
fi

__EOF__
    fi
    cat "$script.in" >> "$tmpscript"
    mv "$tmpscript" "$script"
    chmod +x "$script"

    trap - ERR
}

# Prepare script for uninstallation of packages that use sdh_pip_install
# or sdh_store_and_pip_install_wheel.
touch spkg-piprm.in

# Prepare script for deferred installation of packages that use sdh_pip_install
# or sdh_store_and_pip_install_wheel.
touch spkg-pipinst.in

for script in $WRAPPED_SCRIPTS; do
    # 'Installed' scripts are not run immediately out of the package build
    # directory, and may be run later.
    # For the installed *rm scripts, set their root directory to $SAGE_ROOT.
    # For the installed check scripts, some need the temporary build directory,
    # others are OK with $PKG_SCRIPTS. So try to run out of the temporary
    # build directory but fall back to the latter.
    case $script in
        check) script_dir="$(pwd)"
               fallback_script_dir="$PKG_SCRIPTS"
               ;;
        *rm)   script_dir="\$SAGE_ROOT"
               fallback_script_dir=
               ;;
        *)     script_dir="$(pwd)"
               fallback_script_dir=
               ;;
    esac

    script="spkg-$script"

    if [ -f "$script.in" ]; then
        write_script_wrapper "$(pwd)/$script" "$script_dir" "$fallback_script_dir"
    fi
done
} ####################################### prepare_for_installation

actually_build_and_install() { ###################################

case "$PKG_SRC" in
    *.whl)
        # Silence is golden.
        ;;
    *)
        echo "Host system: $(uname -a)"
        echo "C compiler: $CC$($CC -v 2>&1 | while read -r line; do echo -n ", $line"; done)"
        ;;
esac

# Poison the proxy variable to forbid downloads in spkg-install
# for normal packages
case $PKG_SRC_TYPE in
  normal|wheel)
    export http_proxy=http://192.0.2.0:5187/
    export https_proxy=$http_proxy
    export ftp_proxy=$http_proxy
    export rsync_proxy=$http_proxy
    ;;
esac

# Make sage-logger show the full logs
unset SAGE_SILENT_BUILD
unset V

# First uninstall the previous version of this package, if any
if [ "$KEEP_EXISTING" != "yes" ]; then
    sage-spkg-uninstall "$PKG_BASE" "$SAGE_INST_LOCAL"
fi

# To work around #26996: Create lib and set a symlink so that writes into lib64/ end up in lib/
(mkdir -p "$SAGE_DESTDIR_LOCAL/lib" && cd "$SAGE_DESTDIR_LOCAL" && ln -sf lib lib64)

# Run the pre-install script, if any
if [ -f spkg-preinst ]; then
    sage-logger -P spkg-preinst "$SAGE_SUDO ./spkg-preinst" || exit_with_error_msg "Error running the preinst script for $PKG_NAME."
fi

if [ -f spkg-build ]; then
    # Package has both spkg-build and spkg-install; execute the latter with SAGE_SUDO
    sage-logger -P spkg-build "./spkg-build" || exit_with_error_msg "Error building package $PKG_NAME" "make"
    sage-logger -P spkg-install "$SAGE_SUDO ./spkg-install" || exit_with_error_msg "Error installing package $PKG_NAME" "make"
else
    # Package only has spkg-install
    sage-logger -P spkg-install "./spkg-install" || exit_with_error_msg "Error installing package $PKG_NAME" "make"
fi
} ##################################### actually_build_and_install

unload_destdir() { ###############################################
# To work around #26996: Remove the symlink set,
# or we get "cp: cannot overwrite directory"
rm -f "$SAGE_DESTDIR_LOCAL/lib64"

# All spkgs should eventually support this, but fall back on old behavior in
# case DESTDIR=$SAGE_DESTDIR installation was not used
if [ -d "$SAGE_DESTDIR" ]; then
    echo "Moving package files from temporary location $SAGE_DESTDIR to $SAGE_INST_LOCAL"
    # Some `find` implementations will put superfluous slashes in the
    # output if we give them a directory name with a slash; so make sure
    # any trailing slash is removed; https://github.com/sagemath/sage/issues/26013
    PREFIX="${SAGE_DESTDIR_LOCAL%/}"

    rm -f "$PREFIX"/lib/*.la || exit_with_error_msg "Error deleting unnecessary libtool archive files"

    # Generate installed file manifest
    FILE_LIST="$(cd "$PREFIX" && find . -type f -o -type l | sed 's|^\./||' | sort)"

    # Copy files into $SAGE_INST_LOCAL
    $SAGE_SUDO cp -Rp "$PREFIX/." "$SAGE_INST_LOCAL" || exit_with_error_msg "Error moving files for $PKG_NAME."

    # Remove the $SAGE_DESTDIR entirely once all files have been moved to their
    # final location.
    rm -rf "$SAGE_DESTDIR"
else
    echo "The temporary location $SAGE_DESTDIR does not exist; has it been unloaded already?"
    exit 1
fi

# At this stage the path in $SAGE_DESTDIR no longer exists, so the variable
# should be unset
unset SAGE_DESTDIR
unset SAGE_DESTDIR_LOCAL
} ################################################# unload_destdir

install_scripts() { ##############################################
# Some spkg scripts, if they exist, should also be installed to
# $SAGE_SPKG_SCRIPTS; they are not included in the package's manifest, but are
# removed by sage-spkg-uninstall

if [ ! -f "$INSTALLED_SCRIPTS_DEST"/spkg-requirements.txt ]; then
    # No packages to uninstall with pip, so remove the prepared uninstall script
    # and the prepared deferred installation script
    rm -f spkg-piprm spkg-piprm.in spkg-pipinst spkg-pipinst.in
fi

for script in $INSTALLED_SCRIPTS; do
    script="spkg-$script"

    if [ -f "$script" ]; then
        mkdir -p "$INSTALLED_SCRIPTS_DEST" || exit_with_error_msg "Error creating the spkg scripts directory $INSTALLED_SCRIPTS_DEST."
        cp -a "$script" "$INSTALLED_SCRIPTS_DEST" || exit_with_error_msg "Error copying the $script script to $INSTALLED_SCRIPTS_DEST."
    fi
done
} ################################################ install_scripts

post_install() { #################################################
# Run the post-install script, if any
# But first complete the delayed installation of wheels.
if [ -f spkg-pipinst ]; then
    sage-logger -P spkg-pipinst "$SAGE_SUDO ./spkg-pipinst" || exit_with_error_msg "Error running the pipinst script for $PKG_NAME."
fi
if [ -f spkg-postinst ]; then
    sage-logger -P spkg-postinst "$SAGE_SUDO ./spkg-postinst" || exit_with_error_msg "Error running the postinst script for $PKG_NAME."
fi
} ################################################### post_install

run_test_suite() { ###############################################
# Note: spkg-check tests are run after the package has been copied into
# SAGE_INST_LOCAL.  It might make more sense to run the tests before, but the
# spkg-check scripts were written before use of DESTDIR installs, and so
# fail in many cases.  This might be good to change later.
    if ! cd "$SAGE_BUILD_DIR/$PKG_NAME" 2>/dev/null; then
        cd "$PKG_SCRIPTS" || exit $?
    fi

    if [ -f "$INSTALLED_SCRIPTS_DEST"/spkg-check ]; then
        echo "Running the test suite for $PKG_NAME..."
        export PKG_BASE
        sage-logger -P spkg-check "$INSTALLED_SCRIPTS_DEST"/spkg-check
        if [ $? -ne 0 ]; then
            TEST_SUITE_RESULT="failed"
            if [ "$SAGE_CHECK" = "warn" ]; then
                # The following warning message must be consistent
                # with SAGE_ROOT/build/make/install (see #32781)
                error_msg "Warning: Failures testing package $PKG_NAME (ignored)" "make check"
            else
                exit_with_error_msg "Error testing package $PKG_NAME" "make check"
            fi
        else
            TEST_SUITE_RESULT="passed"
            echo "Passed the test suite for $PKG_NAME."
        fi
    elif [ -f "$PKG_SCRIPTS"/spkg-check.in -o -f "$PKG_SCRIPTS"/spkg-check ]; then
        echo "The test suite for $PKG_NAME cannot be run because the script"
        echo "$INSTALLED_SCRIPTS_DEST/spkg-check"
        echo "is missing. Install/re-install package $PKG_NAME to run the test suite."
        exit 1
    else
        echo "Package $PKG_NAME has no test suite."
        TEST_SUITE_RESULT="not available"
    fi
} ################################################# run_test_suite

write_installation_record() { ####################################
# For each line in $FILE_LIST, enclose in double quotes:
NEW_LIST=""
for f in $FILE_LIST; do
         NEW_LIST+="\"$f\"
"
done
# Now remove the last line (it's blank), indent each line (skipping
# the first) and append a comma (skipping the last).
FILE_LIST="$(echo "$NEW_LIST" | sed '$d' | sed '2,$s/^/        /; $!s/$/,/')"

# Mark that the new package has been installed (and tested, if
# applicable).
PKG_NAME_INSTALLED="$SAGE_SPKG_INST/$PKG_NAME"
cat > "$PKG_NAME_INSTALLED" << __EOF__
{
    "package_name": "$PKG_BASE",
    "package_version": "$PKG_VER",
    "install_date": "$(date)",
    "system_uname": "$(uname -a)",
    "sage_version": "$(cat "${SAGE_ROOT}/VERSION.txt")",
    "test_result": "$TEST_SUITE_RESULT",
    "files": [
        $FILE_LIST
    ]
}
__EOF__
} ###################################### write_installation_record

delete_the_temporary_build_directory() { #########################
    echo "Deleting build directory $SAGE_BUILD_DIR/$PKG_NAME"
    # On Solaris, the current working directory cannot be deleted,
    # so we "cd" out of $SAGE_BUILD_DIR/$PKG_NAME. See #12637.
    cd "$SAGE_BUILD_DIR"
    rm -rf "$SAGE_BUILD_DIR/$PKG_NAME"
} ########################### delete_the_temporary_build_directory

delete_the_temporary_build_directory_if_required() { #############
if [ ! -e "$SAGE_BUILD_DIR/$PKG_NAME/.keep" ]; then
    delete_the_temporary_build_directory
else
    echo "You can safely delete the build directory $SAGE_BUILD_DIR/$PKG_NAME"
fi
} ############### delete_the_temporary_build_directory_if_required


##################################################################
# MAIN
##################################################################

if [ $INFO -ne 0 ]; then
    exec sage-spkg-info $PKG_BASE
fi

if [ $ERASE_ONLY = 1 ]; then
    delete_the_temporary_build_directory
    exit 0
fi

if [ -z "$SAGE_INSTALL_FETCH_ONLY" ]; then
    TAGS=$("$SAGE_INST_LOCAL"/bin/python3 -c "from packaging.tags import sys_tags; print(' '.join(f'{tag.interpreter}-{tag.abi}-{tag.platform}' for tag in sys_tags()))" 2>/dev/null)
    if [ -n "$TAGS" ]; then
        SAGE_DOWNLOAD_FILE_OPTIONS+=" --tags $TAGS"
    fi
fi

if [ $INSTALL = 1 ]; then
    warning_for_experimental_packages
    ensure_pkg_src
fi

if [ -n "$SAGE_INSTALL_FETCH_ONLY" ]; then
    exit 0
fi

if [ $INSTALL = 1 ]; then
    setup_directories
    extract_the_package
    prepare_for_installation
    actually_build_and_install
fi

if [ $POST_INSTALL = 1 ]; then
    cd "$SAGE_BUILD_DIR/$PKG_NAME" || exit $?
    unload_destdir
    install_scripts
    post_install
fi

if [ "$SAGE_CHECK" = "yes" -o "$SAGE_CHECK" = "warn" ]; then
    run_test_suite
fi

if [ $POST_INSTALL = 1 ]; then
    write_installation_record
    delete_the_temporary_build_directory_if_required
    echo "Finished installing $PKG_NAME"
fi<|MERGE_RESOLUTION|>--- conflicted
+++ resolved
@@ -347,16 +347,9 @@
 } ############################## warning_for_experimental_packages
 
 ensure_pkg_src() { ###############################################
-<<<<<<< HEAD
-if [ ! -f "$PKG_SRC" ]; then
-    if [ -n "$PKG_NAME_UPSTREAM" ]; then
-        # Normal or wheel package
-        PKG_SRC=$(sage-package download $SAGE_DOWNLOAD_FILE_OPTIONS -- $PKG_BASE) || exit_with_error_msg "Error downloading tarball of $PKG_BASE"
-=======
 case "$PKG_SRC_TYPE" in
     normal|wheel)
-        PKG_SRC=$(sage-package download $SAGE_DOWNLOAD_FILE_OPTIONS $PKG_BASE) || exit_with_error_msg "Error downloading tarball of $PKG_BASE"
->>>>>>> 93a2b831
+        PKG_SRC=$(sage-package download $SAGE_DOWNLOAD_FILE_OPTIONS -- $PKG_BASE) || exit_with_error_msg "Error downloading tarball of $PKG_BASE"
         # Do a final check that PKG_SRC is a file with an absolute path
         cd /
         if [ ! -f "$PKG_SRC" ]; then
