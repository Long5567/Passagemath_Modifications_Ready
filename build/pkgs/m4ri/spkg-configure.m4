<<<<<<< HEAD
SAGE_SPKG_CONFIGURE([m4ri], [dnl
    SAGE_SPKG_DEPCHECK([libpng], [dnl
        PKG_CHECK_MODULES([M4RI], [m4ri >= 20140914], [dnl
           AC_MSG_CHECKING([whether m4ri.pc is sane])
           AS_CASE(["$M4RI_CFLAGS"],
                   [*@SIMD_CFLAGS@*], [dnl
                       AC_MSG_RESULT([no, contaminated with SIMD_CFLAGS])
                       sage_spkg_install_m4ri=yes
                   ], [dnl
                       AC_MSG_RESULT([yes])
                   ])
        ], [dnl
           sage_spkg_install_m4ri=yes
        ])
=======
SAGE_SPKG_CONFIGURE([m4ri], [
    SAGE_SPKG_DEPCHECK([libpng], [
        PKG_CHECK_MODULES([M4RI], [m4ri >= 20250128], [], [
           sage_spkg_install_m4ri=yes])
>>>>>>> 9352a325
    ])
])<|MERGE_RESOLUTION|>--- conflicted
+++ resolved
@@ -1,7 +1,6 @@
-<<<<<<< HEAD
 SAGE_SPKG_CONFIGURE([m4ri], [dnl
     SAGE_SPKG_DEPCHECK([libpng], [dnl
-        PKG_CHECK_MODULES([M4RI], [m4ri >= 20140914], [dnl
+        PKG_CHECK_MODULES([M4RI], [m4ri >= 20250128], [dnl
            AC_MSG_CHECKING([whether m4ri.pc is sane])
            AS_CASE(["$M4RI_CFLAGS"],
                    [*@SIMD_CFLAGS@*], [dnl
@@ -13,11 +12,5 @@
         ], [dnl
            sage_spkg_install_m4ri=yes
         ])
-=======
-SAGE_SPKG_CONFIGURE([m4ri], [
-    SAGE_SPKG_DEPCHECK([libpng], [
-        PKG_CHECK_MODULES([M4RI], [m4ri >= 20250128], [], [
-           sage_spkg_install_m4ri=yes])
->>>>>>> 9352a325
     ])
 ])