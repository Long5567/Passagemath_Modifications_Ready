#!/usr/bin/env bash

if [ -z "$SAGE_LOCAL" ]; then
    echo >&2 "Error: SAGE_LOCAL undefined - exiting..."
    echo >&2 "Maybe run 'sage -sh'?"
    exit 1
fi

cd src/

###############################################################################
# Apply patches (if any):
###############################################################################

ls ../patches/*.patch &>/dev/null && \
for patch in ../patches/*.patch; do
    patch -p1 <"$patch"
    if [ $? -ne 0 ]; then
        echo >&2 "Error applying '$patch'."
        exit 1
    fi
done

# Use newer version of config.guess and config.sub (see Trac #19761)
cp "$SAGE_ROOT"/config/config.* build-aux

###############################################################################
# Set up environment variables:
###############################################################################

export CFLAGS="$CFLAGS -g -fPIC"
export CXXFLAGS="$CXXFLAGS -g -fPIC"

# Some systems have problems when parts of LinBox are compiled with
# the commentator enabled and other parts with the commentator
# disabled.  Therefore, disable it always.
export CPPFLAGS="$CPPFLAGS -DDISABLE_COMMENTATOR"

if [ "$SAGE64" = yes ]; then
    echo "Building a 64-bit version of LinBox."
    if [ -z "$CFLAG64" ]; then
        CFLAG64=-m64
    fi
    CFLAGS="$CFLAGS $CFLAG64"
    CXXFLAGS="$CXXFLAGS $CFLAG64"
    CPPFLAGS="$CPPFLAGS $CFLAG64"
    LDFLAGS="$LDFLAGS $CFLAG64"
fi


###############################################################################
# Configure, build and install LinBox:
###############################################################################

# We disable openmp because of build failures, see
# http://trac.sagemath.org/ticket/17635#comment:67
# https://github.com/linbox-team/linbox/issues/24
export with_openmp=no
./configure --prefix="$SAGE_LOCAL" --libdir="$SAGE_LOCAL/lib" \
            --with-all="$SAGE_LOCAL" \
<<<<<<< HEAD
            --enable-sage --disable-static --enable-openmp
=======
            --enable-sage --enable-optimization --disable-static --disable-openmp
>>>>>>> 02afed24
if [ $? -ne 0 ]; then
    echo >&2 "Error configuring LinBox."
    exit 1
fi

$MAKE
if [ $? -ne 0 ]; then
    echo >&2 "Error building LinBox."
    exit 1
fi

$MAKE install
if [ $? -ne 0 ]; then
    echo >&2 "Error installing LinBox."
    exit 1
fi<|MERGE_RESOLUTION|>--- conflicted
+++ resolved
@@ -58,11 +58,7 @@
 export with_openmp=no
 ./configure --prefix="$SAGE_LOCAL" --libdir="$SAGE_LOCAL/lib" \
             --with-all="$SAGE_LOCAL" \
-<<<<<<< HEAD
-            --enable-sage --disable-static --enable-openmp
-=======
             --enable-sage --enable-optimization --disable-static --disable-openmp
->>>>>>> 02afed24
 if [ $? -ne 0 ]; then
     echo >&2 "Error configuring LinBox."
     exit 1
