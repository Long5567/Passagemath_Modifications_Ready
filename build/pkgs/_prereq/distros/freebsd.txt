--- conflicted
+++ resolved
@@ -1,10 +1,5 @@
-<<<<<<< HEAD
-# This file, build/pkgs/_prereq/distros/freebsd.txt, contains names of FreeBSD packages
-# needed for installation of Sage from source.
-=======
 # This file, build/pkgs/_prereq/distros/freebsd.txt, contains names of
 # FreeBSD packages needed for installation of Sage from source.
->>>>>>> 7c0eb333
 #
 # In addition, the files build/pkgs/SPKG/distros/freebsd.txt contain the
 # names of packages that provide the equivalent of SPKG.
