--- conflicted
+++ resolved
@@ -32,11 +32,8 @@
 zlib-devel
 # to build python3 with the crypto module; there may be other packages that need it
 libxcrypt-devel
-<<<<<<< HEAD
 # flex is needed to build gcc
 flex
 # bison is needed by macaulay2
 bison
-=======
-patch
->>>>>>> 9352a325
+patch