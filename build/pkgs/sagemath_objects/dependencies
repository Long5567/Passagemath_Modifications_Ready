<<<<<<< HEAD
FORCE $(PYTHON) cysignals gmpy2 | $(PYTHON_TOOLCHAIN) sagemath_environment sage_setup cython pkgconfig build
=======
FORCE $(PYTHON) cysignals gmpy2 ipython | $(PYTHON_TOOLCHAIN) sage_setup cython pkgconfig python_build

# FORCE: Always run the spkg-install script
# ipython - for the doctester
>>>>>>> 52e8c418
<|MERGE_RESOLUTION|>--- conflicted
+++ resolved
@@ -1,8 +1,3 @@
-<<<<<<< HEAD
-FORCE $(PYTHON) cysignals gmpy2 | $(PYTHON_TOOLCHAIN) sagemath_environment sage_setup cython pkgconfig build
-=======
-FORCE $(PYTHON) cysignals gmpy2 ipython | $(PYTHON_TOOLCHAIN) sage_setup cython pkgconfig python_build
+FORCE $(PYTHON) cysignals gmpy2 | $(PYTHON_TOOLCHAIN) sagemath_environment sage_setup cython pkgconfig python_build
 
-# FORCE: Always run the spkg-install script
-# ipython - for the doctester
->>>>>>> 52e8c418
+# FORCE: Always run the spkg-install script