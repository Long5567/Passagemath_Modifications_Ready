--- conflicted
+++ resolved
@@ -25,18 +25,9 @@
     Topic :: Scientific/Engineering :: Mathematics
 
 [options]
-<<<<<<< HEAD
-python_requires = >=3.7, <3.11
-install_requires =
-    esyscmd(`sage-get-system-packages install-requires \
-=======
 python_requires = >=3.8, <3.11
 install_requires =
     esyscmd(`sage-get-system-packages install-requires \
-        cython         \
-        pkgconfig      \
-        ipython        \
->>>>>>> 8bc06ad7
         gmpy2          \
         cysignals      \
         | sed "2,\$s/^/    /;"')dnl
