--- conflicted
+++ resolved
@@ -51,12 +51,7 @@
         "ntests": 9
     },
     "sage.categories.algebras": {
-<<<<<<< HEAD
-        "failed": true,
-        "ntests": 20
-=======
         "ntests": 25
->>>>>>> df15ded2
     },
     "sage.categories.algebras_with_basis": {
         "ntests": 16
@@ -126,12 +121,7 @@
         "ntests": 7
     },
     "sage.categories.commutative_rings": {
-<<<<<<< HEAD
-        "failed": true,
-        "ntests": 39
-=======
         "ntests": 80
->>>>>>> df15ded2
     },
     "sage.categories.complete_discrete_valuation": {
         "ntests": 30
@@ -151,7 +141,7 @@
     },
     "sage.categories.coxeter_groups": {
         "failed": true,
-        "ntests": 363
+        "ntests": 392
     },
     "sage.categories.crystals": {
         "ntests": 1
@@ -159,15 +149,12 @@
     "sage.categories.cw_complexes": {
         "ntests": 36
     },
-<<<<<<< HEAD
-=======
     "sage.categories.dedekind_domains": {
         "ntests": 30
     },
->>>>>>> df15ded2
     "sage.categories.discrete_valuation": {
         "failed": true,
-        "ntests": 23
+        "ntests": 28
     },
     "sage.categories.distributive_magmas_and_additive_magmas": {
         "ntests": 13
@@ -178,9 +165,6 @@
     "sage.categories.domains": {
         "ntests": 7
     },
-    "sage.categories.drinfeld_modules": {
-        "ntests": 2
-    },
     "sage.categories.dual": {
         "ntests": 1
     },
@@ -282,26 +266,16 @@
     },
     "sage.categories.filtered_modules_with_basis": {
         "failed": true,
-        "ntests": 65
+        "ntests": 74
     },
     "sage.categories.finite_complex_reflection_groups": {
-<<<<<<< HEAD
-        "failed": true,
-        "ntests": 199
-=======
         "ntests": 172
->>>>>>> df15ded2
     },
     "sage.categories.finite_coxeter_groups": {
         "ntests": 6
     },
     "sage.categories.finite_dimensional_algebras_with_basis": {
-<<<<<<< HEAD
-        "failed": true,
-        "ntests": 87
-=======
         "ntests": 71
->>>>>>> df15ded2
     },
     "sage.categories.finite_dimensional_bialgebras_with_basis": {
         "ntests": 4
@@ -317,18 +291,10 @@
     },
     "sage.categories.finite_dimensional_lie_algebras_with_basis": {
         "failed": true,
-<<<<<<< HEAD
-        "ntests": 34
-    },
-    "sage.categories.finite_dimensional_modules_with_basis": {
-        "failed": true,
-        "ntests": 55
-=======
         "ntests": 167
     },
     "sage.categories.finite_dimensional_modules_with_basis": {
         "ntests": 56
->>>>>>> df15ded2
     },
     "sage.categories.finite_dimensional_nilpotent_lie_algebras_with_basis": {
         "ntests": 19
@@ -491,11 +457,7 @@
     },
     "sage.categories.lie_algebras": {
         "failed": true,
-<<<<<<< HEAD
-        "ntests": 125
-=======
         "ntests": 120
->>>>>>> df15ded2
     },
     "sage.categories.lie_algebras_with_basis": {
         "ntests": 19
@@ -541,12 +503,7 @@
         "ntests": 120
     },
     "sage.categories.modules_with_basis": {
-<<<<<<< HEAD
-        "failed": true,
-        "ntests": 221
-=======
         "ntests": 223
->>>>>>> df15ded2
     },
     "sage.categories.monoid_algebras": {
         "ntests": 4
@@ -555,12 +512,7 @@
         "ntests": 81
     },
     "sage.categories.morphism": {
-<<<<<<< HEAD
-        "failed": true,
-        "ntests": 99
-=======
         "ntests": 126
->>>>>>> df15ded2
     },
     "sage.categories.noetherian_rings": {
         "ntests": 19
@@ -624,23 +576,13 @@
         "ntests": 9
     },
     "sage.categories.rings": {
-<<<<<<< HEAD
-        "failed": true,
-        "ntests": 141
-=======
         "ntests": 173
->>>>>>> df15ded2
     },
     "sage.categories.rngs": {
         "ntests": 6
     },
     "sage.categories.schemes": {
-<<<<<<< HEAD
-        "failed": true,
-        "ntests": 23
-=======
         "ntests": 39
->>>>>>> df15ded2
     },
     "sage.categories.semigroups": {
         "ntests": 112
@@ -670,10 +612,6 @@
         "ntests": 17
     },
     "sage.categories.simplicial_sets": {
-<<<<<<< HEAD
-        "failed": true,
-=======
->>>>>>> df15ded2
         "ntests": 57
     },
     "sage.categories.subobjects": {
@@ -717,12 +655,7 @@
         "ntests": 39
     },
     "sage.categories.unital_algebras": {
-<<<<<<< HEAD
-        "failed": true,
-        "ntests": 39
-=======
         "ntests": 30
->>>>>>> df15ded2
     },
     "sage.categories.vector_spaces": {
         "ntests": 44
@@ -844,35 +777,20 @@
     },
     "sage.doctest.control": {
         "failed": true,
-<<<<<<< HEAD
-        "ntests": 0
-=======
         "ntests": 229
->>>>>>> df15ded2
     },
     "sage.doctest.external": {
         "ntests": 42
     },
     "sage.doctest.fixtures": {
-        "failed": true,
         "ntests": 59
     },
     "sage.doctest.forker": {
         "failed": true,
-<<<<<<< HEAD
-        "ntests": 433
-=======
         "ntests": 414
->>>>>>> df15ded2
     },
     "sage.doctest.marked_output": {
         "failed": true,
-<<<<<<< HEAD
-        "ntests": 321
-    },
-    "sage.doctest.reporting": {
-        "ntests": 124
-=======
         "ntests": 21
     },
     "sage.doctest.parsing": {
@@ -881,18 +799,13 @@
     },
     "sage.doctest.reporting": {
         "ntests": 126
->>>>>>> df15ded2
     },
     "sage.doctest.rif_tol": {
         "failed": true,
-<<<<<<< HEAD
-        "ntests": 378
-=======
         "ntests": 18
     },
     "sage.doctest.sources": {
         "ntests": 343
->>>>>>> df15ded2
     },
     "sage.doctest.test": {
         "ntests": 23
@@ -912,11 +825,7 @@
         "ntests": 4
     },
     "sage.features": {
-<<<<<<< HEAD
-        "ntests": 145
-=======
         "ntests": 146
->>>>>>> df15ded2
     },
     "sage.features.all": {
         "ntests": 14
@@ -938,9 +847,12 @@
     },
     "sage.features.databases": {
         "failed": true,
-        "ntests": 26
+        "ntests": 38
     },
     "sage.features.dvipng": {
+        "ntests": 4
+    },
+    "sage.features.ecm": {
         "ntests": 4
     },
     "sage.features.ffmpeg": {
@@ -949,6 +861,9 @@
     "sage.features.four_ti_2": {
         "ntests": 6
     },
+    "sage.features.fricas": {
+        "ntests": 6
+    },
     "sage.features.gap": {
         "ntests": 6
     },
@@ -977,12 +892,11 @@
     "sage.features.internet": {
         "ntests": 5
     },
+    "sage.features.jmol": {
+        "ntests": 4
+    },
     "sage.features.join_feature": {
-<<<<<<< HEAD
-        "ntests": 25
-=======
         "ntests": 23
->>>>>>> df15ded2
     },
     "sage.features.kenzo": {
         "ntests": 6
@@ -1039,15 +953,10 @@
         "ntests": 28
     },
     "sage.features.sagemath": {
-<<<<<<< HEAD
-        "failed": true,
-        "ntests": 147
-=======
         "ntests": 161
     },
     "sage.features.sat": {
         "ntests": 16
->>>>>>> df15ded2
     },
     "sage.features.singular": {
         "ntests": 4
@@ -1055,21 +964,15 @@
     "sage.features.sirocco": {
         "ntests": 4
     },
-<<<<<<< HEAD
+    "sage.features.sphinx": {
+        "ntests": 8
+    },
+    "sage.features.symengine_py": {
+        "ntests": 4
+    },
     "sage.features.tdlib": {
         "ntests": 2
     },
-    "sage.misc.abstract_method": {
-=======
-    "sage.features.sphinx": {
-        "ntests": 8
-    },
-    "sage.features.symengine_py": {
-        "ntests": 4
-    },
-    "sage.features.tdlib": {
-        "ntests": 2
-    },
     "sage.features.threejs": {
         "failed": true,
         "ntests": 6
@@ -1115,7 +1018,6 @@
         "ntests": 230
     },
     "sage.functions.other": {
->>>>>>> df15ded2
         "failed": true,
         "ntests": 238
     },
@@ -1222,12 +1124,7 @@
         "ntests": 53
     },
     "sage.misc.decorators": {
-<<<<<<< HEAD
-        "failed": true,
-        "ntests": 126
-=======
         "ntests": 125
->>>>>>> df15ded2
     },
     "sage.misc.defaults": {
         "ntests": 14
@@ -1337,15 +1234,10 @@
         "ntests": 22
     },
     "sage.misc.package_dir": {
-<<<<<<< HEAD
-        "failed": true,
-        "ntests": 29
-=======
         "ntests": 29
     },
     "sage.misc.parser": {
         "ntests": 136
->>>>>>> df15ded2
     },
     "sage.misc.persist": {
         "ntests": 137
@@ -1399,14 +1291,10 @@
     },
     "sage.misc.session": {
         "failed": true,
-<<<<<<< HEAD
-        "ntests": 332
-=======
         "ntests": 61
     },
     "sage.misc.stopgap": {
         "ntests": 11
->>>>>>> df15ded2
     },
     "sage.misc.superseded": {
         "failed": true,
@@ -1515,7 +1403,7 @@
     },
     "sage.repl.ipython_kernel.install": {
         "failed": true,
-        "ntests": 40
+        "ntests": 35
     },
     "sage.repl.ipython_kernel.interact": {
         "ntests": 42
@@ -1554,18 +1442,13 @@
     },
     "sage.repl.rich_output.backend_ipython": {
         "failed": true,
-        "ntests": 78
+        "ntests": 75
     },
     "sage.repl.rich_output.buffer": {
         "ntests": 49
     },
     "sage.repl.rich_output.display_manager": {
-<<<<<<< HEAD
-        "failed": true,
-        "ntests": 88
-=======
         "ntests": 86
->>>>>>> df15ded2
     },
     "sage.repl.rich_output.output_basic": {
         "ntests": 47
@@ -1630,11 +1513,7 @@
     },
     "sage.rings.finite_rings.integer_mod": {
         "failed": true,
-<<<<<<< HEAD
-        "ntests": 337
-=======
         "ntests": 539
->>>>>>> df15ded2
     },
     "sage.rings.finite_rings.integer_mod_ring": {
         "failed": true,
@@ -2086,11 +1965,7 @@
     },
     "sage.structure.coerce": {
         "failed": true,
-<<<<<<< HEAD
-        "ntests": 314
-=======
         "ntests": 311
->>>>>>> df15ded2
     },
     "sage.structure.coerce_actions": {
         "ntests": 128
@@ -2120,7 +1995,7 @@
     },
     "sage.structure.factorization": {
         "failed": true,
-        "ntests": 203
+        "ntests": 200
     },
     "sage.structure.factorization_integer": {
         "ntests": 6
@@ -2157,10 +2032,6 @@
         "ntests": 11
     },
     "sage.structure.parent": {
-<<<<<<< HEAD
-        "failed": true,
-=======
->>>>>>> df15ded2
         "ntests": 300
     },
     "sage.structure.parent_gens": {
