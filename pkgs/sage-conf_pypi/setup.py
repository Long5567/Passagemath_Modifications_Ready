import os
import sys
import shutil
import sysconfig
import platform
import fnmatch

from setuptools import setup
from setuptools.dist import Distribution
from distutils.command.build_scripts import build_scripts as distutils_build_scripts
from setuptools.command.build_py import build_py as setuptools_build_py
from setuptools.command.editable_wheel import editable_wheel as setuptools_editable_wheel
from setuptools.errors import SetupError


# setuptools plugins considered harmful:
# If build isolation is not in use and setuptools_scm is installed,
# then its file_finders entry point is invoked, which we don't need.
# And with setuptools_scm 8, we get more trouble:
# LookupError: pyproject.toml does not contain a tool.setuptools_scm section
# LookupError: setuptools-scm was unable to detect version ...
# We just remove all handling of "setuptools.finalize_distribution_options" entry points.
Distribution._removed = staticmethod(lambda ep: True)


class build_py(setuptools_build_py):

    def run(self):

        HERE = os.path.dirname(__file__)

        SAGE_CONF_FILE = os.environ.get('SAGE_CONF_FILE', None)
        SAGE_CONF_ENV_FILE = os.environ.get('SAGE_CONF_ENV_FILE', None)

        if SAGE_CONF_FILE or SAGE_CONF_ENV_FILE:
            try:
                shutil.copyfile(SAGE_CONF_FILE or '/dev/null',
                                os.path.join(HERE, '_sage_conf', '_conf.py'))
            except OSError:
                raise SetupError(f"environment variable SAGE_CONF_FILE is set to {SAGE_CONF_FILE}, "
                                 f"but the file cannot be copied")
            if SAGE_CONF_ENV_FILE and SAGE_CONF_ENV_FILE != '/dev/null':
                try:
                    shutil.copyfile(SAGE_CONF_ENV_FILE or '/dev/null',
                                    os.path.join(HERE, 'bin', 'sage-env-config'))
                except OSError:
                    raise SetupError(f"environment variable SAGE_CONF_ENV_FILE is set to {SAGE_CONF_ENV_FILE}, "
                                     f"but the file cannot be copied")
            else:
                # Remove possible leftover file
                try:
                    os.remove(os.path.join(HERE, 'bin', 'sage-env-config'))
                except OSError:
                    pass
            SAGE_ROOT = None
        elif self.editable_mode:
            SAGE_ROOT = os.path.join(HERE, 'sage_root')
        else:
            SAGE_ROOT = self._create_writable_sage_root()

<<<<<<< HEAD
        if SAGE_ROOT:
            # For convenience, set up the homebrew env automatically. This is a no-op if homebrew is not present.
            if os.environ.get('CONDA_PREFIX', ''):
                SETENV = ':'
            else:
                SETENV = '. ./.homebrew-build-env 2> /dev/null'

            SAGE_LOCAL = os.path.join(SAGE_ROOT, 'local')

            if os.path.exists(os.path.join(SAGE_ROOT, 'config.status')):
                print(f'Reusing configured SAGE_ROOT={SAGE_ROOT}')
            else:
                SAGE_CONF_CONFIGURE_ARGS = os.environ.get('SAGE_CONF_CONFIGURE_ARGS', '')
                cmd = f"cd {SAGE_ROOT} && ({SETENV}; ./configure --prefix={SAGE_LOCAL} --with-python={sys.executable} --enable-build-as-root --enable-download-from-upstream-url --with-system-python3=force --with-sage-venv --disable-notebook --disable-sagelib --disable-sage_conf --disable-doc {SAGE_CONF_CONFIGURE_ARGS})"
                print(f"Running {cmd}")
=======
        # For convenience, set up the homebrew env automatically. This is a no-op if homebrew is not present.
        if os.environ.get('CONDA_PREFIX', ''):
            SETENV = ':'
        else:
            SETENV = '. ./.homebrew-build-env 2> /dev/null'

        SAGE_LOCAL = os.path.join(SAGE_ROOT, 'local')

        if os.path.exists(os.path.join(SAGE_ROOT, 'config.status')):
            print(f'Reusing configured SAGE_ROOT={SAGE_ROOT}')
        else:
            cmd = f"cd {SAGE_ROOT} && ({SETENV}; ./configure --prefix={SAGE_LOCAL} --with-python={sys.executable} --enable-build-as-root --enable-download-from-upstream-url --with-system-python3=force --with-sage-venv --disable-notebook --disable-sagelib --disable-sage_conf --disable-doc)"
            print(f"Running {cmd}")
            sys.stdout.flush()
            if os.system(cmd) != 0:
                print("configure failed; this may be caused by missing build prerequisites.")
>>>>>>> 766c7a0c
                sys.stdout.flush()
                if os.system(cmd) != 0:
                    print(f"configure failed; this may be caused by missing build prerequisites.")
                    sys.stdout.flush()
                    PREREQ_SPKG = "_prereq bzip2 xz libffi"  # includes python3 SPKG_DEPCHECK packages
                    os.system(f'cd {SAGE_ROOT} && export SYSTEM=$(build/bin/sage-guess-package-system 2>/dev/null) && export PACKAGES="$(build/bin/sage-get-system-packages $SYSTEM {PREREQ_SPKG})" && [ -n "$PACKAGES" ] && echo "You can install the required build prerequisites using the following shell command" && echo "" && build/bin/sage-print-system-package-command $SYSTEM --verbose --sudo install $PACKAGES && echo ""')
                    raise SetupError("configure failed")

            # Copy over files generated by the configure script
            # (see configure.ac AC_CONFIG_FILES)
            if self.editable_mode:
                pass  # same file
            else:
                shutil.copyfile(os.path.join(SAGE_ROOT, 'pkgs', 'sage-conf', '_sage_conf', '_conf.py'),
                                os.path.join(HERE, '_sage_conf', '_conf.py'))
            shutil.copyfile(os.path.join(SAGE_ROOT, 'src', 'bin', 'sage-env-config'),
                            os.path.join(HERE, 'bin', 'sage-env-config'))

            # Here we run "make base-toolchain"
            # Alternatives:
            # - "make build" -- which builds everything except for sagelib because we
            #   used configure --disable-sagelib
            # - "make build-local" only builds the non-Python packages of the Sage distribution.
            #   It still makes an (empty) venv in SAGE_VENV, which is unused by default;
            #   but then a user could use "make build-venv" to build compatible wheels for all Python packages.
            # - TODO: A target to only build wheels of tricky packages
            #   (that use native libraries shared with other packages).
            SETMAKE = 'if [ -z "$MAKE" ]; then export MAKE="make -j$(PATH=build/bin:$PATH build/bin/sage-build-num-threads | cut -d" " -f 2)"; fi'
            TARGETS = 'base'
            cmd = f'cd {SAGE_ROOT} && ({SETENV}; {SETMAKE} && $MAKE V=0 ${{SAGE_CONF_TARGETS-{TARGETS}}})'
            print(f"Running {cmd}", flush=True)
            if os.system(cmd) != 0:
                raise SetupError(f"make ${{SAGE_CONF_TARGETS-{TARGETS}}} failed")

        setuptools_build_py.run(self)

    def _create_writable_sage_root(self):
        HERE = os.path.dirname(__file__)
        DOT_SAGE = os.environ.get('DOT_SAGE', os.path.join(os.environ.get('HOME'), '.sage'))
        with open(os.path.join(HERE, 'VERSION.txt')) as f:
            sage_version = f.read().strip()
        # After #30534, SAGE_LOCAL no longer contains any Python.  So we key the SAGE_ROOT only to Sage version
        # and architecture.
        system = platform.system()
        machine = platform.machine()
        arch_tag = f'{system}-{machine}'
        # TODO: Should be user-configurable with config settings
        SAGE_ROOT = os.path.join(DOT_SAGE, f'sage-{sage_version}-{arch_tag}')
        UPSTREAM = os.path.join(DOT_SAGE, 'upstream')

        def ignore(path, names):
            # exclude all embedded src trees
            if fnmatch.fnmatch(path, '*/build/pkgs/*'):
                return ['src']
            ### ignore more stuff --- .tox etc.
            return [name for name in names
                    if name in ('.tox', '.git', '__pycache__',
                                'prefix', 'local', 'venv', 'upstream',
                                'config.status', 'config.log', 'logs')]

        if not os.path.exists(os.path.join(SAGE_ROOT, 'config.status')):
            # config.status and other configure output has to be writable.
            # So (until the Sage distribution supports VPATH builds - #21469), we have to make a copy of sage_root.
            try:
                shutil.copytree('sage_root', SAGE_ROOT,
                                ignore=ignore)  # will fail if already exists
                cmd = f'cd {SAGE_ROOT} && mkdir -p {UPSTREAM} && ln -sf {UPSTREAM} .'
                os.system(cmd)
            except Exception as e:
                raise SetupError(f"the directory SAGE_ROOT={SAGE_ROOT} already exists but it is not configured ({e}). "
                                 "Please either remove it and try again, or install in editable mode (pip install -e).")

        return SAGE_ROOT


class build_scripts(distutils_build_scripts):

    def run(self):
        HERE = os.path.dirname(__file__)

        sage_env_config = os.path.join(HERE, 'bin', 'sage-env-config')
        if os.path.exists(sage_env_config):
            self.distribution.scripts.append(sage_env_config)
        else:
            self.distribution.scripts[:] = [script for script in self.distribution.scripts
                                            if not script.endswith('sage-env-config')]
        if not self.distribution.entry_points:
            self.entry_points = self.distribution.entry_points = dict()
        distutils_build_scripts.run(self)


class editable_wheel(setuptools_editable_wheel):
    r"""
    Customized so that exceptions raised by our build_py
    do not lead to the "Customization incompatible with editable install" message
    """
    _safely_run = setuptools_editable_wheel.run_command


setup(
    cmdclass=dict(build_py=build_py,
                  build_scripts=build_scripts,
                  editable_wheel=editable_wheel)
)<|MERGE_RESOLUTION|>--- conflicted
+++ resolved
@@ -58,7 +58,6 @@
         else:
             SAGE_ROOT = self._create_writable_sage_root()
 
-<<<<<<< HEAD
         if SAGE_ROOT:
             # For convenience, set up the homebrew env automatically. This is a no-op if homebrew is not present.
             if os.environ.get('CONDA_PREFIX', ''):
@@ -74,27 +73,9 @@
                 SAGE_CONF_CONFIGURE_ARGS = os.environ.get('SAGE_CONF_CONFIGURE_ARGS', '')
                 cmd = f"cd {SAGE_ROOT} && ({SETENV}; ./configure --prefix={SAGE_LOCAL} --with-python={sys.executable} --enable-build-as-root --enable-download-from-upstream-url --with-system-python3=force --with-sage-venv --disable-notebook --disable-sagelib --disable-sage_conf --disable-doc {SAGE_CONF_CONFIGURE_ARGS})"
                 print(f"Running {cmd}")
-=======
-        # For convenience, set up the homebrew env automatically. This is a no-op if homebrew is not present.
-        if os.environ.get('CONDA_PREFIX', ''):
-            SETENV = ':'
-        else:
-            SETENV = '. ./.homebrew-build-env 2> /dev/null'
-
-        SAGE_LOCAL = os.path.join(SAGE_ROOT, 'local')
-
-        if os.path.exists(os.path.join(SAGE_ROOT, 'config.status')):
-            print(f'Reusing configured SAGE_ROOT={SAGE_ROOT}')
-        else:
-            cmd = f"cd {SAGE_ROOT} && ({SETENV}; ./configure --prefix={SAGE_LOCAL} --with-python={sys.executable} --enable-build-as-root --enable-download-from-upstream-url --with-system-python3=force --with-sage-venv --disable-notebook --disable-sagelib --disable-sage_conf --disable-doc)"
-            print(f"Running {cmd}")
-            sys.stdout.flush()
-            if os.system(cmd) != 0:
-                print("configure failed; this may be caused by missing build prerequisites.")
->>>>>>> 766c7a0c
                 sys.stdout.flush()
                 if os.system(cmd) != 0:
-                    print(f"configure failed; this may be caused by missing build prerequisites.")
+                    print("configure failed; this may be caused by missing build prerequisites.")
                     sys.stdout.flush()
                     PREREQ_SPKG = "_prereq bzip2 xz libffi"  # includes python3 SPKG_DEPCHECK packages
                     os.system(f'cd {SAGE_ROOT} && export SYSTEM=$(build/bin/sage-guess-package-system 2>/dev/null) && export PACKAGES="$(build/bin/sage-get-system-packages $SYSTEM {PREREQ_SPKG})" && [ -n "$PACKAGES" ] && echo "You can install the required build prerequisites using the following shell command" && echo "" && build/bin/sage-print-system-package-command $SYSTEM --verbose --sudo install $PACKAGES && echo ""')
