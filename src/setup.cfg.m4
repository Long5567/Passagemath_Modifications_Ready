include(`sage_spkg_versions.m4')dnl' -*- conf-unix -*-
[metadata]
name = sagemath-standard
version = file: VERSION.txt
description = Sage: Open Source Mathematics Software: Standard Python Library
long_description = file: README.rst
long_description_content_type = text/x-rst
license_files = LICENSE.txt
include(`setup_cfg_metadata.m4')dnl'

[options]
<<<<<<< HEAD
python_requires = >=3.11, <3.13
=======
python_requires = >=3.9, <3.14
>>>>>>> dc99dc84
install_requires =
    SPKG_INSTALL_REQUIRES_six
dnl From build/pkgs/sagelib/dependencies
    SPKG_INSTALL_REQUIRES_conway_polynomials
    SPKG_INSTALL_REQUIRES_cypari
    SPKG_INSTALL_REQUIRES_cysignals
    SPKG_INSTALL_REQUIRES_cython
    SPKG_INSTALL_REQUIRES_gmpy2
    SPKG_INSTALL_REQUIRES_importlib_metadata
    SPKG_INSTALL_REQUIRES_importlib_resources
    SPKG_INSTALL_REQUIRES_jupyter_core
    SPKG_INSTALL_REQUIRES_lrcalc_python
    SPKG_INSTALL_REQUIRES_memory_allocator
    SPKG_INSTALL_REQUIRES_numpy
    SPKG_INSTALL_REQUIRES_pkgconfig
    SPKG_INSTALL_REQUIRES_pplpy
    SPKG_INSTALL_REQUIRES_primecountpy
    SPKG_INSTALL_REQUIRES_requests
    SPKG_INSTALL_REQUIRES_typing_extensions
dnl From Makefile.in: SAGERUNTIME
    SPKG_INSTALL_REQUIRES_ipython
    SPKG_INSTALL_REQUIRES_pexpect
dnl From Makefile.in: DOC_DEPENDENCIES
    sphinx >=5.2, <9
    SPKG_INSTALL_REQUIRES_networkx
    SPKG_INSTALL_REQUIRES_scipy
    SPKG_INSTALL_REQUIRES_sympy
    SPKG_INSTALL_REQUIRES_matplotlib
    SPKG_INSTALL_REQUIRES_pillow
    SPKG_INSTALL_REQUIRES_mpmath
    SPKG_INSTALL_REQUIRES_ipykernel
    SPKG_INSTALL_REQUIRES_jupyter_client
    SPKG_INSTALL_REQUIRES_ipywidgets
    SPKG_INSTALL_REQUIRES_fpylll
dnl pycryptosat  # Sage distribution installs it as part of cryptominisat. According to its README on https://pypi.org/project/pycryptosat/: "The pycryptosat python package compiles while compiling CryptoMiniSat. It cannot be compiled on its own, it must be compiled at the same time as CryptoMiniSat."
dnl Packages with important upper version bounds
    SPKG_INSTALL_REQUIRES_ptyprocess

scripts =
    # The sage script
    bin/sage
    # Other scripts that should be in the path also for OS packaging of sage:
    bin/sage-eval
    # Included because it is useful for doctesting/coverage testing user scripts too:
    bin/sage-runtests
    bin/sage-fixdoctests
    bin/sage-coverage
    # The following is deprecated but might still be used in user package install scripts
    bin/sage-cython
    # Helper scripts invoked by sage script
    # (they would actually belong to something like libexec)
    bin/sage-cachegrind
    bin/sage-callgrind
    bin/sage-massif
    bin/sage-omega
    bin/sage-valgrind
    bin/sage-venv-config
    bin/sage-version.sh
    bin/sage-cleaner
    # Only makes sense in sage-the-distribution. TODO: Move to another installation script.
    bin/sage-list-packages
    # Uncategorized scripts in alphabetical order
    bin/math-readline
    bin/sage-env
    # sage-env-config -- installed by sage_conf
    # sage-env-config.in -- not to be installed
    bin/sage-grep
    bin/sage-grepdoc
    bin/sage-inline-fortran
    bin/sage-ipynb2rst
    bin/sage-ipython
    bin/sage-notebook
    bin/sage-num-threads.py
    bin/sage-preparse
    bin/sage-python
    bin/sage-run
    bin/sage-run-cython
    bin/sage-startuptime.py
    bin/sage-update-version

[options.package_data]

sage.libs.gap =
    sage.gaprc

sage.interfaces =
    sage-maxima.lisp

sage.doctest =
    tests/*

sage.repl.rich_output =
    example*

sage =
    ext_data/*
    ext_data/kenzo/*
    ext_data/singular/*
    ext_data/singular/function_field/*
    ext_data/images/*
    ext_data/doctest/*
    ext_data/doctest/invalid/*
    ext_data/gap/*
    ext_data/gap/joyner/*
    ext_data/mwrank/*
    ext_data/notebook-ipython/*
    ext_data/nbconvert/*
    ext_data/graphs/*
    ext_data/pari/*
    ext_data/pari/dokchitser/*
    ext_data/pari/buzzard/*
    ext_data/pari/simon/*
    ext_data/magma/*
    ext_data/magma/latex/*
    ext_data/magma/sage/*
    ext_data/valgrind/*
    ext_data/threejs/*

[options.extras_require]
R        = SPKG_INSTALL_REQUIRES_rpy2
bliss    = SPKG_INSTALL_REQUIRES_sagemath_bliss
coxeter3 = SPKG_INSTALL_REQUIRES_sagemath_coxeter3
mcqd     = SPKG_INSTALL_REQUIRES_sagemath_mcqd
meataxe  = SPKG_INSTALL_REQUIRES_sagemath_meataxe
sirocco  = SPKG_INSTALL_REQUIRES_sagemath_sirocco
tdlib    = SPKG_INSTALL_REQUIRES_sagemath_tdlib<|MERGE_RESOLUTION|>--- conflicted
+++ resolved
@@ -9,11 +9,7 @@
 include(`setup_cfg_metadata.m4')dnl'
 
 [options]
-<<<<<<< HEAD
-python_requires = >=3.11, <3.13
-=======
-python_requires = >=3.9, <3.14
->>>>>>> dc99dc84
+python_requires = >=3.11, <3.14
 install_requires =
     SPKG_INSTALL_REQUIRES_six
 dnl From build/pkgs/sagelib/dependencies
