r"""
Projective `n` space over a ring

EXAMPLES:

We construct projective space over various rings of various dimensions.

The simplest projective space::

    sage: ProjectiveSpace(0)
    Projective Space of dimension 0 over Integer Ring

A slightly bigger projective space over `\QQ`::

    sage: X = ProjectiveSpace(1000, QQ); X
    Projective Space of dimension 1000 over Rational Field
    sage: X.dimension()
    1000

We can use "over" notation to create projective spaces over various
base rings.

::

    sage: X = ProjectiveSpace(5)/QQ; X
    Projective Space of dimension 5 over Rational Field
    sage: X/CC
    Projective Space of dimension 5 over Complex Field with 53 bits of precision

The third argument specifies the printing names of the generators of the
homogeneous coordinate ring. Using the method `.objgens()` you can obtain both
the space and the generators as ready to use variables. ::

    sage: P2, vars = ProjectiveSpace(10, QQ, 't').objgens()
    sage: vars
    (t0, t1, t2, t3, t4, t5, t6, t7, t8, t9, t10)

You can alternatively use the special syntax with ``<`` and ``>``.

::

    sage: P2.<x,y,z> = ProjectiveSpace(2, QQ)
    sage: P2
    Projective Space of dimension 2 over Rational Field
    sage: P2.coordinate_ring()
    Multivariate Polynomial Ring in x, y, z over Rational Field

The first of the three lines above is just equivalent to the two lines::

    sage: P2 = ProjectiveSpace(2, QQ, 'xyz')
    sage: x,y,z = P2.gens()

For example, we use `x,y,z` to define the intersection of
two lines.

::

    sage: V = P2.subscheme([x+y+z, x+y-z]); V
    Closed subscheme of Projective Space of dimension 2 over Rational Field defined by:
     x + y + z,
     x + y - z
    sage: V.dimension()
    0

AUTHORS:

- Ben Hutz: (June 2012): support for rings

- Ben Hutz (9/2014): added support for Cartesian products

- Rebecca Lauren Miller (March 2016) : added point_transformation_matrix
"""

# ****************************************************************************
#       Copyright (C) 2006 William Stein <wstein@gmail.com>
#
#  Distributed under the terms of the GNU General Public License (GPL)
#
#                  http://www.gnu.org/licenses/
# ****************************************************************************

from typing import Type
from sage.arith.all import gcd, binomial, srange
from sage.rings.all import (PolynomialRing,
                            Integer,
                            ZZ)

from sage.rings.ring import CommutativeRing
from sage.rings.rational_field import is_RationalField
from sage.rings.polynomial.multi_polynomial_ring import is_MPolynomialRing
from sage.rings.polynomial.polynomial_ring import is_PolynomialRing
from sage.rings.finite_rings.finite_field_constructor import is_FiniteField

from sage.categories.fields import Fields
from sage.categories.number_fields import NumberFields
from sage.categories.homset import Hom
from sage.categories.map import Map
from sage.misc.all import (latex,
                           prod)
from sage.misc.all import cartesian_product_iterator
from sage.misc.persist import register_unpickle_override

from sage.structure.category_object import normalize_names
from sage.structure.unique_representation import UniqueRepresentation
from sage.combinat.integer_vector import IntegerVectors
from sage.combinat.integer_vector_weighted import WeightedIntegerVectors
from sage.combinat.permutation import Permutation
from sage.combinat.tuple import Tuples
from sage.combinat.tuple import UnorderedTuples
from sage.combinat.subset import Subsets
from sage.matrix.constructor import matrix
from sage.modules.free_module_element import prepare
from sage.schemes.generic.ambient_space import AmbientSpace
from sage.schemes.projective.projective_homset import (SchemeHomset_points_projective_ring,
                                                       SchemeHomset_points_projective_field)
from sage.schemes.projective.projective_point import (SchemeMorphism_point_projective_ring,
                                                      SchemeMorphism_point_projective_field,
                                                      SchemeMorphism_point_projective_finite_field)
from sage.schemes.projective.projective_morphism import (SchemeMorphism_polynomial_projective_space,
                                                         SchemeMorphism_polynomial_projective_space_field,
                                                         SchemeMorphism_polynomial_projective_space_finite_field)


# for better efficiency
_Fields = Fields()


def is_ProjectiveSpace(x):
    r"""
    Return True if ``x`` is a projective space.

    In other words, if ``x`` is an ambient space `\mathbb{P}^n_R`,
    where `R` is a ring and `n\geq 0` is an integer.

    EXAMPLES::

        sage: from sage.schemes.projective.projective_space import is_ProjectiveSpace
        sage: is_ProjectiveSpace(ProjectiveSpace(5, names='x'))
        True
        sage: is_ProjectiveSpace(ProjectiveSpace(5, GF(9,'alpha'), names='x'))
        True
        sage: is_ProjectiveSpace(Spec(ZZ))
        False
    """
    return isinstance(x, ProjectiveSpace_ring)


def ProjectiveSpace(n, R=None, names=None):
    r"""
    Return projective space of dimension ``n`` over the ring ``R``.

    EXAMPLES: The dimension and ring can be given in either order.

    ::

        sage: ProjectiveSpace(3, QQ)
        Projective Space of dimension 3 over Rational Field
        sage: ProjectiveSpace(5, QQ)
        Projective Space of dimension 5 over Rational Field
        sage: P = ProjectiveSpace(2, QQ, names='XYZ'); P
        Projective Space of dimension 2 over Rational Field
        sage: P.coordinate_ring()
        Multivariate Polynomial Ring in X, Y, Z over Rational Field

    The divide operator does base extension.

    ::

        sage: ProjectiveSpace(5)/GF(17)
        Projective Space of dimension 5 over Finite Field of size 17

    The default base ring is `\ZZ`.

    ::

        sage: ProjectiveSpace(5)
        Projective Space of dimension 5 over Integer Ring

    There is also an projective space associated each polynomial ring.

    ::

        sage: R = GF(7)['x,y,z']
        sage: P = ProjectiveSpace(R); P
        Projective Space of dimension 2 over Finite Field of size 7
        sage: P.coordinate_ring()
        Multivariate Polynomial Ring in x, y, z over Finite Field of size 7
        sage: P.coordinate_ring() is R
        True

    ::

        sage: ProjectiveSpace(3, Zp(5), 'y')
        Projective Space of dimension 3 over 5-adic Ring with capped relative precision 20

    ::

        sage: ProjectiveSpace(2,QQ,'x,y,z')
        Projective Space of dimension 2 over Rational Field

    ::

        sage: PS.<x,y>=ProjectiveSpace(1,CC)
        sage: PS
        Projective Space of dimension 1 over Complex Field with 53 bits of precision

    ::

        sage: R.<x,y,z> = QQ[]
        sage: ProjectiveSpace(R).variable_names()
        ('x', 'y', 'z')

    Projective spaces are not cached, i.e., there can be several with
    the same base ring and dimension (to facilitate gluing
    constructions).

    ::

        sage: R.<x> = QQ[]
        sage: ProjectiveSpace(R)
        Projective Space of dimension 0 over Rational Field

    TESTS::

        sage: R.<x,y>=QQ[]
        sage: P.<z,w> = ProjectiveSpace(R)
        Traceback (most recent call last):
        ...
        NameError: variable names passed to ProjectiveSpace conflict with names in ring

    ::

        sage: R.<x,y>=QQ[]
        sage: P.<x,y> = ProjectiveSpace(R)
        sage: P.gens() == R.gens()
        True
    """
    if (is_MPolynomialRing(n) or is_PolynomialRing(n)) and R is None:
        if names is not None:
            # Check for the case that the user provided a variable name
            # That does not match what we wanted to use from R
            names = normalize_names(n.ngens(), names)
            if n.variable_names() != names:
                # The provided name doesn't match the name of R's variables
                raise NameError("variable names passed to ProjectiveSpace conflict with names in ring")
        A = ProjectiveSpace(n.ngens() - 1, n.base_ring(),
                            names=n.variable_names())
        A._coordinate_ring = n
        return A
    if names is None:
        names = 'x'
    if isinstance(R, (Integer, int)):
        n, R = R, n
    if R is None:
        R = ZZ  # default is the integers
    if R in _Fields:
        if is_FiniteField(R):
            return ProjectiveSpace_finite_field(n, R, names)
        if is_RationalField(R):
            return ProjectiveSpace_rational_field(n, R, names)
        else:
            return ProjectiveSpace_field(n, R, names)
    elif isinstance(R, CommutativeRing):
        return ProjectiveSpace_ring(n, R, names)
    else:
        raise TypeError("R (=%s) must be a commutative ring" % R)


class ProjectiveSpace_ring(UniqueRepresentation, AmbientSpace):
    """
    Projective space of dimension `n` over the ring
    `R`.

    EXAMPLES::

        sage: X.<x,y,z,w> = ProjectiveSpace(3, QQ)
        sage: X.base_scheme()
        Spectrum of Rational Field
        sage: X.base_ring()
        Rational Field
        sage: X.structure_morphism()
        Scheme morphism:
          From: Projective Space of dimension 3 over Rational Field
          To:   Spectrum of Rational Field
          Defn: Structure map
        sage: X.coordinate_ring()
        Multivariate Polynomial Ring in x, y, z, w over Rational Field

    Loading and saving::

        sage: loads(X.dumps()) == X
        True
        sage: P = ProjectiveSpace(ZZ, 1, 'x')
        sage: loads(P.dumps()) is P
        True

    Equality and hashing::

        sage: ProjectiveSpace(QQ, 3, 'a') == ProjectiveSpace(ZZ, 3, 'a')
        False
        sage: ProjectiveSpace(ZZ, 1, 'a') == ProjectiveSpace(ZZ, 0, 'a')
        False
        sage: ProjectiveSpace(ZZ, 2, 'a') == AffineSpace(ZZ, 2, 'a')
        False

        sage: ProjectiveSpace(QQ, 3, 'a') != ProjectiveSpace(ZZ, 3, 'a')
        True
        sage: ProjectiveSpace(ZZ, 1, 'a') != ProjectiveSpace(ZZ, 0, 'a')
        True
        sage: ProjectiveSpace(ZZ, 2, 'a') != AffineSpace(ZZ, 2, 'a')
        True

        sage: hash(ProjectiveSpace(QQ, 3, 'a')) == hash(ProjectiveSpace(ZZ, 3, 'a'))
        False
        sage: hash(ProjectiveSpace(ZZ, 1, 'a')) == hash(ProjectiveSpace(ZZ, 0, 'a'))
        False
        sage: hash(ProjectiveSpace(ZZ, 2, 'a')) == hash(AffineSpace(ZZ, 2, 'a'))
        False
    """
    @staticmethod
    def __classcall__(cls, n, R=ZZ, names=None):
        """
        EXAMPLES::

            sage: ProjectiveSpace(QQ, 2, names='XYZ') is ProjectiveSpace(QQ, 2, names='XYZ')
            True
        """
        normalized_names = normalize_names(n + 1, names)
        return super(ProjectiveSpace_ring, cls).__classcall__(cls, n, R, normalized_names)

    def __init__(self, n, R=ZZ, names=None):
        """
        Initialization function.

        EXAMPLES::

            sage: ProjectiveSpace(3, Zp(5), 'y')
            Projective Space of dimension 3 over 5-adic Ring with capped relative precision 20
        """
        AmbientSpace.__init__(self, n, R)
        self._assign_names(names)

    def ngens(self):
        """
        Return the number of generators of this projective space.

        This is the number of variables in the coordinate ring of self.

        EXAMPLES::

            sage: ProjectiveSpace(3, QQ).ngens()
            4
            sage: ProjectiveSpace(7, ZZ).ngens()
            8
        """
        return self.dimension_relative() + 1

    def _check_satisfies_equations(self, v):
        """
        Return True if ``v`` defines a point on the scheme; raise a
        TypeError otherwise.

        EXAMPLES::

            sage: P = ProjectiveSpace(2, ZZ)
            sage: P._check_satisfies_equations([1, 1, 0])
            True

        ::

            sage: P = ProjectiveSpace(1, QQ)
            sage: P._check_satisfies_equations((1/2, 0))
            True

        ::

            sage: P = ProjectiveSpace(2, ZZ)
            sage: P._check_satisfies_equations([0, 0, 0])
            Traceback (most recent call last):
            ...
            TypeError: the zero vector is not a point in projective space

        ::

            sage: P = ProjectiveSpace(2, ZZ)
            sage: P._check_satisfies_equations((1, 0))
            Traceback (most recent call last):
            ...
            TypeError: the list v=(1, 0) must have 3 components

        ::

            sage: P = ProjectiveSpace(2, ZZ)
            sage: P._check_satisfies_equations([1/2, 0, 1])
            Traceback (most recent call last):
            ...
            TypeError: the components of v=[1/2, 0, 1] must be elements of Integer Ring
        """
        if not isinstance(v, (list, tuple)):
            raise TypeError('the argument v=%s must be a list or tuple' % v)
        n = self.ngens()
        if not len(v) == n:
            raise TypeError('the list v=%s must have %s components' % (v, n))
        R = self.base_ring()
        for coord in v:
            if coord not in R:
                raise TypeError('the components of v=%s must be elements of %s' % (v, R))
        zero = [R(0)] * n
        if v == zero:
            raise TypeError('the zero vector is not a point in projective space')
        return True

    def coordinate_ring(self):
        """
        Return the coordinate ring of this scheme.

        EXAMPLES::

            sage: ProjectiveSpace(3, GF(19^2,'alpha'), 'abcd').coordinate_ring()
            Multivariate Polynomial Ring in a, b, c, d over Finite Field in alpha of size 19^2

        ::

            sage: ProjectiveSpace(3).coordinate_ring()
            Multivariate Polynomial Ring in x0, x1, x2, x3 over Integer Ring

        ::

            sage: ProjectiveSpace(2, QQ, ['alpha', 'beta', 'gamma']).coordinate_ring()
            Multivariate Polynomial Ring in alpha, beta, gamma over Rational Field
        """
        try:
            return self._coordinate_ring
        except AttributeError:
            self._coordinate_ring = PolynomialRing(self.base_ring(),
                                        self.variable_names(),
                                        self.dimension_relative() + 1)
            return self._coordinate_ring

    def _validate(self, polynomials):
        """
        If ``polynomials`` is a tuple of valid polynomial functions on self,
        return ``polynomials``, otherwise raise TypeError.

        Since this is a projective space, polynomials must be homogeneous.

        INPUT:

        - ``polynomials`` -- tuple of polynomials in the coordinate ring of
            this space.

        OUTPUT:

        - tuple of polynomials in the coordinate ring of this space.

        EXAMPLES::

            sage: P.<x, y, z> = ProjectiveSpace(2, ZZ)
            sage: P._validate([x*y - z^2, x])
            [x*y - z^2, x]

       ::

            sage: P.<x, y, z> = ProjectiveSpace(2, ZZ)
            sage: P._validate((x*y - z, x))
            Traceback (most recent call last):
            ...
            TypeError: x*y - z is not a homogeneous polynomial

      ::

            sage: P.<x, y, z> = ProjectiveSpace(2, ZZ)
            sage: P._validate(x*y - z)
            Traceback (most recent call last):
            ...
            TypeError: the argument polynomials=x*y - z must be a list or tuple
        """
        if not isinstance(polynomials, (list, tuple)):
            raise TypeError('the argument polynomials=%s must be a list or tuple' % polynomials)
        for f in polynomials:
            if not f.is_homogeneous():
                raise TypeError("%s is not a homogeneous polynomial" % f)
        return polynomials

    def __pow__(self, m):
        """
        Return the Cartesian power of this space.

        INPUT: ``m`` -- integer.

        OUTPUT: product of projective spaces.

        EXAMPLES::

            sage: P = ProjectiveSpace(1, QQ, 'x')
            sage: P3 = P^3; P3
            Product of projective spaces P^1 x P^1 x P^1 over Rational Field
            sage: P3.variable_names()
            ('x0', 'x1', 'x2', 'x3', 'x4', 'x5')

        As you see, custom variable names are not preserved by power operator,
        since there is no natural way to make new ones in general.
        """
        mm = int(m)
        if mm != m:
            raise ValueError("m must be an integer")
        from sage.schemes.product_projective.space import ProductProjectiveSpaces
        return ProductProjectiveSpaces([self.dimension_relative()] * mm, self.base_ring())

    def __mul__(self, right):
        r"""
        Create the product of projective spaces.

        INPUT:

        - ``right`` - a projective space, product of projective spaces, or subscheme.

        OUTPUT: a product of projective spaces or subscheme.

        EXAMPLES::

            sage: P1 = ProjectiveSpace(QQ, 1, 'x')
            sage: P2 = ProjectiveSpace(QQ, 2, 'y')
            sage: P1*P2
            Product of projective spaces P^1 x P^2 over Rational Field

            ::

            sage: S.<t,x,y,z,u,v,w> = ProductProjectiveSpaces([3, 2], QQ)
            sage: T.<a,b> = ProjectiveSpace(QQ, 1)
            sage: T*S
            Product of projective spaces P^1 x P^3 x P^2 over Rational Field

        ::

            sage: S = ProjectiveSpace(ZZ, 2, 't')
            sage: T = ProjectiveSpace(ZZ, 3, 'x')
            sage: T.inject_variables()
            Defining x0, x1, x2, x3
            sage: X = T.subscheme([x0*x2 - x1*x3])
            sage: S*X
            Closed subscheme of Product of projective spaces P^2 x P^3 over Integer Ring defined by:
              x0*x2 - x1*x3

        ::

            sage: S = ProjectiveSpace(QQ, 3, 'x')
            sage: T = AffineSpace(2, QQ, 'y')
            sage: S*T
            Traceback (most recent call last):
            ...
            TypeError: Affine Space of dimension 2 over Rational Field must be a
            projective space, product of projective spaces, or subscheme
        """
        if self.base_ring() != right.base_ring():
            raise ValueError('Must have the same base ring')

        from sage.schemes.product_projective.space import ProductProjectiveSpaces_ring
        from sage.schemes.product_projective.space import ProductProjectiveSpaces
        from sage.schemes.generic.algebraic_scheme import AlgebraicScheme_subscheme

        if isinstance(right, (ProductProjectiveSpaces_ring)):
            return ProductProjectiveSpaces([self] + right.components())
        elif isinstance(right, ProjectiveSpace_ring):
            if self is right:
                return self.__pow__(2)
            return ProductProjectiveSpaces([self, right])
        elif isinstance(right, AlgebraicScheme_subscheme):
            AS = self * right.ambient_space()
            CR = AS.coordinate_ring()
            n = self.ambient_space().coordinate_ring().ngens()

            phi = self.ambient_space().coordinate_ring().hom(list(CR.gens()[:n]), CR)
            psi = right.ambient_space().coordinate_ring().hom(list(CR.gens()[n:]), CR)
            return AS.subscheme([phi(t) for t in self.defining_polynomials()] + [psi(t) for t in right.defining_polynomials()])
        else:
            raise TypeError('%s must be a projective space, product of projective spaces, or subscheme' % right)

    def _latex_(self):
        r"""
        Return a LaTeX representation of this projective space.

        EXAMPLES::

            sage: print(latex(ProjectiveSpace(1, ZZ, 'x')))
            {\mathbf P}_{\Bold{Z}}^1

        TESTS::

            sage: ProjectiveSpace(3, Zp(5), 'y')._latex_()
            '{\\mathbf P}_{\\Bold{Z}_{5}}^3'
        """
        return "{\\mathbf P}_{%s}^%s" % (latex(self.base_ring()),
                                         self.dimension_relative())

    def _linear_system_as_kernel(self, d, pt, m):
        """
        Return a matrix whose kernel consists of the coefficient vectors
        of the degree ``d`` hypersurfaces (wrt lexicographic ordering of its
        monomials) with multiplicity at least ``m`` at ``pt``.

        INPUT:

        -  ``d`` -- a nonnegative integer.

        -  ``pt`` -- a point of self (possibly represented by a list with at \
                     least one component equal to 1).

        -  ``m`` -- a nonnegative integer.

        OUTPUT:

        A matrix of size `\binom{m-1+n}{n}` x `\binom{d+n}{n}` where n is the
        relative dimension of self. The base ring of the matrix is a ring that
        contains the base ring of self and the coefficients of the given point.

        EXAMPLES:

        If the degree `d` is 0, then a matrix consisting of the first unit vector
        is returned::

            sage: P = ProjectiveSpace(GF(5), 2, names='x')
            sage: pt = P([1, 1, 1])
            sage: P._linear_system_as_kernel(0, pt, 3)
            [1]
            [0]
            [0]
            [0]
            [0]
            [0]

        If the multiplicity `m` is 0, then a matrix with zero rows
        is returned::

            sage: P = ProjectiveSpace(GF(5), 2, names='x')
            sage: pt = P([1, 1, 1])
            sage: M = P._linear_system_as_kernel(2, pt, 0)
            sage: [M.nrows(), M.ncols()]
            [0, 6]

        The base ring does not need to be a field or even an integral domain.
        In this case, the point can be given by a list::

            sage: R = Zmod(4)
            sage: P = ProjectiveSpace(R, 2, names='x')
            sage: pt = [R(1), R(3), R(0)]
            sage: P._linear_system_as_kernel(3, pt, 2)
            [1 3 0 1 0 0 3 0 0 0]
            [0 1 0 2 0 0 3 0 0 0]
            [0 0 1 0 3 0 0 1 0 0]

        When representing a point by a list at least one component must be 1
        (even when the base ring is a field and the list gives a well-defined
        point in projective space)::

            sage: R = GF(5)
            sage: P = ProjectiveSpace(R, 2, names='x')
            sage: pt = [R(3), R(3), R(0)]
            sage: P._linear_system_as_kernel(3, pt, 2)
            Traceback (most recent call last):
            ...
            TypeError: at least one component of pt=[3, 3, 0] must be equal
                          to 1

        The components of the list do not have to be elements of the base ring
        of the projective space. It suffices if there exists a common parent.
        For example, the kernel of the following matrix corresponds to
        hypersurfaces of degree 2 in 3-space with multiplicity at least 2 at a
        general point in the third affine patch::

            sage: P = ProjectiveSpace(QQ,3,names='x')
            sage: RPol.<t0,t1,t2,t3> = PolynomialRing(QQ,4)
            sage: pt = [t0,t1,1,t3]
            sage: P._linear_system_as_kernel(2,pt,2)
            [ 2*t0    t1     1    t3     0     0     0     0     0     0]
            [    0    t0     0     0  2*t1     1    t3     0     0     0]
            [ t0^2 t0*t1    t0 t0*t3  t1^2    t1 t1*t3     1    t3  t3^2]
            [    0     0     0    t0     0     0    t1     0     1  2*t3]

        .. TODO::

            Use this method as starting point to implement a class
            LinearSystem for linear systems of hypersurfaces.

        """
        if not isinstance(d, (int, Integer)):
            raise TypeError('the argument d=%s must be an integer' % d)
        if d < 0:
            raise ValueError('the integer d=%s must be nonnegative' % d)
        if not isinstance(pt, (list, tuple,
                               SchemeMorphism_point_projective_ring)):
            raise TypeError('the argument pt=%s must be a list, tuple, or '
                            'point on a projective space' % pt)
        pt, R = prepare(pt, None)
        n = self.dimension_relative()
        if not len(pt) == n + 1:
            raise TypeError('the sequence pt=%s must have %s '
                            'components' % (pt, n + 1))
        if not R.has_coerce_map_from(self.base_ring()):
            raise TypeError('unable to find a common ring for all elements')
        try:
            i = pt.index(1)
        except Exception:
            raise TypeError('at least one component of pt=%s must be equal '
                            'to 1' % pt)
        pt = pt[:i] + pt[i + 1:]
        if not isinstance(m, (int, Integer)):
            raise TypeError('the argument m=%s must be an integer' % m)
        if m < 0:
            raise ValueError('the integer m=%s must be nonnegative' % m)
        # the components of partials correspond to partial derivatives
        # of order at most m-1 with respect to n variables
        partials = IntegerVectors(m - 1, n + 1).list()
        # the components of monoms correspond to monomials of degree
        # at most d in n variables
        monoms = IntegerVectors(d, n + 1).list()
        M = matrix(R, len(partials), len(monoms))
        for row in range(M.nrows()):
            e = partials[row][:i] + partials[row][i + 1:]
            for col in range(M.ncols()):
                f = monoms[col][:i] + monoms[col][i + 1:]
                if all(f[j] >= e[j] for j in range(n)):
                    M[row, col] = prod(binomial(fj, ej) * ptj**(fj - ej)
                                       for ptj, fj, ej in zip(pt, f, e)
                                       if fj > ej)
        return M

    def _morphism(self, *args, **kwds):
        """
        Construct a morphism.

        For internal use only. See :mod:`morphism` for details.

        TESTS::

            sage: P2.<x,y,z> = ProjectiveSpace(2, GF(3))
            sage: P2._morphism(P2.Hom(P2), [x,y,z])
            Scheme endomorphism of Projective Space of dimension 2 over Finite Field of size 3
              Defn: Defined on coordinates by sending (x : y : z) to
                    (x : y : z)
        """
        return SchemeMorphism_polynomial_projective_space(*args, **kwds)

    def _point_homset(self, *args, **kwds):
        """
        Construct a point Hom-set.

        For internal use only. See :mod:`morphism` for details.

        TESTS::

            sage: P2.<x,y,z> = ProjectiveSpace(2, GF(3))
            sage: P2._point_homset(Spec(GF(3)), P2)
            Set of rational points of Projective Space of dimension 2 over Finite Field of size 3
        """
        return SchemeHomset_points_projective_ring(*args, **kwds)

    def point(self, v, check=True):
        """
        Create a point on this projective space.

        INPUT:

        - ``v`` -- anything that defines a point

        - ``check`` -- boolean (optional, default: ``True``); whether
          to check the defining data for consistency

        OUTPUT: A point of this projective space.

        EXAMPLES::

            sage: P2 = ProjectiveSpace(QQ, 2)
            sage: P2.point([4,5])
            (4 : 5 : 1)

        ::

            sage: P = ProjectiveSpace(QQ, 1)
            sage: P.point(infinity)
            (1 : 0)

        ::

            sage: P = ProjectiveSpace(QQ, 2)
            sage: P.point(infinity)
            Traceback (most recent call last):
            ...
            ValueError: +Infinity not well defined in dimension > 1

        ::

            sage: P = ProjectiveSpace(ZZ, 2)
            sage: P.point([infinity])
            Traceback (most recent call last):
             ...
            ValueError: [+Infinity] not well defined in dimension > 1
        """
        from sage.rings.infinity import infinity
        if v is infinity or (isinstance(v, (list, tuple)) and
                             len(v) == 1 and v[0] is infinity):
            if self.dimension_relative() > 1:
                raise ValueError("%s not well defined in dimension > 1" % v)
            v = [1, 0]

        return self.point_homset()(v, check=check)

    def _point(self, *args, **kwds):
        """
        Construct a point.

        For internal use only. See :mod:`morphism` for details.

        TESTS::

            sage: P2.<x,y,z> = ProjectiveSpace(2, GF(3))
            sage: point_homset = P2._point_homset(Spec(GF(3)), P2)
            sage: P2._point(point_homset, [1,2,3])
            (2 : 1 : 0)
        """
        return SchemeMorphism_point_projective_ring(*args, **kwds)

    def _repr_(self):
        """
        Return a string representation of this projective space.

        EXAMPLES::

            sage: ProjectiveSpace(1, ZZ, 'x')
            Projective Space of dimension 1 over Integer Ring

        TESTS::

            sage: ProjectiveSpace(3, Zp(5), 'y')._repr_()
            'Projective Space of dimension 3 over 5-adic Ring with capped relative precision 20'
        """
        return "Projective Space of dimension %s over %s" % (self.dimension_relative(), self.base_ring())

    def _repr_generic_point(self, v=None):
        """
        Return a string representation of the generic point
        corresponding to the list of polys ``v`` on this projective space.

        If ``v`` is None, the representation of the generic point of
        the projective space is returned.

        EXAMPLES::

            sage: P.<x, y, z> = ProjectiveSpace(2, ZZ)
            sage: P._repr_generic_point([z*y-x^2])
            '(-x^2 + y*z)'
            sage: P._repr_generic_point()
            '(x : y : z)'
        """
        if v is None:
            v = self.gens()
        return '(%s)' % (" : ".join([repr(f) for f in v]))

    def _latex_generic_point(self, v=None):
        """
        Return a LaTeX representation of the generic point
        corresponding to the list of polys ``v`` on this projective space.

        If ``v`` is None, the representation of the generic point of
        the projective space is returned.

        EXAMPLES::

            sage: P.<x, y, z> = ProjectiveSpace(2, ZZ)
            sage: P._latex_generic_point([z*y-x^2])
            '\\left(-x^{2} + y z\\right)'
            sage: P._latex_generic_point()
            '\\left(x : y : z\\right)'
        """
        if v is None:
            v = self.gens()
        return '\\left(%s\\right)' % (" : ".join(str(latex(f)) for f in v))

    def change_ring(self, R):
        r"""
        Return a projective space over ring ``R``.

        INPUT:

        - ``R`` -- commutative ring or morphism.

        OUTPUT:

        - projective space over ``R``.

        .. NOTE::

            There is no need to have any relation between ``R`` and the base ring
            of this space, if you want to have such a relation, use
            ``self.base_extend(R)`` instead.

        EXAMPLES::

            sage: P.<x, y, z> = ProjectiveSpace(2, ZZ)
            sage: PQ = P.change_ring(QQ); PQ
            Projective Space of dimension 2 over Rational Field
            sage: PQ.change_ring(GF(5))
            Projective Space of dimension 2 over Finite Field of size 5

        ::

            sage: K.<w> = QuadraticField(2)
            sage: P = ProjectiveSpace(K,2,'t')
            sage: P.change_ring(K.embeddings(QQbar)[0])
            Projective Space of dimension 2 over Algebraic Field
        """
        if isinstance(R, Map):
            return ProjectiveSpace(self.dimension_relative(), R.codomain(),
                               self.variable_names())
        else:
            return ProjectiveSpace(self.dimension_relative(), R,
                               self.variable_names())

    def is_projective(self):
        """
        Return that this ambient space is projective `n`-space.

        EXAMPLES::

            sage: ProjectiveSpace(3,QQ).is_projective()
            True
        """
        return True

    def subscheme(self, X):
        """
        Return the closed subscheme defined by ``X``.

        INPUT:

        -  ``X`` - a list or tuple of equations.

        EXAMPLES::

            sage: A.<x,y,z> = ProjectiveSpace(2, QQ)
            sage: X = A.subscheme([x*z^2, y^2*z, x*y^2]); X
            Closed subscheme of Projective Space of dimension 2 over Rational Field defined by:
              x*z^2,
              y^2*z,
              x*y^2
            sage: X.defining_polynomials ()
            (x*z^2, y^2*z, x*y^2)
            sage: I = X.defining_ideal(); I
            Ideal (x*z^2, y^2*z, x*y^2) of Multivariate Polynomial Ring in x, y, z over Rational Field
            sage: I.groebner_basis()
            [x*y^2, y^2*z,  x*z^2]
            sage: X.dimension()
            0
            sage: X.base_ring()
            Rational Field
            sage: X.base_scheme()
            Spectrum of Rational Field
            sage: X.structure_morphism()
            Scheme morphism:
              From: Closed subscheme of Projective Space of dimension 2 over Rational Field defined by:
              x*z^2,
              y^2*z,
              x*y^2
              To:   Spectrum of Rational Field
              Defn: Structure map

            sage: TestSuite(X).run(skip=["_test_an_element", "_test_elements",\
            "_test_elements_eq", "_test_some_elements", "_test_elements_eq_reflexive",\
            "_test_elements_eq_symmetric", "_test_elements_eq_transitive",\
            "_test_elements_neq"])
        """
        from sage.schemes.projective.projective_subscheme import (AlgebraicScheme_subscheme_projective,
                                                                  AlgebraicScheme_subscheme_projective_field)
        R = self.base_ring()
        if R.is_field() and R.is_exact():
            return AlgebraicScheme_subscheme_projective_field(self, X)

        return AlgebraicScheme_subscheme_projective(self, X)

    def affine_patch(self, i, AA=None):
        r"""
        Return the `i^{th}` affine patch of this projective space.

        This is an ambient affine space `\mathbb{A}^n_R,` where
        `R` is the base ring of self, whose "projective embedding"
        map is `1` in the `i^{th}` factor.

        INPUT:

        - ``i`` -- integer between 0 and dimension of self, inclusive.

        - ``AA`` -- (default: None) ambient affine space, this is constructed
                if it is not given.

        OUTPUT:

        - An ambient affine space with fixed projective_embedding map.

        EXAMPLES::

            sage: PP = ProjectiveSpace(5) / QQ
            sage: AA = PP.affine_patch(2)
            sage: AA
            Affine Space of dimension 5 over Rational Field
            sage: AA.projective_embedding()
            Scheme morphism:
              From: Affine Space of dimension 5 over Rational Field
              To:   Projective Space of dimension 5 over Rational Field
              Defn: Defined on coordinates by sending (x0, x1, x3, x4, x5) to
                    (x0 : x1 : 1 : x3 : x4 : x5)
            sage: AA.projective_embedding(0)
            Scheme morphism:
              From: Affine Space of dimension 5 over Rational Field
              To:   Projective Space of dimension 5 over Rational Field
              Defn: Defined on coordinates by sending (x0, x1, x3, x4, x5) to
                    (1 : x0 : x1 : x3 : x4 : x5)

        ::

            sage: P.<x,y> = ProjectiveSpace(QQ,1)
            sage: P.affine_patch(0).projective_embedding(0).codomain() == P
            True
        """
        i = int(i)   # implicit type checking
        n = self.dimension_relative()
        if i < 0 or i > n:
            raise ValueError("argument i (= %s) must be between 0 and %s" % (i, n))
        try:
            A = self.__affine_patches[i]
            # assume that if you've passed in a new affine space you
            # want to override the existing patch
            if AA is None or A == AA:
                return A
        except AttributeError:
            self.__affine_patches = {}
        except KeyError:
            pass
        # if no ith patch exists, we may still be here with AA==None
        if AA is None:
            from sage.schemes.affine.affine_space import AffineSpace
            g = self.gens()
            gens = g[:i] + g[i + 1:]
            AA = AffineSpace(n, self.base_ring(), names=gens,
                             ambient_projective_space=self,
                             default_embedding_index=i)
        elif AA.dimension_relative() != n:
            raise ValueError("affine space must be of the dimension %s" % (n))
        self.__affine_patches[i] = AA
        return AA

    def _an_element_(self):
        r"""
        Returns a (preferably typical) element of this space.

        This is used both for illustration and testing purposes.

        OUTPUT: a point in this projective space.

        EXAMPLES::

            sage: ProjectiveSpace(ZZ, 3, 'x').an_element()
            (7 : 6 : 5 : 1)

            sage: ProjectiveSpace(PolynomialRing(ZZ,'y'), 3, 'x').an_element()
            (7*y : 6*y : 5*y : 1)
        """
        n = self.dimension_relative()
        R = self.base_ring()
        return self([(7 - i) * R.an_element() for i in range(n)] + [R.one()])

    def Lattes_map(self, E, m):
        r"""
        Given an elliptic curve ``E`` and an integer ``m`` return
        the Lattes map associated to multiplication by `m`.

        In other words, the rational map on the quotient
        `E/\{\pm 1\} \cong \mathbb{P}^1` associated to `[m]:E \to E`.

        INPUT:

        - ``E`` -- an elliptic curve.

        - ``m`` -- an integer.

        OUTPUT: a dynamical system on this projective space.

        EXAMPLES::

            sage: P.<x,y> = ProjectiveSpace(QQ,1)
            sage: E = EllipticCurve(QQ,[-1, 0])
            sage: P.Lattes_map(E, 2)
            Dynamical System of Projective Space of dimension 1 over Rational Field
              Defn: Defined on coordinates by sending (x : y) to
                    (1/4*x^4 + 1/2*x^2*y^2 + 1/4*y^4 : x^3*y - x*y^3)

        TESTS::

            sage: P.<x,y> = ProjectiveSpace(GF(37), 1)
            sage: E = EllipticCurve([1, 1])
            sage: f = P.Lattes_map(E, 2); f
            Dynamical System of Projective Space of dimension 1 over Finite Field of size 37
              Defn: Defined on coordinates by sending (x : y) to
                    (-9*x^4 + 18*x^2*y^2 - 2*x*y^3 - 9*y^4 : x^3*y + x*y^3 + y^4)
        """
        if self.dimension_relative() != 1:
            raise TypeError("must be dimension 1")
        if self.base_ring() != E.base_ring():
            E = E.change_ring(self.base_ring())

        L = E.multiplication_by_m(m, x_only=True)
        F = [L.numerator(), L.denominator()]
        R = self.coordinate_ring()
        x, y = R.gens()
        phi = F[0].parent().hom([x], R)
        F = [phi(F[0]).homogenize(y), phi(F[1]).homogenize(y) * y]
        from sage.dynamics.arithmetic_dynamics.projective_ds import DynamicalSystem_projective
        return DynamicalSystem_projective(F, domain=self)

    def cartesian_product(self, other):
        r"""
        Return the Cartesian product of this projective space and
        ``other``.

        INPUT:

        - ``other`` - A projective space with the same base ring as this space.

        OUTPUT:

        - A Cartesian product of projective spaces.

        EXAMPLES::

            sage: P1 = ProjectiveSpace(QQ, 1, 'x')
            sage: P2 = ProjectiveSpace(QQ, 2, 'y')
            sage: PP = P1.cartesian_product(P2); PP
            Product of projective spaces P^1 x P^2 over Rational Field
            sage: PP.gens()
            (x0, x1, y0, y1, y2)
        """
        from sage.schemes.product_projective.space import ProductProjectiveSpaces
        return ProductProjectiveSpaces([self, other])

    def chebyshev_polynomial(self, n, kind='first', monic=False):
        """
        Generates an endomorphism of this projective line by a Chebyshev polynomial.

        Chebyshev polynomials are a sequence of recursively defined orthogonal
        polynomials. Chebyshev of the first kind are defined as `T_0(x) = 1`,
        `T_1(x) = x`, and `T_{n+1}(x) = 2xT_n(x) - T_{n-1}(x)`. Chebyshev of
        the second kind are defined as `U_0(x) = 1`,
        `U_1(x) = 2x`, and `U_{n+1}(x) = 2xU_n(x) - U_{n-1}(x)`.

        INPUT:

        - ``n`` -- a non-negative integer.

        - ``kind`` -- ``first`` or ``second`` specifying which kind of chebyshev the user would like
          to generate. Defaults to ``first``.

        - ``monic`` -- ``True`` or ``False`` specifying if the polynomial defining the system
          should be monic or not. Defaults to ``False``.

        OUTPUT: :class:`DynamicalSystem_projective`

        EXAMPLES::

            sage: P.<x,y> = ProjectiveSpace(QQ, 1)
            sage: P.chebyshev_polynomial(5, 'first')
            Dynamical System of Projective Space of dimension 1 over Rational Field
            Defn: Defined on coordinates by sending (x : y) to
            (16*x^5 - 20*x^3*y^2 + 5*x*y^4 : y^5)

        ::

            sage: P.<x,y> = ProjectiveSpace(QQ, 1)
            sage: P.chebyshev_polynomial(3, 'second')
            Dynamical System of Projective Space of dimension 1 over Rational Field
            Defn: Defined on coordinates by sending (x : y) to
            (8*x^3 - 4*x*y^2 : y^3)

        ::

            sage: P.<x,y> = ProjectiveSpace(QQ, 1)
            sage: P.chebyshev_polynomial(3, 2)
            Traceback (most recent call last):
            ...
            ValueError: keyword 'kind' must have a value of either 'first' or 'second'

        ::

            sage: P.<x,y> = ProjectiveSpace(QQ, 1)
            sage: P.chebyshev_polynomial(-4, 'second')
            Traceback (most recent call last):
            ...
            ValueError: first parameter 'n' must be a non-negative integer

        ::

            sage: P = ProjectiveSpace(QQ, 2, 'x')
            sage: P.chebyshev_polynomial(2)
            Traceback (most recent call last):
            ...
            TypeError: projective space must be of dimension 1

        ::

            sage: P.<x,y> = ProjectiveSpace(QQ,1)
            sage: P.chebyshev_polynomial(3, monic=True)
            Dynamical System of Projective Space of dimension 1 over Rational Field
              Defn: Defined on coordinates by sending (x : y) to
                    (x^3 - 3*x*y^2 : y^3)

        ::

            sage: F.<t> = FunctionField(QQ)
            sage: P.<y,z> = ProjectiveSpace(F,1)
            sage: P.chebyshev_polynomial(4,monic=True)
            Dynamical System of Projective Space of dimension 1 over Rational function field in t over Rational Field
              Defn: Defined on coordinates by sending (y : z) to
                    (y^4 + (-4)*y^2*z^2 + 2*z^4 : z^4)
        """
        if self.dimension_relative() != 1:
            raise TypeError("projective space must be of dimension 1")
        n = ZZ(n)
        if (n < 0):
            raise ValueError("first parameter 'n' must be a non-negative integer")
        # use the affine version and then homogenize.
        A = self.affine_patch(1)
        f = A.chebyshev_polynomial(n, kind)
        if monic and self.base().characteristic() != 2:
            f = f.homogenize(1)
            return f.conjugate(matrix([[~ZZ(2), 0], [0, 1]]))
        return f.homogenize(1)

    def veronese_embedding(self, d, CS=None, order='lex'):
        r"""
        Return the degree ``d`` Veronese embedding from this projective space.

        INPUT:

        - ``d`` -- a positive integer.

        - ``CS`` -- a projective ambient space to embed into. If this projective space has dimension `N`, the
          dimension of ``CS`` must be `\binom{N + d}{d} - 1`. This is constructed if not specified. Default:
          ``None``.

        - ``order`` -- a monomial order to use to arrange the monomials defining the embedding. The monomials
          will be arranged from greatest to least with respect to this order. Default: ``'lex'``.

        OUTPUT:

        - a scheme morphism from this projective space to ``CS``.

        EXAMPLES::

            sage: P.<x,y> = ProjectiveSpace(QQ, 1)
            sage: vd = P.veronese_embedding(4, order='invlex')
            sage: vd
            Scheme morphism:
              From: Projective Space of dimension 1 over Rational Field
              To:   Projective Space of dimension 4 over Rational Field
              Defn: Defined on coordinates by sending (x : y) to
                    (y^4 : x*y^3 : x^2*y^2 : x^3*y : x^4)

        Veronese surface::

            sage: P.<x,y,z> = ProjectiveSpace(QQ, 2)
            sage: Q.<q,r,s,t,u,v> = ProjectiveSpace(QQ, 5)
            sage: vd = P.veronese_embedding(2, Q)
            sage: vd
            Scheme morphism:
              From: Projective Space of dimension 2 over Rational Field
              To:   Projective Space of dimension 5 over Rational Field
              Defn: Defined on coordinates by sending (x : y : z) to
                    (x^2 : x*y : x*z : y^2 : y*z : z^2)
            sage: vd(P.subscheme([]))
            Closed subscheme of Projective Space of dimension 5 over Rational Field
            defined by:
              -u^2 + t*v,
              -s*u + r*v,
              -s*t + r*u,
              -s^2 + q*v,
              -r*s + q*u,
              -r^2 + q*t
        """
        d = ZZ(d)
        if d <= 0:
            raise ValueError("(=%s) must be a positive integer" % d)
        N = self.dimension()
        # construct codomain space if not given
        if CS is None:
            CS = ProjectiveSpace(self.base_ring(), binomial(N + d, d) - 1)
        else:
            if not is_ProjectiveSpace(CS):
                raise TypeError("(=%s) must be a projective space" % CS)
            if CS.dimension() != binomial(N + d, d) - 1:
                raise TypeError("(=%s) has the wrong dimension to serve as the codomain space" % CS)

        R = self.coordinate_ring().change_ring(order=order)
        monomials = sorted([R({tuple(v): 1}) for v in WeightedIntegerVectors(d, [1] * (N + 1))])
        monomials.reverse()  # order the monomials greatest to least via the given monomial order
        return Hom(self, CS)(monomials)

<<<<<<< HEAD
    def point_transformation_matrix(self, points_source, points_target, normalize=True):
        r"""

        Returns a unique element of PGL that transforms one set of points to another.

        Given a projective space of dimension n and a set of n+2 source points and a set of n+2 target
        points in the same projective space, such that no n+1 points of each set are linearly dependent
        find the unique element of PGL that translates the source points to the target points.

        .. warning::
            over non-exact rings such as the ComplexField, the returned matrix could
            be very far from correct.

        INPUT:

            - ``points_source`` -- points in source projective space.

            - ``points_target`` -- points in target projective space.

            - ``normalize`` -- (default: `True`) If the returned matrix should be normalized.
              Only works over exact rings. If the base ring is a field, the matrix is normalized so
              that the last nonzero entry in the last row is 1. If the base ring is a ring, then
              the matrix is normalized so that the entries are elements of the base ring.

        OUTPUT: Transformation matrix - element of PGL.

        ALGORITHM:

        See [Hutz2007]_, Proposition 2.16 for details.

        EXAMPLES::

            sage: P1.<a,b,c>=ProjectiveSpace(QQ, 2)
            sage: points_source=[P1([1, 4, 1]), P1([1, 2, 2]), P1([3, 5, 1]), P1([1, -1, 1])]
            sage: points_target=[P1([5, -2, 7]), P1([3, -2, 3]), P1([6, -5, 9]), P1([3, 6, 7])]
            sage: m = P1.point_transformation_matrix(points_source, points_target); m
            [ -13/59 -128/59  -25/59]
            [538/177    8/59  26/177]
            [ -45/59 -196/59       1]
            sage: [m*points_source[i] == points_target[i] for i in range(4)]
            [True, True, True, True]

        ::

            sage: P.<a,b> = ProjectiveSpace(GF(13),  1)
            sage: points_source = [P([-6, 7]), P([1, 4]), P([3, 2])]
            sage: points_target = [P([-1, 2]), P([0, 2]), P([-1, 6])]
            sage: P.point_transformation_matrix(points_source, points_target)
            [10  4]
            [10  1]

        ::

            sage: P.<a,b> = ProjectiveSpace(QQ, 1)
            sage: points_source = [P([-6, -4]), P([1, 4]), P([3, 2])]
            sage: points_target = [P([-1, 2]), P([0, 2]), P([-7, -3])]
            sage: P.point_transformation_matrix(points_source, points_target)
            Traceback (most recent call last):
            ...
            ValueError: source points not independent

        ::

            sage: R.<t> = FunctionField(QQ)
            sage: P.<a,b> = ProjectiveSpace(R, 1)
            sage: points_source = [P([-6*t, 7]), P([1, 4]), P([3, 2])]
            sage: points_target = [P([-1, 2*t]), P([0, 2]), P([-1, 6])]
            sage: P.point_transformation_matrix(points_source, points_target)
            [             (1/3*t + 7/12)/(t^2 - 53/24*t)            (-1/12*t - 7/48)/(t^2 - 53/24*t)]
            [(-2/3*t^2 - 7/36*t - 35/12)/(t^2 - 53/24*t)                                           1]

        ::

            sage: P1.<a,b,c>=ProjectiveSpace(RR, 2)
            sage: points_source=[P1([1, 4, 1]), P1([1, 2, 2]), P1([3, 5, 1]), P1([1, -1, 1])]
            sage: points_target=[P1([5, -2, 7]), P1([3, -2, 3]), P1([6, -5, 9]), P1([3, 6, 7])]
            sage: P1.point_transformation_matrix(points_source, points_target)
            [-0.0619047619047597  -0.609523809523810  -0.119047619047621]
            [  0.853968253968253  0.0380952380952380  0.0412698412698421]
            [ -0.214285714285712  -0.933333333333333   0.280952380952379]

        ::

            sage: P1.<a,b,c>=ProjectiveSpace(ZZ, 2)
            sage: points_source=[P1([1, 4, 1]), P1([1, 2, 2]), P1([3, 5, 1]), P1([1, -1, 1])]
            sage: points_target=[P1([5, -2, 7]), P1([3, -2, 3]), P1([6, -5, 9]), P1([3, 6, 7])]
            sage: P1.point_transformation_matrix(points_source, points_target)
            [ -39 -384  -75]
            [ 538   24   26]
            [-135 -588  177]

        ::

            sage: P1.<a,b,c>=ProjectiveSpace(ZZ, 2)
            sage: points_source=[P1([1, 4, 1]), P1([1, 2, 2]), P1([3, 5, 1]), P1([1, -1, 1])]
            sage: points_target=[P1([5, -2, 7]), P1([3, -2, 3]), P1([6, -5, 9]), P1([3, 6, 7])]
            sage: P1.point_transformation_matrix(points_source, points_target, normalize=False)
            [-13/30 -64/15   -5/6]
            [269/45   4/15  13/45]
            [  -3/2 -98/15  59/30]

        ::

            sage: R.<t> = ZZ[]
            sage: P.<a,b> = ProjectiveSpace(R, 1)
            sage: points_source = [P([-6*t, 7]), P([1, 4]), P([3, 2])]
            sage: points_target = [P([-1, 2*t]), P([0, 2]), P([-1, 6])]
            sage: P.point_transformation_matrix(points_source, points_target)
            [         -48*t - 84           12*t + 21]
            [96*t^2 + 28*t + 420    -144*t^2 + 318*t]

        TESTS::

            sage: P.<a,b> = ProjectiveSpace(QQ, 1)
            sage: points_source = [P([-6, -1]), P([1, 4]), P([3, 2])]
            sage: points_target = [P([-1, 2]), P([0, 2]), P([-2, 4])]
            sage: P.point_transformation_matrix(points_source, points_target)
            Traceback (most recent call last):
            ...
            ValueError: target points not independent

        ::

            sage: P.<a,b,c>=ProjectiveSpace(QQ, 2)
            sage: points_source=[P([1, 4, 1]), P([2, -7, 9]), P([3, 5, 1])]
            sage: points_target=[P([5, -2, 7]), P([3, -2, 3]), P([6, -5, 9]), P([6, -1, 1])]
            sage: P.point_transformation_matrix(points_source, points_target)
            Traceback (most recent call last):
            ...
            ValueError: incorrect number of points in source, need 4 points

        ::

            sage: P.<a,b,c>=ProjectiveSpace(QQ, 2)
            sage: points_source=[P([1, 4, 1]), P([2, -7, 9]), P([3, 5, 1]), P([1, -1, 1])]
            sage: points_target=[P([5, -2, 7]), P([3, -2, 3]), P([6, -5, 9]), P([6, -1, 1]),P([7, 8, -9])]
            sage: P.point_transformation_matrix(points_source, points_target)
            Traceback (most recent call last):
            ...
            ValueError: incorrect number of points in target, need 4 points

        ::

            sage: P.<a,b,c>=ProjectiveSpace(QQ, 2)
            sage: P1.<x,y,z>=ProjectiveSpace(QQ, 2)
            sage: points_source=[P([1, 4, 1]), P([2, -7, 9]), P([3, 5, 1]), P1([1, -1, 1])]
            sage: points_target=[P([5, -2, 7]), P([3, -2, 3]), P([6, -5, 9]), P([6, -1, 1])]
            sage: P.point_transformation_matrix(points_source, points_target)
            Traceback (most recent call last):
            ...
            ValueError: source points not in self

        ::

            sage: P.<a,b,c>=ProjectiveSpace(QQ, 2)
            sage: P1.<x,y,z>=ProjectiveSpace(QQ, 2)
            sage: points_source=[P([1, 4, 1]), P([2, -7, 9]), P([3, 5, 1]), P([1, -1, 1])]
            sage: points_target=[P([5, -2, 7]), P([3, -2, 3]), P([6, -5, 9]), P1([6, -1, 1])]
            sage: P.point_transformation_matrix(points_source, points_target)
            Traceback (most recent call last):
            ...
            ValueError: target points not in self

        ::

            sage: P.<x,y,z>=ProjectiveSpace(ZZ,2)
            sage: points_source = [P(1, 0, 0), P(0, 1, 0), P(0, 0, 1), P(1, -1, -1)]
            sage: points_target = [P(0, 1, 0), P(-2, 0, 1), P(0, 0, 1), P(1, -1, -1)]
            sage: P.point_transformation_matrix(points_source,points_target,normalize=True)
            [ 0 -2  0]
            [-2  0  0]
            [ 0  1  1]
        """
        r = self.base_ring()
        n = self.dimension_relative()
        # makes sure there aren't to few or two many points
        if len(points_source) != n + 2:
            raise ValueError("incorrect number of points in source, need %d points" % (n + 2))
        if len(points_target) != n + 2:
            raise ValueError("incorrect number of points in target, need %d points" % (n + 2))
        if any(x.codomain() != self for x in points_source):
            raise ValueError("source points not in self")
        if any(x.codomain() != self for x in points_target):
            raise ValueError("target points not in self")
        Ms = matrix(r, [list(s) for s in points_source])
        if any(m == 0 for m in Ms.minors(n + 1)):
            raise ValueError("source points not independent")
        Mt = matrix(r, [list(t) for t in points_target])
        if any(l == 0 for l in Mt.minors(n + 1)):
            raise ValueError("target points not independent")

        # get_matrix calculates the transform from the list of points
        # [ [1 : 0 : 0 : ... ]
        #   [0 : 1 : 0 : ... ]
        #   [0 : 0 : 1 : ... ]
        #   ...
        #   [1 : 1 : 1 : ... ] ]
        # to the list of points S
        def get_matrix(S, N):
            a = matrix(N+1, N+1, [S[j][i] for i in range(N+1) for j in range(N+1)])
            b = matrix(N+1, 1, list(S[N+1]))
            X = a.solve_right(b)
            m = matrix(N+1, N+1, [X[i,0]*S[i][j] for i in range(N+1) for j in range(N+1)])
            m = m.transpose()
            return m

        m_source = get_matrix(points_source, n)
        m_target = get_matrix(points_target, n)
        return_mat = m_target*m_source.inverse()
        if normalize:
            R = self.base_ring()
            if R.is_exact():
                if R.is_field():
                    last_row = list(return_mat.rows()[-1])[:]
                    last_ele = last_row.pop()
                    while last_ele == 0:
                        last_ele = last_row.pop()
                    return_mat *= ZZ(1)/last_ele
                else:
                    lcm = return_mat[0][0].denominator()
                    for row in return_mat.rows():
                        for ele in row:
                            lcm = lcm.lcm(ele.denominator())
                    return_mat *= lcm
        return return_mat

    def hyperplane_transformation_matrix(self, plane_1, plane_2):
        r"""
        Return a PGL element sending ``plane_1`` to ``plane_2``.

        ``plane_1`` and ``plane_2`` must be hyperplanes (subschemes of
        codimension 1, each defined by a single linear homogenous equation).

        INPUT:

        - ``plane_1``, ``plane_2`` -- hyperplanes of this projective space

        OUTPUT: An element of PGL
=======
    def is_linearly_independent(self, points, n=None):
        r"""
        Return whether the set of points is linearly independent.

        Alternatively, specify ``n`` to check if every subset of
        size ``n`` is linearly independent.

        INPUT:

         - ``points`` -- a list of points in this projective space.

         - ``n`` -- (Optional) A positive integer less than or equal to the length
           of ``points``. Specifies the size of the subsets to check for
           linear independence.

        OUTPUT:

         - ``True`` if ``points`` is linearly independent, ``False`` otherwise.
>>>>>>> 533213c9

        EXAMPLES::

            sage: P.<x,y> = ProjectiveSpace(QQ, 1)
<<<<<<< HEAD
            sage: plane1 = P.subscheme(x)
            sage: plane2 = P.subscheme(y)
            sage: m = P.hyperplane_transformation_matrix(plane1, plane2); m
            [-1 -1]
            [ 1  0]
            sage: plane2(m*P((0,1)))
            (1 : 0)

        ::

            sage: P.<x,y,z,w> = ProjectiveSpace(QQ, 3)
            sage: plane1 = P.subscheme(x + 2*y + z)
            sage: plane2 = P.subscheme(2*x + y + z)
            sage: P.hyperplane_transformation_matrix(plane1, plane2)
            [  -3    0    0    0]
            [   9    6    0    0]
            [-3/2   -3  3/2    0]
            [-1/2   -1 -1/2    1]

        ::

            sage: P.<x,y> = ProjectiveSpace(ZZ, 1)
            sage: plane1 = P.subscheme(x + y)
            sage: plane2 = P.subscheme(y)
            sage: P.hyperplane_transformation_matrix(plane1, plane2)
            [ 1  0]
            [-1 -1]

        ::

            sage: K.<v> = CyclotomicField(3)
            sage: P.<x,y,z> = ProjectiveSpace(K, 2)
            sage: plane1 = P.subscheme(x - 2*v*y + z)
            sage: plane2 = P.subscheme(x + v*y + v*z)
            sage: m = P.hyperplane_transformation_matrix(plane1, plane2)
            sage: m
            [ -6/7*v - 2/7             0             0]
            [ 2/7*v + 10/7  -4/7*v + 8/7             0]
            [ -4/7*v + 1/7 -10/7*v - 8/7             1]

        ::

            sage: R.<x> = QQ[]
            sage: K.<k> = NumberField(x^2+1)
            sage: P.<x,y,z,w> = ProjectiveSpace(K, 3)
            sage: plane1 = P.subscheme(k*x + 2*k*y + z)
            sage: plane2 = P.subscheme(7*k*x + y + 9*z)
            sage: m = P.hyperplane_transformation_matrix(plane1, plane2); m
            [   297/410*k + 279/410                      0                      0                      0]
            [-3609/410*k + 4437/410 -1656/205*k + 2358/205                      0                      0]
            [    511/410*k - 24/205     511/205*k - 48/205   -107/205*k + 327/410                      0]
            [    83/410*k - 107/205     83/205*k - 214/205     107/205*k + 83/410                      1]

        ::

            sage: K.<v> = CyclotomicField(3)
            sage: R.<t> = K[]
            sage: F.<w> = K.extension(t^5 + 2)
            sage: G.<u> = F.absolute_field()
            sage: P.<x,y,z> = ProjectiveSpace(G, 2)
            sage: plane1 = P.subscheme(x - 2*u*y + z)
            sage: plane2 = P.subscheme(x + u*y + z)
            sage: m = P.hyperplane_transformation_matrix(plane1, plane2)
            sage: plane2(m*P((2*u, 1, 0)))
            (-u : 1 : 0)

        ::

            sage: P.<x,y,z> = ProjectiveSpace(FiniteField(2), 2)
            sage: plane1 = P.subscheme(x + y + z)
            sage: plane2 = P.subscheme(z)
            sage: P.hyperplane_transformation_matrix(plane1, plane2)
            [1 0 0]
            [1 1 0]
            [1 1 1]

        ::

            sage: R.<t> = QQ[]
            sage: P.<x,y,z> = ProjectiveSpace(R, 2)
            sage: plane1 = P.subscheme(x + 9*t*y + z)
            sage: plane2 = P.subscheme(x + z)
            sage: P.hyperplane_transformation_matrix(plane1, plane2)
            [       -1/9*t          -t^2             0]
            [ -t^2 + 1/9*t             0             0]
            [         1/81         1/9*t -1/9*t + 1/81]
=======
            sage: points = [P((1, 0)), P((1, 1))]
            sage: P.is_linearly_independent(points)
            True

        ::

            sage: P.<x,y,z> = ProjectiveSpace(ZZ, 2)
            sage: points = [P((1, 0, 1)), P((1, 2, 1)), P((1, 3, 4))]
            sage: P.is_linearly_independent(points)
            True

        ::

            sage: P.<x,y,z> = ProjectiveSpace(GF(5), 2)
            sage: points = [P((1, 0, 1)), P((1, 2, 1)), P((1, 3, 4)), P((0, 0 ,1))]
            sage: P.is_linearly_independent(points, 2)
            True

        ::

            sage: R.<c> = QQ[]
            sage: P.<x,y,z> = ProjectiveSpace(R, 2)
            sage: points = [P((c, 0, 1)), P((0, c, 1)), P((1, 0, 4)), P((0, 0 ,1))]
            sage: P.is_linearly_independent(points, 3)
            False

        ::

            sage: R.<c> = QQ[]
            sage: P.<x,y,z> = ProjectiveSpace(FractionField(R), 2)
            sage: points = [P((c, 0, 1)), P((0, c, 1)), P((1, 3, 4)), P((0, 0 ,1))]
            sage: P.is_linearly_independent(points, 3)
            True

        ::

            sage: K.<k> = CyclotomicField(3)
            sage: P.<x,y,z> = ProjectiveSpace(K, 2)
            sage: points = [P((k, k^2, 1)), P((0, k, 1)), P((1, 0, 4)), P((0, 0 ,1))]
            sage: P.is_linearly_independent(points, 3)
            True
>>>>>>> 533213c9

        TESTS::

            sage: P.<x,y> = ProjectiveSpace(QQ, 1)
<<<<<<< HEAD
            sage: plane1 = P.subscheme(x^2)
            sage: plane2 = P.subscheme(y)
            sage: P.hyperplane_transformation_matrix(plane1, plane2)
            Traceback (most recent call last):
            ...
            ValueError: plane_1 must be defined by a single degree 1 equation
        """
        from sage.schemes.projective.projective_subscheme import AlgebraicScheme_subscheme_projective
        if not isinstance(plane_1, AlgebraicScheme_subscheme_projective):
            raise TypeError('plane_1 must be a subscheme')
        if not isinstance(plane_2, AlgebraicScheme_subscheme_projective):
            raise TypeError('plane_2 must be a subscheme')
        if plane_1.ambient_space() != self:
            raise ValueError('plane_1 must be a subscheme of this projective space')
        if plane_2.ambient_space() != self:
            raise ValueError('plane_2 must be a subscheme of this projective space')
        if len(plane_1.defining_polynomials()) > 1 or plane_1.defining_polynomials()[0].degree() != 1:
            raise ValueError('plane_1 must be defined by a single degree 1 equation')
        if len(plane_2.defining_polynomials()) > 1 or plane_2.defining_polynomials()[0].degree() != 1:
            raise ValueError('plane_2 must be defined by a single degree 1 equation')
        N = self.dimension_relative()
        CR = self.coordinate_ring()
        points = []
        from sage.rings.rational_field import QQ
        P_QQ = ProjectiveSpace(QQ, N)
        # to determine the PGL transform, we need N+2 points source points and N+2 target points,
        # of which no N+1 are co-planar. Additionally, in order to map plane_1 to plane_2, N source
        # points must lie on plane_1, and N target points must lie on plane_2
        for plane in [plane_1, plane_2]:
            source_points = []
            nonzero_places = []
            height_1 = P_QQ.points_of_bounded_height(bound=1)

            # first we find N planar points
            # we have a single linear equation with N+1 variables
            # first we add a point for each variable with coefficient 0
            # giving us J points added in this loop
            for i in range(N+1):
                if plane.defining_polynomials()[0].coefficient(CR.gens()[i]) == 0:
                    L = [0]*(N+1)
                    L[i] = 1
                    source_points.append(self(L))
                else:
                    nonzero_places.append(i)
            # next we add a point for each variable with non-zero coefficient, except the last
            # giving us a total of (N+1) - J - 1 = N - J points added in this loop
            # resulting in exactly J + (N-J) = N points on the plane
            for i in range(len(nonzero_places)-1):
                nonzero_place1 = nonzero_places[i]
                nonzero_place2 = nonzero_places[i+1]
                L = [0]*(N+1)
                L[nonzero_place1] = -1*plane.defining_polynomials()[0].coefficient(CR.gens()[nonzero_place2])
                L[nonzero_place2] = plane.defining_polynomials()[0].coefficient(CR.gens()[nonzero_place1])
                source_points.append(self(L))

            # next we add independent points until we have N+2 points total
            for point in height_1:
                if len(source_points) == N:
                    try:
                        plane(point)
                    except:
                        source_points.append(self(point))
                        base_list = [list(s) for s in source_points]
                elif len(source_points) == N+1:
                    Ms = matrix(base_list + [point])
                    if not any([m == 0 for m in Ms.minors(N + 1)]):
                        source_points.append(self(point))
                        break
            if len(source_points) != N+2:
                raise NotImplementedError('Failed to automatically find sufficient independent points.' +
                    ' Please find the necessary independent points manually, then use point transformation matrix.')
            points.append(source_points)
        return self.point_transformation_matrix(points[0], points[1])

=======
            sage: points = [P(1, 0), P(1, 1), P(2, 1)]
            sage: P.is_linearly_independent(points, 5)
            Traceback (most recent call last):
            ...
            ValueError: n must be a non negative integer not greater than the length of points
        """
        if not isinstance(points, list):
            raise TypeError("points must be a list")
        if any(not isinstance(point, SchemeMorphism_point_projective_ring) for point in points):
            raise TypeError("points must be a list of projective points")
        if any(x.codomain() != self for x in points):
            raise ValueError("points not in this projective space")
        if n is None:
            M = matrix([list(t) for t in points])
            return M.rank() == len(points)
        n = Integer(n)
        if n < 1 or n > len(points):
            raise ValueError('n must be a non negative integer not greater than the length of points')
        all_subsets = Subsets(range(len(points)), n)
        linearly_independent = True
        for subset in all_subsets:
            point_list = []
            for index in subset:
                point_list.append(list(points[index]))
            M = matrix(point_list)
            if M.rank() != n:
                linearly_independent = False
                break
        return linearly_independent
>>>>>>> 533213c9

class ProjectiveSpace_field(ProjectiveSpace_ring):
    def _point_homset(self, *args, **kwds):
        """
        Construct a point Hom-set.

        For internal use only. See :mod:`morphism` for details.

        TESTS::

            sage: P2.<x,y,z> = ProjectiveSpace(2, GF(3))
            sage: P2._point_homset(Spec(GF(3)), P2)
            Set of rational points of Projective Space of dimension 2 over Finite Field of size 3
        """
        return SchemeHomset_points_projective_field(*args, **kwds)

    def _point(self, *args, **kwds):
        """
        Construct a point.

        For internal use only. See :mod:`morphism` for details.

        TESTS::

            sage: P2.<x,y,z> = ProjectiveSpace(2, GF(3))
            sage: point_homset = P2._point_homset(Spec(GF(3)), P2)
            sage: P2._point(point_homset, [1,2,3])
            (2 : 1 : 0)
        """
        return SchemeMorphism_point_projective_field(*args, **kwds)

    def _morphism(self, *args, **kwds):
        """
        Construct a morphism.

        For internal use only. See :mod:`morphism` for details.

        TESTS::

            sage: P2.<x,y,z> = ProjectiveSpace(2, GF(3))
            sage: P2._morphism(P2.Hom(P2), [x,y,z])
            Scheme endomorphism of Projective Space of dimension 2 over Finite Field of size 3
              Defn: Defined on coordinates by sending (x : y : z) to
                    (x : y : z)
        """
        return SchemeMorphism_polynomial_projective_space_field(*args, **kwds)

    def points_of_bounded_height(self, **kwds):
        r"""
        Returns an iterator of the points in self of absolute height of at most the given bound.

        Bound check is strict for the rational field. Requires self to be projective space
        over a number field. Uses the
        Doyle-Krumm algorithm 4 (algorithm 5 for imaginary quadratic) for
        computing algebraic numbers up to a given height [DK2013]_.

        The algorithm requires floating point arithmetic, so the user is
        allowed to specify the precision for such calculations.
        Additionally, due to floating point issues, points
        slightly larger than the bound may be returned. This can be controlled
        by lowering the tolerance.

        INPUT:

        kwds:

        - ``bound`` - a real number

        - ``tolerance`` - a rational number in (0,1] used in doyle-krumm algorithm-4

        - ``precision`` - the precision to use for computing the elements of bounded height of number fields.

        OUTPUT:

        - an iterator of points in this space

        EXAMPLES::

            sage: P.<x,y> = ProjectiveSpace(QQ, 1)
            sage: sorted(list(P.points_of_bounded_height(bound=5)))
            [(0 : 1), (1 : -5), (1 : -4), (1 : -3), (1 : -2), (1 : -1), (1 : 0),
             (1 : 1), (1 : 2), (1 : 3), (1 : 4), (1 : 5), (2 : -5), (2 : -3),
             (2 : -1), (2 : 1), (2 : 3), (2 : 5), (3 : -5), (3 : -4), (3 : -2),
             (3 : -1), (3 : 1), (3 : 2), (3 : 4), (3 : 5), (4 : -5), (4 : -3),
             (4 : -1), (4 : 1), (4 : 3), (4 : 5), (5 : -4), (5 : -3), (5 : -2),
             (5 : -1), (5 : 1), (5 : 2), (5 : 3), (5 : 4)]

        ::

            sage: u = QQ['u'].0
            sage: P.<x,y,z> = ProjectiveSpace(NumberField(u^2 - 2, 'v'), 2)
            sage: len(list(P.points_of_bounded_height(bound=1.5, tolerance=0.1)))
            57
        """
        if is_RationalField(self.base_ring()):
            ftype = False  # stores whether the field is a number field or the rational field
        elif self.base_ring() in NumberFields():  # true for rational field as well, so check is_RationalField first
            ftype = True
        else:
            raise NotImplementedError("self must be projective space over a number field")

        bound = kwds.pop('bound')
        B = bound**(self.base_ring().absolute_degree())  # convert to relative height

        n = self.dimension_relative()
        R = self.base_ring()
        if ftype:
            zero = R.zero()
            i = n
            while not i < 0:
                P = [zero for _ in range(i)] + [R.one()]
                P += [zero for _ in range(n - i)]
                yield self(P)
                tol = kwds.pop('tolerance', 1e-2)
                prec = kwds.pop('precision', 53)
                iters = [R.elements_of_bounded_height(bound=B, tolerance=tol, precision=prec) for _ in range(i)]
                for x in iters:
                    next(x)  # put at zero
                j = 0
                while j < i:
                    try:
                        P[j] = next(iters[j])
                        yield self(P)
                        j = 0
                    except StopIteration:
                        iters[j] = R.elements_of_bounded_height(bound=B, tolerance=tol, precision=prec)  # reset
                        next(iters[j])  # put at zero
                        P[j] = zero
                        j += 1
                i -= 1
        else:  # base ring QQ
            zero = (0,) * (n + 1)
            for c in cartesian_product_iterator([srange(-B, B + 1)
                                                 for _ in range(n + 1)]):
                if gcd(c) == 1 and c > zero:
                    yield self.point(c, check=False)

    def subscheme_from_Chow_form(self, Ch, dim):
        r"""
        Returns the subscheme defined by the Chow equations associated to the Chow form ``Ch``.

        These equations define the subscheme set-theoretically, but only for smooth
        subschemes and hypersurfaces do they define the subscheme as a scheme.

        ALGORITHM:

        The Chow form is a polynomial in the Plucker coordinates. The Plucker coordinates
        are the bracket polynomials. We first re-write the Chow form in terms of the dual
        Plucker coordinates. Then we expand `Ch(span(p,L)` for a generic point `p` and a
        generic linear subspace `L`. The coefficients as polynomials in the coordinates
        of `p` are the equations defining the subscheme. [DalbecSturmfels].

        INPUT:

        - ``Ch`` - a homogeneous polynomial.

        - ``dim`` - the dimension of the associated scheme.

        OUTPUT: a projective subscheme.

        EXAMPLES::

            sage: P = ProjectiveSpace(QQ, 4, 'z')
            sage: R.<x0,x1,x2,x3,x4> = PolynomialRing(QQ)
            sage: H = x1^2 + x2^2 + 5*x3*x4
            sage: P.subscheme_from_Chow_form(H,3)
            Closed subscheme of Projective Space of dimension 4 over Rational Field defined by:
              -5*z0*z1 + z2^2 + z3^2

        ::

            sage: P = ProjectiveSpace(QQ, 3, 'z')
            sage: R.<x0,x1,x2,x3,x4,x5> = PolynomialRing(QQ)
            sage: H = x1-x2-x3+x5+2*x0
            sage: P.subscheme_from_Chow_form(H, 1)
            Closed subscheme of Projective Space of dimension 3 over Rational Field
            defined by:
              -z1 + z3,
              z0 + z2 + z3,
              -z1 - 2*z3,
              -z0 - z1 + 2*z2

        ::

            sage: P.<x0,x1,x2,x3> = ProjectiveSpace(GF(7), 3)
            sage: X = P.subscheme([x3^2+x1*x2,x2-x0])
            sage: Ch = X.Chow_form();Ch
            t0^2 - 2*t0*t3 + t3^2 - t2*t4 - t4*t5
            sage: Y = P.subscheme_from_Chow_form(Ch, 1); Y
            Closed subscheme of Projective Space of dimension 3 over Finite Field of
            size 7 defined by:
              x1*x2 + x3^2,
              -x0*x2 + x2^2,
              -x0*x1 - x1*x2 - 2*x3^2,
              x0^2 - x0*x2,
              x0*x1 + x3^2,
              -2*x0*x3 + 2*x2*x3,
              2*x0*x3 - 2*x2*x3,
              x0^2 - 2*x0*x2 + x2^2
            sage: I = Y.defining_ideal()
            sage: I.saturation(I.ring().ideal(list(I.ring().gens())))[0]
            Ideal (x0 - x2, x1*x2 + x3^2) of Multivariate Polynomial Ring in x0, x1,
            x2, x3 over Finite Field of size 7
        """
        if not Ch.is_homogeneous():
            raise ValueError("Chow form must be a homogeneous polynomial")
        n = self.dimension_relative()
        R = Ch.parent()
        if binomial(n + 1, n - dim) != R.ngens():
            raise ValueError("for given dimension, there should be %d variables in the Chow form" % binomial(n + 1, n - dim))
        # create the brackets associated to variables
        L1 = []
        for t in UnorderedTuples(list(range(n + 1)), dim + 1):
            if all(t[i] < t[i + 1] for i in range(dim)):
                L1.append(t)
        # create the dual brackets
        L2 = []
        signs = []
        for l in L1:
            s = []
            for v in range(n + 1):
                if v not in l:
                    s.append(v)
            t1 = [b + 1 for b in l]
            t2 = [b + 1 for b in s]
            perm = Permutation(t1 + t2)
            signs.append(perm.sign())
            L2.append(s)
        # create the polys associated to dual brackets
        if n - dim - 1 > 0:
            S = PolynomialRing(R.base_ring(), n + 1, 'z')
            T = PolynomialRing(S, (n + 1) * (n - dim - 1), 's')
            M = matrix(T, n - dim, n + 1, list(S.gens()) + list(T.gens()))
        else:
            T = PolynomialRing(R.base_ring(), n + 1, 'z')
            M = matrix(T, n - dim, n + 1, list(T.gens()))
        coords = []
        for i in range(len(L2)):
            coords.append(signs[i] * M.matrix_from_columns(L2[i]).det())
        # substitute in dual brackets to chow form
        phi = R.hom(coords, T)
        ch = phi(Ch)
        # coefficients are polys in zs which are the chow equations for the chow form
        if n - dim - 1 > 0:
            return self.subscheme(ch.coefficients())
        else:
            return self.subscheme(ch)

    def curve(self, F):
        r"""
        Return a curve defined by ``F`` in this projective space.

        INPUT:

        - ``F`` -- a polynomial, or a list or tuple of polynomials in
          the coordinate ring of this projective space

        EXAMPLES::

            sage: P.<x,y,z> = ProjectiveSpace(QQ, 2)
            sage: P.curve([y^2 - x*z])
            Projective Plane Curve over Rational Field defined by y^2 - x*z
        """
        from sage.schemes.curves.constructor import Curve
        return Curve(F, self)

    def line_through(self, p, q):
        """
        Return the line through ``p`` and ``q``.

        INPUT:

        - ``p``, ``q`` -- distinct rational points of the projective space

        EXAMPLES::

            sage: P3.<x0,x1,x2,x3> = ProjectiveSpace(3, QQ)
            sage: p1 = P3(1, 2, 3, 4)
            sage: p2 = P3(4, 3, 2, 1)
            sage: P3.line_through(p1, p2)
            Projective Curve over Rational Field defined by -5/4*x0 + 5/2*x1 - 5/4*x2,
            -5/2*x0 + 15/4*x1 - 5/4*x3, -5/4*x0 + 15/4*x2 - 5/2*x3, -5/4*x1 + 5/2*x2 - 5/4*x3
            sage: p3 = P3(2,4,6,8)
            sage: P3.line_through(p1, p3)
            Traceback (most recent call last):
            ...
            ValueError: not distinct points

        """
        if p == q:
            raise ValueError("not distinct points")

        from sage.schemes.curves.constructor import Curve

        m = matrix(3, list(self.gens()) + list(p) + list(q))
        return Curve([f for f in m.minors(3) if f])

class ProjectiveSpace_finite_field(ProjectiveSpace_field):
    def _point(self, *args, **kwds):
        """
        Construct a point.

        For internal use only. See :mod:`morphism` for details.

        TESTS::

            sage: P2.<x,y,z> = ProjectiveSpace(2, GF(3))
            sage: point_homset = P2._point_homset(Spec(GF(3)), P2)
            sage: P2._point(point_homset, [1,2,3])
            (2 : 1 : 0)
        """
        return SchemeMorphism_point_projective_finite_field(*args, **kwds)

    def _morphism(self, *args, **kwds):
        """
        Construct a morphism.

        For internal use only. See :mod:`morphism` for details.

        TESTS::

            sage: P2.<x,y,z> = ProjectiveSpace(2, GF(3))
            sage: P2._morphism(P2.Hom(P2), [x,y,z])
            Scheme endomorphism of Projective Space of dimension 2 over Finite Field of size 3
              Defn: Defined on coordinates by sending (x : y : z) to
                    (x : y : z)
        """
        return SchemeMorphism_polynomial_projective_space_finite_field(*args, **kwds)

    def __iter__(self):
        r"""
        Return iterator over the elements of this projective space.

        Note that iteration is over the decomposition
        `\mathbb{P}^n = \mathbb{A}^n \cup \mathbb{P}^n-1`, where
        `\mathbb{A}^n` is the `n`-th affine patch and
        `\mathbb{P}^n-1` is the hyperplane at infinity
        `x_n = 0`.

        EXAMPLES::

            sage: FF = FiniteField(3)
            sage: PP = ProjectiveSpace(0,FF)
            sage: [ x for x in PP ]
            [(1)]
            sage: PP = ProjectiveSpace(1,FF)
            sage: [ x for x in PP ]
            [(0 : 1), (1 : 1), (2 : 1), (1 : 0)]
            sage: PP = ProjectiveSpace(2,FF)
            sage: [ x for x in PP ]
            [(0 : 0 : 1),
            (0 : 1 : 1),
            (0 : 2 : 1),
            (1 : 0 : 1),
            (1 : 1 : 1),
            (1 : 2 : 1),
            (2 : 0 : 1),
            (2 : 1 : 1),
            (2 : 2 : 1),
            (0 : 1 : 0),
            (1 : 1 : 0),
            (2 : 1 : 0),
            (1 : 0 : 0)]

        AUTHORS:

        - David Kohel, John Cremona

        .. TODO::

            Iteration for point sets over finite fields, and return of
            iter of point set over base field. Note that the point set does not
            know whether this is a projective space or subscheme.
        """
        n = self.dimension_relative()
        R = self.base_ring()
        zero = (R.zero(), )
        one = (R.one(), )
        PHom = self.point_homset()
        C = PHom.codomain()

        for k in range(n + 1): # position of last 1 before the 0's
            for v in cartesian_product_iterator([R for _ in range(n - k)]):
                yield C._point(PHom, v + one + zero * k, check=False)

    def rational_points(self, F=None):
        """
        Return the list of ``F``-rational points on this projective space,
        where ``F`` is a given finite field, or the base ring of this space.

        EXAMPLES::

            sage: P = ProjectiveSpace(1, GF(3))
            sage: P.rational_points()
            [(0 : 1), (1 : 1), (2 : 1), (1 : 0)]
            sage: P.rational_points(GF(3^2, 'b'))
            [(0 : 1), (b : 1), (b + 1 : 1), (2*b + 1 : 1), (2 : 1), (2*b : 1), (2*b + 2 : 1), (b + 2 : 1), (1 : 1), (1 : 0)]
        """
        if F is None:
            return [P for P in self]
        elif not is_FiniteField(F):
            raise TypeError("second argument (= %s) must be a finite field" % F)
        return [P for P in self.base_extend(F)]

    def rational_points_dictionary(self):
        r"""
        Return dictionary of points.

        OUTPUT:

        - dictionary

        EXAMPLES::

            sage: P1 = ProjectiveSpace(GF(7),1,'x')
            sage: P1.rational_points_dictionary()
            {(0 : 1): 0,
             (1 : 0): 7,
             (1 : 1): 1,
             (2 : 1): 2,
             (3 : 1): 3,
             (4 : 1): 4,
             (5 : 1): 5,
             (6 : 1): 6}
        """
        n = self.dimension_relative()
        R = self.base_ring()
        D = {}
        zero = R.zero()
        i = n
        index = 0
        while not i < 0:
            P = [zero for _ in range(i)] + [R.one()]
            P += [zero for _ in range(n - i)]
            D.update({self(P): index})
            index += 1
            iters = [iter(R) for _ in range(i)]
            for x in iters:
                next(x)  # put at zero
            j = 0
            while j < i:
                try:
                    P[j] = next(iters[j])
                    D.update({self(P): index})
                    index += 1
                    j = 0
                except StopIteration:
                    iters[j] = iter(R)  # reset
                    next(iters[j])  # put at zero
                    P[j] = zero
                    j += 1
            i -= 1
        return D


class ProjectiveSpace_rational_field(ProjectiveSpace_field):
    def rational_points(self, bound=0):
        r"""
        Returns the projective points `(x_0:\cdots:x_n)` over
        `\QQ` with `|x_i| \leq` bound.

       ALGORITHM:

       The very simple algorithm works as follows: every point
       `(x_0:\cdots:x_n)` in projective space has a unique
       largest index `i` for which `x_i` is not
       zero. The algorithm then iterates downward on this
       index. We normalize by choosing `x_i` positive. Then,
       the points `x_0,\ldots,x_{i-1}` are the points of
       affine `i`-space that are relatively prime to
       `x_i`. We access these by using the Tuples method.

        INPUT:

        -  ``bound`` - integer.

        EXAMPLES::

            sage: PP = ProjectiveSpace(0, QQ)
            sage: PP.rational_points(1)
            [(1)]
            sage: PP = ProjectiveSpace(1, QQ)
            sage: PP.rational_points(2)
            [(-2 : 1), (-1 : 1), (0 : 1), (1 : 1), (2 : 1), (-1/2 : 1), (1/2 : 1), (1 : 0)]
            sage: PP = ProjectiveSpace(2, QQ)
            sage: PP.rational_points(2)
            [(-2 : -2 : 1), (-1 : -2 : 1), (0 : -2 : 1), (1 : -2 : 1), (2 : -2 : 1),
            (-2 : -1 : 1), (-1 : -1 : 1), (0 : -1 : 1), (1 : -1 : 1), (2 : -1 : 1),
            (-2 : 0 : 1), (-1 : 0 : 1), (0 : 0 : 1), (1 : 0 : 1), (2 : 0 : 1), (-2 :
            1 : 1), (-1 : 1 : 1), (0 : 1 : 1), (1 : 1 : 1), (2 : 1 : 1), (-2 : 2 :
            1), (-1 : 2 : 1), (0 : 2 : 1), (1 : 2 : 1), (2 : 2 : 1), (-1/2 : -1 :
            1), (1/2 : -1 : 1), (-1 : -1/2 : 1), (-1/2 : -1/2 : 1), (0 : -1/2 : 1),
            (1/2 : -1/2 : 1), (1 : -1/2 : 1), (-1/2 : 0 : 1), (1/2 : 0 : 1), (-1 :
            1/2 : 1), (-1/2 : 1/2 : 1), (0 : 1/2 : 1), (1/2 : 1/2 : 1), (1 : 1/2 :
            1), (-1/2 : 1 : 1), (1/2 : 1 : 1), (-2 : 1 : 0), (-1 : 1 : 0), (0 : 1 :
            0), (1 : 1 : 0), (2 : 1 : 0), (-1/2 : 1 : 0), (1/2 : 1 : 0), (1 : 0 :
            0)]

        AUTHORS:

        - Benjamin Antieau (2008-01-12)
        """
        if not bound > 0:
            raise ValueError("argument bound (= %s) must be a positive integer")

        n = self.dimension_relative()

        Q = [k - bound for k in range(2 * bound + 1)]  # the affine coordinates
        R = [(k + 1) for k in range(bound)]         # the projective coordinate
        S = [Tuples(Q, (k + 1)) for k in range(n)]
        pts = []

        i = n
        while i > 0:
            P = [0 for _ in range(n + 1)]
            for ai in R:
                P[i] = ai
                for tup in S[i - 1]:
                    if gcd([ai] + tup) == 1:
                        for j in range(i):
                            P[j] = tup[j]
                        pts.append(self(P))
            i -= 1

        # now do i=0; this is treated as a special case so that
        # we don't have all points (1:0),(2,0),(3,0),etc.
        P = [0 for _ in range(n + 1)]
        P[0] = 1
        pts.append(self(P))
        return pts


# fix the pickles from moving projective_space.py
register_unpickle_override('sage.schemes.generic.projective_space',
                           'ProjectiveSpace_field',
                           ProjectiveSpace_field)

register_unpickle_override('sage.schemes.generic.projective_space',
                           'ProjectiveSpace_rational_field',
                           ProjectiveSpace_rational_field)<|MERGE_RESOLUTION|>--- conflicted
+++ resolved
@@ -1302,7 +1302,6 @@
         monomials.reverse()  # order the monomials greatest to least via the given monomial order
         return Hom(self, CS)(monomials)
 
-<<<<<<< HEAD
     def point_transformation_matrix(self, points_source, points_target, normalize=True):
         r"""
 
@@ -1541,31 +1540,10 @@
         - ``plane_1``, ``plane_2`` -- hyperplanes of this projective space
 
         OUTPUT: An element of PGL
-=======
-    def is_linearly_independent(self, points, n=None):
-        r"""
-        Return whether the set of points is linearly independent.
-
-        Alternatively, specify ``n`` to check if every subset of
-        size ``n`` is linearly independent.
-
-        INPUT:
-
-         - ``points`` -- a list of points in this projective space.
-
-         - ``n`` -- (Optional) A positive integer less than or equal to the length
-           of ``points``. Specifies the size of the subsets to check for
-           linear independence.
-
-        OUTPUT:
-
-         - ``True`` if ``points`` is linearly independent, ``False`` otherwise.
->>>>>>> 533213c9
 
         EXAMPLES::
 
             sage: P.<x,y> = ProjectiveSpace(QQ, 1)
-<<<<<<< HEAD
             sage: plane1 = P.subscheme(x)
             sage: plane2 = P.subscheme(y)
             sage: m = P.hyperplane_transformation_matrix(plane1, plane2); m
@@ -1652,54 +1630,10 @@
             [       -1/9*t          -t^2             0]
             [ -t^2 + 1/9*t             0             0]
             [         1/81         1/9*t -1/9*t + 1/81]
-=======
-            sage: points = [P((1, 0)), P((1, 1))]
-            sage: P.is_linearly_independent(points)
-            True
-
-        ::
-
-            sage: P.<x,y,z> = ProjectiveSpace(ZZ, 2)
-            sage: points = [P((1, 0, 1)), P((1, 2, 1)), P((1, 3, 4))]
-            sage: P.is_linearly_independent(points)
-            True
-
-        ::
-
-            sage: P.<x,y,z> = ProjectiveSpace(GF(5), 2)
-            sage: points = [P((1, 0, 1)), P((1, 2, 1)), P((1, 3, 4)), P((0, 0 ,1))]
-            sage: P.is_linearly_independent(points, 2)
-            True
-
-        ::
-
-            sage: R.<c> = QQ[]
-            sage: P.<x,y,z> = ProjectiveSpace(R, 2)
-            sage: points = [P((c, 0, 1)), P((0, c, 1)), P((1, 0, 4)), P((0, 0 ,1))]
-            sage: P.is_linearly_independent(points, 3)
-            False
-
-        ::
-
-            sage: R.<c> = QQ[]
-            sage: P.<x,y,z> = ProjectiveSpace(FractionField(R), 2)
-            sage: points = [P((c, 0, 1)), P((0, c, 1)), P((1, 3, 4)), P((0, 0 ,1))]
-            sage: P.is_linearly_independent(points, 3)
-            True
-
-        ::
-
-            sage: K.<k> = CyclotomicField(3)
-            sage: P.<x,y,z> = ProjectiveSpace(K, 2)
-            sage: points = [P((k, k^2, 1)), P((0, k, 1)), P((1, 0, 4)), P((0, 0 ,1))]
-            sage: P.is_linearly_independent(points, 3)
-            True
->>>>>>> 533213c9
 
         TESTS::
 
             sage: P.<x,y> = ProjectiveSpace(QQ, 1)
-<<<<<<< HEAD
             sage: plane1 = P.subscheme(x^2)
             sage: plane2 = P.subscheme(y)
             sage: P.hyperplane_transformation_matrix(plane1, plane2)
@@ -1774,7 +1708,72 @@
             points.append(source_points)
         return self.point_transformation_matrix(points[0], points[1])
 
-=======
+    def is_linearly_independent(self, points, n=None):
+        r"""
+        Return whether the set of points is linearly independent.
+
+        Alternatively, specify ``n`` to check if every subset of
+        size ``n`` is linearly independent.
+
+        INPUT:
+
+        - ``points`` -- a list of points in this projective space.
+
+        - ``n`` -- (Optional) A positive integer less than or equal to the length
+          of ``points``. Specifies the size of the subsets to check for
+          linear independence.
+
+        OUTPUT:
+
+        - ``True`` if ``points`` is linearly independent, ``False`` otherwise.
+
+        EXAMPLES::
+
+            sage: P.<x,y,z> = ProjectiveSpace(ZZ, 2)
+            sage: points = [P((1, 0, 1)), P((1, 2, 1)), P((1, 3, 4))]
+            sage: P.is_linearly_independent(points)
+            True
+
+        ::
+
+            sage: P.<x,y,z> = ProjectiveSpace(GF(5), 2)
+            sage: points = [P((1, 0, 1)), P((1, 2, 1)), P((1, 3, 4)), P((0, 0 ,1))]
+            sage: P.is_linearly_independent(points, 2)
+            True
+
+        ::
+
+            sage: R.<c> = QQ[]
+            sage: P.<x,y,z> = ProjectiveSpace(R, 2)
+            sage: points = [P((c, 0, 1)), P((0, c, 1)), P((1, 0, 4)), P((0, 0 ,1))]
+            sage: P.is_linearly_independent(points, 3)
+            False
+
+        ::
+
+            sage: R.<c> = QQ[]
+            sage: P.<x,y,z> = ProjectiveSpace(FractionField(R), 2)
+            sage: points = [P((c, 0, 1)), P((0, c, 1)), P((1, 3, 4)), P((0, 0 ,1))]
+            sage: P.is_linearly_independent(points, 3)
+            True
+
+        ::
+
+            sage: K.<k> = CyclotomicField(3)
+            sage: P.<x,y,z> = ProjectiveSpace(K, 2)
+            sage: points = [P((k, k^2, 1)), P((0, k, 1)), P((1, 0, 4)), P((0, 0 ,1))]
+            sage: P.is_linearly_independent(points, 3)
+            True
+
+        ::
+
+            sage: P.<x,y> = ProjectiveSpace(QQ, 1)
+            sage: points = [P((1, 0)), P((1, 1))]
+            sage: P.is_linearly_independent(points)
+            True
+
+        TESTS::
+
             sage: points = [P(1, 0), P(1, 1), P(2, 1)]
             sage: P.is_linearly_independent(points, 5)
             Traceback (most recent call last):
@@ -1804,7 +1803,6 @@
                 linearly_independent = False
                 break
         return linearly_independent
->>>>>>> 533213c9
 
 class ProjectiveSpace_field(ProjectiveSpace_ring):
     def _point_homset(self, *args, **kwds):
