# -*- coding: utf-8 -*-
r"""
Isogenies

An isogeny `\varphi: E_1\to E_2` between two elliptic curves `E_1` and
`E_2` is a morphism of curves that sends the origin of `E_1` to the
origin of `E_2`. Such a morphism is automatically a morphism of group
schemes and the kernel is a finite subgroup scheme of `E_1`.  Such a
subscheme can either be given by a list of generators, which have to
be torsion points, or by a polynomial in the coordinate `x` of the
Weierstrass equation of `E_1`.

The usual way to create and work with isogenies is illustrated with
the following example::

    sage: k = GF(11)
    sage: E = EllipticCurve(k, [1,1])
    sage: Q = E(6,5)
    sage: phi = E.isogeny(Q)
    sage: phi
    Isogeny of degree 7
     from Elliptic Curve defined by y^2 = x^3 + x + 1 over Finite Field of size 11
       to Elliptic Curve defined by y^2 = x^3 + 7*x + 8
    over Finite Field of size 11
    sage: P = E(4,5)
    sage: phi(P)
    (10 : 0 : 1)
    sage: phi.codomain()
    Elliptic Curve defined by y^2 = x^3 + 7*x + 8 over Finite Field of size 11
    sage: phi.rational_maps()
    ((x^7 + 4*x^6 - 3*x^5 - 2*x^4
       - 3*x^3 + 3*x^2 + x - 2)/(x^6 + 4*x^5 - 4*x^4 - 5*x^3 + 5*x^2),
     (x^9*y - 5*x^8*y - x^7*y + x^5*y - x^4*y
       - 5*x^3*y - 5*x^2*y - 2*x*y - 5*y)/(x^9 - 5*x^8 + 4*x^6 - 3*x^4 + 2*x^3))

The methods directly accessible from an elliptic curve ``E`` over a
field are
:meth:`~sage.schemes.elliptic_curves.ell_field.EllipticCurve_field.isogeny`
and
:meth:`~sage.schemes.elliptic_curves.ell_field.EllipticCurve_field.isogeny_codomain`.

The most useful methods that apply to isogenies are:

- ``.domain()``
- ``.codomain()``
- :meth:`~EllipticCurveHom.degree`
- :meth:`~EllipticCurveIsogeny.dual`
- :meth:`~EllipticCurveIsogeny.rational_maps`
- :meth:`~EllipticCurveIsogeny.kernel_polynomial`

.. WARNING::

    This class only implements separable isogenies. When using Kohel's
    algorithm, only cyclic isogenies can be computed (except for `[2]`).

    Working with other kinds of isogenies may be possible using other
    child classes of :class:`EllipticCurveHom`.

    Some algorithms may need the isogeny to be normalized.

AUTHORS:

- Daniel Shumow <shumow@gmail.com>: 2009-04-19: initial version

- Chris Wuthrich: 7/09: add check of input, not the full list is needed.
  10/09: eliminating some bugs.

- John Cremona 2014-08-08: tidying of code and docstrings, systematic
  use of univariate vs. bivariate polynomials and rational functions.

- Lorenz Panny (2022-04): major cleanup of code and documentation

- Lorenz Panny (2022): inseparable duals

- Rémy Oudompheng (2023): implementation of the BMSS algorithm
"""

# ****************************************************************************
#       Copyright (C) 2009 Daniel Shumow <shumow@gmail.com>
#
#  Distributed under the terms of the GNU General Public License (GPL)
#                  https://www.gnu.org/licenses/
# ****************************************************************************

from copy import copy

from sage.structure.sequence import Sequence

from sage.schemes.elliptic_curves.hom import EllipticCurveHom

from sage.rings.polynomial.polynomial_ring_constructor import PolynomialRing
from sage.rings.integer import Integer
from sage.rings.laurent_series_ring import LaurentSeriesRing
from sage.rings.polynomial.polynomial_element import Polynomial
from sage.rings.fraction_field import FractionField

from sage.schemes.elliptic_curves.constructor import EllipticCurve
from sage.schemes.elliptic_curves.ell_generic import is_EllipticCurve

from sage.schemes.elliptic_curves.weierstrass_morphism \
        import WeierstrassIsomorphism, _isomorphisms, baseWI, negation_morphism

#
# Private function for parsing input to determine the type of
# algorithm
#
def _isogeny_determine_algorithm(E, kernel):
    r"""
    Helper function to infer the algorithm to be used from the
    parameters passed to the various isogeny functions.

    If ``kernel`` is a list of points on the elliptic curve `E`,
    we will try to use Vélu's algorithm.

    If ``kernel`` is a list of coefficients or a univariate
    polynomial, we will try to use the Kohel's algorithms.

    INPUT:

    - ``E`` -- domain elliptic curve

    - ``kernel`` -- either a list of points on ``E``, or a univariate
      polynomial or list of coefficients of a univariate polynomial

    OUTPUT:

    (string) Either ``"velu"`` or ``"kohel"``.

    EXAMPLES:

    This helper function will be implicitly called by the following examples::

        sage: R.<x> = GF(5)[]
        sage: E = EllipticCurve(GF(5), [0,0,0,1,0])  # indirect doctest

    We can construct the same isogeny from a kernel polynomial::

        sage: phi = EllipticCurveIsogeny(E, x + 3)  # indirect doctest

    or from a list of coefficients of a kernel polynomial::

        sage: phi == EllipticCurveIsogeny(E, [3,1])  # indirect doctest
        True

    or from a rational point which generates the kernel::

        sage: phi == EllipticCurveIsogeny(E, E((2,0)))  # indirect doctest
        True

    In the first two cases, Kohel's algorithm will be used, while in
    the third case it is Vélu::

        sage: from sage.schemes.elliptic_curves.ell_curve_isogeny import _isogeny_determine_algorithm
        sage: _isogeny_determine_algorithm(E, x + 3)
        'kohel'
        sage: _isogeny_determine_algorithm(E, [3, 1])
        'kohel'
        sage: _isogeny_determine_algorithm(E, E((2,0)))
        'velu'
    """
    kernel_is_list = isinstance(kernel, list)

    if not kernel_is_list and kernel in E:
        kernel = [kernel]
        kernel_is_list = True

    if isinstance(kernel, Polynomial) or (kernel_is_list and kernel[0] in E.base_ring()):
        return "kohel"

    if kernel_is_list and kernel[0] in E:
        # note that if kernel[0] is on an extension of E this
        # condition will be false
        return "velu"

    raise ValueError("invalid parameters to EllipticCurveIsogeny constructor")

def isogeny_codomain_from_kernel(E, kernel):
    r"""
    Compute the isogeny codomain given a kernel.

    INPUT:

    - ``E`` -- domain elliptic curve

    - ``kernel`` -- either a list of points in the kernel of the isogeny,
                    or a kernel polynomial (specified as either a
                    univariate polynomial or a coefficient list)

    OUTPUT:

    (elliptic curve) The codomain of the separable normalized isogeny
    defined by this kernel.

    EXAMPLES::

        sage: from sage.schemes.elliptic_curves.ell_curve_isogeny import isogeny_codomain_from_kernel
        sage: E = EllipticCurve(GF(7), [1,0,1,0,1])
        sage: R.<x> = GF(7)[]
        sage: isogeny_codomain_from_kernel(E, [4,1])
        Elliptic Curve defined by y^2 + x*y + y = x^3 + 4*x + 6
         over Finite Field of size 7
        sage: (EllipticCurveIsogeny(E, [4,1]).codomain()
        ....:  == isogeny_codomain_from_kernel(E, [4,1]))
        True
        sage: isogeny_codomain_from_kernel(E, x^3 + x^2 + 4*x + 3)
        Elliptic Curve defined by y^2 + x*y + y = x^3 + 4*x + 6
         over Finite Field of size 7
        sage: isogeny_codomain_from_kernel(E, x^3 + 2*x^2 + 4*x + 3)
        Elliptic Curve defined by y^2 + x*y + y = x^3 + 5*x + 2
         over Finite Field of size 7

        sage: # needs sage.rings.finite_rings
        sage: E = EllipticCurve(GF(19), [1,2,3,4,5])
        sage: kernel_list = [E((15,10)), E((10,3)), E((6,5))]
        sage: isogeny_codomain_from_kernel(E, kernel_list)
        Elliptic Curve defined by y^2 + x*y + 3*y = x^3 + 2*x^2 + 3*x + 15
         over Finite Field of size 19
    """
    algorithm = _isogeny_determine_algorithm(E, kernel)

    if algorithm == 'velu':
        # if we are using Velu's formula, just instantiate the isogeny
        # and return the codomain
        return EllipticCurveIsogeny(E, kernel).codomain()

    if algorithm == 'kohel':
        return compute_codomain_kohel(E, kernel)

    raise NotImplementedError

def compute_codomain_formula(E, v, w):
    r"""
    Compute the codomain curve given parameters `v` and `w` (as in
    Vélu/Kohel/etc. formulas).

    INPUT:

    - ``E`` -- an elliptic curve

    - ``v``, ``w`` -- elements of the base field of ``E``

    OUTPUT:

    The elliptic curve with invariants
    `[a_1,a_2,a_3,a_4-5v,a_6-(a_1^2+4a_2)v-7w]` where
    `E = [a_1,a_2,a_3,a_4,a_6]`.

    EXAMPLES:

    This formula is used by every invocation of the
    :class:`EllipticCurveIsogeny` constructor::

        sage: E = EllipticCurve(GF(19), [1,2,3,4,5])
        sage: phi = EllipticCurveIsogeny(E, E((1,2)) )
        sage: phi.codomain()
        Elliptic Curve defined by y^2 + x*y + 3*y = x^3 + 2*x^2 + 9*x + 13
         over Finite Field of size 19
        sage: from sage.schemes.elliptic_curves.ell_curve_isogeny import compute_codomain_formula
        sage: v = phi._EllipticCurveIsogeny__v
        sage: w = phi._EllipticCurveIsogeny__w
        sage: compute_codomain_formula(E, v, w) == phi.codomain()
        True
    """
    a1, a2, a3, a4, a6 = E.a_invariants()

    A4 = a4 - 5*v
    A6 = a6 - (a1**2 + 4*a2)*v - 7*w

    return EllipticCurve([a1, a2, a3, A4, A6])

def compute_vw_kohel_even_deg1(x0, y0, a1, a2, a4):
    r"""
    Compute Vélu's `(v,w)` using Kohel's formulas for isogenies of
    degree exactly divisible by `2`.

    INPUT:

    - ``x0``, ``y0`` -- coordinates of a 2-torsion point on an elliptic curve `E`

    - ``a1``, ``a2``, ``a4`` -- invariants of `E`

    OUTPUT:

    (tuple) Vélu's isogeny parameters `(v,w)`.

    EXAMPLES:

    This function will be implicitly called by the following example::

        sage: E = EllipticCurve(GF(19), [1,2,3,4,5])
        sage: phi = EllipticCurveIsogeny(E, [9,1]); phi
        Isogeny of degree 2
         from Elliptic Curve defined by y^2 + x*y + 3*y = x^3 + 2*x^2 + 4*x + 5
              over Finite Field of size 19
           to Elliptic Curve defined by y^2 + x*y + 3*y = x^3 + 2*x^2 + 9*x + 8
              over Finite Field of size 19
        sage: from sage.schemes.elliptic_curves.ell_curve_isogeny import compute_vw_kohel_even_deg1
        sage: a1,a2,a3,a4,a6 = E.a_invariants()
        sage: x0 = -9
        sage: y0 = -(a1*x0 + a3)/2
        sage: compute_vw_kohel_even_deg1(x0, y0, a1, a2, a4)
        (18, 9)
    """
    v = 3*x0**2 + 2*a2*x0 + a4 - a1*y0
    w = x0 * v
    return v, w

def compute_vw_kohel_even_deg3(b2, b4, s1, s2, s3):
    r"""
    Compute Vélu's `(v,w)` using Kohel's formulas for isogenies of
    degree divisible by `4`.

    INPUT:

    - ``b2``, ``b4`` -- invariants of an elliptic curve `E`

    - ``s1``, ``s2``, ``s3`` -- signed coefficients of the 2-division
      polynomial of `E`

    OUTPUT:

    (tuple) Vélu's isogeny parameters `(v,w)`.

    EXAMPLES:

    This function will be implicitly called by the following example::

        sage: E = EllipticCurve(GF(19), [1,2,3,4,5])
        sage: R.<x> = GF(19)[]
        sage: phi = EllipticCurveIsogeny(E, x^3 + 7*x^2 + 15*x + 12); phi
        Isogeny of degree 4
         from Elliptic Curve defined by y^2 + x*y + 3*y = x^3 + 2*x^2 + 4*x + 5
              over Finite Field of size 19
           to Elliptic Curve defined by y^2 + x*y + 3*y = x^3 + 2*x^2 + 3*x + 15
              over Finite Field of size 19
        sage: from sage.schemes.elliptic_curves.ell_curve_isogeny import compute_vw_kohel_even_deg3
        sage: b2,b4 = E.b2(), E.b4()
        sage: s1, s2, s3 = -7, 15, -12
        sage: compute_vw_kohel_even_deg3(b2, b4, s1, s2, s3)
        (4, 7)
    """
    temp1 = s1**2 - 2*s2
    v = 3*temp1 + (b2*s1 + 3*b4)/2
    w = 3*(s1**3 - 3*s1*s2 + 3*s3) + (b2*temp1 + b4*s1)/2
    return v, w

def compute_vw_kohel_odd(b2, b4, b6, s1, s2, s3, n):
    r"""
    Compute Vélu's `(v,w)` using Kohel's formulas for isogenies of odd
    degree.

    INPUT:

    - ``b2``, ``b4``, ``b6`` -- invariants of an elliptic curve `E`

    - ``s1``, ``s2``, ``s3`` -- signed coefficients of lowest powers
      of `x` in the kernel polynomial

    - ``n`` (integer) -- the degree

    OUTPUT:

    (tuple) Vélu's isogeny parameters `(v,w)`.

    EXAMPLES:

    This function will be implicitly called by the following example::

        sage: E = EllipticCurve(GF(19), [18,17,16,15,14])
        sage: R.<x> = GF(19)[]
        sage: phi = EllipticCurveIsogeny(E, x^3 + 14*x^2 + 3*x + 11); phi
        Isogeny of degree 7
         from Elliptic Curve defined by y^2 + 18*x*y + 16*y = x^3 + 17*x^2 + 15*x + 14
              over Finite Field of size 19
           to Elliptic Curve defined by y^2 + 18*x*y + 16*y = x^3 + 17*x^2 + 18*x + 18
              over Finite Field of size 19
        sage: from sage.schemes.elliptic_curves.ell_curve_isogeny import compute_vw_kohel_odd
        sage: b2,b4,b6 = E.b2(), E.b4(), E.b6()
        sage: s1,s2,s3 = -14,3,-11
        sage: compute_vw_kohel_odd(b2,b4,b6,s1,s2,s3,3)
        (7, 1)
    """
    v = 6*(s1**2 - 2*s2) + b2*s1 + n*b4
    w = 10*(s1**3 - 3*s1*s2 + 3*s3) + 2*b2*(s1**2 - 2*s2) + 3*b4*s1 + n*b6
    return v, w

def compute_codomain_kohel(E, kernel):
    r"""
    Compute the codomain from the kernel polynomial using Kohel's
    formulas.

    INPUT:

    - ``E`` -- domain elliptic curve

    - ``kernel`` (polynomial or list) -- the kernel polynomial, or a
      list of its coefficients

    OUTPUT:

    (elliptic curve) The codomain elliptic curve of the isogeny
    defined by ``kernel``.

    EXAMPLES::

        sage: from sage.schemes.elliptic_curves.ell_curve_isogeny import compute_codomain_kohel
        sage: E = EllipticCurve(GF(19), [1,2,3,4,5])
        sage: phi = EllipticCurveIsogeny(E, [9,1])
        sage: phi.codomain() == isogeny_codomain_from_kernel(E, [9,1])
        True
        sage: compute_codomain_kohel(E, [9,1])
        Elliptic Curve defined by y^2 + x*y + 3*y = x^3 + 2*x^2 + 9*x + 8
         over Finite Field of size 19
        sage: R.<x> = GF(19)[]
        sage: E = EllipticCurve(GF(19), [18,17,16,15,14])
        sage: phi = EllipticCurveIsogeny(E, x^3 + 14*x^2 + 3*x + 11)
        sage: phi.codomain() == isogeny_codomain_from_kernel(E, x^3 + 14*x^2 + 3*x + 11)
        True
        sage: compute_codomain_kohel(E, x^3 + 14*x^2 + 3*x + 11)
        Elliptic Curve defined by y^2 + 18*x*y + 16*y = x^3 + 17*x^2 + 18*x + 18
         over Finite Field of size 19
        sage: E = EllipticCurve(GF(19), [1,2,3,4,5])
        sage: phi = EllipticCurveIsogeny(E, x^3 + 7*x^2 + 15*x + 12)
        sage: isogeny_codomain_from_kernel(E, x^3 + 7*x^2 + 15*x + 12) == phi.codomain()
        True
        sage: compute_codomain_kohel(E, x^3 + 7*x^2 + 15*x + 12)
        Elliptic Curve defined by y^2 + x*y + 3*y = x^3 + 2*x^2 + 3*x + 15
         over Finite Field of size 19

    ALGORITHM:

    This function uses the formulas of Section 2.4 of [Koh1996]_.
    """
    # First set up the polynomial ring
    base_field = E.base_ring()
    poly_ring = PolynomialRing(base_field,'x')

    try:
        psi = poly_ring(kernel)
    except TypeError:
        raise ValueError("invalid input to compute_codomain_kohel")

    # next determine the even / odd part of the isogeny
    psi_2tor = two_torsion_part(E, psi)

    if psi_2tor.degree() != 0: # even degree case

        psi_quo = psi//psi_2tor

        if psi_quo.degree() != 0:
            raise NotImplementedError("Kohel's algorithm currently only supports cyclic isogenies (except for [2])")

        n = psi_2tor.degree()

        if n == 1: # degree divisible exactly by 2

            a1, a2, a3, a4, a6 = E.a_invariants()

            x0 = -psi_2tor.constant_coefficient()

            # determine y0
            if base_field.characteristic() == 2:
                y0 = (x0**3 + a2*x0**2 + a4*x0 + a6).sqrt()
            else:
                y0 = -(a1*x0 + a3)/2

            # now (x0,y0) is the 2-torsion point in the kernel

            v, w = compute_vw_kohel_even_deg1(x0, y0, a1, a2, a4)

        elif n == 3:  # psi_2tor is the full 2-division polynomial

            b2, b4, _, _ = E.b_invariants()

            s1 = -psi_2tor[n - 1]
            s2 = psi_2tor[n - 2]
            s3 = -psi_2tor[n - 3]

            v, w = compute_vw_kohel_even_deg3(b2, b4, s1, s2, s3)

    else:  # odd degree case

        n = psi.degree()

        b2, b4, b6, _ = E.b_invariants()

        s1 = -psi[n - 1] if n >= 1 else 0
        s2 = psi[n - 2] if n >= 2 else 0
        s3 = -psi[n - 3] if n >= 3 else 0

        # initializing these allows us to calculate E2.
        v, w = compute_vw_kohel_odd(b2, b4, b6, s1, s2, s3, n)

    return compute_codomain_formula(E, v, w)

def two_torsion_part(E, psi):
    r"""
    Return the greatest common divisor of ``psi`` and the 2-torsion
    polynomial of `E`.

    INPUT:

    - ``E`` -- an elliptic curve

    - ``psi`` -- a univariate polynomial over the base field of ``E``

    OUTPUT:

    (polynomial) The `\gcd` of ``psi`` and the 2-torsion polynomial
    of ``E``.

    EXAMPLES:

    Every function that computes the kernel polynomial via Kohel's
    formulas will call this function::

        sage: E = EllipticCurve(GF(19), [1,2,3,4,5])
        sage: R.<x> = GF(19)[]
        sage: phi = EllipticCurveIsogeny(E, x + 13)
        sage: isogeny_codomain_from_kernel(E, x + 13) == phi.codomain()
        True
        sage: from sage.schemes.elliptic_curves.ell_curve_isogeny import two_torsion_part
        sage: two_torsion_part(E, x + 13)
        x + 13
    """
    x = psi.parent().gen() # NB psi is univariate but could be constant
    psi_2 = E.two_division_polynomial(x)
    return psi.gcd(psi_2)


class EllipticCurveIsogeny(EllipticCurveHom):
    r"""
    This class implements separable isogenies of elliptic curves.

    Several different algorithms for computing isogenies are
    available.  These include:

    - Vélu's Formulas: Vélu's original formulas for computing
      isogenies.  This algorithm is selected by giving as the
      ``kernel`` parameter a single point, or a list of points,
      generating a finite subgroup.

    - Kohel's Formulas: Kohel's original formulas for computing
      isogenies.  This algorithm is selected by giving as the
      ``kernel`` parameter a monic polynomial (or a coefficient list)
      which will define the kernel of the isogeny.
      Kohel's algorithm is currently only implemented for cyclic
      isogenies, with the exception of `[2]`.

    INPUT:

    - ``E`` -- an elliptic curve, the domain of the isogeny to
      initialize.

    - ``kernel`` -- a kernel: either a point on ``E``, a list of
      points on ``E``, a monic kernel polynomial, or ``None``.
      If initializing from a domain/codomain, this must be ``None``.

    - ``codomain`` -- an elliptic curve (default: ``None``).

      - If ``kernel`` is ``None``, then ``degree`` must be given as well
        and the given ``codomain`` must be the codomain of a cyclic,
        separable, normalized isogeny of the given degree.

      - If ``kernel`` is not ``None``, then this must be isomorphic to
        the codomain of the separable isogeny defined by ``kernel``; in
        this case, the isogeny is post-composed with an isomorphism so
        that the codomain equals the given curve.

    - ``degree`` -- an integer (default: ``None``).

      - If ``kernel`` is ``None``, then this is the degree of the isogeny
        from ``E`` to ``codomain``.

      - If ``kernel`` is not ``None``, then this is used to determine
        whether or not to skip a `\gcd` of the given kernel polynomial
        with the two-torsion polynomial of ``E``.

    - ``model`` -- a string (default: ``None``).  Supported values
      (cf. :func:`~sage.schemes.elliptic_curves.ell_field.compute_model`):

      - ``"minimal"``: If ``E`` is a curve over the rationals or
        over a number field, then the codomain is a global minimal
        model where this exists.

      - ``"short_weierstrass"``: The codomain is a short Weierstrass curve,
        assuming one exists.

      - ``"montgomery"``: The codomain is an (untwisted) Montgomery
        curve, assuming one exists over this field.

    - ``check`` (default: ``True``) -- check whether the input is valid.
      Setting this to ``False`` can lead to significant speedups.

    EXAMPLES:

    A simple example of creating an isogeny of a field of small
    characteristic::

        sage: E = EllipticCurve(GF(7), [0,0,0,1,0])
        sage: phi = EllipticCurveIsogeny(E, E((0,0)) ); phi
        Isogeny of degree 2
         from Elliptic Curve defined by y^2 = x^3 + x over Finite Field of size 7
           to Elliptic Curve defined by y^2 = x^3 + 3*x over Finite Field of size 7
        sage: phi.degree() == 2
        True
        sage: phi.kernel_polynomial()
        x
        sage: phi.rational_maps()
        ((x^2 + 1)/x, (x^2*y - y)/x^2)
        sage: phi == loads(dumps(phi))          # known bug
        True

    A more complicated example of a characteristic-2 field::

        sage: # needs sage.rings.finite_rings
        sage: E = EllipticCurve(GF(2^4,'alpha'), [0,0,1,0,1])
        sage: P = E((1,1))
        sage: phi_v = EllipticCurveIsogeny(E, P); phi_v
        Isogeny of degree 3
         from Elliptic Curve defined by y^2 + y = x^3 + 1
              over Finite Field in alpha of size 2^4
           to Elliptic Curve defined by y^2 + y = x^3
              over Finite Field in alpha of size 2^4
        sage: phi_ker_poly = phi_v.kernel_polynomial()
        sage: phi_ker_poly
        x + 1
        sage: phi_k = EllipticCurveIsogeny(E, phi_ker_poly)
        sage: phi_k == phi_v
        True
        sage: phi_k.rational_maps()
        ((x^3 + x + 1)/(x^2 + 1), (x^3*y + x^2*y + x*y + x + y)/(x^3 + x^2 + x + 1))
        sage: phi_v.rational_maps()
        ((x^3 + x + 1)/(x^2 + 1), (x^3*y + x^2*y + x*y + x + y)/(x^3 + x^2 + x + 1))
        sage: phi_k.degree() == phi_v.degree() == 3
        True
        sage: phi_k.is_separable()
        True
        sage: phi_v(E(0))
        (0 : 1 : 0)
        sage: alpha = E.base_field().gen()
        sage: Q = E((0, alpha*(alpha + 1)))
        sage: phi_v(Q)
        (1 : alpha^2 + alpha : 1)
        sage: phi_v(P) == phi_k(P)
        True
        sage: phi_k(P) == phi_v.codomain()(0)
        True

    We can create an isogeny whose kernel equals the full 2-torsion::

        sage: # needs sage.rings.finite_rings
        sage: E = EllipticCurve(GF((3,2)), [0,0,0,1,1])
        sage: ker_poly = E.division_polynomial(2)
        sage: phi = EllipticCurveIsogeny(E, ker_poly); phi
        Isogeny of degree 4
         from Elliptic Curve defined by y^2 = x^3 + x + 1
              over Finite Field in z2 of size 3^2
           to Elliptic Curve defined by y^2 = x^3 + x + 1
              over Finite Field in z2 of size 3^2
        sage: P1,P2,P3 = filter(bool, E(0).division_points(2))
        sage: phi(P1)
        (0 : 1 : 0)
        sage: phi(P2)
        (0 : 1 : 0)
        sage: phi(P3)
        (0 : 1 : 0)
        sage: phi.degree()
        4

    We can also create trivial isogenies with the trivial kernel::

        sage: E = EllipticCurve(GF(17), [11, 11, 4, 12, 10])
        sage: phi_v = EllipticCurveIsogeny(E, E(0))
        sage: phi_v.degree()
        1
        sage: phi_v.rational_maps()
        (x, y)
        sage: E == phi_v.codomain()
        True
        sage: P = E.random_point()
        sage: phi_v(P) == P
        True

        sage: E = EllipticCurve(GF(31), [23, 1, 22, 7, 18])
        sage: phi_k = EllipticCurveIsogeny(E, [1]); phi_k
        Isogeny of degree 1
         from Elliptic Curve defined by y^2 + 23*x*y + 22*y = x^3 + x^2 + 7*x + 18
              over Finite Field of size 31
           to Elliptic Curve defined by y^2 + 23*x*y + 22*y = x^3 + x^2 + 7*x + 18
              over Finite Field of size 31
        sage: phi_k.degree()
        1
        sage: phi_k.rational_maps()
        (x, y)
        sage: phi_k.codomain() == E
        True
        sage: phi_k.kernel_polynomial()
        1
        sage: P = E.random_point(); P == phi_k(P)
        True

    Vélu and Kohel also work in characteristic `0`::

        sage: E = EllipticCurve(QQ, [0,0,0,3,4])
        sage: P_list = E.torsion_points()
        sage: phi = EllipticCurveIsogeny(E, P_list); phi
        Isogeny of degree 2
         from Elliptic Curve defined by y^2 = x^3 + 3*x + 4 over Rational Field
           to Elliptic Curve defined by y^2 = x^3 - 27*x + 46 over Rational Field
        sage: P = E((0,2))
        sage: phi(P)
        (6 : -10 : 1)
        sage: phi_ker_poly = phi.kernel_polynomial()
        sage: phi_ker_poly
        x + 1
        sage: phi_k = EllipticCurveIsogeny(E, phi_ker_poly); phi_k
        Isogeny of degree 2
         from Elliptic Curve defined by y^2 = x^3 + 3*x + 4 over Rational Field
           to Elliptic Curve defined by y^2 = x^3 - 27*x + 46 over Rational Field
        sage: phi_k(P) == phi(P)
        True
        sage: phi_k == phi
        True
        sage: phi_k.degree()
        2
        sage: phi_k.is_separable()
        True

    A more complicated example over the rationals (of odd degree)::

        sage: E = EllipticCurve('11a1')
        sage: P_list = E.torsion_points()
        sage: phi_v = EllipticCurveIsogeny(E, P_list); phi_v
        Isogeny of degree 5
         from Elliptic Curve defined by y^2 + y = x^3 - x^2 - 10*x - 20 over Rational Field
           to Elliptic Curve defined by y^2 + y = x^3 - x^2 - 7820*x - 263580 over Rational Field
        sage: P = E((16,-61))
        sage: phi_v(P)
        (0 : 1 : 0)
        sage: ker_poly = phi_v.kernel_polynomial(); ker_poly
        x^2 - 21*x + 80
        sage: phi_k = EllipticCurveIsogeny(E, ker_poly); phi_k
        Isogeny of degree 5
         from Elliptic Curve defined by y^2 + y = x^3 - x^2 - 10*x - 20 over Rational Field
           to Elliptic Curve defined by y^2 + y = x^3 - x^2 - 7820*x - 263580 over Rational Field
        sage: phi_k == phi_v
        True
        sage: phi_v(P) == phi_k(P)
        True
        sage: phi_k.is_separable()
        True

    We can also do this same example over the number field defined by
    the irreducible two-torsion polynomial of `E`::

        sage: # needs sage.rings.number_field
        sage: E = EllipticCurve('11a1')
        sage: P_list = E.torsion_points()
        sage: x = polygen(ZZ, 'x')
        sage: K.<alpha> = NumberField(x^3 - 2* x^2 - 40*x - 158)
        sage: EK = E.change_ring(K)
        sage: P_list = [EK(P) for P in P_list]
        sage: phi_v = EllipticCurveIsogeny(EK, P_list); phi_v
        Isogeny of degree 5
         from Elliptic Curve defined by y^2 + y = x^3 + (-1)*x^2 + (-10)*x + (-20)
              over Number Field in alpha with defining polynomial x^3 - 2*x^2 - 40*x - 158
           to Elliptic Curve defined by y^2 + y = x^3 + (-1)*x^2 + (-7820)*x + (-263580)
              over Number Field in alpha with defining polynomial x^3 - 2*x^2 - 40*x - 158
        sage: P = EK((alpha/2,-1/2))
        sage: phi_v(P)
        (122/121*alpha^2 + 1633/242*alpha - 3920/121 : -1/2 : 1)
        sage: ker_poly = phi_v.kernel_polynomial()
        sage: ker_poly
        x^2 - 21*x + 80
        sage: phi_k = EllipticCurveIsogeny(EK, ker_poly); phi_k
        Isogeny of degree 5
         from Elliptic Curve defined by y^2 + y = x^3 + (-1)*x^2 + (-10)*x + (-20)
              over Number Field in alpha with defining polynomial x^3 - 2*x^2 - 40*x - 158
           to Elliptic Curve defined by y^2 + y = x^3 + (-1)*x^2 + (-7820)*x + (-263580)
              over Number Field in alpha with defining polynomial x^3 - 2*x^2 - 40*x - 158
        sage: phi_v == phi_k
        True
        sage: phi_k(P) == phi_v(P)
        True
        sage: phi_k == phi_v
        True
        sage: phi_k.degree()
        5
        sage: phi_v.is_separable()
        True

    The following example shows how to specify an isogeny from domain
    and codomain::

        sage: E = EllipticCurve('11a1')
        sage: R.<x> = QQ[]
        sage: f = x^2 - 21*x + 80
        sage: phi = E.isogeny(f)
        sage: E2 = phi.codomain()
        sage: phi_s = EllipticCurveIsogeny(E, None, E2, 5); phi_s
        Isogeny of degree 5
         from Elliptic Curve defined by y^2 + y = x^3 - x^2 - 10*x - 20 over Rational Field
           to Elliptic Curve defined by y^2 + y = x^3 - x^2 - 7820*x - 263580 over Rational Field
        sage: phi_s == phi
        True
        sage: phi_s.rational_maps() == phi.rational_maps()
        True

    However, only cyclic normalized isogenies can be constructed this way.
    The non-cyclic multiplication-by-`3` isogeny won't be found::

        sage: E.isogeny(None, codomain=E, degree=9)
        Traceback (most recent call last):
        ...
        ValueError: the two curves are not linked by a cyclic normalized isogeny of degree 9

    Non-normalized isogeny also won't be found::

        sage: E2.isogeny(None, codomain=E, degree=5)
        Traceback (most recent call last):
        ...
        ValueError: the two curves are not linked by a cyclic normalized isogeny of degree 5
        sage: phihat = phi.dual(); phihat
        Isogeny of degree 5
         from Elliptic Curve defined by y^2 + y = x^3 - x^2 - 7820*x - 263580
              over Rational Field
           to Elliptic Curve defined by y^2 + y = x^3 - x^2 - 10*x - 20 over Rational Field
        sage: phihat.is_normalized()
        False

    Here an example of a construction of a endomorphisms with cyclic
    kernel on a CM-curve::

        sage: # needs sage.rings.number_field
        sage: K.<i> = NumberField(x^2 + 1)
        sage: E = EllipticCurve(K, [1,0])
        sage: RK.<X> = K[]
        sage: f = X^2 - 2/5*i + 1/5
        sage: phi= E.isogeny(f)
        sage: isom = phi.codomain().isomorphism_to(E)
        sage: phi = isom * phi
        sage: phi.codomain() == phi.domain()
        True
        sage: phi.rational_maps()
        (((4/25*i + 3/25)*x^5 + (4/5*i - 2/5)*x^3 - x)/(x^4 + (-4/5*i + 2/5)*x^2 + (-4/25*i - 3/25)),
         ((11/125*i + 2/125)*x^6*y + (-23/125*i + 64/125)*x^4*y + (141/125*i + 162/125)*x^2*y + (3/25*i - 4/25)*y)/(x^6 + (-6/5*i + 3/5)*x^4 + (-12/25*i - 9/25)*x^2 + (2/125*i - 11/125)))

    TESTS:

    Domain and codomain tests (see :trac:`12880`)::

        sage: E = EllipticCurve(QQ, [0,0,0,1,0])
        sage: phi = EllipticCurveIsogeny(E, E(0,0))
        sage: phi.domain() == E
        True
        sage: phi.codomain()
        Elliptic Curve defined by y^2 = x^3 - 4*x over Rational Field

        sage: E = EllipticCurve(GF(31), [1,0,0,1,2])
        sage: phi = EllipticCurveIsogeny(E, [17, 1])
        sage: phi.domain()
        Elliptic Curve defined by y^2 + x*y = x^3 + x + 2 over Finite Field of size 31
        sage: phi.codomain()
        Elliptic Curve defined by y^2 + x*y = x^3 + 24*x + 6 over Finite Field of size 31

    Composition tests (see :trac:`16245`, cf. :trac:`34410`)::

        sage: E = EllipticCurve(j=GF(7)(0))
        sage: phi = E.isogeny([E(0), E((0,1)), E((0,-1))]); phi
        Isogeny of degree 3
         from Elliptic Curve defined by y^2 = x^3 + 1 over Finite Field of size 7
           to Elliptic Curve defined by y^2 = x^3 + 1 over Finite Field of size 7
        sage: phi2 = phi * phi; phi2
        Composite morphism of degree 9 = 3^2:
          From: Elliptic Curve defined by y^2 = x^3 + 1 over Finite Field of size 7
          To:   Elliptic Curve defined by y^2 = x^3 + 1 over Finite Field of size 7

    Examples over relative number fields used not to work (see :trac:`16779`)::

        sage: # long time, needs sage.rings.number_field
        sage: pol26 = hilbert_class_polynomial(-4*26)
        sage: F = NumberField(pol26,'a')
        sage: pol = F.optimized_representation()[0].polynomial()
        sage: K.<a> = NumberField(pol)
        sage: j = pol26.roots(K)[0][0]
        sage: E = EllipticCurve(j=j)
        sage: L.<b> = K.extension(x^2 + 26)
        sage: EL = E.change_ring(L)
        sage: iso2 = EL.isogenies_prime_degree(2); len(iso2)
        1
        sage: iso3 = EL.isogenies_prime_degree(3); len(iso3)
        2

    Examples over function fields used not to work (see :trac:`11327`)::

        sage: F.<t> = FunctionField(QQ)
        sage: E = EllipticCurve([0,0,0,-t^2,0])
        sage: isogs = E.isogenies_prime_degree(2)
        sage: isogs[0]
        Isogeny of degree 2
         from Elliptic Curve defined by y^2 = x^3 + (-t^2)*x
              over Rational function field in t over Rational Field
           to Elliptic Curve defined by y^2 = x^3 + 4*t^2*x
              over Rational function field in t over Rational Field
        sage: isogs[0].rational_maps()
        ((x^2 - t^2)/x, (x^2*y + t^2*y)/x^2)
        sage: duals = [phi.dual() for phi in isogs]
        sage: duals[0]
        Isogeny of degree 2
         from Elliptic Curve defined by y^2 = x^3 + 4*t^2*x
              over Rational function field in t over Rational Field
           to Elliptic Curve defined by y^2 = x^3 + (-t^2)*x
              over Rational function field in t over Rational Field
        sage: duals[0].rational_maps()
        ((1/4*x^2 + t^2)/x, (1/8*x^2*y + (-1/2*t^2)*y)/x^2)
        sage: duals[0]
        Isogeny of degree 2
         from Elliptic Curve defined by y^2 = x^3 + 4*t^2*x
              over Rational function field in t over Rational Field
           to Elliptic Curve defined by y^2 = x^3 + (-t^2)*x
              over Rational function field in t over Rational Field
    """

    ####################
    # member variables
    ####################

    #
    # variables common to all algorithms
    #
    _domain = None
    _codomain = None

    _degree = None

    __algorithm = None

    __check = None

    #
    # pre-isomorphism
    #
    __pre_isomorphism = None
    __prei_ratl_maps = None

    #
    # post-isomorphism
    #
    __post_isomorphism = None
    __posti_ratl_maps = None

    #
    # algebraic structs
    #
    __base_field = None
    __poly_ring = None # univariate in x over __base_field
    __mpoly_ring = None # __base_field[x][y], internal use only

    #
    # Rational Maps
    #
    __ratl_maps = None

    #
    # The dual
    #
    __dual = None

    #
    # Kernel Data
    #

    __kernel_list = None  # list of elements in the kernel

    __kernel_polynomial = None # polynomial with roots at x values for x-coordinate of points in the kernel

    __inner_kernel_polynomial = None # the inner kernel polynomial (ignoring preisomorphism)

    #
    # member variables common to Velu's formula
    #

    # a full set of representatives of the kernel subgroup modulo negation
    __kernel_mod_sign = None

    # variables used in Velu's formula (as well as Kohel's variant)
    __v = None
    __w = None

    #
    # member variables specific to Kohel's algorithm.
    #
    __psi = None # psi polynomial
    __phi = None # phi polynomial
    __omega = None # omega polynomial, an element of k[x][y]

    #
    # Python Special Functions
    #

    def __init__(self, E, kernel, codomain=None, degree=None, model=None, check=True):
        r"""
        Constructor for ``EllipticCurveIsogeny`` class.

        EXAMPLES::

            sage: E = EllipticCurve(GF(2), [0,0,1,0,1])
            sage: phi = EllipticCurveIsogeny(E, [1,1]); phi
            Isogeny of degree 3
             from Elliptic Curve defined by y^2 + y = x^3 + 1 over Finite Field of size 2
               to Elliptic Curve defined by y^2 + y = x^3 over Finite Field of size 2

            sage: E = EllipticCurve(GF(31), [0,0,0,1,0])
            sage: P = E((2,17))
            sage: phi = EllipticCurveIsogeny(E, P); phi
            Isogeny of degree 8
             from Elliptic Curve defined by y^2 = x^3 + x over Finite Field of size 31
               to Elliptic Curve defined by y^2 = x^3 + 10*x + 28 over Finite Field of size 31

            sage: E = EllipticCurve('17a1')
            sage: phi = EllipticCurveIsogeny(E, [41/3, -55, -1, -1, 1]); phi
            Isogeny of degree 9
             from Elliptic Curve defined by y^2 + x*y + y = x^3 - x^2 - x - 14
                  over Rational Field
               to Elliptic Curve defined by y^2 + x*y + y = x^3 - x^2 - 56*x - 10124
                  over Rational Field

            sage: E = EllipticCurve('37a1')
            sage: triv = EllipticCurveIsogeny(E, E(0)); triv
            Isogeny of degree 1
             from Elliptic Curve defined by y^2 + y = x^3 - x over Rational Field
               to Elliptic Curve defined by y^2 + y = x^3 - x over Rational Field
            sage: triv.rational_maps()
            (x, y)

            sage: E = EllipticCurve('49a3')
            sage: R.<X> = QQ[]
            sage: EllipticCurveIsogeny(E, X^3 - 13*X^2 - 58*X + 503, check=False)
            Isogeny of degree 7
             from Elliptic Curve defined by y^2 + x*y = x^3 - x^2 - 107*x + 552
                  over Rational Field
               to Elliptic Curve defined by y^2 + x*y = x^3 - x^2 - 5252*x - 178837
                  over Rational Field
        """
        if not is_EllipticCurve(E):
            raise ValueError("given E is not an elliptic curve")

        if not isinstance(kernel, list) and kernel in E:
            # a single point was given, we put it in a list
            # the first condition assures that [1,1] is treated as x+1
            kernel = [kernel]

        # if the kernel is None and the codomain isn't
        # calculate the kernel polynomial
        pre_isom = None
        post_isom = None

        self.__check = check

        if kernel is None and codomain is not None:

            if degree is None:
                raise ValueError("degree must be given when specifying isogeny by domain and codomain")

            # save the codomain: really used now (trac #7096)
            old_codomain = codomain

            pre_isom, post_isom, E, codomain, kernel = compute_sequence_of_maps(E, codomain, degree)

        self.__init_algebraic_structs(E)

        algorithm = _isogeny_determine_algorithm(E, kernel)

        self.__algorithm = algorithm

        if algorithm == 'velu':
            self.__init_from_kernel_list(kernel)
        elif algorithm == 'kohel':
            self.__init_from_kernel_polynomial(kernel)
        else:
            raise NotImplementedError

        self.__compute_codomain()

        self.__setup_post_isomorphism(codomain, model)

        if pre_isom is not None:
            self._set_pre_isomorphism(pre_isom)

        if post_isom is not None:
            self.__set_post_isomorphism(old_codomain, post_isom)   #(trac #7096)

        # Inheritance house keeping
        self.__perform_inheritance_housekeeping()

    def _eval(self, P):
        r"""
        Less strict evaluation method for internal use.

        In particular, this can be used to evaluate ``self`` at a
        point defined over an extension field.

        INPUT:

        - ``P`` -- a sequence of 3 coordinates defining a point on ``self``

        OUTPUT:

        The result of evaluating ``self`` at the given point.

        EXAMPLES::

            sage: E = EllipticCurve([1,0]); E
            Elliptic Curve defined by y^2 = x^3 + x over Rational Field
            sage: phi = E.isogeny(E(0,0))
            sage: P = E.change_ring(QQbar).lift_x(QQbar.random_element())               # needs sage.rings.number_field
            sage: phi._eval(P).curve()                                                  # needs sage.rings.number_field
            Elliptic Curve defined by y^2 = x^3 + (-4)*x over Algebraic Field

        ::

            sage: E = EllipticCurve(j=Mod(0,419))
            sage: K = next(filter(bool, E(0).division_points(5)))
            sage: psi = E.isogeny(K)
            sage: Ps = E.change_ring(GF(419**2))(0).division_points(5)                  # needs sage.rings.number_field
            sage: {psi._eval(P).curve() for P in Ps}                                    # needs sage.rings.number_field
            {Elliptic Curve defined by y^2 = x^3 + 140*x + 214 over Finite Field in z2 of size 419^2}
        """
        if self._domain.defining_polynomial()(*P):
            raise ValueError(f"{P} not on {self._domain}")

        k = Sequence(P).universe()

        if not P:
            return self._codomain(0).change_ring(k)

        Q = P.xy()

        if self.__pre_isomorphism is not None:
            Q = baseWI.__call__(self.__pre_isomorphism, Q)

        if self.__algorithm == "velu":
            compute = self.__compute_via_velu
        elif self.__algorithm == "kohel":
            compute = self.__compute_via_kohel
        else:
            raise NotImplementedError

        try:
            Q = compute(*Q)
        except ZeroDivisionError:
            Q = (0, 1, 0)

        if self.__post_isomorphism is not None:
            Q = baseWI.__call__(self.__post_isomorphism, Q)

        return self._codomain.base_extend(k).point(Q)

    def _call_(self, P):
        r"""
        Implement evaluation of elliptic-curve isogenies using the
        function-call syntax.

        EXAMPLES::

            sage: E = EllipticCurve(GF(17), [1, 9, 5, 4, 3])
            sage: phi = EllipticCurveIsogeny(E, [6,13,1])
            sage: phi(E((1,0)))
            (15 : 13 : 1)

            sage: E = EllipticCurve(GF(23), [0,0,0,1,0])
            sage: phi = EllipticCurveIsogeny(E, E((0,0)))
            sage: phi(E((1,5)))
            (2 : 0 : 1)

            sage: E = EllipticCurve(QQ, [0,0,0,3,0])
            sage: P = E((1,2))
            sage: phi = EllipticCurveIsogeny(E, [0,1])
            sage: phi(P)
            (4 : -4 : 1)
            sage: phi(-P)
            (4 : 4 : 1)

            sage: E = EllipticCurve(GF(17), [0,-1,0,-3,-1])
            sage: Q = E((16,0))
            sage: tau = E.isogeny([Q], E)
            sage: tau(Q)
            (0 : 1 : 0)

        TESTS:

        Tests for :trac:`10888`::

            sage: # needs sage.rings.number_field
            sage: x = polygen(ZZ, 'x')
            sage: K.<th> = NumberField(x^2 + 3)
            sage: E = EllipticCurve(K, [7,0])
            sage: phi = E.isogeny(E(0,0))
            sage: P = E(-3,4*th)
            sage: phi(P)
            (-16/3 : 8/9*th : 1)
            sage: Q = phi(P)
            sage: phihat = phi.dual()
            sage: phihat(Q)
            (-1/48 : 127/576*th : 1)

        Call a composed isogeny (added for :trac:`16238`)::

            sage: E = EllipticCurve(j=GF(7)(0))
            sage: phi = E.isogeny([E(0), E((0,1)), E((0,-1))])
            sage: phi(E.points()[0])
            (0 : 1 : 0)
            sage: phi2 = phi * phi
            sage: phi2(E.points()[0])
            (0 : 1 : 0)

        Coercion works fine with :meth:`_call_` (added for :trac:`16238`)::

            sage: # needs sage.rings.number_field
            sage: K.<th> = NumberField(x^2 + 3)
            sage: E = EllipticCurve(K, [7,0])
            sage: E2 = EllipticCurve(K, [5,0])
            sage: phi = E.isogeny(E(0))
            sage: phi(E2(0))
            (0 : 1 : 0)
            sage: E2(20,90)
            (20 : 90 : 1)
            sage: phi(E2(20,90))
            Traceback (most recent call last):
            ...
            TypeError: (20 : 90 : 1) fails to convert into the map's domain
            Elliptic Curve defined by y^2 = x^3 + 7*x over Number Field in th with defining polynomial x^2 + 3,
            but a `pushforward` method is not properly implemented

        Check that copying the order over works::

            sage: # needs sage.rings.finite_rings
            sage: E = EllipticCurve(GF(431), [1,0])
            sage: P, = E.gens()
            sage: Q = 2^99*P; Q.order()
            27
            sage: phi = E.isogeny(3^99*P)
            sage: phi(Q)._order
            27

        Test for :trac:`35983`::

            sage: E = EllipticCurve([1,0,0,-1,0])
            sage: P = E([1,0])
            sage: P.order()
            +Infinity
            sage: phi = E.isogenies_prime_degree(2)[0]
            sage: Q = phi(P); Q
            (0 : 1 : 1)
            sage: Q.order()
            +Infinity

        """
        if P.is_zero():
            return self._codomain(0)

        xP, yP = P.xy()

        # if there is a pre-isomorphism, apply it
        if self.__pre_isomorphism is not None:
            yP = self.__prei_ratl_maps[1](xP, yP)
            xP = self.__prei_ratl_maps[0](xP)

        if self.__algorithm == 'velu':
            outP = self.__compute_via_velu_numeric(xP, yP)
        elif self.__algorithm == 'kohel':
            outP = self.__compute_via_kohel_numeric(xP, yP)
        else:
            raise NotImplementedError

        # the intermediate functions return the empty tuple ()
        # if the input point is in the kernel
        if outP == ():
            return self._codomain(0)

        xP, yP = outP

        # if there is a post-isomorphism, apply it
        if self.__post_isomorphism is not None:
            yP = self.__posti_ratl_maps[1](xP, yP)
            xP = self.__posti_ratl_maps[0](xP)

        Q = self._codomain(xP, yP)
        if hasattr(P, '_order'):
            if P.has_infinite_order() or P._order.gcd(self._degree).is_one():
                Q._order = P._order
            # TODO: For non-coprime degree, the order of the point
            # may get reduced by a divisor of the degree when passing
            # through the isogeny. We could run something along the
            # lines of order_from_multiple() to determine the new
            # order, but this probably shouldn't happen by default
            # as it'll be detrimental to performance in some cases.
        return Q

    def __getitem__(self, i):
        r"""
        Return one of the rational-map components.

        .. NOTE::

            Both components are returned as elements of the function
            field `F(x,y)` in two variables over the base field `F`,
            though the first only involves `x`.  To obtain the
            `x`-coordinate function as a rational function in `F(x)`,
            use :meth:`x_rational_map`.

        EXAMPLES::

            sage: E = EllipticCurve(QQ, [0,2,0,1,-1])
            sage: phi = EllipticCurveIsogeny(E, [1])
            sage: phi[0]
            x
            sage: phi[1]
            y

            sage: E = EllipticCurve(GF(17), [0,0,0,3,0])
            sage: phi = EllipticCurveIsogeny(E, E((0,0)))
            sage: phi[0]
            (x^2 + 3)/x
            sage: phi[1]
            (x^2*y - 3*y)/x^2
        """
        return self.rational_maps()[i]

    def __iter__(self):
        r"""
        Return an iterator through the rational-map components.

        EXAMPLES::

            sage: E = EllipticCurve(QQ, [0,2,0,1,-1])
            sage: phi = EllipticCurveIsogeny(E, [1])
            sage: for c in phi: print(c)
            x
            y

            sage: E = EllipticCurve(GF(17), [0,0,0,3,0])
            sage: phi = EllipticCurveIsogeny(E, E((0,0)))
            sage: for c in phi: print(c)
            (x^2 + 3)/x
            (x^2*y - 3*y)/x^2
        """
        return iter(self.rational_maps())

    def __neg__(self):
        r"""
        Return a copy of the isogeny that has been negated.

        This implements the unary `-` operator.

        EXAMPLES:

        The following examples inherently exercise this function::

            sage: E = EllipticCurve(j=GF(17)(0))
            sage: phi = EllipticCurveIsogeny(E, E((-1,0)) )
            sage: negphi = -phi
            sage: phi(E((0,1))) + negphi(E((0,1))) == 0
            True

            sage: E = EllipticCurve(j=GF(19)(1728))
            sage: R.<x> = GF(19)[]
            sage: phi = EllipticCurveIsogeny(E, x)
            sage: negphi = -phi
            sage: phi(E((3,7))) + negphi(E((3,12))) == phi(2*E((3,7)))
            True
            sage: negphi(E((18,6)))
            (17 : 0 : 1)

            sage: R.<x> = QQ[]
            sage: E = EllipticCurve('17a1')
            sage: R.<x> = QQ[]
            sage: f = x - 11/4
            sage: phi = EllipticCurveIsogeny(E, f)
            sage: negphi = -phi
            sage: phi.rational_maps()[0] == negphi.rational_maps()[0]
            True
            sage: P = E((7,13))
            sage: phi(P) + negphi(P) == 0
            True

            sage: E = EllipticCurve(GF(23), [0,0,0,1,0])
            sage: f = E.torsion_polynomial(3)/3
            sage: phi = EllipticCurveIsogeny(E, f, E)
            sage: phi.rational_maps() == E.multiplication_by_m(3)
            False
            sage: negphi = -phi
            sage: negphi.rational_maps() == E.multiplication_by_m(3)
            True

            sage: E = EllipticCurve(GF(17), [-2, 3, -5, 7, -11])
            sage: R.<x> = GF(17)[]
            sage: f = x+6
            sage: phi = EllipticCurveIsogeny(E, f); phi
            Isogeny of degree 2
             from Elliptic Curve defined by y^2 + 15*x*y + 12*y = x^3 + 3*x^2 + 7*x + 6 over Finite Field of size 17
               to Elliptic Curve defined by y^2 + 15*x*y + 12*y = x^3 + 3*x^2 + 4*x + 8 over Finite Field of size 17
            sage: phi.rational_maps()
            ((x^2 + 6*x + 4)/(x + 6), (x^2*y - 5*x*y + 8*x - 2*y)/(x^2 - 5*x + 2))
            sage: negphi = -phi
            sage: negphi
            Isogeny of degree 2
             from Elliptic Curve defined by y^2 + 15*x*y + 12*y = x^3 + 3*x^2 + 7*x + 6 over Finite Field of size 17
               to Elliptic Curve defined by y^2 + 15*x*y + 12*y = x^3 + 3*x^2 + 4*x + 8 over Finite Field of size 17
            sage: negphi.rational_maps()
            ((x^2 + 6*x + 4)/(x + 6),
             (2*x^3 - x^2*y - 5*x^2 + 5*x*y - 4*x + 2*y + 7)/(x^2 - 5*x + 2))

            sage: E = EllipticCurve('11a1')
            sage: R.<x> = QQ[]
            sage: f = x^2 - 21*x + 80
            sage: phi = EllipticCurveIsogeny(E, f)
            sage: (xmap1, ymap1) = phi.rational_maps()
            sage: negphi = -phi
            sage: (xmap2, ymap2) = negphi.rational_maps()
            sage: xmap1 == xmap2
            True
            sage: ymap1 == -ymap2 - E.a1()*xmap2 - E.a3()
            True

            sage: # needs sage.rings.number_field
            sage: K.<a> = NumberField(x^2 + 1)
            sage: E = EllipticCurve(K, [0,0,0,1,0])
            sage: R.<x> = K[]
            sage: phi = EllipticCurveIsogeny(E, x - a)
            sage: phi.rational_maps()
            ((x^2 + (-a)*x - 2)/(x + (-a)), (x^2*y + (-2*a)*x*y + y)/(x^2 + (-2*a)*x - 1))
            sage: negphi = -phi
            sage: negphi.rational_maps()
            ((x^2 + (-a)*x - 2)/(x + (-a)), (-x^2*y + (2*a)*x*y - y)/(x^2 + (-2*a)*x - 1))
        """
        output = copy(self)
        output._set_post_isomorphism(negation_morphism(output._codomain))
        return output

    #
    # Sage Special Functions
    #

    def _repr_(self):
        r"""
        Return basic information about the isogeny as a string.

        EXAMPLES::

            sage: E = EllipticCurve(GF(31), [1,0,1,1,0])
            sage: phi = EllipticCurveIsogeny(E, E((0,0)) )
            sage: phi._repr_()
            'Isogeny of degree 17 from Elliptic Curve defined by y^2 + x*y + y = x^3 + x over Finite Field of size 31 to Elliptic Curve defined by y^2 + x*y + y = x^3 + 14*x + 9 over Finite Field of size 31'

            sage: E = EllipticCurve(QQ, [1,0,0,1,9])
            sage: phi = EllipticCurveIsogeny(E, [2,1])
            sage: phi._repr_()
            'Isogeny of degree 2 from Elliptic Curve defined by y^2 + x*y = x^3 + x + 9 over Rational Field to Elliptic Curve defined by y^2 + x*y = x^3 - 59*x + 165 over Rational Field'
        """
        return f'Isogeny of degree {self._degree} from {self._domain} to {self._codomain}'

    def _latex_(self):
        r"""
        Return the rational maps of the isogeny as a LaTeX string.

        This function returns a latex string representing the isogeny
        self as the `x` and `y` coordinate rational functions.

        EXAMPLES::

            sage: E = EllipticCurve(QQ, [0,0,0,1,-1])
            sage: phi = EllipticCurveIsogeny(E, E(0))
            sage: phi._latex_()
            '\\left( x , y \\right)'

            sage: E = EllipticCurve(GF(17), [0,0,0,1,-1])
            sage: R.<X> = GF(17)[]
            sage: phi = EllipticCurveIsogeny(E, X + 11)
            sage: phi._latex_()
            '\\left( \\frac{x^{2} + 11 x + 7}{x + 11} , \\frac{x^{2} y + 5 x y + 12 y}{x^{2} + 5 x + 2} \\right)'
        """
        fx,fy = self.rational_maps()
        return fr'\left( {fx._latex_()} , {fy._latex_()} \right)'

    ###########################
    # Private Common Functions
    ###########################

    def __clear_cached_values(self):
        r"""
        A private function to clear the cache if the codomain has been
        modified by a pre or post-isomorphism.

        EXAMPLES::

            sage: R.<x> = QQ[]
            sage: E = EllipticCurve(QQ, [0,0,0,1,0])
            sage: phi = EllipticCurveIsogeny(E, x)
            sage: old_ratl_maps = phi.rational_maps()
            sage: from sage.schemes.elliptic_curves.weierstrass_morphism import negation_morphism
            sage: phi._set_post_isomorphism(negation_morphism(phi.codomain()))
            sage: old_ratl_maps == phi.rational_maps()
            False
            sage: old_ratl_maps[1] == -phi.rational_maps()[1]
            True

            sage: F = GF(127); R.<x> = F[]
            sage: E = EllipticCurve(j=F(1728))
            sage: f = x^5 + 43*x^4 + 97*x^3 + 81*x^2 + 42*x + 82
            sage: phi = EllipticCurveIsogeny(E, f)
            sage: old_ratl_maps = phi.rational_maps()
            sage: from sage.schemes.elliptic_curves.weierstrass_morphism import WeierstrassIsomorphism
            sage: phi._set_post_isomorphism(WeierstrassIsomorphism(phi.codomain(),
            ....:                                                  (-13,13,-13,13)))
            sage: old_ratl_maps == phi.rational_maps()
            False
            sage: phi._EllipticCurveIsogeny__clear_cached_values()
        """
        self.__ratl_maps = None
        self.__dual = None

    def __perform_inheritance_housekeeping(self):
        r"""
        Internal helper function, sets values on the super classes of
        this class.

        EXAMPLES:

        The following examples will implicitly exercise this
        function::

            sage: E = EllipticCurve(GF(43), [2,3,5,7,11])
            sage: R.<x> = GF(43)[]; f = x + 42
            sage: phi = EllipticCurveIsogeny(E, f)
            sage: phi._EllipticCurveIsogeny__perform_inheritance_housekeeping()
            sage: from sage.schemes.elliptic_curves.weierstrass_morphism import WeierstrassIsomorphism
            sage: E2 = phi.codomain()
            sage: post_isom = WeierstrassIsomorphism(E2, (41, 37, 31, 29))
            sage: phi._set_post_isomorphism(post_isom)
            sage: E1pr = WeierstrassIsomorphism(E, (-1, 2, -3, 4)).codomain()
            sage: pre_isom = E1pr.isomorphism_to(E)
            sage: phi._set_pre_isomorphism(pre_isom)
        """
        EllipticCurveHom.__init__(self, self._domain, self._codomain)

    def __init_algebraic_structs(self, E):
        r"""
        An internal function for EllipticCurveIsogeny objects that
        sets up the member variables necessary for algebra.

        EXAMPLES::

            sage: E = EllipticCurve(j=GF(17)(0))
            sage: phi = EllipticCurveIsogeny(E, E((-1,0)))

        The constructor calls this function itself, so the fields it
        sets are already defined::

            sage: phi._domain
            Elliptic Curve defined by y^2 = x^3 + 1 over Finite Field of size 17
            sage: phi._EllipticCurveIsogeny__base_field
            Finite Field of size 17
            sage: phi._EllipticCurveIsogeny__poly_ring
            Univariate Polynomial Ring in x over Finite Field of size 17
            sage: phi._EllipticCurveIsogeny__mpoly_ring
            Univariate Polynomial Ring in y over Univariate Polynomial Ring in x over Finite Field of size 17

        Now, calling the initialization function does nothing more::

            sage: phi._EllipticCurveIsogeny__init_algebraic_structs(E)
            sage: phi._domain
            Elliptic Curve defined by y^2 = x^3 + 1 over Finite Field of size 17
            sage: phi._EllipticCurveIsogeny__base_field
            Finite Field of size 17
            sage: phi._EllipticCurveIsogeny__poly_ring
            Univariate Polynomial Ring in x over Finite Field of size 17
            sage: phi._EllipticCurveIsogeny__mpoly_ring
            Univariate Polynomial Ring in y over Univariate Polynomial Ring in x over Finite Field of size 17

            sage: E = EllipticCurve(QQ, [0,0,0,1,0])
            sage: phi = EllipticCurveIsogeny(E, E((0,0)))
            sage: phi._EllipticCurveIsogeny__init_algebraic_structs(E)
            sage: phi._domain
            Elliptic Curve defined by y^2 = x^3 + x over Rational Field
            sage: phi._EllipticCurveIsogeny__base_field
            Rational Field
            sage: phi._EllipticCurveIsogeny__poly_ring
            Univariate Polynomial Ring in x over Rational Field
            sage: phi._EllipticCurveIsogeny__mpoly_ring
            Univariate Polynomial Ring in y over Univariate Polynomial Ring in x over Rational Field

            sage: F = GF(19); R.<x> = F[]
            sage: E = EllipticCurve(j=GF(19)(0))
            sage: phi = EllipticCurveIsogeny(E, x)
            sage: phi._EllipticCurveIsogeny__init_algebraic_structs(E)
            sage: phi._domain
            Elliptic Curve defined by y^2 = x^3 + 1 over Finite Field of size 19
            sage: phi._EllipticCurveIsogeny__base_field
            Finite Field of size 19
            sage: phi._EllipticCurveIsogeny__poly_ring
            Univariate Polynomial Ring in x over Finite Field of size 19
            sage: phi._EllipticCurveIsogeny__mpoly_ring
            Univariate Polynomial Ring in y over Univariate Polynomial Ring in x over Finite Field of size 19
        """
        self._domain = E
        self.__base_field = E.base_ring()
        self.__poly_ring = PolynomialRing(self.__base_field, ['x'])
        self.__mpoly_ring = PolynomialRing(self.__poly_ring, ['y'])
        # The fraction fields are implicitly part of the public API, being the parents
        # of the rational maps.
        self.__xfield = FractionField(self.__poly_ring)
        self.__xyfield = FractionField(PolynomialRing(self.__base_field, ['x', 'y']))

    def __compute_codomain(self):
        r"""
        Private function that computes and sets the isogeny codomain.

        EXAMPLES:

        These examples inherently exercise this function::

            sage: E = EllipticCurve(j=GF(7)(1728))
            sage: phi = EllipticCurveIsogeny(E, E((0,0)))
            sage: phi.codomain()
            Elliptic Curve defined by y^2 = x^3 + 3*x over Finite Field of size 7
            sage: phi._EllipticCurveIsogeny__compute_codomain()

            sage: R.<x> = GF(7)[]
            sage: phi = EllipticCurveIsogeny(E, x)
            sage: phi.codomain()
            Elliptic Curve defined by y^2 = x^3 + 3*x over Finite Field of size 7
            sage: phi._EllipticCurveIsogeny__compute_codomain()
        """
        if self.__algorithm == 'velu':
            self._codomain = self.__compute_codomain_via_velu()
        elif self.__algorithm == 'kohel':
            self._codomain = self.__compute_codomain_via_kohel()
        else:
            raise NotImplementedError

    def __initialize_rational_maps(self, precomputed_maps=None):
        r"""
        Private function that computes and initializes the rational
        maps.

        INPUT:

        - ``precomputed_maps`` (default ``None``) -- tuple `(X,Y)`
          of rational functions in `x,y`

        EXAMPLES:

        The following examples inherently exercise this function::

            sage: E = EllipticCurve(j=GF(7)(1728))
            sage: phi = EllipticCurveIsogeny(E, E((0,0)))
            sage: phi.rational_maps()  # implicit doctest
            ((x^2 + 1)/x, (x^2*y - y)/x^2)

            sage: R.<x> = GF(7)[]
            sage: phi = EllipticCurveIsogeny(E, x)
            sage: phi.rational_maps()  # implicit doctest
            ((x^2 + 1)/x, (x^2*y - y)/x^2)

            sage: E = EllipticCurve([1,2,3,4,5])
            sage: Eshort = E.short_weierstrass_model()
            sage: phi = E.isogeny(E(0), Eshort)
            sage: phiX, phiY = phi.rational_maps()  # implicit doctest
            sage: phiX(1,2), phiY(1,2)
            (63, 864)
        """
        if self.__ratl_maps is not None:
            return

        if precomputed_maps is None:
            if self.__algorithm == 'velu':
                X_map, Y_map = self.__initialize_rational_maps_via_velu()
            elif self.__algorithm == 'kohel':
                X_map, Y_map = self.__initialize_rational_maps_via_kohel()
            else:
                raise NotImplementedError

        else:
            X_map, Y_map = precomputed_maps
            # cannot coerce directly in xfield for some reason
            X_map = self.__poly_ring(X_map.numerator()) \
                    / self.__poly_ring(X_map.denominator())

        if self.__prei_ratl_maps is not None:
            prei_X_map, prei_Y_map = self.__prei_ratl_maps
            X_map = X_map(prei_X_map)
            Y_map = Y_map([prei_X_map, prei_Y_map])

        if self.__posti_ratl_maps is not None:
            posti_X_map, posti_Y_map = self.__posti_ratl_maps
            # Do not reverse the order here!
            Y_map = posti_Y_map([X_map, Y_map])
            X_map = posti_X_map(X_map)

        self.__ratl_maps = self.__xfield(X_map), self.__xyfield(Y_map)

    def __init_kernel_polynomial(self):
        r"""
        Private function that initializes the kernel polynomial (if
        the algorithm does not take it as a parameter).

        EXAMPLES:

        The following examples inherently exercise this function::

            sage: E = EllipticCurve(j=GF(7)(1728))
            sage: phi = EllipticCurveIsogeny(E, E((0,0)))
            sage: phi.kernel_polynomial()  # implicit doctest
            x
        """
        if self.__kernel_polynomial is None:
            if self.__algorithm == 'velu':
                self.__init_kernel_polynomial_velu()
            else:
                assert False, "the kernel polynomial should already be defined!"

    def __set_pre_isomorphism(self, domain, isomorphism):
        r"""
        Private function to set the pre-isomorphism and domain (and
        keep track of the domain of the isogeny).

        EXAMPLES::

            sage: E = EllipticCurve(GF(43), [2,3,5,7,11])
            sage: R.<x> = GF(43)[]; f = x + 42
            sage: phi = EllipticCurveIsogeny(E, f)
            sage: phi._EllipticCurveIsogeny__perform_inheritance_housekeeping()
            sage: from sage.schemes.elliptic_curves.weierstrass_morphism import WeierstrassIsomorphism
            sage: E1pr = WeierstrassIsomorphism(E, (-1, 2, -3, 4)).codomain()
            sage: pre_isom = E1pr.isomorphism_to(E)
            sage: phi._set_pre_isomorphism(pre_isom)
            sage: phi._EllipticCurveIsogeny__set_pre_isomorphism(E, WeierstrassIsomorphism(E, (-1, 3, -3, 4)))
            sage: E == phi.domain()
            True
        """
        self._domain = domain
        self.__pre_isomorphism = isomorphism

        # calculate the isomorphism as a rational map.

        u, r, s, t = [self.__base_field(c) for c in isomorphism.tuple()]
        uinv = 1/u
        uinv2 = uinv**2
        uinv3 = uinv*uinv2

        x = self.__poly_ring.gen()
        y = self.__xyfield.gen(1) # not mpoly_ring.gen(1) else we end
                                  # up in K(x)[y] and trouble ensues

        self.__prei_ratl_maps = (x - r) * uinv2, (y - s*(x-r) - t) * uinv3

        if self.__kernel_polynomial is not None:
            ker_poly = self.__kernel_polynomial
            ker_poly = ker_poly(self.__prei_ratl_maps[0])
            self.__kernel_polynomial = ker_poly.monic()

        self.__perform_inheritance_housekeeping()

    def __set_post_isomorphism(self, codomain, isomorphism):
        r"""
        Private function to set the post-isomorphism and codomain (and
        keep track of the codomain of the isogeny).

        EXAMPLES:

        The following examples inherently exercise this function::

            sage: E = EllipticCurve(j=GF(7)(1728))
            sage: phi = EllipticCurveIsogeny(E, E((0,0)))
            sage: from sage.schemes.elliptic_curves.weierstrass_morphism import WeierstrassIsomorphism
            sage: E2 = phi.codomain()
            sage: isom = WeierstrassIsomorphism(E2, (-1,2,-3,4))
            sage: phi._set_post_isomorphism(isom)
            sage: phi._EllipticCurveIsogeny__set_post_isomorphism(E2, WeierstrassIsomorphism(phi.codomain(), (1,-2,3,-4)))
            sage: E2 == phi.codomain()
            True
        """
        self._codomain = codomain
        self.__post_isomorphism = isomorphism

        # calculate the isomorphism as a rational map.

        u, r, s, t = [self.__base_field(c) for c in isomorphism.tuple()]
        uinv = 1/u
        uinv2 = uinv**2
        uinv3 = uinv*uinv2

        x = self.__poly_ring.gen()
        y = self.__xyfield.gen(1)

        self.__posti_ratl_maps = (x - r) * uinv2, (y - s*(x-r) - t) * uinv3

        self.__perform_inheritance_housekeeping()

    def __setup_post_isomorphism(self, codomain, model):
        r"""
        Private function to set up the post-isomorphism given the
        codomain.

        EXAMPLES:

        The following examples inherently exercise this function::

            sage: E = EllipticCurve(j=GF(7)(1728))
            sage: E2 = EllipticCurve(GF(7), [0,0,0,5,0])
            sage: phi = EllipticCurveIsogeny(E, E((0,0)), E2); phi
            Isogeny of degree 2
             from Elliptic Curve defined by y^2 = x^3 + x over Finite Field of size 7
               to Elliptic Curve defined by y^2 = x^3 + 5*x over Finite Field of size 7
            sage: E3 = EllipticCurve(GF(7), [0,0,0,6,0])
            sage: phi._EllipticCurveIsogeny__setup_post_isomorphism(E3, None)
            sage: phi
            Isogeny of degree 2
             from Elliptic Curve defined by y^2 = x^3 + x over Finite Field of size 7
               to Elliptic Curve defined by y^2 = x^3 + 6*x over Finite Field of size 7

            sage: EllipticCurveIsogeny(E, E(0,0), model='montgomery')
            Isogeny of degree 2
             from Elliptic Curve defined by y^2 = x^3 + x over Finite Field of size 7
               to Elliptic Curve defined by y^2 = x^3 + x^2 + x over Finite Field of size 7

            sage: R.<x> = QQ[]
            sage: E = EllipticCurve(j=1728)
            sage: f = x^3 - x
            sage: phi = EllipticCurveIsogeny(E, f, model='minimal'); phi
            Isogeny of degree 4
             from Elliptic Curve defined by y^2 = x^3 - x over Rational Field
               to Elliptic Curve defined by y^2 = x^3 - x over Rational Field

            sage: phi = EllipticCurveIsogeny(E, f, model=None)
            sage: phi._EllipticCurveIsogeny__setup_post_isomorphism(None, 'minimal')
            sage: phi
            Isogeny of degree 4
             from Elliptic Curve defined by y^2 = x^3 - x over Rational Field
               to Elliptic Curve defined by y^2 = x^3 - x over Rational Field
        """
        if model is codomain is None:
            return

        oldE2 = self._codomain

        if model is not None:
            if codomain is not None:
                raise ValueError("cannot specify a codomain curve and model name simultaneously")

            from sage.schemes.elliptic_curves.ell_field import compute_model
            codomain = compute_model(oldE2, model)

        else:  # codomain is not None
            if not is_EllipticCurve(codomain):
                raise ValueError("given codomain is not an elliptic curve")

            if not oldE2.is_isomorphic(codomain):
                raise ValueError("given codomain is not isomorphic to the computed codomain")

        post_isom = oldE2.isomorphism_to(codomain)
        self.__set_post_isomorphism(codomain, post_isom)

    ###########################
    # Velu's Formula Functions
    ###########################

    #
    # Setup function for Velu's formula
    #

    def __init_from_kernel_list(self, kernel_gens):
        r"""
        Private function that initializes the isogeny from a list of
        points which generate the kernel (For Vélu's formulas.)

        EXAMPLES:

        The following example inherently exercises this function::

            sage: E = EllipticCurve(GF(7), [0,0,0,-1,0])
            sage: phi = EllipticCurveIsogeny(E, E((0,0))); phi
            Isogeny of degree 2
             from Elliptic Curve defined by y^2 = x^3 + 6*x over Finite Field of size 7
               to Elliptic Curve defined by y^2 = x^3 + 4*x over Finite Field of size 7
            sage: phi._EllipticCurveIsogeny__init_from_kernel_list([E(0), E((0,0))])

        The following example demonstrates the necessity of avoiding any calls
        to P.order(), since such calls involve factoring the group order which
        could take a long time. ::

            sage: # needs sage.rings.finite_rings
            sage: p = 12 * next_prime(2^180) * next_prime(2^194) - 1
            sage: F = FiniteField(p, proof=False)
            sage: E = EllipticCurve([F(1), F(0)])
            sage: P = E(0).division_points(3)[1]
            sage: EllipticCurveIsogeny(E, P)
            Isogeny of degree 3
             from Elliptic Curve defined by y^2 = x^3 + x
                  over Finite Field of size 461742260113997803268895001173557974278278194575766957660028841364655249961609425998827452443620996655395008156411
               to Elliptic Curve defined by y^2 = x^3 + 80816485163488178037199320944019099858815874115367810482828676054000067654558381377552245721755005198633191074893*x + 301497584865165444049833326660609767433467459033532853758006118022998267706948164646650354324860226263546558337993
                  over Finite Field of size 461742260113997803268895001173557974278278194575766957660028841364655249961609425998827452443620996655395008156411
        """
        if self.__check:
            for P in kernel_gens:
                if not P.has_finite_order():
                    raise ValueError("given kernel contains point of infinite order")

        # Compute a list of points in the subgroup generated by the
        # points in kernel_gens.  This is very naive: when finite
        # subgroups are implemented better, this could be simplified,
        # but it won't speed things up too much.

        def all_multiples(itr, terminal):
            mult_list = [terminal]
            R = terminal + itr
            while R != terminal:
                mult_list.append(R)
                R += itr
            return mult_list

        kernel_set = {self._domain(0)}
        for P in kernel_gens:
            kernel_set.update(R for Q in tuple(kernel_set)
                                for R in all_multiples(P,Q))

        self._degree = Integer(len(kernel_set))
        self.__kernel_list = list(kernel_set)
        self.__sort_kernel_list()

    #
    # Precompute the values in Velu's Formula.
    #
    def __sort_kernel_list(self):
        r"""
        Private function that sorts the list of points in the kernel
        (For Vélu's formulas). Sorts out the 2-torsion points, and
        puts them in a dictionary.

        EXAMPLES:

        The following example inherently exercises this function::

            sage: E = EllipticCurve(GF(7), [0,0,0,-1,0])
            sage: P = E((4,2))
            sage: phi = EllipticCurveIsogeny(E, P); phi
            Isogeny of degree 4
             from Elliptic Curve defined by y^2 = x^3 + 6*x over Finite Field of size 7
               to Elliptic Curve defined by y^2 = x^3 + 2*x over Finite Field of size 7
            sage: phi._EllipticCurveIsogeny__sort_kernel_list()
        """
        a1, a2, a3, a4, _ = self._domain.a_invariants()

        self.__kernel_mod_sign = dict()
        v = w = 0

        for Q in self.__kernel_list:

            if Q.is_zero():
                continue

            xQ,yQ = Q.xy()

            if xQ in self.__kernel_mod_sign:
                continue

            gxQ = (3*xQ + 2*a2)*xQ + a4 - a1*yQ
            gyQ = -2*yQ - a1*xQ - a3

            uQ = gyQ**2

            if 2*yQ == -a1*xQ - a3: # Q is 2-torsion
                vQ = gxQ
            else:                   # Q is not 2-torsion
                vQ = 2*gxQ - a1*gyQ

            self.__kernel_mod_sign[xQ] = yQ, gxQ, gyQ, vQ, uQ

            v += vQ
            w += uQ + xQ*vQ

        self.__v, self.__w = v, w

    #
    # Velu's formula computing the codomain curve
    #
    def __compute_codomain_via_velu(self):
        r"""
        Private function that computes the codomain via Vélu's
        formulas.

        EXAMPLES:

        The following example inherently exercises this function::

            sage: E = EllipticCurve(GF(7), [0,0,0,-1,0])
            sage: P = E((4,2))
            sage: phi = EllipticCurveIsogeny(E, P)
            sage: phi.codomain()
            Elliptic Curve defined by y^2 = x^3 + 2*x over Finite Field of size 7
            sage: phi._EllipticCurveIsogeny__compute_codomain_via_velu()
            Elliptic Curve defined by y^2 = x^3 + 2*x over Finite Field of size 7
        """
        return compute_codomain_formula(self._domain, self.__v, self.__w)

    @staticmethod
    def __velu_sum_helper(xQ, Qvalues, a1, a3, x, y):
        r"""
        Private function for Vélu's formulas, helper function to help
        perform the summation.

        EXAMPLES:

        The following example inherently exercises this function::

            sage: E = EllipticCurve(GF(7), [0,0,0,-1,0])
            sage: P = E((4,2))
            sage: phi = EllipticCurveIsogeny(E, P)
            sage: Q = E((0,0)); phi(Q)
            (0 : 0 : 1)
            sage: phi.rational_maps()
            ((x^4 - 2*x^3 + x^2 - 3*x)/(x^3 - 2*x^2 + 3*x - 2), (x^5*y - 2*x^3*y - x^2*y - 2*x*y + 2*y)/(x^5 + 3*x^3 + 3*x^2 + x - 1))

            sage: F = GF(7)
            sage: E = EllipticCurve(F, [0,0,0,1,0])
            sage: phi = EllipticCurveIsogeny(E, E((0,0)) )
            sage: Qvals = phi._EllipticCurveIsogeny__kernel_mod_sign[0]
            sage: phi._EllipticCurveIsogeny__velu_sum_helper(0, Qvals, 0, 0, F(5), F(5))
            (3, 3)
            sage: R.<x,y> = GF(7)[]
            sage: phi._EllipticCurveIsogeny__velu_sum_helper(0, Qvals, 0, 0, x, y)
            (1/x, y/x^2)
        """
        yQ, gxQ, gyQ, vQ, uQ = Qvalues

        t1 = x - xQ
        inv_t1 = t1**-1
        inv_t1_2 = inv_t1**2
        inv_t1_3 = inv_t1_2*inv_t1

        tX = vQ*inv_t1 + uQ*(inv_t1_2)

        tY0 = uQ*(2*y + a1*x + a3)
        tY1 = vQ*(a1*t1 + y - yQ)
        tY2 = a1*uQ - gxQ*gyQ

        # Without this explicit coercion, tY ends up in K(x)[y]
        # instead of K(x,y), and trouble ensues!
        F = FractionField(y.parent())
        tY = tY0*F(inv_t1_3) + (tY1 + tY2)*F(inv_t1_2)

        return tX, tY

    def __compute_via_velu_numeric(self, xP, yP):
        r"""
        Private function that sorts the list of points in the kernel
        (for Vélu's formulas). Sorts out the 2-torsion points, and
        puts them in a dictionary.

        EXAMPLES:

        The following example inherently exercises this function::

            sage: F = GF(7)
            sage: E = EllipticCurve(F, [0,0,0,-1,0])
            sage: P = E((4,2))
            sage: phi = EllipticCurveIsogeny(E, P)
            sage: Q = E((0,0)); phi(Q)
            (0 : 0 : 1)
            sage: Q = E((-1,0)); phi(Q)
            (0 : 0 : 1)
            sage: phi._EllipticCurveIsogeny__compute_via_velu_numeric(F(0), F(0))
            (0, 0)
            sage: phi._EllipticCurveIsogeny__compute_via_velu_numeric(F(-1), F(0))
            (0, 0)
        """
        # first check if the point is in the kernel
        if xP in self.__kernel_mod_sign:
            return ()

        return self.__compute_via_velu(xP,yP)

    def __compute_via_velu(self, xP, yP):
        r"""
        Private function for Vélu's formulas, to perform the summation.

        EXAMPLES:

        The following example inherently exercises this function::

            sage: F = GF(7)
            sage: E = EllipticCurve(F, [0,0,0,-1,0])
            sage: P = E((4,2))
            sage: phi = EllipticCurveIsogeny(E, P)
            sage: Q = E((0,0)); phi(Q)
            (0 : 0 : 1)
            sage: phi.rational_maps()
            ((x^4 - 2*x^3 + x^2 - 3*x)/(x^3 - 2*x^2 + 3*x - 2), (x^5*y - 2*x^3*y - x^2*y - 2*x*y + 2*y)/(x^5 + 3*x^3 + 3*x^2 + x - 1))
            sage: phi._EllipticCurveIsogeny__compute_via_velu(F(0), F(0))
            (0, 0)
            sage: R.<x,y> = GF(7)[]
            sage: phi._EllipticCurveIsogeny__compute_via_velu(x, y)
            ((x^4 - 2*x^3 + x^2 - 3*x)/(x^3 - 2*x^2 + 3*x - 2),
             (x^5*y - 2*x^3*y - x^2*y - 2*x*y + 2*y)/(x^5 + 3*x^3 + 3*x^2 + x - 1))

        TESTS:

        Check for :trac:`33214`::

            sage: # needs sage.rings.finite_rings
            sage: z2 = GF(71^2).gen()
            sage: E = EllipticCurve(GF(71^2), [5,5])
            sage: phi = E.isogeny(E.lift_x(0))
            sage: from sage.schemes.elliptic_curves.weierstrass_morphism import WeierstrassIsomorphism
            sage: pre = WeierstrassIsomorphism(None, (z2,7,8,9), E)
            sage: phi = phi * pre
            sage: P = phi.domain()(1, 46*z2+49)
            sage: phi(P)  # indirect doctest
            (33 : 61*z2 + 10 : 1)

        The rational maps are also computed via this code path; check
        that they are plausible (this failed prior to :trac:`33214`)::

            sage: # needs sage.rings.finite_rings
            sage: fx,fy = phi.rational_maps()  # indirect doctest
            sage: R.<x,y> = GF(71^2)[]
            sage: E0, E2 = phi.domain(), phi.codomain()
            sage: eqs = [EE.defining_polynomial()(x,y,1) for EE in (E0,E2)]
            sage: eqs[1](fx,fy).numerator() % eqs[0]
            0
        """
        if self.__pre_isomorphism is None:
            E = self._domain
        else:
            E = self.__pre_isomorphism.codomain()

        a1 = E.a1()
        a3 = E.a3()

        X = xP
        Y = yP

        for xQ, Qvalues in self.__kernel_mod_sign.items():
            tX, tY = self.__velu_sum_helper(xQ, Qvalues, a1, a3, xP, yP)
            X += tX
            Y -= tY

        return X, Y

    def __initialize_rational_maps_via_velu(self):
        r"""
        Private function for Vélu's formulas, helper function to
        initialize the rational maps.

        EXAMPLES:

        The following example inherently exercises this function::

            sage: E = EllipticCurve(GF(7), [0,0,0,-1,0])
            sage: P = E((4,2))
            sage: phi = EllipticCurveIsogeny(E, P)
            sage: phi.rational_maps()
            ((x^4 - 2*x^3 + x^2 - 3*x)/(x^3 - 2*x^2 + 3*x - 2), (x^5*y - 2*x^3*y - x^2*y - 2*x*y + 2*y)/(x^5 + 3*x^3 + 3*x^2 + x - 1))
            sage: phi._EllipticCurveIsogeny__initialize_rational_maps_via_velu()
            ((x^4 + 5*x^3 + x^2 + 4*x)/(x^3 + 5*x^2 + 3*x + 5), (x^5*y - 2*x^3*y - x^2*y - 2*x*y + 2*y)/(x^5 + 3*x^3 + 3*x^2 + x - 1))
        """
        x = self.__poly_ring.gen()
        y = self.__xyfield.gen(1)
        return self.__compute_via_velu(x,y)

    def __init_kernel_polynomial_velu(self):
        r"""
        Private function for Vélu's formulas, helper function to
        initialize the rational maps.

        EXAMPLES:

        The following example inherently exercises this function::

            sage: E = EllipticCurve(GF(7), [0,0,0,-1,0])
            sage: P = E((4,2))
            sage: phi = EllipticCurveIsogeny(E, P)
            sage: phi.kernel_polynomial()  # implicit doctest
            x^2 + 2*x + 4
        """
        poly_ring, x = self.__poly_ring.objgen()

        if self.__pre_isomorphism is not None:
            pre_isom = self.__pre_isomorphism
            invX = pre_isom.u**2 * x + pre_isom.r
        else:
            invX = x

        psi = poly_ring.one()
        for xQ in self.__kernel_mod_sign.keys():
            psi *= x - invX(xQ)

        self.__kernel_polynomial = psi

    ###################################
    # Kohel's Variant of Velu's Formula
    ###################################

    def __init_from_kernel_polynomial(self, kernel_polynomial):
        r"""
        Private function that initializes the isogeny from a kernel
        polynomial.

        EXAMPLES:

        These examples inherently exercise this private function::

            sage: R.<x> = GF(7)[]
            sage: E = EllipticCurve(GF(7), [0,0,0,-1,0])
            sage: phi = EllipticCurveIsogeny(E, x);phi
            Isogeny of degree 2
             from Elliptic Curve defined by y^2 = x^3 + 6*x over Finite Field of size 7
               to Elliptic Curve defined by y^2 = x^3 + 4*x over Finite Field of size 7

            sage: phi._EllipticCurveIsogeny__init_from_kernel_polynomial(x)

            sage: E = EllipticCurve(GF(7), [0,-1,0,0,1])
            sage: phi = EllipticCurveIsogeny(E, x+6, degree=3); phi
            Isogeny of degree 3
             from Elliptic Curve defined by y^2 = x^3 + 6*x^2 + 1 over Finite Field of size 7
               to Elliptic Curve defined by y^2 = x^3 + 6*x^2 + 4*x + 2 over Finite Field of size 7

            sage: phi._EllipticCurveIsogeny__init_from_kernel_polynomial(x+6)
        """
        poly_ring = self.__poly_ring
        E = self._domain

        # Convert to a univariate polynomial, even if it had a
        # bivariate parent, or was given as a list:
        psi = poly_ring(kernel_polynomial)

        self.__kernel_polynomial = psi

        if psi.leading_coefficient() != 1:
            raise ValueError("given kernel polynomial is not monic")

        #
        # Determine if kernel polynomial is entirely 2-torsion
        #
        psi_G = two_torsion_part(E, psi).monic()

        if psi_G.degree() != 0: # even degree case

            psi_quo = psi//psi_G

            if psi_quo.degree() != 0:
                raise NotImplementedError("Kohel's algorithm currently only supports cyclic isogenies (except for [2])")

            phi, omega, v, w, _, d = self.__init_even_kernel_polynomial(E, psi_G)

        else: # odd degree case

            phi, omega, v, w, _, d = self.__init_odd_kernel_polynomial(E, psi)

        #
        # Set up the necessary instance variables
        #

        self.__kernel_polynomial = psi
        self.__inner_kernel_polynomial = psi

        self._degree = Integer(d)  # degree of the isogeny

        # As a rational map, the isogeny maps (x,y) to (X,Y), where
        # X=phi(x)/psi(x)^2 and Y=omega(x,y)/psi(x)^3.  Both phi and
        # psi are univariate polynomials in x, while omega is a
        # bivariate polynomial in x, y.  The names are compatible so
        # that univariate polynomials automatically coerce into the
        # bivariate polynomial ring.

        self.__psi = psi
        self.__phi = phi
        self.__omega = omega

        self.__v = v
        self.__w = w

    def __init_even_kernel_polynomial(self, E, psi_G):
        r"""
        Return the isogeny parameters for the 2-part of an isogeny.

        INPUT:

        - ``E`` -- an elliptic curve

        - ``psi_G`` -- a univariate polynomial over the base field of
          ``E`` of degree 1 or 3 dividing its 2-division polynomial

        OUTPUT:

        A tuple (``phi``, ``omega``, ``v``, ``w``, ``n``, ``d``) where:

        - ``phi`` is a univariate polynomial, the numerator of the
          `X`-coordinate of the isogeny;

        - ``omega`` is a bivariate polynomial, the numerator of the
          `Y`-coordinate of the isogeny;

        - ``v``, ``w`` are the Vélu parameters of the isogeny;

        - ``n`` is the degree of ``psi``;

        - ``d`` is the degree of the isogeny.

        EXAMPLES:

        These examples inherently exercise this private function::

            sage: R.<x> = GF(7)[]
            sage: E = EllipticCurve(GF(7), [-1,0])
            sage: phi = EllipticCurveIsogeny(E, x); phi
            Isogeny of degree 2
             from Elliptic Curve defined by y^2 = x^3 + 6*x over Finite Field of size 7
               to Elliptic Curve defined by y^2 = x^3 + 4*x over Finite Field of size 7

            sage: from sage.schemes.elliptic_curves.ell_curve_isogeny import two_torsion_part
            sage: psig = two_torsion_part(E,x)
            sage: phi._EllipticCurveIsogeny__init_even_kernel_polynomial(E,psig)
            (x^3 + 6*x, (x^3 + x)*y, 6, 0, 1, 2)

            sage: F = GF(2^4, 'alpha'); R.<x> = F[]                                     # needs sage.rings.finite_rings
            sage: E = EllipticCurve(F, [1,1,0,1,0])                                     # needs sage.rings.finite_rings
            sage: phi = EllipticCurveIsogeny(E, x); phi                                 # needs sage.rings.finite_rings
            Isogeny of degree 2
             from Elliptic Curve defined by y^2 + x*y = x^3 + x^2 + x over Finite Field in alpha of size 2^4
               to Elliptic Curve defined by y^2 + x*y = x^3 + x^2 + 1 over Finite Field in alpha of size 2^4

            sage: psig = two_torsion_part(E,x)                                          # needs sage.rings.finite_rings
            sage: phi._EllipticCurveIsogeny__init_even_kernel_polynomial(E,psig)        # needs sage.rings.finite_rings
            (x^3 + x, (x^3 + x)*y + x^2, 1, 0, 1, 2)

            sage: E = EllipticCurve(GF(7), [0,-1,0,0,1])
            sage: R.<x> = GF(7)[]
            sage: f = x^3 + 6*x^2 + 1
            sage: phi = EllipticCurveIsogeny(E, f); phi
            Isogeny of degree 4
             from Elliptic Curve defined by y^2 = x^3 + 6*x^2 + 1 over Finite Field of size 7
               to Elliptic Curve defined by y^2 = x^3 + 6*x^2 + 2*x + 5 over Finite Field of size 7
            sage: psig = two_torsion_part(E,f)
            sage: psig = two_torsion_part(E,f)
            sage: phi._EllipticCurveIsogeny__init_even_kernel_polynomial(E,psig)
            (x^7 + 5*x^6 + 2*x^5 + 6*x^4 + 3*x^3 + 5*x^2 + 6*x + 3, (x^9 + 4*x^8 + 2*x^7 + 4*x^3 + 2*x^2 + x + 6)*y, 1, 6, 3, 4)
        """
        # check if the polynomial really divides the two_torsion_polynomial
        if self.__check and E.division_polynomial(2, x=self.__poly_ring.gen()) % psi_G != 0:
            raise ValueError(f"the polynomial {psi_G} does not define a finite subgroup of {E}")

        n = psi_G.degree() # 1 or 3
        d = n+1            # 2 or 4

        a1, a2, a3, a4, a6 = E.a_invariants()
        b2, b4, _, _ = E.b_invariants()
        x = self.__poly_ring.gen()
        y = self.__mpoly_ring.gen()

        if n == 1:
            x0 = -psi_G.constant_coefficient()

            # determine y0
            if self.__base_field.characteristic() == 2:
                y0 = (x0**3 + a2*x0**2 + a4*x0 + a6).sqrt()
            else:
                y0 = -(a1*x0 + a3)/2

            v,w = compute_vw_kohel_even_deg1(x0, y0, a1, a2, a4)

            phi = (x*psi_G + v)*psi_G
            omega = (y*psi_G**2 - v*(a1*psi_G + (y - y0)))*psi_G

        elif n == 3:
            s1 = -psi_G[n - 1]
            s2 = psi_G[n - 2]
            s3 = -psi_G[n - 3]

            psi_G_pr = psi_G.derivative()
            psi_G_prpr = psi_G_pr.derivative()

            phi = (psi_G_pr**2) + (-2*psi_G_prpr + (4*x - s1))*psi_G
            phi_pr = phi.derivative(x)

            psi_2 = 2*y + a1*x + a3

            omega = (psi_2*(phi_pr*psi_G - phi*psi_G_pr) - (a1*phi + a3*psi_G)*psi_G)/2

            phi *= psi_G
            omega *= psi_G

            v,w = compute_vw_kohel_even_deg3(b2, b4, s1, s2, s3)

        else:
            raise ValueError(f"input polynomial must have degree 1 or 3, not {n}")

        return phi, omega, v, w, n, d

    def __init_odd_kernel_polynomial(self, E, psi):
        r"""
        Return the isogeny parameters for a cyclic isogeny of odd degree.

        INPUT:

        - ``E`` -- an elliptic curve

        - ``psi`` -- a univariate polynomial over the base field of
          ``E``, assumed to be a kernel polynomial

        OUTPUT:

        A tuple (``phi``, ``omega``, ``v``, ``w``, ``n``, ``d``) where:

        - ``phi`` is a univariate polynomial, the numerator of the
          `X`-coordinate of the isogeny;

        - ``omega`` is a bivariate polynomial, the numerator of the
          `Y`-coordinate of the isogeny;

        - ``v``, ``w`` are the Vélu parameters of the isogeny;

        - ``n`` is the degree of ``psi``;

        - ``d`` is the degree of the isogeny.

        EXAMPLES:

        These examples inherently exercise this private function::

            sage: R.<x> = GF(7)[]
            sage: E = EllipticCurve(GF(7), [0,-1,0,0,1])
            sage: phi = EllipticCurveIsogeny(E, x+6, degree=3); phi
            Isogeny of degree 3
             from Elliptic Curve defined by y^2 = x^3 + 6*x^2 + 1 over Finite Field of size 7
               to Elliptic Curve defined by y^2 = x^3 + 6*x^2 + 4*x + 2 over Finite Field of size 7

            sage: R.<x> = GF(7)[]
            sage: phi._EllipticCurveIsogeny__init_odd_kernel_polynomial(E, x+6)
            (x^3 + 5*x^2 + 3*x + 2, (x^3 + 4*x^2 + x)*y, 2, 6, 1, 3)

            sage: # needs sage.rings.finite_rings
            sage: F = GF(2^4, 'alpha'); R.<x> = F[]
            sage: alpha = F.gen()
            sage: E = EllipticCurve(F, [1,1,F.gen(),F.gen()^2+1,1])
            sage: f = x + alpha^2 + 1
            sage: phi = EllipticCurveIsogeny(E, f); phi
            Isogeny of degree 3
             from Elliptic Curve defined by y^2 + x*y + alpha*y = x^3 + x^2 + (alpha^2+1)*x + 1 over Finite Field in alpha of size 2^4
               to Elliptic Curve defined by y^2 + x*y + alpha*y = x^3 + x^2 + alpha*x + alpha^3 over Finite Field in alpha of size 2^4

            sage: R.<x> = F[]                                                           # needs sage.rings.finite_rings
            sage: f = x + alpha^2 + 1                                                   # needs sage.rings.finite_rings
            sage: phi._EllipticCurveIsogeny__init_odd_kernel_polynomial(E, f)           # needs sage.rings.finite_rings
            (x^3 + (alpha^2 + 1)*x + alpha^3 + alpha^2 + alpha, (x^3 + (alpha^2 + 1)*x^2 + (alpha^2 + 1)*x + alpha)*y + (alpha^2 + alpha + 1)*x^2 + (alpha^2 + alpha)*x + alpha, alpha^2 + alpha + 1, alpha^3 + alpha^2 + alpha, 1, 3)

            sage: E = EllipticCurve(j=-262537412640768000)
            sage: f = E.isogenies_prime_degree()[0].kernel_polynomial()
            sage: f.degree()
            81
            sage: E.isogeny(kernel=f, check=False)
            Isogeny of degree 163
             from Elliptic Curve defined by y^2 + y = x^3 - 2174420*x + 1234136692 over Rational Field
               to Elliptic Curve defined by y^2 + y = x^3 - 57772164980*x - 5344733777551611 over Rational Field
        """
        n = psi.degree()
        d = 2*n + 1

        # check if the polynomial really divides the torsion polynomial :
        if self.__check:
            from .isogeny_small_degree import is_kernel_polynomial
            if not is_kernel_polynomial(E, d, psi):
                raise ValueError(f"the polynomial {psi} does not define a finite subgroup of {E}")

        b2, b4, b6, _ = E.b_invariants()

        s1 = s2 = s3 = 0
        if 1 <= n:
            s1 = -psi[n-1]
        if 2 <= n:
            s2 = psi[n-2]
        if 3 <= n:
            s3 = -psi[n-3]

        # initializing these allows us to calculate E2.
        v, w = compute_vw_kohel_odd(b2, b4, b6, s1, s2, s3, n)

        # initialize the polynomial temporary variables

        psi_pr = psi.derivative()
        psi_prpr = psi_pr.derivative()

        x = self.__poly_ring.gen()

        phi = (4*x**3 + b2*x**2 + 2*b4*x + b6)*(psi_pr**2 - psi_prpr*psi) \
              - (6*x**2 + b2*x + b4)*psi_pr*psi + (d*x - 2*s1)*psi**2

        phi_pr = phi.derivative(x)

        if self.__base_field.characteristic() != 2:
            omega = self.__compute_omega_fast(E, psi, psi_pr, phi, phi_pr)
        else:
            omega = self.__compute_omega_general(E, psi, psi_pr, phi, phi_pr)

        return phi, omega, v, w, n, d

    #
    # This is the fast omega computation that works when characteristic is not 2
    #
    def __compute_omega_fast(self, E, psi, psi_pr, phi, phi_pr):
        r"""
        Return omega from phi, psi and their derivatives, used when
        the characteristic field is not 2.

        INPUT:

        - ``E`` -- an elliptic curve

        - ``psi``, ``psi_pr``, ``phi``, ``phi_pr`` -- univariate
          polynomials over the base field of ``E``, where ``psi``
          is the kernel polynomial and ``phi`` the numerator of
          the `X`-coordinate of the isogeny, together with their
          derivatives

        OUTPUT:

        A bivariate polynomial ``omega`` giving the numerator of
        the `Y`-coordinate of the isogeny.

        EXAMPLES:

        These examples inherently exercise this private function::

            sage: R.<x> = GF(7)[]
            sage: E = EllipticCurve(GF(7), [0,-1,0,0,1])
            sage: phi = EllipticCurveIsogeny(E, x+6, degree=3); phi
            Isogeny of degree 3
             from Elliptic Curve defined by y^2 = x^3 + 6*x^2 + 1 over Finite Field of size 7
               to Elliptic Curve defined by y^2 = x^3 + 6*x^2 + 4*x + 2 over Finite Field of size 7

            sage: R.<x,y> = GF(7)[]
            sage: psi = phi._EllipticCurveIsogeny__psi
            sage: psi_pr = psi.derivative()
            sage: fi = phi._EllipticCurveIsogeny__phi
            sage: fi_pr = fi.derivative()
            sage: phi._EllipticCurveIsogeny__compute_omega_fast(E, psi, psi_pr, fi, fi_pr)
            (x^3 + 4*x^2 + x)*y
        """
        a1 = E.a1()
        a3 = E.a3()
        x = self.__poly_ring.gen()
        y = self.__mpoly_ring.gen()

        psi_2 = 2*y + a1*x + a3

        # The formula in Kohel's thesis has some typos:
        # Notably, the first plus sign should be a minus
        # as it is below.
        return phi_pr*psi*psi_2/2 - phi*psi_pr*psi_2 - (a1*phi + a3*psi**2)*psi/2

    def __compute_omega_general(self, E, psi, psi_pr, phi, phi_pr):
        r"""
        Return omega from phi, psi and their derivatives, in any
        characteristic.

        INPUT:

        - ``E`` -- an elliptic curve

        - ``psi, psi_pr, phi, phi_pr`` -- univariate polynomials over
          the base field of ``E``, where ``psi`` is the kernel
          polynomial and ``phi`` the numerator of the `X`-coordinate
          of the isogeny, together with their derivatives

        OUTPUT:

        A bivariate polynomial ``omega`` giving the numerator of
        the `Y`-coordinate of the isogeny.

        EXAMPLES:

        These examples inherently exercise this private function::

            sage: # needs sage.rings.finite_rings
            sage: F = GF(2^4, 'alpha'); R.<x> = F[]
            sage: alpha = F.gen()
            sage: E = EllipticCurve(F, [1, 1, F.gen(), F.gen()^2+1, 1])
            sage: f = x + alpha^2 + 1
            sage: phi = EllipticCurveIsogeny(E, f); phi
            Isogeny of degree 3
             from Elliptic Curve defined by y^2 + x*y + alpha*y = x^3 + x^2 + (alpha^2+1)*x + 1 over Finite Field in alpha of size 2^4
               to Elliptic Curve defined by y^2 + x*y + alpha*y = x^3 + x^2 + alpha*x + alpha^3 over Finite Field in alpha of size 2^4

            sage: # needs sage.rings.finite_rings
            sage: R.<x,y> = F[]
            sage: psi = phi._EllipticCurveIsogeny__psi
            sage: psi_pr = psi.derivative()
            sage: fi = phi._EllipticCurveIsogeny__phi
            sage: fi_pr = fi.derivative()
            sage: phi._EllipticCurveIsogeny__compute_omega_general(E, psi, psi_pr, fi, fi_pr)
            (x^3 + (alpha^2 + 1)*x^2 + (alpha^2 + 1)*x + alpha)*y + (alpha^2 + alpha + 1)*x^2 + (alpha^2 + alpha)*x + alpha

        A bug fixed in :trac:`7907`::

            sage: # needs sage.rings.finite_rings
            sage: F = GF(128,'a')
            sage: a = F.gen()
            sage: E = EllipticCurve([1,0,0,0,(a**6+a**4+a**2+a)])
            sage: x = polygen(F)
            sage: ker = (x^6 + (a^6 + a^5 + a^4 + a^3 + a^2 + a)*x^5 + (a^6 + a^5 + a^2 + 1)*x^4
            ....:        + (a^6 + a^5 + a^4 + a^3 + a^2 + 1)*x^3 + (a^6 + a^3 + a)*x^2 + (a^4 + a^3 + 1)*x + a^5 + a^4 + a)
            sage: E.isogeny(ker)
            Isogeny of degree 13
             from Elliptic Curve defined by y^2 + x*y = x^3 + (a^6+a^4+a^2+a) over Finite Field in a of size 2^7
               to Elliptic Curve defined by y^2 + x*y = x^3 + (a^6+a^5+a^4+a^3+a^2+a)*x + (a^5+a^3) over Finite Field in a of size 2^7
        """
        a1, a2, a3, a4, a6 = E.a_invariants()
        b2, b4, _, _ = E.b_invariants()
        x = self.__poly_ring.gen()
        y = self.__mpoly_ring.gen()

        n = psi.degree()
        d = 2 * n + 1

        s1 = -psi[n-1] if n > 0 else 0

        psi_prpr = 0
        cur_x_pow = 1

        # Note: we now get the "derivatives" of psi
        # these are not actually the derivatives
        # furthermore, the formulas in Kohel's
        # thesis are wrong, the correct formulas
        # are coded below

        from sage.arith.misc import binomial

        for j in range(n - 1):
            psi_prpr += binomial(j+2, 2) * psi[j+2] * cur_x_pow
            cur_x_pow = x * cur_x_pow

        psi_prprpr = 0
        cur_x_pow = 1

        for j in range(n - 2):
            psi_prprpr += (3 * binomial(j+3, 3)) * psi[j+3] * cur_x_pow
            cur_x_pow = x * cur_x_pow

        psi_2 = 2 * y + a1 * x + a3

        omega = phi_pr*psi*y - phi*psi_pr*psi_2 \
                + ((a1*x + a3)*(psi_2**2)*(psi_prpr*psi_pr-psi_prprpr*psi)
                  + (a1*psi_2**2 - 3*(a1*x + a3)*(6*x**2 + b2*x + b4))*psi_prpr*psi
                  + (a1*x**3 + 3*a3*x**2 + (2*a2*a3 - a1*a4)*x + (a3*a4 - 2*a1*a6))*psi_pr**2
                  + (-(3*a1*x**2 + 6*a3*x + (-a1*a4 + 2*a2*a3))
                  + (a1*x + a3)*(d*x - 2*s1) )*psi_pr*psi + (a1*s1 + a3*n)*psi**2) * psi

        return omega

    def __compute_via_kohel_numeric(self, xP, yP):
        r"""
        Private function that computes the image of a point under this
        isogeny, using Kohel's formulas.

        EXAMPLES:

        These examples inherently exercise this private function::

            sage: R.<x> = GF(7)[]
            sage: E = EllipticCurve(GF(7), [0,-1,0,0,1])
            sage: phi = EllipticCurveIsogeny(E, x+6, degree=3)
            sage: P = E((0,1)); phi(P)
            (2 : 0 : 1)
            sage: P = E((1,1)); phi(P)
            (0 : 1 : 0)
            sage: phi._EllipticCurveIsogeny__compute_via_kohel_numeric(0, 1)
            (2, 0)
            sage: phi._EllipticCurveIsogeny__compute_via_kohel_numeric(1, 1)
            ()
        """
        # first check if the point is in the kernel
        if self.__inner_kernel_polynomial(xP) == 0:
            return ()

        return self.__compute_via_kohel(xP, yP)

    def __compute_via_kohel(self, xP, yP):
        r"""
        Private function that applies Kohel's formulas.

        EXAMPLES:

        These examples inherently exercise this private function::

            sage: R.<x> = GF(7)[]
            sage: E = EllipticCurve(GF(7), [0,-1,0,0,1])
            sage: phi = EllipticCurveIsogeny(E, x+6, degree=3)
            sage: P = E((0,1)); phi(P)
            (2 : 0 : 1)
            sage: phi.rational_maps()
            ((x^3 - 2*x^2 + 3*x + 2)/(x^2 - 2*x + 1), (x^3*y - 3*x^2*y + x*y)/(x^3 - 3*x^2 + 3*x - 1))
            sage: phi._EllipticCurveIsogeny__compute_via_kohel(0,1)
            (2, 0)
            sage: R.<x,y> = GF(7)[]
            sage: phi._EllipticCurveIsogeny__compute_via_kohel(x,y)
            ((x^3 - 2*x^2 + 3*x + 2)/(x^2 - 2*x + 1), (x^3*y - 3*x^2*y + x*y)/(x^3 - 3*x^2 + 3*x - 1))
        """
        a = self.__phi(xP)
        omega0 = self.__omega[0]
        omega1 = self.__omega[1]
        b = omega0(xP) + omega1(xP)*yP
        c = self.__psi(xP)
        return a/c**2, b/c**3

    def __initialize_rational_maps_via_kohel(self):
        r"""
        Private function that computes and initializes the rational
        maps of this isogeny.

        EXAMPLES:

        These examples inherently exercise this private function::

            sage: R.<x> = GF(7)[]
            sage: E = EllipticCurve(GF(7), [0,-1,0,0,1])
            sage: phi = EllipticCurveIsogeny(E, x+6, degree=3)
            sage: phi.rational_maps()
            ((x^3 - 2*x^2 + 3*x + 2)/(x^2 - 2*x + 1), (x^3*y - 3*x^2*y + x*y)/(x^3 - 3*x^2 + 3*x - 1))
            sage: phi._EllipticCurveIsogeny__initialize_rational_maps_via_kohel()
            ((x^3 + 5*x^2 + 3*x + 2)/(x^2 + 5*x + 1), (x^3*y - 3*x^2*y + x*y)/(x^3 - 3*x^2 + 3*x - 1))
        """
        x = self.__poly_ring.gen()
        y = self.__xyfield.gen(1)
        return self.__compute_via_kohel(x, y)

    #
    # Kohel's formula computing the codomain curve
    #
    def __compute_codomain_via_kohel(self):
        r"""
        Private function that computes and initializes the codomain of
        the isogeny (via Kohel's.)

        EXAMPLES:

        These examples inherently exercise this private function::

            sage: R.<x> = GF(7)[]
            sage: E = EllipticCurve(GF(7), [0,-1,0,0,1])
            sage: phi = EllipticCurveIsogeny(E, x+6, degree=3)
            sage: phi.codomain()
            Elliptic Curve defined by y^2 = x^3 + 6*x^2 + 4*x + 2 over Finite Field of size 7
            sage: phi._EllipticCurveIsogeny__compute_codomain_via_kohel()
            Elliptic Curve defined by y^2 = x^3 + 6*x^2 + 4*x + 2 over Finite Field of size 7
        """
        return compute_codomain_formula(self._domain, self.__v, self.__w)

    #
    # public isogeny methods
    #

    def rational_maps(self):
        r"""
        Return the pair of rational maps defining this isogeny.

        .. NOTE::

            Both components are returned as elements of the function
            field `F(x,y)` in two variables over the base field `F`,
            though the first only involves `x`.  To obtain the
            `x`-coordinate function as a rational function in `F(x)`,
            use :meth:`x_rational_map`.

        EXAMPLES::

            sage: E = EllipticCurve(QQ, [0,2,0,1,-1])
            sage: phi = EllipticCurveIsogeny(E, [1])
            sage: phi.rational_maps()
            (x, y)

            sage: E = EllipticCurve(GF(17), [0,0,0,3,0])
            sage: phi = EllipticCurveIsogeny(E, E((0,0)))
            sage: phi.rational_maps()
            ((x^2 + 3)/x, (x^2*y - 3*y)/x^2)
        """
        self.__initialize_rational_maps()
        return tuple(self.__xyfield(f) for f in self.__ratl_maps)

    def x_rational_map(self):
        r"""
        Return the rational map giving the `x`-coordinate of this isogeny.

        .. NOTE::

            This function returns the `x`-coordinate component of the
            isogeny as a rational function in `F(x)`, where `F` is the
            base field.  To obtain both coordinate functions as
            elements of the function field `F(x,y)` in two variables,
            use :meth:`rational_maps`.

        EXAMPLES::

            sage: E = EllipticCurve(QQ, [0,2,0,1,-1])
            sage: phi = EllipticCurveIsogeny(E, [1])
            sage: phi.x_rational_map()
            x

            sage: E = EllipticCurve(GF(17), [0,0,0,3,0])
            sage: phi = EllipticCurveIsogeny(E, E((0,0)))
            sage: phi.x_rational_map()
            (x^2 + 3)/x
        """
        self.__initialize_rational_maps()
        return self.__ratl_maps[0]

    def scaling_factor(self):
        r"""
        Return the Weierstrass scaling factor associated to this
        elliptic-curve isogeny.

        The scaling factor is the constant `u` (in the base field)
        such that `\varphi^* \omega_2 = u \omega_1`, where
        `\varphi: E_1\to E_2` is this isogeny and `\omega_i` are
        the standard Weierstrass differentials on `E_i` defined by
        `\mathrm dx/(2y+a_1x+a_3)`.

        EXAMPLES::

            sage: # needs sage.rings.finite_rings
            sage: E = EllipticCurve(GF(257^2), [0,1])
            sage: phi = E.isogeny(E.lift_x(240))
            sage: phi.degree()
            43
            sage: phi.scaling_factor()
            1
            sage: phi.dual().scaling_factor()
            43

        ALGORITHM: The "inner" isogeny is normalized by construction,
        so we only need to account for the scaling factors of a pre-
        and post-isomorphism.
        """
        sc = Integer(1)
        if self.__pre_isomorphism is not None:
            sc *= self.__pre_isomorphism.scaling_factor()
        if self.__post_isomorphism is not None:
            sc *= self.__post_isomorphism.scaling_factor()
        return sc

    def kernel_polynomial(self):
        r"""
        Return the kernel polynomial of this isogeny.

        EXAMPLES::

            sage: E = EllipticCurve(QQ, [0,0,0,2,0])
            sage: phi = EllipticCurveIsogeny(E, E((0,0)))
            sage: phi.kernel_polynomial()
            x

            sage: E = EllipticCurve('11a1')
            sage: phi = EllipticCurveIsogeny(E, E.torsion_points())
            sage: phi.kernel_polynomial()
            x^2 - 21*x + 80

            sage: E = EllipticCurve(GF(17), [1,-1,1,-1,1])
            sage: phi = EllipticCurveIsogeny(E, [1])
            sage: phi.kernel_polynomial()
            1

            sage: E = EllipticCurve(GF(31), [0,0,0,3,0])
            sage: phi = EllipticCurveIsogeny(E, [0,3,0,1])
            sage: phi.kernel_polynomial()
            x^3 + 3*x
        """
        if self.__kernel_polynomial is None:
            self.__init_kernel_polynomial()
        return self.__kernel_polynomial

    def is_separable(self):
        r"""
        Determine whether or not this isogeny is separable.

        Since :class:`EllipticCurveIsogeny` only implements
        separable isogenies, this method always returns ``True``.

        EXAMPLES::

            sage: E = EllipticCurve(GF(17), [0,0,0,3,0])
            sage: phi = EllipticCurveIsogeny(E,  E((0,0)))
            sage: phi.is_separable()
            True

        ::

            sage: E = EllipticCurve('11a1')
            sage: phi = EllipticCurveIsogeny(E, E.torsion_points())
            sage: phi.is_separable()
            True
        """
        return True

    def _set_pre_isomorphism(self, preWI):
        """
        Modify this isogeny by pre-composing with a
        :class:`sage.schemes.elliptic_curves.weierstrass_morphism.WeierstrassIsomorphism`.

        For internal use only.

        TESTS::

            sage: E = EllipticCurve(GF(31), [1,1,0,1,-1])
            sage: R.<x> = GF(31)[]
            sage: f = x^3 + 9*x^2 + x + 30
            sage: phi = EllipticCurveIsogeny(E, f)
            sage: Epr = E.short_weierstrass_model()
            sage: isom = Epr.isomorphism_to(E)
            sage: phi._set_pre_isomorphism(isom)
            sage: phi.rational_maps()
            ((-6*x^4 - 3*x^3 + 12*x^2 + 10*x - 1)/(x^3 + x - 12),
             (3*x^7 + x^6*y - 14*x^6 - 3*x^5 + 5*x^4*y + 7*x^4 + 8*x^3*y - 8*x^3 - 5*x^2*y + 5*x^2 - 14*x*y + 14*x - 6*y - 6)/(x^6 + 2*x^4 + 7*x^3 + x^2 + 7*x - 11))
            sage: phi(Epr((0,22)))
            (13 : 21 : 1)
            sage: phi(Epr((3,7)))
            (14 : 17 : 1)

            sage: E = EllipticCurve(GF(29), [0,0,0,1,0])
            sage: R.<x> = GF(29)[]
            sage: f = x^2 + 5
            sage: phi = EllipticCurveIsogeny(E, f)
            sage: phi
            Isogeny of degree 5
             from Elliptic Curve defined by y^2 = x^3 + x over Finite Field of size 29
               to Elliptic Curve defined by y^2 = x^3 + 20*x over Finite Field of size 29
            sage: from sage.schemes.elliptic_curves.weierstrass_morphism import WeierstrassIsomorphism
            sage: inv_isom = WeierstrassIsomorphism(E, (1,-2,5,10))
            sage: Epr = inv_isom.codomain()
            sage: isom = Epr.isomorphism_to(E)
            sage: phi._set_pre_isomorphism(isom)
            sage: phi
            Isogeny of degree 5
             from Elliptic Curve defined by y^2 + 10*x*y + 20*y = x^3 + 27*x^2 + 6 over Finite Field of size 29
               to Elliptic Curve defined by y^2 = x^3 + 20*x over Finite Field of size 29
            sage: phi(Epr((12,1)))
            (26 : 0 : 1)
            sage: phi(Epr((2,9)))
            (0 : 0 : 1)
            sage: phi(Epr((21,12)))
            (3 : 0 : 1)
            sage: phi.rational_maps()[0]
            (x^5 - 10*x^4 - 6*x^3 - 7*x^2 - x + 3)/(x^4 - 8*x^3 + 5*x^2 - 14*x - 6)

            sage: E = EllipticCurve('11a1')
            sage: R.<x> = QQ[]
            sage: f = x^2 - 21*x + 80
            sage: phi = EllipticCurveIsogeny(E, f); phi
            Isogeny of degree 5
             from Elliptic Curve defined by y^2 + y = x^3 - x^2 - 10*x - 20 over Rational Field
               to Elliptic Curve defined by y^2 + y = x^3 - x^2 - 7820*x - 263580 over Rational Field
            sage: from sage.schemes.elliptic_curves.weierstrass_morphism import WeierstrassIsomorphism
            sage: Epr = E.short_weierstrass_model()
            sage: isom = Epr.isomorphism_to(E)
            sage: phi._set_pre_isomorphism(isom)
            sage: phi
            Isogeny of degree 5
             from Elliptic Curve defined by y^2 = x^3 - 13392*x - 1080432 over Rational Field
               to Elliptic Curve defined by y^2 + y = x^3 - x^2 - 7820*x - 263580 over Rational Field
            sage: phi(Epr((168,1188)))
            (0 : 1 : 0)
        """
        WIdom = preWI.domain()
        WIcod = preWI.codomain()

        if not isinstance(preWI, WeierstrassIsomorphism):
            raise ValueError("invalid parameter: isomorphism must be a WeierstrassIsomorphism")

        if self._domain != WIcod:
            raise ValueError("invalid parameter: isomorphism must have codomain curve equal to this isogenies' domain")

        if self.__pre_isomorphism is None:
            isom = preWI
            domain = WIdom
        else:
            isom = self.__pre_isomorphism*preWI
            domain = WIdom

        self.__clear_cached_values()

        self.__set_pre_isomorphism(domain, isom)

    def _set_post_isomorphism(self, postWI):
        """
        Modify this isogeny by post-composing with a
        :class:`sage.schemes.elliptic_curves.weierstrass_morphism.WeierstrassIsomorphism`.

        For internal use only.

        TESTS::

            sage: E = EllipticCurve(j=GF(31)(0))
            sage: R.<x> = GF(31)[]
            sage: phi = EllipticCurveIsogeny(E, x+18)
            sage: from sage.schemes.elliptic_curves.weierstrass_morphism import WeierstrassIsomorphism
            sage: phi._set_post_isomorphism(WeierstrassIsomorphism(phi.codomain(), (6,8,10,12)))
            sage: phi
            Isogeny of degree 3
             from Elliptic Curve defined by y^2 = x^3 + 1 over Finite Field of size 31
               to Elliptic Curve defined by y^2 + 24*x*y + 7*y = x^3 + 22*x^2 + 16*x + 20 over Finite Field of size 31

            sage: E = EllipticCurve(j=GF(47)(0))
            sage: f = E.torsion_polynomial(3)/3
            sage: phi = EllipticCurveIsogeny(E, f)
            sage: E2 = phi.codomain()
            sage: post_isom = E2.isomorphism_to(E)
            sage: phi._set_post_isomorphism(post_isom)
            sage: phi.rational_maps() == E.multiplication_by_m(3)
            False
            sage: phi = -phi
            sage: phi.rational_maps() == E.multiplication_by_m(3)
            True

            sage: R.<x> = QQ[]
            sage: K.<a> = NumberField(x^2 + 2)
            sage: E = EllipticCurve(j=K(1728))
            sage: ker_list = E.torsion_points()
            sage: phi = EllipticCurveIsogeny(E, ker_list)
            sage: from sage.schemes.elliptic_curves.weierstrass_morphism import WeierstrassIsomorphism
            sage: post_isom = WeierstrassIsomorphism(phi.codomain(), (a,2,3,5))
            sage: phi
            Isogeny of degree 4
             from Elliptic Curve defined by y^2 = x^3 + x over Number Field in a with defining polynomial x^2 + 2
               to Elliptic Curve defined by y^2 = x^3 + (-44)*x + 112 over Number Field in a with defining polynomial x^2 + 2
        """
        WIdom = postWI.domain()
        WIcod = postWI.codomain()

        if not isinstance(postWI, WeierstrassIsomorphism):
            raise ValueError("invalid parameter: isomorphism must be a WeierstrassIsomorphism")

        if self._codomain != WIdom:
            raise ValueError("invalid parameter: isomorphism must have domain curve equal to this isogenies' codomain")

        if self.__post_isomorphism is None:
            isom = postWI
            codomain = WIcod
        else:
            isom = postWI*self.__post_isomorphism
            codomain = WIcod

        self.__clear_cached_values()

        self.__set_post_isomorphism(codomain, isom)

    def dual(self):
        r"""
        Return the isogeny dual to this isogeny.

        .. NOTE::

            If `\varphi\colon E \to E'` is the given isogeny and `n`
            is its degree, then the dual is by definition the unique
            isogeny `\hat\varphi\colon E'\to E` such that the
            compositions `\hat\varphi\circ\varphi` and
            `\varphi\circ\hat\varphi` are the multiplication-by-`n`
            maps on `E` and `E'`, respectively.

        EXAMPLES::

            sage: E = EllipticCurve('11a1')
            sage: R.<x> = QQ[]
            sage: f = x^2 - 21*x + 80
            sage: phi = EllipticCurveIsogeny(E, f)
            sage: phi_hat = phi.dual()
            sage: phi_hat.domain() == phi.codomain()
            True
            sage: phi_hat.codomain() == phi.domain()
            True
            sage: (X, Y) = phi.rational_maps()
            sage: (Xhat, Yhat) = phi_hat.rational_maps()
            sage: Xm = Xhat.subs(x=X, y=Y)
            sage: Ym = Yhat.subs(x=X, y=Y)
            sage: (Xm, Ym) == E.multiplication_by_m(5)
            True

            sage: E = EllipticCurve(GF(37), [0,0,0,1,8])
            sage: R.<x> = GF(37)[]
            sage: f = x^3 + x^2 + 28*x + 33
            sage: phi = EllipticCurveIsogeny(E, f)
            sage: phi_hat = phi.dual()
            sage: phi_hat.codomain() == phi.domain()
            True
            sage: phi_hat.domain() == phi.codomain()
            True
            sage: (X, Y) = phi.rational_maps()
            sage: (Xhat, Yhat) = phi_hat.rational_maps()
            sage: Xm = Xhat.subs(x=X, y=Y)
            sage: Ym = Yhat.subs(x=X, y=Y)
            sage: (Xm, Ym) == E.multiplication_by_m(7)
            True

            sage: E = EllipticCurve(GF(31), [0,0,0,1,8])
            sage: R.<x> = GF(31)[]
            sage: f = x^2 + 17*x + 29
            sage: phi = EllipticCurveIsogeny(E, f)
            sage: phi_hat = phi.dual()
            sage: phi_hat.codomain() == phi.domain()
            True
            sage: phi_hat.domain() == phi.codomain()
            True
            sage: (X, Y) = phi.rational_maps()
            sage: (Xhat, Yhat) = phi_hat.rational_maps()
            sage: Xm = Xhat.subs(x=X, y=Y)
            sage: Ym = Yhat.subs(x=X, y=Y)
            sage: (Xm, Ym) == E.multiplication_by_m(5)
            True

        Inseparable duals should be computed correctly::

            sage: # needs sage.rings.finite_rings
            sage: z2 = GF(71^2).gen()
            sage: E = EllipticCurve(j=57*z2+51)
            sage: E.isogeny(3*E.lift_x(0)).dual()
            Composite morphism of degree 71 = 71*1^2:
              From: Elliptic Curve defined by y^2 = x^3 + (32*z2+67)*x + (24*z2+37)
                    over Finite Field in z2 of size 71^2
              To:   Elliptic Curve defined by y^2 = x^3 + (41*z2+56)*x + (18*z2+42)
                    over Finite Field in z2 of size 71^2
            sage: E.isogeny(E.lift_x(0)).dual()
            Composite morphism of degree 213 = 71*3:
              From: Elliptic Curve defined by y^2 = x^3 + (58*z2+31)*x + (34*z2+58)
                    over Finite Field in z2 of size 71^2
              To:   Elliptic Curve defined by y^2 = x^3 + (41*z2+56)*x + (18*z2+42)
                    over Finite Field in z2 of size 71^2

        ...even if pre- or post-isomorphisms are present::

            sage: # needs sage.rings.finite_rings
            sage: from sage.schemes.elliptic_curves.weierstrass_morphism import WeierstrassIsomorphism
            sage: phi = E.isogeny(E.lift_x(0))
            sage: pre = ~WeierstrassIsomorphism(phi.domain(), (z2,2,3,4))
            sage: post = WeierstrassIsomorphism(phi.codomain(), (5,6,7,8))
            sage: phi = post * phi * pre
            sage: phi.dual()
            Composite morphism of degree 213 = 71*3:
              From: Elliptic Curve defined
                    by y^2 + 17*x*y + 45*y = x^3 + 30*x^2 + (6*z2+64)*x + (48*z2+65)
                    over Finite Field in z2 of size 71^2
              To:   Elliptic Curve defined
                    by y^2 + (60*z2+22)*x*y + (69*z2+37)*y = x^3 + (32*z2+48)*x^2
                       + (19*z2+58)*x + (56*z2+22)
                    over Finite Field in z2 of size 71^2

        TESTS:

        Test for :trac:`23928`::

            sage: E = EllipticCurve(j=GF(431**2)(4))                                    # needs sage.rings.finite_rings
            sage: phi = E.isogeny(E.lift_x(0))                                          # needs sage.rings.finite_rings
            sage: phi.dual()                                                            # needs sage.rings.finite_rings
            Isogeny of degree 2
             from Elliptic Curve defined by y^2 = x^3 + 427*x over Finite Field in z2 of size 431^2
               to Elliptic Curve defined by y^2 = x^3 + x over Finite Field in z2 of size 431^2

        Test (for :trac:`7096`)::

            sage: E = EllipticCurve('11a1')
            sage: phi = E.isogeny(E(5,5))
            sage: phi.dual().dual() == phi
            True

            sage: k = GF(103)
            sage: E = EllipticCurve(k,[11,11])
            sage: phi = E.isogeny(E(4,4))
            sage: phi
            Isogeny of degree 5
             from Elliptic Curve defined by y^2 = x^3 + 11*x + 11 over Finite Field of size 103
               to Elliptic Curve defined by y^2 = x^3 + 25*x + 80 over Finite Field of size 103
            sage: from sage.schemes.elliptic_curves.weierstrass_morphism import WeierstrassIsomorphism
            sage: phi = WeierstrassIsomorphism(phi.codomain(),(5,0,1,2)) * phi
            sage: phi.dual().dual() == phi
            True

            sage: E = EllipticCurve(GF(103),[1,0,0,1,-1])
            sage: phi = E.isogeny(E(60,85))
            sage: phi.dual()
            Isogeny of degree 7
             from Elliptic Curve defined by y^2 + x*y = x^3 + 84*x + 34 over Finite Field of size 103
               to Elliptic Curve defined by y^2 + x*y = x^3 + x + 102 over Finite Field of size 103

        Check that :trac:`17293` is fixed::

            sage: # needs sage.rings.number_field
            sage: k.<s> = QuadraticField(2)
            sage: E = EllipticCurve(k, [-3*s*(4 + 5*s), 2*s*(2 + 14*s + 11*s^2)])
            sage: phi = E.isogenies_prime_degree(3)[0]
            sage: (-phi).dual() == -phi.dual()
            True
            sage: phi._EllipticCurveIsogeny__clear_cached_values()  # forget the dual
            sage: -phi.dual() == (-phi).dual()
            True
        """
        if self.__base_field.characteristic() in (2, 3):
            raise NotImplementedError("computation of dual isogenies not yet implemented in characteristics 2 and 3")

        if self.__dual is not None:
            return self.__dual

        # trac 7096
        E1, E2pr, _, _ = compute_intermediate_curves(self.codomain(), self.domain())

        F = self.__base_field
        d = self._degree

        from sage.schemes.elliptic_curves.hom_composite import EllipticCurveHom_composite

        if F(d) == 0:   # inseparable dual!
            p = F.characteristic()
            k = d.valuation(p)

            from sage.schemes.elliptic_curves.hom_frobenius import EllipticCurveHom_frobenius
            frob = EllipticCurveHom_frobenius(self._codomain, k)

            dsep = d // p**k
            if dsep > 1:
                #TODO: We could also use resultants here; this is much
                # faster in some cases (but seems worse in general).
                # Presumably there should be a wrapper function that
                # decides on the fly which method to use.
                # Eventually this should become a .separable_part() method.

                f = self.kernel_polynomial()

                psi = self._domain.division_polynomial(p)
                mu_num = self._domain._multiple_x_numerator(p)
                mu_den = self._domain._multiple_x_denominator(p)

                for _ in range(k):
                    f //= f.gcd(psi)
                    S = f.parent().quotient_ring(f)
                    mu = S(mu_num) / S(mu_den)
                    f = mu.minpoly()

                sep = self._domain.isogeny(f, codomain=frob.codomain()).dual()

            else:
                sep = frob.codomain().isomorphism_to(self._domain)

            phi_hat = EllipticCurveHom_composite.from_factors([frob, sep])

            from sage.schemes.elliptic_curves.hom import find_post_isomorphism
            mult = self._domain.scalar_multiplication(d)
            rhs = phi_hat * self
            corr = find_post_isomorphism(mult, rhs)
            self.__dual = corr * phi_hat
            return self.__dual

        else:
            # trac 7096
            # this should take care of the case when the isogeny is not normalized.
            u = self.scaling_factor()
            E2 = E2pr.change_weierstrass_model(u/F(d), 0, 0, 0)

            phi_hat = EllipticCurveIsogeny(E1, None, E2, d)

            pre_iso = self._codomain.isomorphism_to(E1)
            post_iso = E2.isomorphism_to(self._domain)

#            assert phi_hat.scaling_factor() == 1
            sc = u * pre_iso.scaling_factor() * post_iso.scaling_factor() / F(d)
            if not sc.is_one():
                auts = self._codomain.automorphisms()
                aut = [a for a in auts if a.u == sc]
                assert len(aut) == 1, "bug in dual()"
                pre_iso *= aut[0]

            phi_hat._set_pre_isomorphism(pre_iso)
            phi_hat._set_post_isomorphism(post_iso)
            phi_hat.__perform_inheritance_housekeeping()
            return phi_hat

    @staticmethod
    def _composition_impl(left, right):
        r"""
        Return the composition of an ``EllipticCurveIsogeny``
        with another elliptic-curve morphism.

        Called by :meth:`EllipticCurveHom._composition_`.

        EXAMPLES::

            sage: E = EllipticCurve(GF(127), [5,2])
            sage: phi = E.isogeny(E.lift_x(47)); E2 = phi.codomain()
            sage: iso1 = E.change_weierstrass_model(1,1,1,1).isomorphism_to(E)
            sage: iso2 = E2.isomorphism_to(E2.change_weierstrass_model(39,0,0,0))
            sage: phi * iso1            # indirect doctest
            Isogeny of degree 11
             from Elliptic Curve defined by y^2 + 2*x*y + 2*y = x^3 + 2*x^2 + 6*x + 7 over Finite Field of size 127
               to Elliptic Curve defined by y^2 = x^3 + 37*x + 85 over Finite Field of size 127
            sage: iso2 * phi            # indirect doctest
            Isogeny of degree 11
             from Elliptic Curve defined by y^2 = x^3 + 5*x + 2 over Finite Field of size 127
               to Elliptic Curve defined by y^2 = x^3 + 117*x + 58 over Finite Field of size 127
            sage: iso2 * phi * iso1     # indirect doctest
            Isogeny of degree 11
             from Elliptic Curve defined by y^2 + 2*x*y + 2*y = x^3 + 2*x^2 + 6*x + 7 over Finite Field of size 127
               to Elliptic Curve defined by y^2 = x^3 + 117*x + 58 over Finite Field of size 127

        TESTS:

        We should return ``NotImplemented`` when passed a combination of
        elliptic-curve morphism types that we don't handle here::

            sage: phi._composition_impl(iso1, iso1**-1)
            NotImplemented
        """
        if isinstance(left, WeierstrassIsomorphism) and isinstance(right, EllipticCurveIsogeny):
            result = copy(right)
            result._set_post_isomorphism(left)
            return result

        if isinstance(left, EllipticCurveIsogeny) and isinstance(right, WeierstrassIsomorphism):
            assert isinstance(left, EllipticCurveIsogeny)
            result = copy(left)
            result._set_pre_isomorphism(right)
            return result

        return NotImplemented


def compute_isogeny_bmss(E1, E2, l):
    r"""
    Compute the kernel polynomial of the unique normalized isogeny
    of degree ``l`` between ``E1`` and ``E2``.

    ALGORITHM: [BMSS2006]_, algorithm *fastElkies'*.

    EXAMPLES::

        sage: from sage.schemes.elliptic_curves.ell_curve_isogeny import compute_isogeny_bmss
        sage: E1 = EllipticCurve(GF(167), [153, 112])
        sage: E2 = EllipticCurve(GF(167), [56, 40])
        sage: compute_isogeny_bmss(E1, E2, 13)
        x^6 + 139*x^5 + 73*x^4 + 139*x^3 + 120*x^2 + 88*x
    """
    # Original author of this function: Rémy Oudompheng.
    # https://github.com/remyoudompheng/isogeny_weber/blob/64289127a337ac1bf258b711e02fea02b7df5275/isogeny_weber/isogenies.py#L272-L332
    # Released under the MIT license: https://github.com/remyoudompheng/isogeny_weber/blob/64289127a337ac1bf258b711e02fea02b7df5275/LICENSE
    # Slightly adjusted for inclusion in the Sage library.
    Rx, x = E1.base_ring()["x"].objgen()
    # Compute C = 1/(1 + Ax^4 + Bx^6) mod x^4l
    A, B = E1.a4(), E1.a6()
    C = (1 + A * x**4 + B * x**6).inverse_series_trunc(4 * l)
    # Solve differential equation
    # The number of terms doubles at each iteration.
    # S'^2 = G(x,S) = (1 + A2 S^4 + B2 S^6) / (1 + Ax^4 + Bx^6)
    # S = x + O(x^2)
    A2, B2 = E2.a4(), E2.a6()
    S = x + (A2 - A) / 10 * x**5 + (B2 - B) / 14 * x**7
    sprec = 8
    while sprec < 4 * l:
        assert sprec % 2 == 0
        if sprec > 2 * l:
            sprec = 2 * l
        # s1 => s1 + x^k s2
        # 2 s1' s2' - dG/dS(x, s1) s2 = G(x, s1) - s1'2
        s1 = S
        ds1 = s1.derivative()
        s1pows = [1, s1]
        while len(s1pows) < 7:
            s1pows.append(s1._mul_trunc_(s1pows[-1], 2 * sprec))
        GS = C * (1 + A2 * s1pows[4] + B2 * s1pows[6])
        dGS = C * (4 * A2 * s1pows[3] + 6 * B2 * s1pows[5])
        # s2' = (dGS / 2s1') s2 + (G(x, s1) - s1'2) / (2s1')
        denom = (2 * ds1).inverse_series_trunc(2 * sprec)
        a = dGS._mul_trunc_(denom, 2 * sprec)
        b = (GS - ds1**2)._mul_trunc_(denom, 2 * sprec)
        s2 = a.add_bigoh(2 * sprec).solve_linear_de(prec=2 * sprec, b=b, f0=0)
        S = s1 + Rx(s2)
        sprec = 2 * sprec
    # Reconstruct:
    # S = x * T(x^2)
    # Compute U = 1/T^2
    # Reconstruct N(1/x) / D(1/x) = U
    T = Rx([S[2 * i + 1] for i in range(2 * l)])
    U = T._mul_trunc_(T, 2 * l).inverse_series_trunc(2 * l)
    _, Q = Rx(U).rational_reconstruction(x ** (2 * l), l, l)
    Q = Q.add_bigoh((l + 1) // 2)
    if not Q.is_square():
        raise ValueError(f"the two curves are not linked by a cyclic normalized isogeny of degree {l}")
    Q = Q.sqrt()
    ker = Rx(Q).reverse(degree=l//2)
    return ker.monic()

def compute_isogeny_stark(E1, E2, ell):
    r"""
    Return the kernel polynomial of an isogeny of degree ``ell``
    from ``E1`` to ``E2``.

    INPUT:

    - ``E1``  -- domain elliptic curve in short Weierstrass form

    - ``E2``  -- codomain elliptic curve in short Weierstrass form

    - ``ell`` -- the degree of an isogeny from ``E1`` to ``E2``

    OUTPUT:

    The kernel polynomial of an isogeny from ``E1`` to ``E2``.

    .. NOTE::

        If there is no degree-``ell``, cyclic, separable, normalized
        isogeny from ``E1`` to ``E2``, a :class:`ValueError` will be
        raised.

    ALGORITHM:

    This function uses Stark's algorithm as presented in Section 6.2
    of [BMSS2006]_.

    .. NOTE::

        As published in [BMSS2006]_, the algorithm is incorrect, and a
        correct version (with slightly different notation) can be found
        in [Mo2009]_.  The algorithm originates in [Sta1973]_.

    EXAMPLES::

        sage: from sage.schemes.elliptic_curves.ell_curve_isogeny import compute_isogeny_stark, compute_sequence_of_maps

        sage: E = EllipticCurve(GF(97), [1,0,1,1,0])
        sage: R.<x> = GF(97)[]; f = x^5 + 27*x^4 + 61*x^3 + 58*x^2 + 28*x + 21
        sage: phi = EllipticCurveIsogeny(E, f)
        sage: E2 = phi.codomain()
        sage: isom1, isom2, E1pr, E2pr, ker_poly = compute_sequence_of_maps(E, E2, 11)
        sage: compute_isogeny_stark(E1pr, E2pr, 11)
        x^10 + 37*x^9 + 53*x^8 + 66*x^7 + 66*x^6 + 17*x^5 + 57*x^4 + 6*x^3 + 89*x^2 + 53*x + 8

        sage: E = EllipticCurve(GF(37), [0,0,0,1,8])
        sage: R.<x> = GF(37)[]
        sage: f = (x + 14) * (x + 30)
        sage: phi = EllipticCurveIsogeny(E, f)
        sage: E2 = phi.codomain()
        sage: compute_isogeny_stark(E, E2, 5)
        x^4 + 14*x^3 + x^2 + 34*x + 21
        sage: f**2
        x^4 + 14*x^3 + x^2 + 34*x + 21

        sage: E = EllipticCurve(QQ, [0,0,0,1,0])
        sage: R.<x> = QQ[]
        sage: f = x
        sage: phi = EllipticCurveIsogeny(E, f)
        sage: E2 = phi.codomain()
        sage: compute_isogeny_stark(E, E2, 2)
        x
    """
    K = E1.base_field()
    R, x = PolynomialRing(K, 'x').objgen()

    wp1 = E1.weierstrass_p(prec=4*ell+4)  #BMSS2006 claim 2*ell is enough, but it is not M09
    wp2 = E2.weierstrass_p(prec=4*ell+4)

    # viewed them as power series in Z = z^2
    Z = LaurentSeriesRing(K, 'Z').gen()
    pe1 = pe2 = 1/Z
    for i in range(2*ell + 1):
        pe1 += wp1[2*i] * Z**i
        pe2 += wp2[2*i] * Z**i
    pe1 = pe1.add_bigoh(2*ell+2)
    pe2 = pe2.add_bigoh(2*ell+2)

    n = 1
    q = [R.one(), R.zero()]
    T = pe2

    while q[n].degree() < ell-1:
        n += 1
        a_n = 0
        r = -T.valuation()
        while 0 <= r:
            t_r = T[-r]
            a_n = a_n + t_r * x**r
            T = T - t_r*pe1**r
            r = -T.valuation()

        q_n = a_n*q[n-1] + q[n-2]
        q.append(q_n)

        if n == ell+1 or T == 0:
            if T == 0 or T.valuation() < 2:
                raise ValueError(f"the two curves are not linked by a cyclic normalized isogeny of degree {ell}")
            break

        T = 1/T

    qn = q[n]
    qn /= qn.leading_coefficient()
    return qn


from sage.misc.superseded import deprecated_function_alias
compute_isogeny_starks = deprecated_function_alias(34871, compute_isogeny_stark)

<<<<<<< HEAD
def split_kernel_polynomial(poly):
    r"""
    Obsolete internal helper function formerly used by
    :func:`compute_isogeny_kernel_polynomial`.

    Use
    :meth:`~sage.rings.polynomial.polynomial_element.Polynomial.radical`
    instead.

    INPUT:

    - ``poly`` -- a nonzero univariate polynomial

    OUTPUT:

    The maximum separable divisor of ``poly``.  If the input is a full
    kernel polynomial where the roots which are `x`-coordinates of
    points of order greater than 2 have multiplicity 1, the output
    will be a polynomial with the same roots, all of multiplicity 1.

    EXAMPLES:

    Check that this behaves identically to ``.radical()``::

        sage: # needs sage.rings.finite_rings
        sage: from sage.schemes.elliptic_curves.ell_curve_isogeny import split_kernel_polynomial
        sage: q = next_prime(randrange(3,10^3))
        sage: e = randrange(1,5)
        sage: R = GF(q^e,'a')['x']
        sage: f = R.random_element(randrange(10,100)).monic()
        sage: split_kernel_polynomial(f) == f.radical()
        doctest:warning ...
        DeprecationWarning: ...
        True
    """
    from sage.misc.superseded import deprecation
    deprecation(33619, 'The split_kernel_polynomial() function is obsolete. '
                       'Use .radical() instead.')
    from sage.misc.misc_c import prod
    return prod([p for p,e in poly.squarefree_decomposition()])

def compute_isogeny_kernel_polynomial(E1, E2, ell, algorithm=None):
=======
def compute_isogeny_kernel_polynomial(E1, E2, ell, algorithm="stark"):
>>>>>>> 4d3e807b
    r"""
    Return the kernel polynomial of a cyclic, separable, normalized
    isogeny of degree ``ell`` from ``E1`` to ``E2``.

    INPUT:

    - ``E1``        -- domain elliptic curve in short Weierstrass form

    - ``E2``        -- codomain elliptic curve in short Weierstrass form

    - ``ell``       -- the degree of an isogeny from ``E1`` to ``E2``

    - ``algorithm`` -- ``None`` (default, choose automatically) or
                       ``"bmss"`` (:func:`compute_isogeny_bmss`) or
                       ``"stark"`` (:func:`compute_isogeny_stark`)

    OUTPUT:

    The kernel polynomial of an isogeny from ``E1`` to ``E2``.

    .. NOTE::

        If there is no degree-``ell``, cyclic, separable, normalized
        isogeny from ``E1`` to ``E2``, a :class:`ValueError` will be
        raised.

    EXAMPLES::

        sage: from sage.schemes.elliptic_curves.ell_curve_isogeny import compute_isogeny_kernel_polynomial

        sage: E = EllipticCurve(GF(37), [0,0,0,1,8])
        sage: R.<x> = GF(37)[]
        sage: f = (x + 14) * (x + 30)
        sage: phi = EllipticCurveIsogeny(E, f)
        sage: E2 = phi.codomain()
        sage: compute_isogeny_kernel_polynomial(E, E2, 5)
        x^2 + 7*x + 13
        sage: f
        x^2 + 7*x + 13

        sage: # needs sage.rings.number_field
        sage: R.<x> = QQ[]
        sage: K.<i> = NumberField(x^2 + 1)
        sage: E = EllipticCurve(K, [0,0,0,1,0])
        sage: E2 = EllipticCurve(K, [0,0,0,16,0])
        sage: compute_isogeny_kernel_polynomial(E, E2, 4)
        x^3 + x

    TESTS:

    Check that :meth:`Polynomial.radical` is doing the right thing for us::

        sage: E = EllipticCurve(GF(37), [0,0,0,1,8])
        sage: R.<x> = GF(37)[]
        sage: f = (x + 10) * (x + 12) * (x + 16)
        sage: phi = EllipticCurveIsogeny(E, f)
        sage: E2 = phi.codomain()
        sage: from sage.schemes.elliptic_curves.ell_curve_isogeny import compute_isogeny_stark
        sage: ker_poly = compute_isogeny_stark(E, E2, 7); ker_poly
        x^6 + 2*x^5 + 20*x^4 + 11*x^3 + 36*x^2 + 35*x + 16
        sage: ker_poly.factor()
        (x + 10)^2 * (x + 12)^2 * (x + 16)^2
        sage: poly = ker_poly.radical(); poly
        x^3 + x^2 + 28*x + 33
        sage: poly.factor()
        (x + 10) * (x + 12) * (x + 16)
    """
    if algorithm == 'starks':
        from sage.misc.superseded import deprecation
        deprecation(34871, 'The "starks" algorithm is being renamed to "stark".')
        algorithm = 'stark'
    if algorithm is None:
        algorithm = 'stark' if ell < 10 else 'bmss'
    if algorithm == 'bmss':
        return compute_isogeny_bmss(E1, E2, ell)
    if algorithm == 'stark':
        return compute_isogeny_stark(E1, E2, ell).radical()
    raise NotImplementedError(f'unknown algorithm {algorithm}')

def compute_intermediate_curves(E1, E2):
    r"""
    Return intermediate curves and isomorphisms.

    .. NOTE::

        This is used to compute `\wp` functions from the short
        Weierstrass model more easily.

    .. WARNING::

        The base field must be of characteristic not equal to `2` or `3`.

    INPUT:

    - ``E1``, ``E2`` -- elliptic curves

    OUTPUT:

    A tuple (``pre_isomorphism``, ``post_isomorphism``,
    ``intermediate_domain``, ``intermediate_codomain``) where:

    - ``intermediate_domain`` is a short Weierstrass curve isomorphic
      to ``E1``;

    - ``intermediate_codomain`` is a short Weierstrass curve isomorphic
      to ``E2``;

    - ``pre_isomorphism`` is a normalized isomorphism from ``E1`` to
      ``intermediate_domain``;

    - ``post_isomorphism`` is a normalized isomorphism from
      ``intermediate_codomain`` to ``E2``.

    EXAMPLES::

        sage: from sage.schemes.elliptic_curves.ell_curve_isogeny import compute_intermediate_curves
        sage: E = EllipticCurve(GF(83), [1,0,1,1,0])
        sage: R.<x> = GF(83)[]; f = x + 24
        sage: phi = EllipticCurveIsogeny(E, f)
        sage: E2 = phi.codomain()
        sage: compute_intermediate_curves(E, E2)
        (Elliptic Curve defined by y^2 = x^3 + 62*x + 74 over Finite Field of size 83,
         Elliptic Curve defined by y^2 = x^3 + 65*x + 69 over Finite Field of size 83,
         Elliptic-curve morphism:
          From: Elliptic Curve defined by y^2 + x*y + y = x^3 + x
                over Finite Field of size 83
          To:   Elliptic Curve defined by y^2 = x^3 + 62*x + 74
                over Finite Field of size 83
          Via:  (u,r,s,t) = (1, 76, 41, 3),
         Elliptic-curve morphism:
          From: Elliptic Curve defined by y^2 = x^3 + 65*x + 69
                over Finite Field of size 83
          To:   Elliptic Curve defined by y^2 + x*y + y = x^3 + 4*x + 16
                over Finite Field of size 83
          Via:  (u,r,s,t) = (1, 7, 42, 42))

        sage: # needs sage.rings.number_field
        sage: R.<x> = QQ[]
        sage: K.<i> = NumberField(x^2 + 1)
        sage: E = EllipticCurve(K, [0,0,0,1,0])
        sage: E2 = EllipticCurve(K, [0,0,0,16,0])
        sage: compute_intermediate_curves(E, E2)
        (Elliptic Curve defined by y^2 = x^3 + x
          over Number Field in i with defining polynomial x^2 + 1,
         Elliptic Curve defined by y^2 = x^3 + 16*x
          over Number Field in i with defining polynomial x^2 + 1,
         Elliptic-curve endomorphism of Elliptic Curve defined by y^2 = x^3 + x
          over Number Field in i with defining polynomial x^2 + 1
          Via:  (u,r,s,t) = (1, 0, 0, 0),
         Elliptic-curve endomorphism of Elliptic Curve defined by y^2 = x^3 + 16*x
          over Number Field in i with defining polynomial x^2 + 1
          Via:  (u,r,s,t) = (1, 0, 0, 0))
    """
    if E1.base_ring().characteristic() in (2, 3):
        raise NotImplementedError("compute_intermediate_curves is only defined for characteristics not 2 or 3")

    # We cannot just use
    # E1w = E1.short_weierstrass_model()
    # E2w = E2.short_weierstrass_model()
    # as the resulting isomorphisms would not be normalised (u=1)

    c4, c6 = E1.c_invariants()
    E1w = EllipticCurve([0, 0, 0, -c4/48, -c6/864])
    c4, c6 = E2.c_invariants()
    E2w = EllipticCurve([0, 0, 0, -c4/48, -c6/864])

    # We cannot even just use pre_iso = E1.isomorphism_to(E1w) since
    # it may have u=-1; similarly for E2

    urst = [w for w in _isomorphisms(E1, E1w) if w[0] == 1][0]
    pre_iso = WeierstrassIsomorphism(E1, urst, E1w)
    urst = [w for w in _isomorphisms(E2w, E2) if w[0] == 1][0]
    post_iso = WeierstrassIsomorphism(E2w, urst, E2)
    return E1w, E2w, pre_iso, post_iso

def compute_sequence_of_maps(E1, E2, ell):
    r"""
    Return intermediate curves, isomorphisms and kernel polynomial.

    INPUT:

    - ``E1``, ``E2`` -- elliptic curves

    - ``ell`` -- a prime such that there is a degree-``ell`` separable
      normalized isogeny from ``E1`` to ``E2``

    OUTPUT:

    A tuple (``pre_isom``, ``post_isom``, ``E1pr``, ``E2pr``,
    ``ker_poly``) where:

    - ``E1pr`` is an elliptic curve in short Weierstrass form
      isomorphic to ``E1``;

    - ``E2pr`` is an elliptic curve in short Weierstrass form
      isomorphic to ``E2``;

    - ``pre_isom`` is a normalized isomorphism from ``E1`` to ``E1pr``;

    - ``post_isom`` is a normalized isomorphism from ``E2pr`` to ``E2``;

    - ``ker_poly`` is the kernel polynomial of an ``ell``-isogeny from
      ``E1pr`` to ``E2pr``.

    EXAMPLES::

        sage: from sage.schemes.elliptic_curves.ell_curve_isogeny import compute_sequence_of_maps
        sage: E = EllipticCurve('11a1')
        sage: R.<x> = QQ[]; f = x^2 - 21*x + 80
        sage: phi = EllipticCurveIsogeny(E, f)
        sage: E2 = phi.codomain()
        sage: compute_sequence_of_maps(E, E2, 5)
        (Elliptic-curve morphism:
          From: Elliptic Curve defined by y^2 + y = x^3 - x^2 - 10*x - 20
                over Rational Field
          To:   Elliptic Curve defined by y^2 = x^3 - 31/3*x - 2501/108
                over Rational Field
          Via:  (u,r,s,t) = (1, 1/3, 0, -1/2),
         Elliptic-curve morphism:
          From: Elliptic Curve defined by y^2 = x^3 - 23461/3*x - 28748141/108
                over Rational Field
          To:   Elliptic Curve defined by y^2 + y = x^3 - x^2 - 7820*x - 263580
                over Rational Field
          Via:  (u,r,s,t) = (1, -1/3, 0, 1/2),
         Elliptic Curve defined by y^2 = x^3 - 31/3*x - 2501/108 over Rational Field,
         Elliptic Curve defined by y^2 = x^3 - 23461/3*x - 28748141/108 over Rational Field,
         x^2 - 61/3*x + 658/9)

        sage: # needs sage.rings.number_field
        sage: K.<i> = NumberField(x^2 + 1)
        sage: E = EllipticCurve(K, [0,0,0,1,0])
        sage: E2 = EllipticCurve(K, [0,0,0,16,0])
        sage: compute_sequence_of_maps(E, E2, 4)
        (Elliptic-curve endomorphism of Elliptic Curve defined by y^2 = x^3 + x
          over Number Field in i with defining polynomial x^2 + 1
          Via:  (u,r,s,t) = (1, 0, 0, 0),
         Elliptic-curve endomorphism of Elliptic Curve defined by y^2 = x^3 + 16*x
          over Number Field in i with defining polynomial x^2 + 1
          Via:  (u,r,s,t) = (1, 0, 0, 0),
         Elliptic Curve defined by y^2 = x^3 + x
          over Number Field in i with defining polynomial x^2 + 1,
         Elliptic Curve defined by y^2 = x^3 + 16*x
          over Number Field in i with defining polynomial x^2 + 1,
         x^3 + x)

        sage: E = EllipticCurve(GF(97), [1,0,1,1,0])
        sage: R.<x> = GF(97)[]; f = x^5 + 27*x^4 + 61*x^3 + 58*x^2 + 28*x + 21
        sage: phi = EllipticCurveIsogeny(E, f)
        sage: E2 = phi.codomain()
        sage: compute_sequence_of_maps(E, E2, 11)
        (Elliptic-curve morphism:
          From: Elliptic Curve defined by y^2 + x*y + y = x^3 + x
                over Finite Field of size 97
          To:   Elliptic Curve defined by y^2 = x^3 + 52*x + 31
                over Finite Field of size 97
          Via:  (u,r,s,t) = (1, 8, 48, 44),
         Elliptic-curve morphism:
          From: Elliptic Curve defined by y^2 = x^3 + 41*x + 66
                over Finite Field of size 97
          To:   Elliptic Curve defined by y^2 + x*y + y = x^3 + 87*x + 26
                over Finite Field of size 97
          Via:  (u,r,s,t) = (1, 89, 49, 49),
         Elliptic Curve defined by y^2 = x^3 + 52*x + 31 over Finite Field of size 97,
         Elliptic Curve defined by y^2 = x^3 + 41*x + 66 over Finite Field of size 97,
         x^5 + 67*x^4 + 13*x^3 + 35*x^2 + 77*x + 69)
    """
    E1pr, E2pr, pre_isom, post_isom = compute_intermediate_curves(E1, E2)

    ker_poly = compute_isogeny_kernel_polynomial(E1pr, E2pr, ell)

    return pre_isom, post_isom, E1pr, E2pr, ker_poly

# Utility functions for manipulating isogeny degree matrices

def fill_isogeny_matrix(M):
    """
    Return a filled isogeny matrix giving all degrees from one giving only prime degrees.

    INPUT:

    - ``M`` -- a square symmetric matrix whose off-diagonal `i`, `j`
      entry is either a prime `l` if the `i`'th and `j`'th curves
      have an `l`-isogeny between them, otherwise `0`

    OUTPUT:

    (matrix) A square matrix with entries `1` on the diagonal, and in
    general the `i`, `j` entry is `d>0` if `d` is the minimal degree
    of an isogeny from the `i`'th to the `j`'th curve.

    EXAMPLES::

        sage: M = Matrix([[0, 2, 3, 3, 0, 0], [2, 0, 0, 0, 3, 3], [3, 0, 0, 0, 2, 0],
        ....:             [3, 0, 0, 0, 0, 2], [0, 3, 2, 0, 0, 0], [0, 3, 0, 2, 0, 0]]); M
        [0 2 3 3 0 0]
        [2 0 0 0 3 3]
        [3 0 0 0 2 0]
        [3 0 0 0 0 2]
        [0 3 2 0 0 0]
        [0 3 0 2 0 0]
        sage: from sage.schemes.elliptic_curves.ell_curve_isogeny import fill_isogeny_matrix
        sage: fill_isogeny_matrix(M)
        [ 1  2  3  3  6  6]
        [ 2  1  6  6  3  3]
        [ 3  6  1  9  2 18]
        [ 3  6  9  1 18  2]
        [ 6  3  2 18  1  9]
        [ 6  3 18  2  9  1]
    """
    from sage.matrix.constructor import Matrix
    from sage.rings.infinity import Infinity

    n = M.nrows()
    M0 = copy(M)
    for i in range(n):
        M0[i,i] = 1

    def fix(d):
        return d if d != 0 else Infinity

    def fix2(d):
        return d if d != Infinity else 0

    def pr(M1, M2):
        return Matrix([[fix2(min([fix(M1[i,k]*M2[k,j]) for k in range(n)])) for i in range(n)] for j in range(n)])

    M1 = M0
    M2 = pr(M0, M1)
    while M1 != M2:
        M1 = M2
        M2 = pr(M0, M1)
    return M1

def unfill_isogeny_matrix(M):
    """
    Reverses the action of ``fill_isogeny_matrix``.

    INPUT:

    - ``M`` -- a square symmetric matrix of integers

    OUTPUT:

    (matrix) A square symmetric matrix obtained from ``M`` by
    replacing non-prime entries with `0`.

    EXAMPLES::

        sage: M = Matrix([[0, 2, 3, 3, 0, 0], [2, 0, 0, 0, 3, 3], [3, 0, 0, 0, 2, 0],
        ....:             [3, 0, 0, 0, 0, 2], [0, 3, 2, 0, 0, 0], [0, 3, 0, 2, 0, 0]]); M
        [0 2 3 3 0 0]
        [2 0 0 0 3 3]
        [3 0 0 0 2 0]
        [3 0 0 0 0 2]
        [0 3 2 0 0 0]
        [0 3 0 2 0 0]
        sage: from sage.schemes.elliptic_curves.ell_curve_isogeny import fill_isogeny_matrix, unfill_isogeny_matrix
        sage: M1 = fill_isogeny_matrix(M); M1
        [ 1  2  3  3  6  6]
        [ 2  1  6  6  3  3]
        [ 3  6  1  9  2 18]
        [ 3  6  9  1 18  2]
        [ 6  3  2 18  1  9]
        [ 6  3 18  2  9  1]
        sage: unfill_isogeny_matrix(M1)
        [0 2 3 3 0 0]
        [2 0 0 0 3 3]
        [3 0 0 0 2 0]
        [3 0 0 0 0 2]
        [0 3 2 0 0 0]
        [0 3 0 2 0 0]
        sage: unfill_isogeny_matrix(M1) == M
        True
    """
    n = M.nrows()
    M1 = copy(M)
    zero = Integer(0)
    for i in range(n):
        M1[i,i] = zero
        for j in range(i):
            if not M1[i,j].is_prime():
                M1[i,j] = zero
                M1[j,i] = zero
    return M1<|MERGE_RESOLUTION|>--- conflicted
+++ resolved
@@ -3504,52 +3504,8 @@
 from sage.misc.superseded import deprecated_function_alias
 compute_isogeny_starks = deprecated_function_alias(34871, compute_isogeny_stark)
 
-<<<<<<< HEAD
-def split_kernel_polynomial(poly):
-    r"""
-    Obsolete internal helper function formerly used by
-    :func:`compute_isogeny_kernel_polynomial`.
-
-    Use
-    :meth:`~sage.rings.polynomial.polynomial_element.Polynomial.radical`
-    instead.
-
-    INPUT:
-
-    - ``poly`` -- a nonzero univariate polynomial
-
-    OUTPUT:
-
-    The maximum separable divisor of ``poly``.  If the input is a full
-    kernel polynomial where the roots which are `x`-coordinates of
-    points of order greater than 2 have multiplicity 1, the output
-    will be a polynomial with the same roots, all of multiplicity 1.
-
-    EXAMPLES:
-
-    Check that this behaves identically to ``.radical()``::
-
-        sage: # needs sage.rings.finite_rings
-        sage: from sage.schemes.elliptic_curves.ell_curve_isogeny import split_kernel_polynomial
-        sage: q = next_prime(randrange(3,10^3))
-        sage: e = randrange(1,5)
-        sage: R = GF(q^e,'a')['x']
-        sage: f = R.random_element(randrange(10,100)).monic()
-        sage: split_kernel_polynomial(f) == f.radical()
-        doctest:warning ...
-        DeprecationWarning: ...
-        True
-    """
-    from sage.misc.superseded import deprecation
-    deprecation(33619, 'The split_kernel_polynomial() function is obsolete. '
-                       'Use .radical() instead.')
-    from sage.misc.misc_c import prod
-    return prod([p for p,e in poly.squarefree_decomposition()])
 
 def compute_isogeny_kernel_polynomial(E1, E2, ell, algorithm=None):
-=======
-def compute_isogeny_kernel_polynomial(E1, E2, ell, algorithm="stark"):
->>>>>>> 4d3e807b
     r"""
     Return the kernel polynomial of a cyclic, separable, normalized
     isogeny of degree ``ell`` from ``E1`` to ``E2``.
