--- conflicted
+++ resolved
@@ -446,11 +446,7 @@
         EXAMPLES::
 
             sage: E = EllipticCurve('37a1')
-<<<<<<< HEAD
             sage: E.mwrank()  # random                          # needs eclib
-=======
-            sage: E.mwrank() # random
->>>>>>> 9352a325
             ...
             sage: print(E.mwrank())                             # needs eclib
             Curve [0,0,1,-1,0] :        Basic pair: I=48, J=-432
@@ -2353,11 +2349,7 @@
              over Rational Field
             sage: E1.gens()  # random (if database not used)            # needs eclib
             [(-400 : 8000 : 1), (0 : -8000 : 1)]
-<<<<<<< HEAD
             sage: E1.gens(algorithm='pari')   # random                  # needs eclib
-=======
-            sage: E1.gens(algorithm='pari')   # random
->>>>>>> 9352a325
             [(-400 : 8000 : 1), (0 : -8000 : 1)]
 
         TESTS::
@@ -2436,24 +2428,15 @@
             True
 
             sage: E = EllipticCurve([-127^2,0])
-<<<<<<< HEAD
-            sage: E.gens(use_database=False, algorithm='pari',pari_effort=4)   # random, needs eclib
-=======
-            sage: E.gens(use_database=False, algorithm='pari', pari_effort=4)   # long time, random
->>>>>>> 9352a325
+            sage: E.gens(use_database=False, algorithm='pari', pari_effort=4)   # long time, needs eclib  # random
             [(611429153205013185025/9492121848205441 : 15118836457596902442737698070880/924793900700594415341761 : 1)]
 
         TESTS::
 
             sage: E = EllipticCurve([-127^2,0])
             sage: P = E.lift_x(611429153205013185025/9492121848205441)
-<<<<<<< HEAD
-            sage: ge = set(E.gens(use_database=False, algorithm='pari', pari_effort=4))     # needs eclib
-            sage: ge <= set([P+T for T in E.torsion_points()]                               # needs eclib
-=======
-            sage: ge = set(E.gens(use_database=False, algorithm='pari',pari_effort=4))   # long time
-            sage: ge <= set([P+T for T in E.torsion_points()]  # long time
->>>>>>> 9352a325
+            sage: ge = set(E.gens(use_database=False, algorithm='pari', pari_effort=4))     # long time, needs eclib
+            sage: ge <= set([P+T for T in E.torsion_points()]                               # long time, needs eclib
             ....:        + [-P+T for T in E.torsion_points()])
             True
         """
