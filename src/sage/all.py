"""
all.py -- much of sage is imported into this module, so you don't
          have to import everything individually.

TESTS:

This is to test :issue:`10570`. If the number of stackframes at startup
changes due to a patch you made, please check that this was an
intended effect of your patch.

::

    sage: import gc
    sage: import inspect
    sage: from sage import *
    sage: frames = [x for x in gc.get_objects() if inspect.isframe(x)]

We exclude the dependencies and check to see that there are no others
except for the known bad apples::

    sage: allowed = [
    ....:     'IPython', 'prompt_toolkit', 'jedi',     # sage dependencies
    ....:     'threading', 'multiprocessing',  # doctest dependencies
    ....:     'pytz', 'importlib.resources',   # doctest dependencies
    ....:     '__main__', 'sage.doctest',      # doctesting
    ....:     'signal', 'enum', 'types'        # may appear in Python 3
    ....: ]
    sage: def is_not_allowed(frame):
    ....:     module = inspect.getmodule(frame)
    ....:     if module is None: return False
    ....:     return not any(module.__name__.startswith(name)
    ....:                    for name in allowed)
    sage: [inspect.getmodule(f).__name__ for f in frames if is_not_allowed(f)]
    []

Check lazy import of ``interacts``::

    sage: type(interacts)
    <class 'sage.misc.lazy_import.LazyImport'>
    sage: interacts
    <module 'sage.interacts.all' from '...'>

Check that :issue:`34506` is resolved::

    sage: x = int('1'*4301)
"""
# ****************************************************************************
#       Copyright (C) 2005-2012 William Stein <wstein@gmail.com>
#
# This program is free software: you can redistribute it and/or modify
# it under the terms of the GNU General Public License as published by
# the Free Software Foundation, either version 2 of the License, or
# (at your option) any later version.
#                  https://www.gnu.org/licenses/
# ****************************************************************************

import os
import operator
import math

<<<<<<< HEAD
# includes .all__sagemath_objects, .all__sagemath_environment
from sage.all__sagemath_repl import *
=======
# ############### end setup warnings ###############################

from sage.all__sagemath_repl import *
# this includes .all__sagemath_objects, .all__sagemath_environment

# ##################################################################
>>>>>>> df15ded2

# This import also sets up the interrupt handler
from cysignals.signals import (AlarmInterrupt, SignalError,
                               sig_on_reset as sig_on_count)

from time import sleep
from functools import reduce  # in order to keep reduce in python3

import sage.misc.lazy_import

from sage.misc.all import *         # takes a while
from sage.typeset.all import *

from sage.misc.sh import sh

from sage.libs.all import *
from sage.data_structures.all import *

from sage.structure.all import *
from sage.rings.all import *
from sage.arith.all import *
from sage.matrix.all import *

from sage.symbolic.all import *
from sage.modules.all import *
from sage.monoids.all import *
from sage.algebras.all import *
from sage.modular.all import *
from sage.sat.all import *
from sage.schemes.all import *
from sage.graphs.all import *
from sage.groups.all import *
from sage.arith.power import generic_power as power
from sage.databases.all import *
from sage.categories.all import *
from sage.sets.all import *
from sage.probability.all import *
from sage.interfaces.all import *

from sage.functions.all import *
from sage.calculus.all import *

from sage.cpython.all import *

from sage.crypto.all import *
import sage.crypto.mq as mq

from sage.plot.all import *
from sage.plot.plot3d.all import *

from sage.coding.all import *
from sage.combinat.all import *

from sage.lfunctions.all import *

from sage.geometry.all import *
from sage.geometry.triangulation.all import *
from sage.geometry.riemannian_manifolds.all import *

from sage.dynamics.all import *

from sage.homology.all import *

from sage.topology.all import *

from sage.quadratic_forms.all import *

from sage.games.all import *

from sage.logic.all import *

from sage.numerical.all import *

from sage.stats.all import *
import sage.stats.all as stats

from sage.parallel.all import *

from sage.ext.fast_callable import fast_callable
from sage.ext.fast_eval import fast_float

from sage.sandpiles.all import *

from sage.tensor.all import *

from sage.matroids.all import *

from sage.game_theory.all import *

from sage.knots.all import *

from sage.manifolds.all import *

from cysignals.alarm import alarm, cancel_alarm

# Lazily import interacts (#15335)
lazy_import('sage.interacts', 'all', 'interacts')

from copy import copy, deepcopy

# The code executed here uses a large amount of Sage components
from sage.rings.qqbar import _init_qqbar
_init_qqbar()

###########################################################
<<<<<<< HEAD
# WARNING:
=======
#    WARNING:
>>>>>>> df15ded2
# DO *not* import numpy / matplotlib / networkx here!!
# Each takes a surprisingly long time to initialize,
# and that initialization should be done more on-the-fly
# when they are first needed.
###########################################################

CC = ComplexField()
QQ = RationalField()
RR = RealField()  # default real field
ZZ = IntegerRing()

true = True
false = False
oo = infinity
from sage.rings.imaginary_unit import I
i = I

from sage.misc.copying import license
copying = license
copyright = license

from sage.misc.persist import register_unpickle_override
register_unpickle_override('sage.categories.category', 'Sets', Sets)
<<<<<<< HEAD
register_unpickle_override('sage.categories.category_types',
                           'HeckeModules', HeckeModules)
register_unpickle_override('sage.categories.category_types', 'Objects', Objects)
register_unpickle_override('sage.categories.category_types', 'Rings', Rings)
register_unpickle_override('sage.categories.category_types', 'Fields', Fields)
register_unpickle_override('sage.categories.category_types',
                           'VectorSpaces', VectorSpaces)
register_unpickle_override('sage.categories.category_types',
                           'Schemes_over_base', sage.categories.schemes.Schemes_over_base)
register_unpickle_override('sage.categories.category_types',
                           'ModularAbelianVarieties', ModularAbelianVarieties)
=======
register_unpickle_override('sage.categories.category_types', 'HeckeModules',
                           HeckeModules)
register_unpickle_override('sage.categories.category_types', 'Objects',
                           Objects)
register_unpickle_override('sage.categories.category_types', 'Rings',
                           Rings)
register_unpickle_override('sage.categories.category_types', 'Fields',
                           Fields)
register_unpickle_override('sage.categories.category_types', 'VectorSpaces',
                           VectorSpaces)
register_unpickle_override('sage.categories.category_types',
                           'Schemes_over_base',
                           sage.categories.schemes.Schemes_over_base)
register_unpickle_override('sage.categories.category_types',
                           'ModularAbelianVarieties',
                           ModularAbelianVarieties)
>>>>>>> df15ded2
register_unpickle_override('sage.libs.pari.gen_py', 'pari', pari)

# Cache the contents of star imports.
sage.misc.lazy_import.save_cache_file()


<<<<<<< HEAD
# Debugging for Singular, see trac #10903
=======
# ##### Debugging for Singular, see issue #10903
>>>>>>> df15ded2
# from sage.libs.singular.ring import poison_currRing
# sys.settrace(poison_currRing)


# Set a new random number seed as the very last thing
# (so that printing initial_seed() and using that seed
# in set_random_seed() will result in the same sequence you got at
# Sage startup).
set_random_seed()


# Relink imported lazy_import objects to point to the appropriate namespace

from sage.misc.lazy_import import clean_namespace
clean_namespace()
del clean_namespace

# From now on it is ok to resolve lazy imports
sage.misc.lazy_import.finish_startup()


# Python broke large ints; see trac #34506

if hasattr(sys, "set_int_max_str_digits"):
    sys.set_int_max_str_digits(0)


def sage_globals():
    r"""
    Return the Sage namespace.

    EXAMPLES::

        sage: 'log' in sage_globals()
        True
        sage: 'MatrixSpace' in sage_globals()
        True
        sage: 'Permutations' in sage_globals()
        True
        sage: 'TheWholeUniverse' in sage_globals()
        False
    """
    return globals()<|MERGE_RESOLUTION|>--- conflicted
+++ resolved
@@ -58,17 +58,8 @@
 import operator
 import math
 
-<<<<<<< HEAD
 # includes .all__sagemath_objects, .all__sagemath_environment
 from sage.all__sagemath_repl import *
-=======
-# ############### end setup warnings ###############################
-
-from sage.all__sagemath_repl import *
-# this includes .all__sagemath_objects, .all__sagemath_environment
-
-# ##################################################################
->>>>>>> df15ded2
 
 # This import also sets up the interrupt handler
 from cysignals.signals import (AlarmInterrupt, SignalError,
@@ -174,11 +165,7 @@
 _init_qqbar()
 
 ###########################################################
-<<<<<<< HEAD
-# WARNING:
-=======
 #    WARNING:
->>>>>>> df15ded2
 # DO *not* import numpy / matplotlib / networkx here!!
 # Each takes a surprisingly long time to initialize,
 # and that initialization should be done more on-the-fly
@@ -202,19 +189,6 @@
 
 from sage.misc.persist import register_unpickle_override
 register_unpickle_override('sage.categories.category', 'Sets', Sets)
-<<<<<<< HEAD
-register_unpickle_override('sage.categories.category_types',
-                           'HeckeModules', HeckeModules)
-register_unpickle_override('sage.categories.category_types', 'Objects', Objects)
-register_unpickle_override('sage.categories.category_types', 'Rings', Rings)
-register_unpickle_override('sage.categories.category_types', 'Fields', Fields)
-register_unpickle_override('sage.categories.category_types',
-                           'VectorSpaces', VectorSpaces)
-register_unpickle_override('sage.categories.category_types',
-                           'Schemes_over_base', sage.categories.schemes.Schemes_over_base)
-register_unpickle_override('sage.categories.category_types',
-                           'ModularAbelianVarieties', ModularAbelianVarieties)
-=======
 register_unpickle_override('sage.categories.category_types', 'HeckeModules',
                            HeckeModules)
 register_unpickle_override('sage.categories.category_types', 'Objects',
@@ -231,18 +205,13 @@
 register_unpickle_override('sage.categories.category_types',
                            'ModularAbelianVarieties',
                            ModularAbelianVarieties)
->>>>>>> df15ded2
 register_unpickle_override('sage.libs.pari.gen_py', 'pari', pari)
 
 # Cache the contents of star imports.
 sage.misc.lazy_import.save_cache_file()
 
 
-<<<<<<< HEAD
-# Debugging for Singular, see trac #10903
-=======
 # ##### Debugging for Singular, see issue #10903
->>>>>>> df15ded2
 # from sage.libs.singular.ring import poison_currRing
 # sys.settrace(poison_currRing)
 
