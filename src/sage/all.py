--- conflicted
+++ resolved
@@ -109,32 +109,8 @@
 
 from sage.numerical.all import *
 
-<<<<<<< HEAD
-from cysignals.alarm import alarm, cancel_alarm
-=======
-from sage.stats.all import *
-import sage.stats.all as stats
-
-from sage.parallel.all import *
-
-from sage.ext.fast_callable import fast_callable
-from sage.ext.fast_eval import fast_float
-
-from sage.sandpiles.all import *
-
-from sage.tensor.all import *
-
-from sage.matroids.all import *
-
-from sage.game_theory.all import *
-
-from sage.knots.all import *
-
-from sage.manifolds.all import *
-
 if sys.platform != 'win32':
     from cysignals.alarm import alarm, cancel_alarm
->>>>>>> 9352a325
 
 # Lazily import interacts (#15335)
 lazy_import('sage.interacts', 'all', 'interacts')
