# sage_setup: distribution = sagemath-environment
r"""
Sage Runtime Environment

Verify that importing ``sage.all`` works in Sage's Python without any
``SAGE_`` environment variables, and has the same ``SAGE_ROOT`` and
``SAGE_LOCAL`` (see also :issue:`29446`). If ``SAGE_ROOT`` is a path,
we normalize it, but keep in mind that ``SAGE_ROOT`` may also be
``None``::

    sage: env = {k:v for (k,v) in os.environ.items() if not k.startswith("SAGE_")}
    sage: from subprocess import check_output
    sage: module_name = "sage.all"   # hide .all import from the linter
    sage: cmd  = f"from {module_name} import SAGE_ROOT, SAGE_LOCAL;"
    sage: cmd +=  "from os.path import samefile;"
    sage: if SAGE_ROOT is None:
    ....:     cmd +=  "s1 = SAGE_ROOT is None;"
    ....: else:
    ....:     cmd += f"s1 = samefile(SAGE_ROOT, '{SAGE_ROOT}');"
    sage: cmd += f"s2 = samefile(SAGE_LOCAL, '{SAGE_LOCAL}');"
    sage: cmd += "print(s1 and s2);"
    sage: out = check_output([sys.executable, "-c", cmd], env=env).decode().strip()   # long time
    sage: out == "True"                                                               # long time
    True

AUTHORS:

- \R. Andrew Ohana (2012): initial version
"""

# ****************************************************************************
#       Copyright (C) 2013 R. Andrew Ohana <andrew.ohana@gmail.com>
#       Copyright (C) 2019 Jeroen Demeyer <J.Demeyer@UGent.be>
#
# This program is free software: you can redistribute it and/or modify
# it under the terms of the GNU General Public License as published by
# the Free Software Foundation, either version 2 of the License, or
# (at your option) any later version.
#                  https://www.gnu.org/licenses/
# ****************************************************************************

import os
import socket
import subprocess
import sys
import sysconfig
from typing import Optional

from platformdirs import site_data_dir, user_data_dir

from sage import version

# All variables set by var() appear in this SAGE_ENV dict
SAGE_ENV = dict()


def join(*args) -> str | None:
    """
    Join paths like ``os.path.join`` except that the result is ``None``
    if any of the components is ``None``.

    EXAMPLES::

        sage: from sage.env import join
        sage: print(join("hello", "world"))
        hello/world
        sage: print(join("hello", None))
        None
    """
    if any(a is None for a in args):
        return None
    return os.path.join(*args)


def var(key: str, *fallbacks: Optional[str], force: bool = False) -> Optional[str]:
    """
    Set ``SAGE_ENV[key]`` and return the value.

    If ``key`` is an environment variable, this is the value.
    Otherwise, the ``fallbacks`` are tried until one is found which
    is not ``None``. If the environment variable is not set and all
    fallbacks are ``None``, then the final value is ``None``.

    INPUT:

    - ``key`` -- string

    - ``fallbacks`` -- tuple containing ``str`` or ``None`` values

    - ``force`` -- boolean (default: ``False``); if
      ``True``, skip the environment variable and only use the
      fallbacks

    OUTPUT: the value of the environment variable or its fallbacks

    EXAMPLES::

        sage: import os, sage.env
        sage: sage.env.SAGE_ENV = dict()
        sage: os.environ['SAGE_FOO'] = 'foo'
        sage: sage.env.var('SAGE_FOO', 'unused')
        'foo'
        sage: sage.env.SAGE_FOO
        'foo'
        sage: sage.env.SAGE_ENV['SAGE_FOO']
        'foo'

    If the environment variable does not exist, the fallbacks (if any)
    are used. In most typical uses, there is exactly one fallback::

        sage: _ = os.environ.pop('SAGE_BAR', None)  # ensure that SAGE_BAR does not exist
        sage: sage.env.var('SAGE_BAR', 'bar')
        'bar'
        sage: sage.env.SAGE_BAR
        'bar'
        sage: sage.env.SAGE_ENV['SAGE_BAR']
        'bar'

    Test multiple fallbacks::

        sage: sage.env.var('SAGE_BAR', None, 'yes', 'no')
        'yes'
        sage: sage.env.SAGE_BAR
        'yes'

    If all fallbacks are ``None``, the result is ``None``::

        sage: sage.env.var('SAGE_BAR')
        sage: print(sage.env.SAGE_BAR)
        None
        sage: sage.env.var('SAGE_BAR', None)
        sage: print(sage.env.SAGE_BAR)
        None

    Test the ``force`` keyword::

        sage: os.environ['SAGE_FOO'] = 'foo'
        sage: sage.env.var('SAGE_FOO', 'forced', force=True)
        'forced'
        sage: sage.env.SAGE_FOO
        'forced'
        sage: sage.env.var('SAGE_FOO', 'forced', force=False)
        'foo'
        sage: sage.env.SAGE_FOO
        'foo'
    """
    if force:
        value = None
    else:
        value = os.environ.get(key)
    if value is None:
        try:
            import sage_conf
            value = getattr(sage_conf, key, None)
        except ImportError:
            try:
                import sage.config
                value = getattr(sage.config, key, None)
            except ImportError:
                pass

    # Try all fallbacks in order as long as we don't have a value
    for f in fallbacks:
        if value is not None:
            break
        value = f
    SAGE_ENV[key] = value
    globals()[key] = value
    return value


# system info
HOSTNAME = var("HOSTNAME", socket.gethostname())
LOCAL_IDENTIFIER = var("LOCAL_IDENTIFIER", "{}.{}".format(HOSTNAME, os.getpid()))

# version info
SAGE_VERSION = var("SAGE_VERSION", version.version)
SAGE_DATE = var("SAGE_DATE", version.date)
SAGE_VERSION_BANNER = var("SAGE_VERSION_BANNER", version.banner)

# virtual environment where sagelib is installed
SAGE_VENV = var("SAGE_VENV", os.path.abspath(sys.prefix))
SAGE_LIB = var("SAGE_LIB", os.path.dirname(os.path.dirname(__file__)))
SAGE_EXTCODE = var("SAGE_EXTCODE", join(SAGE_LIB, "sage", "ext_data"))
SAGE_VENV_SPKG_INST = var("SAGE_VENV_SPKG_INST", join(SAGE_VENV, "var", "lib", "sage", "installed"))

# prefix hierarchy where non-Python packages are installed
SAGE_LOCAL = var("SAGE_LOCAL", SAGE_VENV)
SAGE_SHARE = var("SAGE_SHARE", join(SAGE_LOCAL, "share"))
SAGE_DOC = var("SAGE_DOC", join(SAGE_SHARE, "doc", "sage"))
SAGE_LOCAL_SPKG_INST = var("SAGE_LOCAL_SPKG_INST", join(SAGE_LOCAL, "var", "lib", "sage", "installed"))
SAGE_SPKG_INST = var("SAGE_SPKG_INST", join(SAGE_LOCAL, "var", "lib", "sage", "installed"))  # deprecated

# source tree of the Sage distribution
SAGE_ROOT = var("SAGE_ROOT") or None
SAGE_SRC = var("SAGE_SRC", join(SAGE_ROOT, "src"), SAGE_LIB)
SAGE_DOC_SRC = var("SAGE_DOC_SRC", join(SAGE_ROOT, "src", "doc"), SAGE_DOC)
SAGE_PKGS = var("SAGE_PKGS", join(SAGE_ROOT, "build", "pkgs"))
SAGE_ROOT_GIT = var("SAGE_ROOT_GIT", join(SAGE_ROOT, ".git"))

# Sage doc server (local server with PORT if URL is not given)
SAGE_DOC_SERVER_URL = var("SAGE_DOC_SERVER_URL")
# The default port is 0 so that the system will assign a random unused port > 1024
SAGE_DOC_LOCAL_PORT = var("SAGE_DOC_LOCAL_PORT", "0")

# ~/.sage
if sys.platform == 'win32':
    home_dir = os.environ.get("USERPROFILE")
else:  # Unix-like systems (Linux, macOS, etc.)
    home_dir = os.environ.get("HOME")
DOT_SAGE = var("DOT_SAGE", join(home_dir, ".sage"))
SAGE_STARTUP_FILE = var("SAGE_STARTUP_FILE", join(DOT_SAGE, "init.sage"))

# for sage_setup.setenv
SAGE_ARCHFLAGS = var("SAGE_ARCHFLAGS", "unset")
SAGE_PKG_CONFIG_PATH = var("SAGE_PKG_CONFIG_PATH")

<<<<<<< HEAD
try:
    import sage_wheels
except ImportError:
    _sage_wheels_path = []
else:
    _sage_wheels_path = sage_wheels.__path__

# colon-separated search path for databases.
SAGE_DATA_PATH = var("SAGE_DATA_PATH",
                     os.pathsep.join(filter(None, [
                             join(DOT_SAGE, "db"),
                         ] + [
                             join(p, "share") for p in _sage_wheels_path
                         ] + [
                             join(SAGE_SHARE, "sagemath"),
                             SAGE_SHARE,
                         ])))
=======
# colon-separated search path for databases
# should not be used directly; instead use sage_data_paths
SAGE_DATA_PATH = var("SAGE_DATA_PATH")
>>>>>>> 9352a325

# database directories, the default is to search in SAGE_DATA_PATH
CREMONA_LARGE_DATA_DIR = var("CREMONA_LARGE_DATA_DIR")
CREMONA_MINI_DATA_DIR = var("CREMONA_MINI_DATA_DIR")
ELLCURVE_DATA_DIR = var("ELLCURVE_DATA_DIR")
GRAPHS_DATA_DIR = var("GRAPHS_DATA_DIR")
POLYTOPE_DATA_DIR = var("POLYTOPE_DATA_DIR")

# installation directories for various packages
JMOL_DIR = var("JMOL_DIR")
MATHJAX_DIR = var("MATHJAX_DIR", join(SAGE_SHARE, "mathjax"))
MTXLIB = var("MTXLIB", join(SAGE_SHARE, "meataxe"))
THREEJS_DIR = var("THREEJS_DIR")
PPLPY_DOCS = var("PPLPY_DOCS", join(SAGE_SHARE, "doc", "pplpy"))
MAXIMA = var("MAXIMA", "maxima")
MAXIMA_FAS = var("MAXIMA_FAS")
KENZO_FAS = var("KENZO_FAS")

try:
    import sage_wheels
except ImportError:
    pass
else:
    import shlex
    from glob import glob

    MAXIMA = 'maxima'
    for p in sage_wheels.__path__:
        maxima_bin = os.path.join(p, 'bin/maxima')
        if os.path.exists(maxima_bin):
            MAXIMA = maxima_bin
            os.environ['MAXIMA_PREFIX'] = p
            break
    for p in sage_wheels.__path__:
        for dir in glob(os.path.join(p, 'lib/ecl-*')):
            ECLDIR = dir + '/'
            os.environ['ECLDIR'] = ECLDIR
            break

try:
    import ecl
except ImportError:
    pass
else:
    for p in ecl.__path__:
        fas = os.path.join(p, 'maxima.fas')
        if os.path.exists(fas):
            MAXIMA_FAS = fas
            break
    for p in ecl.__path__:
        fas = os.path.join(p, 'kenzo.fas')
        if os.path.exists(fas):
            KENZO_FAS = fas
            break
SAGE_NAUTY_BINS_PREFIX = var("SAGE_NAUTY_BINS_PREFIX", "")
SAGE_ECMBIN = var("SAGE_ECMBIN", "ecm")
RUBIKS_BINS_PREFIX = var("RUBIKS_BINS_PREFIX", "")
FOURTITWO_HILBERT = var("FOURTITWO_HILBERT")
FOURTITWO_MARKOV = var("FOURTITWO_MARKOV")
FOURTITWO_GRAVER = var("FOURTITWO_GRAVER")
FOURTITWO_ZSOLVE = var("FOURTITWO_ZSOLVE")
FOURTITWO_QSOLVE = var("FOURTITWO_QSOLVE")
FOURTITWO_RAYS = var("FOURTITWO_RAYS")
FOURTITWO_PPI = var("FOURTITWO_PPI")
FOURTITWO_CIRCUITS = var("FOURTITWO_CIRCUITS")
FOURTITWO_GROEBNER = var("FOURTITWO_GROEBNER")
CBLAS_PC_MODULES = var("CBLAS_PC_MODULES", "cblas:openblas:blas")
ECL_CONFIG = var("ECL_CONFIG", "ecl-config")
NTL_INCDIR = var("NTL_INCDIR")
NTL_LIBDIR = var("NTL_LIBDIR")
LIE_INFO_DIR = var("LIE_INFO_DIR", join(SAGE_LOCAL, "lib", "LiE"))
SINGULAR_BIN = var("SINGULAR_BIN") or "Singular"

# OpenMP
OPENMP_CFLAGS = var("OPENMP_CFLAGS", "")
OPENMP_CXXFLAGS = var("OPENMP_CXXFLAGS", "")

# Make sure that mpmath < 1.4 does not try to use Sage types
os.environ.pop('MPMATH_SAGE', None)
os.environ['MPMATH_NOSAGE'] = '1'

# misc
SAGE_BANNER = var("SAGE_BANNER", "")
SAGE_IMPORTALL = var("SAGE_IMPORTALL", "yes")

# GAP memory and args

SAGE_GAP_MEMORY = var('SAGE_GAP_MEMORY', None)
SAGE_GAP_COMMAND = var('SAGE_GAP_COMMAND', None)

# The semicolon-separated search path for GAP packages. It is passed
# directly to GAP via the -l flag.
GAP_ROOT_PATHS = var("GAP_ROOT_PATHS",
                     ";".join([join(SAGE_LOCAL, "lib", "gap"),
                               join(SAGE_LOCAL, "share", "gap")]))
try:
    import gap
except ImportError:
    pass
else:
    GAP_ROOT_PATHS = ';'.join([p for p in gap.__path__] + [GAP_ROOT_PATHS])

# post process
if DOT_SAGE is not None and ' ' in DOT_SAGE:
    print("Your home directory has a space in it.  This")
    print("will probably break some functionality of Sage.  E.g.,")
    print("the GAP interface will not work. A workaround")
    print("is to set the environment variable HOME to a")
    print("directory with no spaces that you have write")
    print("permissions to before you start sage.")


def sage_include_directories(use_sources=False):
    """
    Return the list of include directories for compiling Sage extension modules.

    INPUT:

    - ``use_sources`` -- boolean (default: ``False``)

    OUTPUT:

    a list of include directories to be used to compile sage code
    1. while building sage (use_sources='True')
    2. while using sage (use_sources='False')

    EXAMPLES:

    Expected output while using Sage::

        sage: import sage.env
        sage: sage.env.sage_include_directories()                                       # needs numpy
        ['...',
         '.../numpy/...core/include',
         '.../include/python...']

    To check that C/C++ files are correctly found, we verify that we can
    always find the include file ``sage/cpython/cython_metaclass.h``,
    with both values for ``use_sources``::

        sage: file = os.path.join("sage", "cpython", "cython_metaclass.h")
        sage: dirs = sage.env.sage_include_directories(use_sources=True)
        sage: any(os.path.isfile(os.path.join(d, file)) for d in dirs)
        True

    ::

        sage: # optional - !meson_editable (no need, see :issue:`39275`)
        sage: dirs = sage.env.sage_include_directories(use_sources=False)
        sage: any(os.path.isfile(os.path.join(d, file)) for d in dirs)
        True
    """
    if use_sources:
        dirs = [SAGE_SRC]
    else:
        import sage
        dirs = [os.path.dirname(directory)
                for directory in sage.__path__]
    try:
        import numpy
        dirs.append(numpy.get_include())
    except ModuleNotFoundError:
        pass

    dirs.append(sysconfig.get_config_var('INCLUDEPY'))

    return dirs


def get_cblas_pc_module_name() -> str:
    """
    Return the name of the BLAS libraries to be used.
    """
    import pkgconfig
    cblas_pc_modules = CBLAS_PC_MODULES.split(':')
    return next(blas_lib for blas_lib in cblas_pc_modules if pkgconfig.exists(blas_lib))


default_required_modules = ('fflas-ffpack', 'givaro', 'gsl', 'linbox', 'Singular',
                            'libpng', 'gdlib', 'm4ri', 'zlib', 'cblas', 'ecl')


default_optional_modules = ('lapack',)


def cython_aliases(required_modules=None, optional_modules=None):
    """
    Return the aliases for compiling Cython code. These aliases are
    macros which can occur in ``# distutils`` headers.

    INPUT:

    - ``required_modules`` -- (default: taken from ``default_required_modules``)
      iterable of string values

    - ``optional_modules`` -- (default: taken from ``default_optional_modules``)
      iterable of string values

    EXAMPLES::

        sage: # needs sage.misc.cython (actually just pkgconfig)
        sage: from sage.env import cython_aliases
        sage: cython_aliases()
        {...}
        sage: sorted(cython_aliases().keys())
        ['CBLAS_CFLAGS',
         ...,
         'ZLIB_LIBRARIES']
        sage: cython_aliases(required_modules=('module-that-is-assumed-to-not-exist'))
        Traceback (most recent call last):
        ...
        PackageNotFoundError: ...
        sage: cython_aliases(required_modules=(), optional_modules=('module-that-is-assumed-to-not-exist'))
        {...}

    TESTS:

    We can use ``cython.parallel`` regardless of whether OpenMP is supported.
    This will run in parallel, if OpenMP is supported::

        sage: cython(                                               # optional - sage.misc.cython
        ....: '''
        ....: #distutils: extra_compile_args = OPENMP_CFLAGS
        ....: #distutils: extra_link_args = OPENMP_CFLAGS
        ....: from cython.parallel import prange
        ....:
        ....: cdef int i
        ....: cdef int n = 30
        ....: cdef int sum = 0
        ....:
        ....: for i in prange(n, num_threads=4, nogil=True):
        ....:     sum += i
        ....:
        ....: print(sum)
        ....: ''')
        435
    """
    import itertools

    import pkgconfig

    if required_modules is None:
        required_modules = default_required_modules

    if optional_modules is None:
        optional_modules = default_optional_modules

    aliases = {}

    for lib, required in itertools.chain(((lib, True) for lib in required_modules),
                                         ((lib, False) for lib in optional_modules)):
        var = lib.upper().replace("-", "") + "_"
        if lib == 'cblas':
            lib = get_cblas_pc_module_name()
        if lib == 'zlib':
            aliases[var + "CFLAGS"] = ""
            try:
                pc = pkgconfig.parse('zlib')
                libs = pkgconfig.libs(lib)
            except pkgconfig.PackageNotFoundError:
                from collections import defaultdict
                pc = defaultdict(list, {'libraries': ['z']})
                libs = "-lz"
        elif lib == 'ecl':
            try:
                # Determine ecl-specific compiler arguments using the ecl-config script
                ecl_cflags = subprocess.run([ECL_CONFIG, "--cflags"], check=True, capture_output=True, text=True).stdout.split()
                ecl_libs = subprocess.run([ECL_CONFIG, "--libs"], check=True, capture_output=True, text=True).stdout.split()
            except subprocess.CalledProcessError:
                if required:
                    raise
                else:
                    continue
            aliases["ECL_CFLAGS"] = list(filter(lambda s: not s.startswith('-I'), ecl_cflags))
            aliases["ECL_INCDIR"] = [s[2:] for s in filter(lambda s: s.startswith('-I'), ecl_cflags)]
            aliases["ECL_LIBDIR"] = [s[2:] for s in filter(lambda s: s.startswith('-L'), ecl_libs)]
            aliases["ECL_LIBRARIES"] = [s[2:] for s in filter(lambda s: s.startswith('-l'), ecl_libs)]
            aliases["ECL_LIBEXTRA"] = list(filter(lambda s: not s.startswith(('-l', '-L')), ecl_libs))
            continue
        else:
            try:
                aliases[var + "CFLAGS"] = pkgconfig.cflags(lib).split()
                pc = pkgconfig.parse(lib)
                libs = pkgconfig.libs(lib)
            except pkgconfig.PackageNotFoundError:
                if required:
                    raise
                else:
                    continue

        # It may seem that INCDIR is redundant because the -I options are also
        # passed in CFLAGS.  However, "extra_compile_args" are put at the end
        # of the compiler command line.  "include_dirs" go to the front; the
        # include search order matters.
        aliases[var + "INCDIR"] = pc['include_dirs']
        aliases[var + "LIBDIR"] = pc['library_dirs']
        aliases[var + "LIBEXTRA"] = list(filter(lambda s: not s.startswith(('-l', '-L')), libs.split()))
        aliases[var + "LIBRARIES"] = pc['libraries']

    # uname-specific flags
    UNAME = os.uname()

    def uname_specific(name, value, alternative):
        if name in UNAME[0]:
            return value
        else:
            return alternative

    aliases["LINUX_NOEXECSTACK"] = uname_specific("Linux", ["-Wl,-z,noexecstack"],
                                                  [])

    # LinBox needs special care because it actually requires C++11 with
    # GNU extensions: -std=c++11 does not work, you need -std=gnu++11
    # (this is true at least with GCC 7.2.0).
    #
    # Further, note that LinBox does not add any C++11 flag in its .pc
    # file (possibly because of confusion between CFLAGS and CXXFLAGS?).
    # This is not a problem in practice since LinBox depends on
    # fflas-ffpack and fflas-ffpack does add such a C++11 flag.
    if "LINBOX_CFLAGS" in aliases:
        aliases["LINBOX_CFLAGS"].append("-std=gnu++11")

    try:
        aliases["M4RI_CFLAGS"].remove("-pedantic")
    except (ValueError, KeyError):
        pass

    # NTL
    aliases["NTL_CFLAGS"] = ['-std=c++11']
    aliases["NTL_INCDIR"] = [NTL_INCDIR] if NTL_INCDIR else []
    aliases["NTL_LIBDIR"] = [NTL_LIBDIR] if NTL_LIBDIR else []
    aliases["NTL_LIBRARIES"] = ['ntl']
    aliases["NTL_LIBEXTRA"] = []

    # OpenMP
    aliases["OPENMP_CFLAGS"] = OPENMP_CFLAGS.split()
    aliases["OPENMP_CXXFLAGS"] = OPENMP_CXXFLAGS.split()

    return aliases


def sage_data_paths(name: str | None) -> set[str]:
    r"""
    Search paths for general data files.

    If specified, the subdirectory ``name`` is appended to the
    directories. Otherwise, the directories are returned as is.

    EXAMPLES::

        sage: from sage.env import sage_data_paths
        sage: sage_data_paths("cremona")
        {'.../cremona'}
    """
    if not SAGE_DATA_PATH:
        paths = {
            join(DOT_SAGE, "db"),
            join(SAGE_SHARE, "sagemath"),
            SAGE_SHARE,
        }
        paths.add(user_data_dir("sagemath"))
        paths.add(user_data_dir())
        paths.add(site_data_dir("sagemath"))
        paths.add(site_data_dir())
    else:
        paths = {path for path in SAGE_DATA_PATH.split(os.pathsep)}

    if name is None:
        return {path for path in paths if path}
    return {os.path.join(path, name) for path in paths if path}<|MERGE_RESOLUTION|>--- conflicted
+++ resolved
@@ -215,29 +215,9 @@
 SAGE_ARCHFLAGS = var("SAGE_ARCHFLAGS", "unset")
 SAGE_PKG_CONFIG_PATH = var("SAGE_PKG_CONFIG_PATH")
 
-<<<<<<< HEAD
-try:
-    import sage_wheels
-except ImportError:
-    _sage_wheels_path = []
-else:
-    _sage_wheels_path = sage_wheels.__path__
-
-# colon-separated search path for databases.
-SAGE_DATA_PATH = var("SAGE_DATA_PATH",
-                     os.pathsep.join(filter(None, [
-                             join(DOT_SAGE, "db"),
-                         ] + [
-                             join(p, "share") for p in _sage_wheels_path
-                         ] + [
-                             join(SAGE_SHARE, "sagemath"),
-                             SAGE_SHARE,
-                         ])))
-=======
 # colon-separated search path for databases
 # should not be used directly; instead use sage_data_paths
 SAGE_DATA_PATH = var("SAGE_DATA_PATH")
->>>>>>> 9352a325
 
 # database directories, the default is to search in SAGE_DATA_PATH
 CREMONA_LARGE_DATA_DIR = var("CREMONA_LARGE_DATA_DIR")
@@ -598,6 +578,14 @@
             join(SAGE_SHARE, "sagemath"),
             SAGE_SHARE,
         }
+        try:
+            import sage_wheels
+        except ImportError:
+            _sage_wheels_path = []
+        else:
+            _sage_wheels_path = sage_wheels.__path__
+        for p in _sage_wheels_path:
+            paths.add(join(p, "share"))
         paths.add(user_data_dir("sagemath"))
         paths.add(user_data_dir())
         paths.add(site_data_dir("sagemath"))
