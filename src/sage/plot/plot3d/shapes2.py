import math
import shapes

from base import PrimitiveObject, point_list_bounding_box

from sage.rings.real_double import RDF
from sage.modules.free_module_element import vector
from sage.misc.misc import srange

from texture import Texture

TACHYON_PIXEL = 1/200.0

from shapes import Text, Sphere

def line3d(points, thickness=1, radius=None, arrow_head=False, **kwds):
    """
    Draw a 3d line joining a sequence of points.

    One may specify either a thickness or radius. If a thickness
    is specified, this line will have a constant diameter regardless
    of scaling and zooming. If a radius is specified, it will
    behave as a series of cylinders.

    INPUT:
        points -- a list of at least 2 points
        thickness -- (default: 1)
        radius -- (default: None)
        arrow_head -- (default: False)
        color -- a word that describes a color
        rgbcolor -- (r,g,b) with r, g, b between 0 and 1 that describes a color
        opacity -- (default: 1) if less than 1 then is transparent

    EXAMPLES:
    A line in 3-space:
        sage: line3d([(1,2,3), (1,0,-2), (3,1,4), (2,1,-2)])

    The same line but red:
        sage: line3d([(1,2,3), (1,0,-2), (3,1,4), (2,1,-2)], color='red')

    A transparent thick green line and a little blue line:
        sage: line3d([(0,0,0), (1,1,1), (1,0,2)], opacity=0.5, radius=0.1, color='green') + line3d([(0,1,0), (1,0,2)])
    """
    if len(points) < 2:
        raise ValueError, "there must be at least 2 points"
<<<<<<< HEAD
    for i in range(len(points)):
        x, y, z = points[i]
        points[i] = float(x), float(y), float(z)
    if radius is None:
=======
    if False and radius is None:
>>>>>>> 402fb49e
        # make a zoom-invariant line
        return Line(points, thickness=thickness, arrow_head=arrow_head, **kwds)
    else:
        v = []
        texture = Texture(kwds)
        if kwds.has_key('texture'):
            kwds = kwds.copy()
            del kwds['texture']
        for i in range(len(points) - 1):
            line = shapes.Arrow if i == len(points)-2 and arrow_head else shapes.LineSegment
            v.append(line(points[i], points[i+1], texture=texture, radius=radius, **kwds))
        w = sum(v)
        w._set_extra_kwds(kwds)
        return w


def frame3d(lower_left, upper_right, **kwds):
    """
    Draw a frame in 3d.
    """
    x0,y0,z0 = lower_left
    x1,y1,z1 = upper_right
    L1 = line3d([(x0,y0,z0), (x0,y1,z0), (x1,y1,z0), (x1,y0,z0),  (x0,y0,z0), # top square
                 (x0,y0,z1), (x0,y1,z1), (x1,y1,z1), (x1,y0,z1),  (x0,y0,z1)],  # bottom square
                **kwds)
    # 3 additional lines joining top to bottom
    v2 = line3d([(x0,y1,z0), (x0,y1,z1)], **kwds)
    v3 = line3d([(x1,y0,z0), (x1,y0,z1)], **kwds)
    v4 = line3d([(x1,y1,z0), (x1,y1,z1)], **kwds)
    F  = L1 + v2 + v3 + v4
    F._set_extra_kwds(kwds)
    return F

def frame_labels(lower_left, upper_right,
                 label_lower_left, label_upper_right, eps = 1,
                 **kwds):
    x0,y0,z0 = lower_left
    x1,y1,z1 = upper_right
    lx0,ly0,lz0 = label_lower_left
    lx1,ly1,lz1 = label_upper_right

    from math import log
    log10 = log(10)
    nd = lambda a: int(log(a)/log10)
    def fmt_string(a):
        b = a/2.0
        if b >= 1:
            return "%.0f"
        n = max(0, 2 - nd(a/2.0))
        return "%%.%sf"%n

    fmt = fmt_string(lx1 - lx0)

    color = (0.3,0.3,0.3)
    T =  Text(fmt%lx0, color=color).translate((x0,y0-eps,z0))
    T += Text(fmt%avg(lx0,lx1), color=color).translate((avg(x0,x1),y0-eps,z0))
    T += Text(fmt%lx1, color=color).translate((x1,y0-eps,z0))

    fmt = fmt_string(ly1 - ly0)
    T += Text(fmt%ly0, color=color).translate((x1+eps,y0,z0))
    T += Text(fmt%avg(ly0,ly1), color=color).translate((x1+eps,avg(y0,y1),z0))
    T += Text(fmt%ly1, color=color).translate((x1+eps,y1,z0))

    fmt = fmt_string(lz1 - lz0)
    T += Text(fmt%lz0, color=color).translate((x0-eps,y0,z0))
    T += Text(fmt%avg(lz0,lz1), color=color).translate((x0-eps,y0,avg(z0,z1)))
    T += Text(fmt%lz1, color=color).translate((x0-eps,y0,z1))
    return T

def validate_frame_size(size):
    # Verify that the input is valid
    if not isinstance(size, (list, tuple)):
        raise TypeError, "size must be a list or tuple"
    if len(size) != 3:
        raise TypeError, "size must be of length 3"
    try:
        size = [float(x) for x in size]
    except TypeError:
        raise TypeError, "each box dimension must coerce to a float"
    for x in size:
        if x < 0:
            raise ValueError, "each box dimension must be nonnegative"
    return size


def ruler(start, end, ticks=4, sub_ticks=4, absolute=False, snap=False, **kwds):
    start = vector(RDF, start)
    end   = vector(RDF, end)
    dir = end - start
    dist = math.sqrt(dir.dot_product(dir))
    dir /= dist

    one_tick = dist/ticks * 1.414
    unit = 10 ** math.floor(math.log(dist/ticks, 10))
    if unit * 5 < one_tick:
        unit *= 5
    elif unit * 2 < one_tick:
        unit *= 2

    if dir[0]:
        tick = dir.cross_product(vector(RDF, (0,0,-dist/30)))
    elif dir[1]:
        tick = dir.cross_product(vector(RDF, (0,0,dist/30)))
    else:
        tick = vector(RDF, (dist/30,0,0))

    if snap:
        for i in range(3):
            start[i] = unit * math.floor(start[i]/unit + 1e-5)
            end[i] = unit * math.ceil(end[i]/unit - 1e-5)

    if absolute:
        if dir[0]*dir[1] or dir[1]*dir[2] or dir[0]*dir[2]:
            raise ValueError, "Absolute rulers only valid for axis-aligned paths"
        m = max(dir[0], dir[1], dir[2])
        if dir[0] == m:
            off = start[0]
        elif dir[1] == m:
            off = start[1]
        else:
            off = start[2]
        first_tick = unit * math.ceil(off/unit - 1e-5) - off
    else:
        off = 0
        first_tick = 0

    ruler = shapes.LineSegment(start, end, **kwds)
    for k in range(1, int(sub_ticks * first_tick/unit)):
        P = start + dir*(k*unit/sub_ticks)
        ruler += shapes.LineSegment(P, P + tick/2, **kwds)
    for d in srange(first_tick, dist + unit/(sub_ticks+1), unit):
        P = start + dir*d
        ruler += shapes.LineSegment(P, P + tick, **kwds)
        ruler += shapes.Text(str(d+off), **kwds).translate(P - tick)
        if dist - d < unit:
            sub_ticks = int(sub_ticks * (dist - d)/unit)
        for k in range(1, sub_ticks):
            P += dir * (unit/sub_ticks)
            ruler += shapes.LineSegment(P, P + tick/2, **kwds)
    return ruler

def ruler_frame(lower_left, upper_right, ticks=4, sub_ticks=4, **kwds):
    return ruler(lower_left, (upper_right[0], lower_left[1], lower_left[2]), ticks=ticks, sub_ticks=sub_ticks, absolute=True) \
         + ruler(lower_left, (lower_left[0], upper_right[1], lower_left[2]), ticks=ticks, sub_ticks=sub_ticks, absolute=True) \
         + ruler(lower_left, (lower_left[0], lower_left[1], upper_right[2]), ticks=ticks, sub_ticks=sub_ticks, absolute=True)


def avg(a,b):
    return (a+b)/2.0



###########################


def sphere(center=(0,0,0), size=1, **kwds):
    """
    Return a plot of a sphere of radius size centered at $(x,y,z)$.

    INPUT:
       (x,y,z) -- center (default: (0,0,0)
       size -- the radius (default: 1)

    EXAMPLES:
    A simple sphere:
       sage: sphere()

    Two sphere's touching:
       sphere(center=(-1,0,0)) + sphere(center=(1,0,0), aspect_ratio=[1,1,1])

    Spheres of radii 1 and 2 one stuck into the other:
       sage: sphere(color='orange') + sphere(color=(0,0,0.3),center=(0,0,-2),size=2,opacity=0.9)

    We draw a transparent sphere on a saddle.
       sage: u,v = var('u v')
       sage: saddle = plot3d(u^2 - v^2, (u,-2,2), (v,-2,2))
       sage: sphere((0,0,1), color='red', opacity=0.5, aspect_ratio=[1,1,1]) + saddle
    """
    G = Sphere(size, texture=Texture(kwds), **kwds)
    H = G.translate(center)
    H._set_extra_kwds(kwds)
    return H

def text3d(txt, (x,y,z), **kwds):
    """
    Display 3d text.

    INPUT:
        txt -- some text
        (x,y,z) -- position
        **kwds -- standard 3d graphics options

    This function called implicitly when you use the text command with a 3d position.

    NOTE: There is no way to change the font size or opacity yet.

    EXAMPLES:
    We write the word SAGE in red at position (1,2,3):
        sage: text("SAGE", (1,2,3), color=(0.5,0,0))

    We draw a multicolore spiral of numbers:
        sage: sum([text('%.1f'%n, (cos(n),sin(n),n), color=(n/2,1-n/2,0)) for n in [0,0.2,..,8]])
    """
    if not kwds.has_key('color') and not kwds.has_key('rgbcolor'):
        kwds['color'] = (0,0,0)
    G = Text(txt, **kwds).translate((x,y,z))
    G._set_extra_kwds(kwds)

    return G


class Point(PrimitiveObject):
    """
    Create a position in 3-space, represented by a sphere of fixed size.

    INPUT:
        center -- point (3-tuple)
        size -- (default: 1)
    """
    def __init__(self, center, size=1, **kwds):
        PrimitiveObject.__init__(self, **kwds)
<<<<<<< HEAD
        self.loc = float(x), float(y), float(z)
=======
        self.loc = center
>>>>>>> 402fb49e
        self.size = size
        self._set_extra_kwds(kwds)

    def bounding_box(self):
        return self.loc, self.loc

    def tachyon_repr(self, render_params):
        transform = render_params.transform
        if transform is None:
            cen = self.loc
        else:
            cen = transform.transform_point(self.loc)
        return "Sphere center %s %s %s Rad %s %s" % (cen[0], cen[1], cen[2], self.size * TACHYON_PIXEL, self.texture.id)

    def obj_repr(self, render_params):
        T = render_params.transform
        if T is None:
            import transform
            T = transform.Transformation()
        render_params.push_transform(~T)
        cmds = shapes.Sphere(radius=self.size / 200.0).translate(T(P)).obj_repr(render_params)
        render_params.pop_transform()
        return cmds

    def jmol_repr(self, render_params):
        name = render_params.unique_name('point')
        transform = render_params.transform
        cen = self.loc if transform is None else transform(self.loc)
        return ["draw %s DIAMETER %s {%s %s %s}\n%s" % (name, int(self.size), cen[0], cen[1], cen[2], self.texture.jmol_str('$' + name))]


class Line(PrimitiveObject):
    """
    Draw a 3d line joining a sequence of points.

    This line has a fixed diameter unaffected by transformations and zooming.
    It may be smoothed if corner_cutoff < 1.

    INPUT:
        points        -- list of points to pass through
        thickness     -- diameter of the line
        corner_cutoff -- threshold for smoothing (see the corners() method)
                         this is the minimum cosine between adjacent segments to smooth
        arrow_head    -- if True make this curve into an arrow

    EXAMPLES:
        sage: from sage.plot.plot3d.shapes2 import Line
        sage: Line([(i*math.sin(i), i*math.cos(i), i/3) for i in range(30)], arrow_head=True)

        Smooth angles less than 90 degrees:
        sage: Line([(0,0,0),(1,0,0),(2,1,0),(0,1,0)], corner_cutoff=0)
    """
    def __init__(self, points, thickness=5, corner_cutoff=.5, arrow_head=False, **kwds):
        if len(points) < 2:
            raise ValueError, "there must be at least 2 points"
        PrimitiveObject.__init__(self, **kwds)
        self.points = points
        self.thickness = thickness
        self.corner_cutoff = corner_cutoff
        self.arrow_head = arrow_head

    def bounding_box(self):
        try:
            return self.__bounding_box
        except AttributeError:
            self.__bounding_box = point_list_bounding_box(self.points)
        return self.__bounding_box

    def tachyon_repr(self, render_params):
        T = render_params.transform
        cmds = []
        px, py, pz = self.points[0] if T is None else T(self.points[0])
        radius = self.thickness * TACHYON_PIXEL
        for P in self.points[1:]:
            x, y, z = P if T is None else T(P)
            if self.arrow_head and P is self.points[-1]:
                A = shapes.Arrow((px, py, pz), (x, y, z), radius = radius, texture = self.texture)
                render_params.push_transform(~T)
                cmds.append(A.tachyon_repr(render_params))
                render_params.pop_transform()
            else:
                cmds.append("FCylinder base %s %s %s apex %s %s %s rad %s %s" % (px, py, pz,
                                                                                 x, y, z,
                                                                                 radius,
                                                                                 self.texture.id))
            px, py, pz = x, y, z
        return cmds

    def obj_repr(self, render_params):
        T = render_params.transform
        if T is None:
            import transform
            T = transform.Transformation()
        render_params.push_transform(~T)
        L = line3d([T(P) for P in self.points], radius=self.thickness / 200.0, arrow_head=self.arrow_head, texture=self.texture)
        cmds = L.obj_repr(render_params)
        render_params.pop_transform()
        return cmds

    def jmol_repr(self, render_params):
        T = render_params.transform
        corners = self.corners()
        cmds = []
        cmd = None
        for P in self.points:
            TP = P if T is None else T(P)
            if P in corners:
                if cmd:
                    cmds.append(cmd + " {%s %s %s} " % TP)
                    cmds.append(self.texture.jmol_str('$'+name))
                type = 'arrow' if self.arrow_head and P is corners[-1] else 'curve'
                name = render_params.unique_name('line')
                cmd = "draw %s diameter %s %s {%s %s %s} " % (name, int(self.thickness), type, TP[0], TP[1], TP[2])
            else:
                cmd += " {%s %s %s} " % TP
        cmds.append(cmd)
        cmds.append(self.texture.jmol_str('$'+name))
        return cmds

    def corners(self, corner_cutoff=None):
        """
        Figures out where the curve turns to sharply to pretend its smooth.

        INPUT:
            Maximum cosine of angle between adjacent line segments
            before adding a corner

        OUTPUT:
            List of points at which to start a new line.
            This always includes the first point, and never the last.

        EXAMPLES:

              Every point:
              sage: from sage.plot.plot3d.shapes2 import Line
              sage: Line([(0,0,0),(1,0,0),(2,1,0),(0,1,0)], corner_cutoff=1).corners()
              [(0, 0, 0), (1, 0, 0), (2, 1, 0)]

              Greater than 90 degrees:
              sage: Line([(0,0,0),(1,0,0),(2,1,0),(0,1,0)], corner_cutoff=0).corners()
              [(0, 0, 0), (2, 1, 0)]

              No corners:
              sage: Line([(0,0,0),(1,0,0),(2,1,0),(0,1,0)], corner_cutoff=-1).corners()
              (0, 0, 0)

              An intermediate value:
              sage: Line([(0,0,0),(1,0,0),(2,1,0),(0,1,0)], corner_cutoff=.5).corners()
              [(0, 0, 0), (2, 1, 0)]
        """
        if corner_cutoff is None:
            corner_cutoff = self.corner_cutoff
        if corner_cutoff >= 1:
            return self.points[:-1]
        elif corner_cutoff <= -1:
            return self.points[0]
        else:
            # ... -- prev -- cur -- next -- ...
            cur  = self.points[0]
            next = self.points[1]
            next_dir = [next[i] - cur[i] for i in range(3)]
            corners = [cur]
            cur, prev_dir = next, next_dir
            for next in self.points[2:]:
                if next == cur:
                    corners.append(cur)
                    cur = next
                    continue
                next_dir = [next[i] - cur[i] for i in range(3)]
                cos_angle = dot(prev_dir, next_dir) / math.sqrt(dot(prev_dir, prev_dir) * dot(next_dir, next_dir))
                if cos_angle <= corner_cutoff:
                    corners.append(cur)
                cur, prev_dir = next, next_dir
            return corners



def point3d(v, size=1, **kwds):
    """
    Plot a point or list of points in 3d space.

    INPUTS:
        v -- a point or list of points
        size -- (default: 1) size of the point (or points)
        color -- a word that describes a color
        rgbcolor -- (r,g,b) with r, g, b between 0 and 1 that describes a color
        opacity -- (default: 1) if less than 1 then is transparent

    EXAMPLES:
        sage: sum([point3d((i,i^2,i^3), size=5) for i in range(10)])
    """
    if isinstance(v,(list,tuple)) and len(v) == 3 and not isinstance(v[0],(list,tuple)):
        return Point(v, size, **kwds)
    else:
        A = sum([Point(z, size, **kwds) for z in v])
        A._set_extra_kwds(kwds)
        return A


def dot((x0,y0,z0), (x1,y1,z1)):
    return x0*x1 + y0*y1 + z0*z1<|MERGE_RESOLUTION|>--- conflicted
+++ resolved
@@ -43,15 +43,10 @@
     """
     if len(points) < 2:
         raise ValueError, "there must be at least 2 points"
-<<<<<<< HEAD
     for i in range(len(points)):
         x, y, z = points[i]
         points[i] = float(x), float(y), float(z)
     if radius is None:
-=======
-    if False and radius is None:
->>>>>>> 402fb49e
-        # make a zoom-invariant line
         return Line(points, thickness=thickness, arrow_head=arrow_head, **kwds)
     else:
         v = []
@@ -272,11 +267,7 @@
     """
     def __init__(self, center, size=1, **kwds):
         PrimitiveObject.__init__(self, **kwds)
-<<<<<<< HEAD
-        self.loc = float(x), float(y), float(z)
-=======
-        self.loc = center
->>>>>>> 402fb49e
+        self.loc = (float(center[0]), float(center[1]), float(center[2]))
         self.size = size
         self._set_extra_kwds(kwds)
 
@@ -344,37 +335,6 @@
         except AttributeError:
             self.__bounding_box = point_list_bounding_box(self.points)
         return self.__bounding_box
-
-    def tachyon_repr(self, render_params):
-        T = render_params.transform
-        cmds = []
-        px, py, pz = self.points[0] if T is None else T(self.points[0])
-        radius = self.thickness * TACHYON_PIXEL
-        for P in self.points[1:]:
-            x, y, z = P if T is None else T(P)
-            if self.arrow_head and P is self.points[-1]:
-                A = shapes.Arrow((px, py, pz), (x, y, z), radius = radius, texture = self.texture)
-                render_params.push_transform(~T)
-                cmds.append(A.tachyon_repr(render_params))
-                render_params.pop_transform()
-            else:
-                cmds.append("FCylinder base %s %s %s apex %s %s %s rad %s %s" % (px, py, pz,
-                                                                                 x, y, z,
-                                                                                 radius,
-                                                                                 self.texture.id))
-            px, py, pz = x, y, z
-        return cmds
-
-    def obj_repr(self, render_params):
-        T = render_params.transform
-        if T is None:
-            import transform
-            T = transform.Transformation()
-        render_params.push_transform(~T)
-        L = line3d([T(P) for P in self.points], radius=self.thickness / 200.0, arrow_head=self.arrow_head, texture=self.texture)
-        cmds = L.obj_repr(render_params)
-        render_params.pop_transform()
-        return cmds
 
     def jmol_repr(self, render_params):
         T = render_params.transform
