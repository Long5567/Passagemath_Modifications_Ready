import math
import shapes

from base import PrimitiveObject, point_list_bounding_box

from sage.rings.real_double import RDF
from sage.modules.free_module_element import vector
from sage.misc.misc import srange

from texture import Texture

from shapes import Text, Sphere

def line3d(points, thickness=1, radius=None, arrow_head=False, **kwds):
    """
    Draw a 3d line joining a sequence of points.

<<<<<<< HEAD
    One may specify either a thickness or radius. If a thickness
    is specified, this line will have a constant diameter regardless
    of scaling and zooming. If a radius is specified, it will
    behave as a series of cylinders.

    EXAMPLES:
        sage: line3d([(i*math.sin(i), i*math.cos(i), i/3) for i in range(30)], thickness=5, arrow_head=True)
        sage: line3d([(i*math.sin(i), i*math.cos(i), i/3) for i in range(30)], radius=1, arrow_head=True)
=======
    INPUT:
        points -- a list of at least 2 points
        color -- a word that describes a color
        rgbcolor -- (r,g,b) with r, g, b between 0 and 1 that describes a color
        opacity -- (default: 1) if less than 1 then is transparent

    EXAMPLES:
    A line in 3-space:
        sage: line3d([(1,2,3), (1,0,-2), (3,1,4), (2,1,-2)])

    The same line but red:
        sage: line3d([(1,2,3), (1,0,-2), (3,1,4), (2,1,-2)], color='red')

    A transparent thick green line and a little blue line:
        sage: line3d([(0,0,0), (1,1,1), (1,0,2)], opacity=0.5, radius=0.1, color='green') + line3d([(0,1,0), (1,0,2)])
>>>>>>> 436dc9a7
    """
    if len(points) < 2:
        raise ValueError, "there must be at least 2 points"
    if radius is None:
        # make a zoom-invariant line
        return Line(points, thickness=thickness, **kwds)
    else:
        v = []
        texture = Texture(kwds)
        for i in range(len(points) - 1):
            line = shapes.Arrow if i == len(points)-2 and arrow_head else shapes.LineSegment
            v.append(line(points[i], points[i+1], texture=texture, radius=radius, **kwds))
        w = sum(v)
        w._set_extra_kwds(kwds)
        return w


def frame3d(lower_left, upper_right, **kwds):
    """
    Draw a frame in 3d.
    """
    x0,y0,z0 = lower_left
    x1,y1,z1 = upper_right
    L1 = line3d([(x0,y0,z0), (x0,y1,z0), (x1,y1,z0), (x1,y0,z0),  (x0,y0,z0), # top square
                 (x0,y0,z1), (x0,y1,z1), (x1,y1,z1), (x1,y0,z1),  (x0,y0,z1)],  # bottom square
                **kwds)
    # 3 additional lines joining top to bottom
    v2 = line3d([(x0,y1,z0), (x0,y1,z1)], **kwds)
    v3 = line3d([(x1,y0,z0), (x1,y0,z1)], **kwds)
    v4 = line3d([(x1,y1,z0), (x1,y1,z1)], **kwds)
    F  = L1 + v2 + v3 + v4
    F._set_extra_kwds(kwds)
    return F

def frame_labels(lower_left, upper_right,
                 label_lower_left, label_upper_right, eps = 1,
                 **kwds):
    x0,y0,z0 = lower_left
    x1,y1,z1 = upper_right
    lx0,ly0,lz0 = label_lower_left
    lx1,ly1,lz1 = label_upper_right

    from math import log
    log10 = log(10)
    nd = lambda a: int(log(a)/log10)
    def fmt_string(a):
        b = a/2.0
        if b >= 1:
            return "%.0f"
        n = max(0, 2 - nd(a/2.0))
        return "%%.%sf"%n

    fmt = fmt_string(lx1 - lx0)

    color = (0.3,0.3,0.3)
    T =  Text(fmt%lx0, color=color).translate((x0,y0-eps,z0))
    T += Text(fmt%avg(lx0,lx1), color=color).translate((avg(x0,x1),y0-eps,z0))
    T += Text(fmt%lx1, color=color).translate((x1,y0-eps,z0))

    fmt = fmt_string(ly1 - ly0)
    T += Text(fmt%ly0, color=color).translate((x1+eps,y0,z0))
    T += Text(fmt%avg(ly0,ly1), color=color).translate((x1+eps,avg(y0,y1),z0))
    T += Text(fmt%ly1, color=color).translate((x1+eps,y1,z0))

    fmt = fmt_string(lz1 - lz0)
    T += Text(fmt%lz0, color=color).translate((x0-eps,y0,z0))
    T += Text(fmt%avg(lz0,lz1), color=color).translate((x0-eps,y0,avg(z0,z1)))
    T += Text(fmt%lz1, color=color).translate((x0-eps,y0,z1))
    return T

def validate_frame_size(size):
    # Verify that the input is valid
    if not isinstance(size, (list, tuple)):
        raise TypeError, "size must be a list or tuple"
    if len(size) != 3:
        raise TypeError, "size must be of length 3"
    try:
        size = [float(x) for x in size]
    except TypeError:
        raise TypeError, "each box dimension must coerce to a float"
    for x in size:
        if x < 0:
            raise ValueError, "each box dimension must be nonnegative"
    return size


def ruler(start, end, ticks=4, sub_ticks=4, absolute=False, snap=False, **kwds):
    start = vector(RDF, start)
    end   = vector(RDF, end)
    dir = end - start
    dist = math.sqrt(dir.dot_product(dir))
    dir /= dist

    one_tick = dist/ticks * 1.414
    unit = 10 ** math.floor(math.log(dist/ticks, 10))
    if unit * 5 < one_tick:
        unit *= 5
    elif unit * 2 < one_tick:
        unit *= 2

    if dir[0]:
        tick = dir.cross_product(vector(RDF, (0,0,-dist/30)))
    elif dir[1]:
        tick = dir.cross_product(vector(RDF, (0,0,dist/30)))
    else:
        tick = vector(RDF, (dist/30,0,0))

    if snap:
        for i in range(3):
            start[i] = unit * math.floor(start[i]/unit + 1e-5)
            end[i] = unit * math.ceil(end[i]/unit - 1e-5)

    if absolute:
        if dir[0]*dir[1] or dir[1]*dir[2] or dir[0]*dir[2]:
            raise ValueError, "Absolute rulers only valid for axis-aligned paths"
        m = max(dir[0], dir[1], dir[2])
        if dir[0] == m:
            off = start[0]
        elif dir[1] == m:
            off = start[1]
        else:
            off = start[2]
        first_tick = unit * math.ceil(off/unit - 1e-5) - off
    else:
        off = 0
        first_tick = 0

    ruler = shapes.LineSegment(start, end, **kwds)
    for k in range(1, int(sub_ticks * first_tick/unit)):
        P = start + dir*(k*unit/sub_ticks)
        ruler += shapes.LineSegment(P, P + tick/2, **kwds)
    for d in srange(first_tick, dist + unit/(sub_ticks+1), unit):
        P = start + dir*d
        ruler += shapes.LineSegment(P, P + tick, **kwds)
        ruler += shapes.Text(str(d+off), **kwds).translate(P - tick)
        if dist - d < unit:
            sub_ticks = int(sub_ticks * (dist - d)/unit)
        for k in range(1, sub_ticks):
            P += dir * (unit/sub_ticks)
            ruler += shapes.LineSegment(P, P + tick/2, **kwds)
    return ruler

def ruler_frame(lower_left, upper_right, ticks=4, sub_ticks=4, **kwds):
    return ruler(lower_left, (upper_right[0], lower_left[1], lower_left[2]), ticks=ticks, sub_ticks=sub_ticks, absolute=True) \
         + ruler(lower_left, (lower_left[0], upper_right[1], lower_left[2]), ticks=ticks, sub_ticks=sub_ticks, absolute=True) \
         + ruler(lower_left, (lower_left[0], lower_left[1], upper_right[2]), ticks=ticks, sub_ticks=sub_ticks, absolute=True)


def avg(a,b):
    return (a+b)/2.0



###########################


def sphere(center=(0,0,0), size=1, **kwds):
    """
    Return a plot of a sphere of radius size centered at $(x,y,z)$.

    INPUT:
       (x,y,z) -- center (default: (0,0,0)
       size -- the radius (default: 1)

    EXAMPLES:
    A simple sphere:
       sage: sphere()

    Two sphere's touching:
       sphere(center=(-1,0,0)) + sphere(center=(1,0,0), aspect_ratio=[1,1,1])

    Spheres of radii 1 and 2 one stuck into the other:
       sage: sphere(color='orange') + sphere(color=(0,0,0.3),center=(0,0,-2),size=2,opacity=0.9)

    We draw a transparent sphere on a saddle.
       sage: u,v = var('u v')
       sage: saddle = plot3d(u^2 - v^2, (u,-2,2), (v,-2,2))
       sage: sphere((0,0,1), color='red', opacity=0.5, aspect_ratio=[1,1,1]) + saddle
    """
    G = Sphere(size, texture=Texture(kwds), **kwds)
    H = G.translate(center)
    H._set_extra_kwds(kwds)
    return H

def text3d(txt, (x,y,z), **kwds):
    """
    Display 3d text.

    INPUT:
        txt -- some text
        (x,y,z) -- position
        **kwds -- standard 3d graphics options

    This function called implicitly when you use the text command with a 3d position.

    NOTE: There is no way to change the font size or opacity yet.

    EXAMPLES:
    We write the word SAGE in red at position (1,2,3):
        sage: text("SAGE", (1,2,3), color=(0.5,0,0))

    We draw a multicolore spiral of numbers:
        sage: sum([text('%.1f'%n, (cos(n),sin(n),n), color=(n/2,1-n/2,0)) for n in [0,0.2,..,8]])
    """
    if not kwds.has_key('color') and not kwds.has_key('rgbcolor'):
        kwds['color'] = (0,0,0)
    G = Text(txt, **kwds).translate((x,y,z))
    G._set_extra_kwds(kwds)

    return G


class Point(PrimitiveObject):
    """
    Create a position in 3-space, represented by a sphere of fixed size.

    EXAMPLES:
        sage: sum([point3d((i,i^2,i^3), size=5) for i in range(10)])
    """
    def __init__(self, (x,y,z), size=1, **kwds):
        PrimitiveObject.__init__(self, **kwds)
        self.loc = x, y, z
        self.size = size

    def bounding_box(self):
        return self.loc, self.loc

    def tachyon_repr(self, render_params):
        transform = render_params.transform
        if transform is None:
            cen = self.loc
        else:
            cen = transform.transform_point(self.loc)
        return "Sphere center %s %s %s Rad %s %s" % (cen[0], cen[1], cen[2], self.size, self.texture.id)

    def jmol_repr(self, render_params):
        name = render_params.unique_name('point')
        transform = render_params.transform
        cen = self.loc if transform is None else transform(self.loc)
        return ["draw %s DIAMETER %s {%s %s %s}\n%s" % (name, int(self.size), cen[0], cen[1], cen[2], self.texture.jmol_str('$' + name))]


class Line(PrimitiveObject):
    """
    Draw a 3d line joining a sequence of points.

    This line has a fixed diameter unaffected by transformations and zooming.
    It may be smoothed if corner_cutoff < 1.

    INPUT:
        points        -- list of points to pass through
        thickness     -- diameter of the line
        corner_cutoff -- threshold for smoothing (see the corners() method)
                         this is the minimum cosine between adjacent segments to smooth
        arrow_head    -- if True make this curve into an arrow

    EXAMPLES:
        sage: from sage.plot.plot3d.shapes2 import Line
        sage: Line([(i*math.sin(i), i*math.cos(i), i/3) for i in range(30)], arrow_head=True)

        Smooth angles less than 90 degrees:
        sage: Line([(0,0,0),(1,0,0),(2,1,0),(0,1,0)], corner_cutoff=0)
    """
    def __init__(self, points, thickness=5, corner_cutoff=.5, arrow_head=False, **kwds):
        if len(points) < 2:
            raise ValueError, "there must be at least 2 points"
        PrimitiveObject.__init__(self, **kwds)
        self.points = points
        self.thickness = thickness
        self.corner_cutoff = corner_cutoff
        self.arrow_head = arrow_head

    def bounding_box(self):
        try:
            return self.__bounding_box
        except AttributeError:
            self.__bounding_box = point_list_bounding_box(self.points)
        return self.__bounding_box

    def jmol_repr(self, render_params):
        T = render_params.transform
        corners = self.corners()
        cmds = []
        cmd = None
        for P in self.points:
            TP = P if T is None else T(P)
            if P in corners:
                if cmd:
                    cmds.append(cmd + " {%s %s %s} " % TP)
                    cmds.append(self.texture.jmol_str('$'+name))
                type = 'arrow' if self.arrow_head and P is corners[-1] else 'curve'
                name = render_params.unique_name('line')
                cmd = "draw %s diameter %s %s {%s %s %s} " % (name, int(self.thickness), type, TP[0], TP[1], TP[2])
            else:
                cmd += " {%s %s %s} " % TP
        cmds.append(cmd)
        cmds.append(self.texture.jmol_str('$'+name))
        return cmds

    def corners(self, corner_cutoff=None):
        """
        Figures out where the curve turns to sharply to pretend its smooth.

        INPUT:
            Maximum cosine of angle between adjacent line segments
            before adding a corner

        OUTPUT:
            List of points at which to start a new line.
            This always includes the first point, and never the last.

        EXAMPLES:

              Every point:
              sage: from sage.plot.plot3d.shapes2 import Line
              sage: Line([(0,0,0),(1,0,0),(2,1,0),(0,1,0)], corner_cutoff=1).corners()
              [(0, 0, 0), (1, 0, 0), (2, 1, 0)]

              Greater than 90 degrees:
              sage: Line([(0,0,0),(1,0,0),(2,1,0),(0,1,0)], corner_cutoff=0).corners()
              [(0, 0, 0), (2, 1, 0)]

              No corners:
              sage: Line([(0,0,0),(1,0,0),(2,1,0),(0,1,0)], corner_cutoff=-1).corners()
              (0, 0, 0)

              An intermediate value:
              sage: Line([(0,0,0),(1,0,0),(2,1,0),(0,1,0)], corner_cutoff=.5).corners()
              [(0, 0, 0), (2, 1, 0)]
        """
        if corner_cutoff is None:
            corner_cutoff = self.corner_cutoff
        if corner_cutoff >= 1:
            return self.points[:-1]
        elif corner_cutoff <= -1:
            return self.points[0]
        else:
            # ... -- prev -- cur -- next -- ...
            cur  = self.points[0]
            next = self.points[1]
            next_dir = [next[i] - cur[i] for i in range(3)]
            corners = [cur]
            cur, prev_dir = next, next_dir
            for next in self.points[2:]:
                if next == cur:
                    corners.append(cur)
                    cur = next
                    continue
                next_dir = [next[i] - cur[i] for i in range(3)]
                cos_angle = dot(prev_dir, next_dir) / math.sqrt(dot(prev_dir, prev_dir) * dot(next_dir, next_dir))
                if cos_angle <= corner_cutoff:
                    corners.append(cur)
                cur, prev_dir = next, next_dir
            return corners



point3d = Point


def dot((x0,y0,z0), (x1,y1,z1)):
    return x0*x1 + y0*y1 + z0*z1<|MERGE_RESOLUTION|>--- conflicted
+++ resolved
@@ -15,18 +15,16 @@
     """
     Draw a 3d line joining a sequence of points.
 
-<<<<<<< HEAD
     One may specify either a thickness or radius. If a thickness
     is specified, this line will have a constant diameter regardless
     of scaling and zooming. If a radius is specified, it will
     behave as a series of cylinders.
 
-    EXAMPLES:
-        sage: line3d([(i*math.sin(i), i*math.cos(i), i/3) for i in range(30)], thickness=5, arrow_head=True)
-        sage: line3d([(i*math.sin(i), i*math.cos(i), i/3) for i in range(30)], radius=1, arrow_head=True)
-=======
     INPUT:
         points -- a list of at least 2 points
+        thickness -- (default: 1)
+        radius -- (default: None)
+        arrow_head -- (default: False)
         color -- a word that describes a color
         rgbcolor -- (r,g,b) with r, g, b between 0 and 1 that describes a color
         opacity -- (default: 1) if less than 1 then is transparent
@@ -40,7 +38,6 @@
 
     A transparent thick green line and a little blue line:
         sage: line3d([(0,0,0), (1,1,1), (1,0,2)], opacity=0.5, radius=0.1, color='green') + line3d([(0,1,0), (1,0,2)])
->>>>>>> 436dc9a7
     """
     if len(points) < 2:
         raise ValueError, "there must be at least 2 points"
