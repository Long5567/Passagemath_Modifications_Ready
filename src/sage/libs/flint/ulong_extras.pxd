<<<<<<< HEAD
cdef extern from "flint/ulong_extras.h":
    ctypedef struct n_factor_t:
        int num
        unsigned long exp[15]
        unsigned long p[15]

=======
from sage.libs.flint.types cimport n_factor_t

cdef extern from "flint/ulong_extras.h":
>>>>>>> f16112c7
    cdef int n_jacobi(long x, unsigned long y)

    cdef int n_is_prime(unsigned long n)

    cdef unsigned long n_gcd(long x, long y)

    cdef void n_factor(n_factor_t * factors, unsigned long n, int proved)
    cdef void n_factor_init(n_factor_t * factors)<|MERGE_RESOLUTION|>--- conflicted
+++ resolved
@@ -1,15 +1,6 @@
-<<<<<<< HEAD
-cdef extern from "flint/ulong_extras.h":
-    ctypedef struct n_factor_t:
-        int num
-        unsigned long exp[15]
-        unsigned long p[15]
-
-=======
 from sage.libs.flint.types cimport n_factor_t
 
 cdef extern from "flint/ulong_extras.h":
->>>>>>> f16112c7
     cdef int n_jacobi(long x, unsigned long y)
 
     cdef int n_is_prime(unsigned long n)
