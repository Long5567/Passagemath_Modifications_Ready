"""
GAP element wrapper

This document describes the individual wrappers for various GAP
elements. For general information about GAP, you should read the
:mod:`~sage.libs.gap.libgap` module documentation.
"""
# ****************************************************************************
#       Copyright (C) 2012 Volker Braun <vbraun.name@gmail.com>
#
# This program is free software: you can redistribute it and/or modify
# it under the terms of the GNU General Public License as published by
# the Free Software Foundation, either version 2 of the License, or
# (at your option) any later version.
#                  https://www.gnu.org/licenses/
# ****************************************************************************

from cpython.object cimport Py_EQ, Py_NE, Py_LE, Py_GE, Py_LT, Py_GT
from cysignals.signals cimport sig_on, sig_off

from sage.libs.gap.gap_includes cimport *
from sage.libs.gap.libgap import libgap
from sage.libs.gap.util cimport *
from sage.libs.gap.util import GAPError
from sage.libs.gmp.mpz cimport *
from sage.libs.gmp.pylong cimport mpz_get_pylong
from sage.cpython.string cimport str_to_bytes, char_to_str
from sage.rings.integer_ring import ZZ
from sage.rings.rational_field import QQ
from sage.rings.real_double import RDF

from sage.groups.perm_gps.permgroup_element cimport PermutationGroupElement
from sage.combinat.permutation import Permutation
from sage.structure.coerce cimport coercion_model as cm

############################################################################
### helper functions to construct lists and records ########################
############################################################################

cdef Obj make_gap_list(sage_list) except NULL:
    """
    Convert Sage lists into Gap lists

    INPUT:

    - ``a`` -- list of :class:`GapElement`

    OUTPUT: list of the elements in ``a`` as a Gap ``Obj``
    """
    cdef Obj l
    cdef GapElement elem
    cdef int i
    try:
        GAP_Enter()
        l = GAP_NewPlist(0)

        for i, x in enumerate(sage_list):
            if not isinstance(x, GapElement):
                elem = <GapElement>libgap(x)
            else:
                elem = <GapElement>x

            GAP_AssList(l, i + 1, elem.value)
        return l
    finally:
        GAP_Leave()


cdef Obj make_gap_matrix(sage_list, gap_ring) except NULL:
    """
    Convert Sage lists into Gap matrices

    INPUT:

    - ``sage_list`` -- list of :class:`GapElement`

    - ``gap_ring`` -- the base ring

    If ``gap_ring`` is ``None``, nothing is made to make sure
    that all coefficients live in the same Gap ring. The resulting Gap list
    may not be recognized as a matrix by Gap.

    OUTPUT:

    The list of the elements in ``sage_list`` as a Gap ``Obj``.
    """
    cdef Obj l
    cdef GapElement elem
    cdef GapElement one
    cdef int i
    if gap_ring is not None:
        one = <GapElement>gap_ring.One()
    else:
        one = <GapElement>libgap(1)

    try:
        GAP_Enter()
        l = GAP_NewPlist(0)

        for i, x in enumerate(sage_list):
            if not isinstance(x, GapElement):
                elem = <GapElement>libgap(x)
                elem = elem * one
            else:
                elem = <GapElement>x

            GAP_AssList(l, i + 1, elem.value)
        return l
    finally:
        GAP_Leave()


cdef char *capture_stdout(Obj func, Obj obj) noexcept:
    """
    Call a single-argument GAP function ``func`` with the argument ``obj``
    and return the stdout from that function call.

    This can be used to capture the output of GAP functions that are used to
    print objects such as ``Print()`` and ``ViewObj()``.
    """
    cdef Obj s, stream, output_text_string
    cdef Obj l
    # The only way to get a string representation of an object that is truly
    # consistent with how it would be represented at the GAP REPL is to call
    # ViewObj on it.  Unfortunately, ViewObj *prints* to the output stream,
    # and there is no equivalent that simply returns the string that would be
    # printed.  The closest approximation would be DisplayString, but this
    # bypasses any type-specific overrides for ViewObj so for many objects
    # that does not give consistent results.
    # TODO: This is probably needlessly slow, but we might need better
    # support from GAP to improve this...
    try:
        GAP_Enter()
        s = NEW_STRING(0)
        output_text_string = GAP_ValueGlobalVariable("OutputTextString")
        stream = GAP_CallFunc2Args(output_text_string, s, GAP_True)

        l = GAP_NewPlist(1)
        GAP_AssList(l, 1, obj)

        CALL_WITH_STREAM = GAP_ValueGlobalVariable("CALL_WITH_STREAM")
        GAP_CallFunc3Args(CALL_WITH_STREAM, stream, func, l)
        return GAP_CSTR_STRING(s)
    finally:
        GAP_Leave()


cdef char *gap_element_repr(Obj obj) noexcept:
    """
    Implement ``repr()`` of ``GapElement``s using the ``ViewObj()`` function,
    which is by default closest to what you get when displaying an object in
    GAP on the command-line (i.e. when evaluating an expression that returns
    that object.
    """
    cdef Obj func
    try:
        GAP_Enter()
        func = GAP_ValueGlobalVariable("ViewObj")
        return capture_stdout(func, obj)
    finally:
        GAP_Leave()


cdef char *gap_element_str(Obj obj) noexcept:
    """
    Implement ``str()`` of ``GapElement``s using the ``Print()`` function.

    This mirrors somewhat how Python uses ``str()`` on an object when passing
    it to the ``print()`` function.  This is also how the GAP pexpect interface
    has traditionally repr'd objects; for the libgap interface we take a
    slightly different approach more closely mirroring Python's str/repr
    difference (though this does not map perfectly onto GAP).
    """
    cdef Obj func
    try:
        GAP_Enter()
        func = GAP_ValueGlobalVariable("Print")
        return capture_stdout(func, obj)
    finally:
        GAP_Leave()


cdef Obj make_gap_record(sage_dict) except NULL:
    """
    Convert Sage dictionary into Gap record

    INPUT:

    - ``a`` -- list of :class:`GapElement`

    OUTPUT: the list of the elements in ``a`` as a Gap ``Obj``

    TESTS::

        sage: libgap({'a': 1, 'b':123})   # indirect doctest
        rec( a := 1, b := 123 )
    """
    data = [ (str(key), libgap(value)) for key, value in sage_dict.iteritems() ]

    cdef Obj rec
    cdef GapElement val
    cdef UInt rnam

    try:
        GAP_Enter()
        rec = GAP_NewPrecord(len(data))
        for d in data:
            key, val = d
            rnam = RNamName(str_to_bytes(key))
            AssPRec(rec, rnam, val.value)
        return rec
    finally:
        GAP_Leave()


cdef Obj make_gap_integer(sage_int) except NULL:
    """
    Convert Sage integer into Gap integer

    INPUT:

    - ``sage_int`` -- Sage integer

    OUTPUT: the integer as a GAP ``Obj``

    TESTS::

        sage: libgap(1)   # indirect doctest
        1
    """
    return GAP_NewObjIntFromInt(<int>sage_int)


cdef Obj make_gap_string(sage_string) except NULL:
    """
    Convert a Python string to a Gap string

    INPUT:

    - ``sage_string`` -- a Python str

    OUTPUT: the string as a GAP ``Obj``

    TESTS::

        sage: libgap('string')   # indirect doctest
        "string"
    """
    cdef Obj result
    try:
        GAP_Enter()
        b = str_to_bytes(sage_string)
        result = GAP_MakeStringWithLen(b, len(b))
        return result
    finally:
        GAP_Leave()


############################################################################
### generic construction of GapElements ####################################
############################################################################

cdef GapElement make_any_gap_element(parent, Obj obj):
    """
    Return the GAP element wrapper of ``obj``.

    The most suitable subclass of GapElement is determined
    automatically. Use this function to wrap GAP objects unless you
    know exactly which type it is (then you can use the specialized
    ``make_GapElement_...``)

    TESTS::

        sage: x = libgap.eval("'c'");  x
        "c"
        sage: type(x)
        <class 'sage.libs.gap.element.GapElement_String'>

        sage: libgap.eval("['a', 'b', 'c']")   # gap strings are also lists of chars
        "abc"
        sage: t = libgap.UnorderedTuples('abc', 2);  t
        [ "aa", "ab", "ac", "bb", "bc", "cc" ]
        sage: t[1]
        "ab"
        sage: t[1].sage()
        'ab'
        sage: t.sage()
        ['aa', 'ab', 'ac', 'bb', 'bc', 'cc']

    Check that :issue:`18158` is fixed::

        sage: S = SymmetricGroup(5)
        sage: irr = libgap.Irr(S)[3]
        sage: irr[0]
        6
        sage: irr[1]
        0
    """
    cdef int num

    try:
        GAP_Enter()
        if obj is NULL:
            return make_GapElement(parent, obj)
        num = TNUM_OBJ(obj)
        if GAP_IsInt(obj):
            return make_GapElement_Integer(parent, obj)
        elif GAP_IsMacFloat(obj):
            return make_GapElement_Float(parent, obj)
        elif num == T_CYC:
            return make_GapElement_Cyclotomic(parent, obj)
        elif num == T_FFE:
            return make_GapElement_FiniteField(parent, obj)
        elif num == T_RAT:
            return make_GapElement_Rational(parent, obj)
        elif num == T_BOOL:
            return make_GapElement_Boolean(parent, obj)
        elif num == T_FUNCTION:
            return make_GapElement_Function(parent, obj)
        elif num == T_PERM2 or num == T_PERM4:
            return make_GapElement_Permutation(parent, obj)
        elif GAP_IsRecord(obj):
            return make_GapElement_Record(parent, obj)
        elif GAP_IsList(obj) and GAP_LenList(obj) == 0:
            # Empty lists are lists and not strings in Python
            return make_GapElement_List(parent, obj)
        elif IsStringConv(obj):
            # GAP strings are lists, too. Make sure this comes before non-empty make_GapElement_List
            return make_GapElement_String(parent, obj)
        elif GAP_IsList(obj):
            return make_GapElement_List(parent, obj)
        elif GAP_ValueOfChar(obj) != -1:
            ch = make_GapElement(parent, obj).IntChar().sage()
            return make_GapElement_String(parent, make_gap_string(chr(ch)))
        result = make_GapElement(parent, obj)
        if num == T_POSOBJ:
            if result.IsZmodnZObj():
                return make_GapElement_IntegerMod(parent, obj)
        if num == T_COMOBJ:
            if result.IsRing():
                return make_GapElement_Ring(parent, obj)
        return result
    finally:
        GAP_Leave()


############################################################################
### GapElement #############################################################
############################################################################

cdef GapElement make_GapElement(parent, Obj obj):
    r"""
    Turn a Gap C object (of type ``Obj``) into a Cython ``GapElement``.

    INPUT:

    - ``parent`` -- the parent of the new :class:`GapElement`

    - ``obj`` -- a GAP object

    OUTPUT:

    A :class:`GapElement_Function` instance, or one of its derived
    classes if it is a better fit for the GAP object.

    EXAMPLES::

        sage: libgap(0)
        0
        sage: type(_)
        <class 'sage.libs.gap.element.GapElement_Integer'>

        sage: libgap.eval('')
        sage: libgap(None)
        Traceback (most recent call last):
        ...
        AttributeError: 'NoneType' object has no attribute '_gap_init_'...
    """
    cdef GapElement r = GapElement.__new__(GapElement)
    r._initialize(parent, obj)
    return r


cpdef _from_sage(elem):
    """
    Currently just used for unpickling; equivalent to calling ``libgap(elem)``
    to convert a Sage object to a `GapElement` where possible.
    """
    if isinstance(elem, str):
        return libgap.eval(elem)

    return libgap(elem)


cdef class GapElement(RingElement):
    r"""
    Wrapper for all Gap objects.

    .. NOTE::

        In order to create ``GapElements`` you should use the
        ``libgap`` instance (the parent of all Gap elements) to
        convert things into ``GapElement``. You must not create
        ``GapElement`` instances manually.

    EXAMPLES::

        sage: libgap(0)
        0

    If Gap finds an error while evaluating, a :exc:`GAPError`
    exception is raised::

        sage: libgap.eval('1/0')
        Traceback (most recent call last):
        ...
        GAPError: Error, Rational operations: <divisor> must not be zero

    Also, a :exc:`GAPError` is raised if the input is not a simple expression::

        sage: libgap.eval('1; 2; 3')
        Traceback (most recent call last):
        ...
        GAPError: can only evaluate a single statement
    """

    def __cinit__(self):
        """
        The Cython constructor.

        EXAMPLES::

            sage: libgap.eval('1')
            1
        """
        self.value = NULL
        self._compare_by_id = False

    def __init__(self):
        """
        The ``GapElement`` constructor.

        Users must use the ``libgap`` instance to construct instances
        of :class:`GapElement`. Cython programmers must use
        :func:`make_GapElement` factory function.

        TESTS::

            sage: from sage.libs.gap.element import GapElement
            sage: GapElement()
            Traceback (most recent call last):
            ...
            TypeError: this class cannot be instantiated from Python
        """
        raise TypeError('this class cannot be instantiated from Python')

    cdef _initialize(self, parent, Obj obj):
        r"""
        Initialize the GapElement.

        This Cython method is called from :func:`make_GapElement` to
        initialize the newly-constructed object. You must never call
        it manually.

        TESTS::

            sage: n_before = libgap.count_GAP_objects()
            sage: a = libgap.eval('123')
            sage: b = libgap.eval('456')
            sage: c = libgap.eval('CyclicGroup(3)')
            sage: d = libgap.eval('"a string"')
            sage: libgap.collect()
            sage: del c
            sage: libgap.collect()
            sage: n_after = libgap.count_GAP_objects()
            sage: n_after - n_before
            3
        """
        assert self.value is NULL
        self._parent = parent
        self.value = obj
        if obj is NULL:
            return
        reference_obj(obj)

    def __dealloc__(self):
        r"""
        The Cython destructor.

        TESTS::

            sage: pre_refcount = libgap.count_GAP_objects()
            sage: def f():
            ....:     local_variable = libgap.eval('"This is a new string"')
            sage: f()
            sage: f()
            sage: f()
            sage: post_refcount = libgap.count_GAP_objects()
            sage: post_refcount - pre_refcount
            0
        """
        if self.value is NULL:
            return
        dereference_obj(self.value)

    def __copy__(self):
        r"""
        TESTS::

            sage: a = libgap(1)
            sage: a.__copy__() is a
            True

            sage: a = libgap(1/3)
            sage: a.__copy__() is a
            True

            sage: a = libgap([1,2])
            sage: b = a.__copy__()
            sage: a is b
            False
            sage: a[0] = 3
            sage: a
            [ 3, 2 ]
            sage: b
            [ 1, 2 ]

            sage: a = libgap([[0,1],[2,3,4]])
            sage: b = a.__copy__()
            sage: b[0][1] = -2
            sage: b
            [ [ 0, -2 ], [ 2, 3, 4 ] ]
            sage: a
            [ [ 0, -2 ], [ 2, 3, 4 ] ]
        """
        if IS_MUTABLE_OBJ(self.value):
            return make_any_gap_element(self.parent(), SHALLOW_COPY_OBJ(self.value))
        else:
            return self

    cpdef GapElement deepcopy(self, bint mut):
        r"""
        Return a deepcopy of this Gap object.

        Note that this is the same thing as calling ``StructuralCopy`` but much
        faster.

        INPUT:

        - ``mut`` -- boolean; whether to return a mutable copy

        EXAMPLES::

            sage: a = libgap([[0,1],[2,3]])
            sage: b = a.deepcopy(1)
            sage: b[0,0] = 5
            sage: a
            [ [ 0, 1 ], [ 2, 3 ] ]
            sage: b
            [ [ 5, 1 ], [ 2, 3 ] ]

            sage: l = libgap([0,1])
            sage: l.deepcopy(0).IsMutable()
            false
            sage: l.deepcopy(1).IsMutable()
            true
        """
        if IS_MUTABLE_OBJ(self.value):
            return make_any_gap_element(self.parent(), CopyObj(self.value, mut))
        else:
            return self

    def __deepcopy__(self, memo):
        r"""
        TESTS::

            sage: a = libgap([[0,1],[2]])
            sage: b = deepcopy(a)
            sage: a[0,0] = -1
            sage: a
            [ [ -1, 1 ], [ 2 ] ]
            sage: b
            [ [ 0, 1 ], [ 2 ] ]
        """
        return self.deepcopy(0)

    def __reduce__(self):
        """
        Attempt to pickle GAP elements from libgap.

        This is inspired in part by
        ``sage.interfaces.interface.Interface._reduce``, though for a fallback
        we use ``str(self)`` instead of ``repr(self)``, since the former is
        equivalent in the libgap interface to the latter in the pexpect
        interface.

        TESTS:

        This workaround was motivated in particular by this example from the
        permutation groups implementation::

            sage: CC = libgap.eval('ConjugacyClass(SymmetricGroup([ 1 .. 5 ]), (1,2)(3,4))')
            sage: CC.sage()
            Traceback (most recent call last):
            ...
            NotImplementedError: cannot construct equivalent Sage object
            sage: libgap.eval(str(CC))
            (1,2)(3,4)^G
            sage: loads(dumps(CC))
            (1,2)(3,4)^G
        """

        if self.is_string():
            elem = repr(self.sage())
        try:
            elem = self.sage()
        except NotImplementedError:
            elem = str(self)

        return (_from_sage, (elem,))

    def __contains__(self, other):
        r"""
        TESTS::

            sage: libgap(1) in libgap.eval('Integers')
            True
            sage: 1 in libgap.eval('Integers')
            True

            sage: 3 in libgap([1,5,3,2])
            True
            sage: -5 in libgap([1,5,3,2])
            False

            sage: libgap.eval('Integers') in libgap(1)
            Traceback (most recent call last):
            ...
            GAPError: Error, no method found! Error, no 1st choice method found for `in' on 2 arguments
        """
        GAP_IN = libgap.eval(r'\in')
        return GAP_IN(other, self).sage()

    cpdef _type_number(self):
        """
        Return the GAP internal type number.

        This is only useful for libgap development purposes.

        OUTPUT: integer

        EXAMPLES::

            sage: x = libgap(1)
            sage: x._type_number()
            (0, b'integer')
        """
        n = TNUM_OBJ(self.value)
        name = TNAM_OBJ(self.value)
        return (n, name)

    def __dir__(self):
        """
        Customize tab completion.

        EXAMPLES::

            sage: G = libgap.DihedralGroup(4)
            sage: 'GeneratorsOfMagmaWithInverses' in dir(G)
            True
            sage: 'GeneratorsOfGroup' in dir(G)    # known bug
            False
            sage: x = libgap(1)
            sage: len(dir(x)) > 100
            True
        """
        from sage.libs.gap.operations import OperationInspector
        ops = OperationInspector(self).op_names()
        return dir(self.__class__) + ops

    def __getattr__(self, name):
        r"""
        Return functionoid implementing the function ``name``.

        EXAMPLES::

            sage: lst = libgap([])
            sage: 'Add' in dir(lst)    # This is why tab-completion works
            True
            sage: lst.Add(1)    # this is the syntactic sugar
            sage: lst
            [ 1 ]

        The above is equivalent to the following calls::

            sage: lst = libgap.eval('[]')
            sage: libgap.eval('Add') (lst, 1)
            sage: lst
            [ 1 ]

        TESTS::

            sage: lst.Adddddd(1)
            Traceback (most recent call last):
            ...
            AttributeError: 'Adddddd' is not defined in GAP

            sage: libgap.eval('some_name := 1')
            1
            sage: lst.some_name
            Traceback (most recent call last):
            ...
            AttributeError: 'some_name' does not define a GAP function
        """
        if name in ('__dict__', '_getAttributeNames', '_SageObject__custom_name', 'keys'):
            raise AttributeError('Python special name, not a GAP function.')
        try:
            proxy = make_GapElement_MethodProxy\
                (self.parent(), gap_eval(name), self)
        except GAPError:
            raise AttributeError(f"'{name}' is not defined in GAP")
        if not proxy.is_function():
            raise AttributeError(f"'{name}' does not define a GAP function")
        return proxy

    def __str__(self):
        r"""
        Return a string representation of ``self`` for printing.

        EXAMPLES::

            sage: libgap(0)
            0
            sage: print(libgap.eval(''))
            None
            sage: print(libgap('a'))
            a
            sage: print(libgap.eval('SymmetricGroup(3)'))
            SymmetricGroup( [ 1 .. 3 ] )
            sage: libgap(0).__str__()
            '0'
        """
        if self.value == NULL:
            return 'NULL'

        s = char_to_str(gap_element_str(self.value))
        return s.strip()

    def _repr_(self):
        r"""
        Return a string representation of ``self``.

        EXAMPLES::

            sage: libgap(0)
            0
            sage: libgap.eval('')
            sage: libgap('a')
            "a"
            sage: libgap.eval('SymmetricGroup(3)')
            Sym( [ 1 .. 3 ] )
            sage: libgap(0)._repr_()
            '0'
        """
        if self.value == NULL:
            return 'NULL'

        s = char_to_str(gap_element_repr(self.value))
        return s.strip()

    cpdef _set_compare_by_id(self):
        """
        Set comparison to compare by ``id``.

        By default, GAP is used to compare GAP objects. However,
        this is not defined for all GAP objects. To have GAP play
        nice with ``UniqueRepresentation``, comparison must always
        work. This method allows one to override the comparison to
        sort by the (unique) Python ``id``.

        Obviously it is a bad idea to change the comparison of objects
        after you have inserted them into a set/dict. You also must
        not mix GAP objects with different sort methods in the same
        container.

        EXAMPLES::

            sage: F1 = libgap.FreeGroup(['a'])
            sage: F2 = libgap.FreeGroup(['a'])
            sage: F1 < F2
            Traceback (most recent call last):
            ...
            GAPError: Error, no method found!
            Error, no 1st choice method found for `<' on 2 arguments

            sage: F1._set_compare_by_id()
            sage: F1 != F2
            Traceback (most recent call last):
            ...
            ValueError: comparison style must be the same for both operands

            sage: F1._set_compare_by_id()
            sage: F2._set_compare_by_id()
            sage: F1 != F2
            True
        """
        self._compare_by_id = True

    cpdef _assert_compare_by_id(self):
        """
        Ensure that comparison is by ``id``.

        See :meth:`_set_compare_by_id`.

        OUTPUT:

        This method returns nothing. A :exc:`ValueError` is raised if
        :meth:`_set_compare_by_id` has not been called on this libgap
        object.

        EXAMPLES::

            sage: x = libgap.FreeGroup(1)
            sage: x._assert_compare_by_id()
            Traceback (most recent call last):
            ...
            ValueError: this requires a GAP object whose comparison is by "id"

            sage: x._set_compare_by_id()
            sage: x._assert_compare_by_id()
        """
        if not self._compare_by_id:
            raise ValueError('this requires a GAP object whose comparison is by "id"')

    def __hash__(self):
        """
        Make hashable.

        EXAMPLES::

            sage: hash(libgap(123))   # random output
            163512108404620371
        """
        return hash(str(self))

    cpdef _richcmp_(self, other, int op):
        """
        Compare ``self`` with ``other``.

        Uses the GAP comparison by default, or the Python ``id`` if
        :meth:`_set_compare_by_id` was called.

        OUTPUT:

        Boolean, depending on the comparison of ``self`` and
        ``other``.  Raises a :exc:`ValueError` if GAP does not support
        comparison of ``self`` and ``other``, unless
        :meth:`_set_compare_by_id` was called on both ``self`` and
        ``other``.

        EXAMPLES::

            sage: a = libgap(123)
            sage: a == a
            True
            sage: b = libgap('string')
            sage: a._richcmp_(b, 0)
            1
            sage: (a < b) or (a > b)
            True
            sage: a._richcmp_(libgap(123), 2)
            True

        GAP does not have a comparison function for two ``FreeGroup``
        objects. LibGAP signals this by raising a :exc:`ValueError` ::

            sage: F1 = libgap.FreeGroup(['a'])
            sage: F2 = libgap.FreeGroup(['a'])
            sage: F1 < F2
            Traceback (most recent call last):
            ...
            GAPError: Error, no method found!
            Error, no 1st choice method found for `<' on 2 arguments

            sage: F1._set_compare_by_id()
            sage: F1 < F2
            Traceback (most recent call last):
            ...
            ValueError: comparison style must be the same for both operands

            sage: F1._set_compare_by_id()
            sage: F2._set_compare_by_id()
            sage: F1 < F2 or F1 > F2
            True

        Check that :issue:`26388` is fixed::

            sage: 1 > libgap(1)
            False
            sage: libgap(1) > 1
            False
            sage: 1 >= libgap(1)
            True
            sage: libgap(1) >= 1
            True
        """
        if self._compare_by_id != (<GapElement>other)._compare_by_id:
            raise ValueError("comparison style must be the same for both operands")
        if op==Py_LT:
            return self._compare_less(other)
        elif op==Py_LE:
            return self._compare_equal(other) or self._compare_less(other)
        elif op == Py_EQ:
            return self._compare_equal(other)
        elif op == Py_GT:
            return not self._compare_less(other) and not self._compare_equal(other)
        elif op == Py_GE:
            return not self._compare_less(other)
        elif op == Py_NE:
            return not self._compare_equal(other)
        else:
            assert False  # unreachable

    cdef bint _compare_equal(self, Element other) except -2:
        """
        Compare ``self`` with ``other``.

        Helper for :meth:`_richcmp_`

        EXAMPLES::

            sage: libgap(1) == libgap(1)   # indirect doctest
            True
        """
        if self._compare_by_id:
            return id(self) == id(other)
        cdef GapElement c_other = <GapElement>other
        sig_on()
        try:
            GAP_Enter()
            return GAP_EQ(self.value, c_other.value)
        finally:
            GAP_Leave()
            sig_off()

    cdef bint _compare_less(self, Element other) except -2:
        """
        Compare ``self`` with ``other``.

        Helper for :meth:`_richcmp_`

        EXAMPLES::

            sage: libgap(1) < libgap(2)   # indirect doctest
            True
        """
        if self._compare_by_id:
            return id(self) < id(other)
        cdef GapElement c_other = <GapElement>other
        sig_on()
        try:
            GAP_Enter()
            return GAP_LT(self.value, c_other.value)
        finally:
            GAP_Leave()
            sig_off()

    cpdef _add_(self, right):
        r"""
        Add two GapElement objects.

        EXAMPLES::

            sage: g1 = libgap(1)
            sage: g2 = libgap(2)
            sage: g1._add_(g2)
            3
            sage: g1 + g2    # indirect doctest
            3

            sage: libgap(1) + libgap.CyclicGroup(2)
            Traceback (most recent call last):
            ...
            GAPError: Error, no method found!
            Error, no 1st choice method found for `+' on 2 arguments
        """
        cdef Obj result
        try:
            sig_GAP_Enter()
            sig_on()
            result = GAP_SUM(self.value, (<GapElement>right).value)
            sig_off()
        finally:
            GAP_Leave()
        return make_any_gap_element(self.parent(), result)

    cpdef _sub_(self, right):
        r"""
        Subtract two GapElement objects.

        EXAMPLES::

            sage: g1 = libgap(1)
            sage: g2 = libgap(2)
            sage: g1._sub_(g2)
            -1
            sage: g1 - g2    # indirect doctest
            -1

            sage: libgap(1) - libgap.CyclicGroup(2)
            Traceback (most recent call last):
            ...
            GAPError: Error, no method found! ...
        """
        cdef Obj result
        try:
            sig_GAP_Enter()
            sig_on()
            result = GAP_DIFF(self.value, (<GapElement>right).value)
            sig_off()
        finally:
            GAP_Leave()
        return make_any_gap_element(self.parent(), result)

    cpdef _mul_(self, right):
        r"""
        Multiply two GapElement objects.

        EXAMPLES::

            sage: g1 = libgap(3)
            sage: g2 = libgap(5)
            sage: g1._mul_(g2)
            15
            sage: g1 * g2    # indirect doctest
            15

            sage: libgap(1) * libgap.CyclicGroup(2)
            Traceback (most recent call last):
            ...
            GAPError: Error, no method found!
            Error, no 1st choice method found for `*' on 2 arguments
        """
        cdef Obj result
        try:
            sig_GAP_Enter()
            sig_on()
            result = GAP_PROD(self.value, (<GapElement>right).value)
            sig_off()
        finally:
            GAP_Leave()
        return make_any_gap_element(self.parent(), result)

    cpdef _div_(self, right):
        r"""
        Divide two GapElement objects.

        EXAMPLES::

            sage: g1 = libgap(3)
            sage: g2 = libgap(5)
            sage: g1._div_(g2)
            3/5
            sage: g1 / g2    # indirect doctest
            3/5

            sage: libgap(1) / libgap.CyclicGroup(2)
            Traceback (most recent call last):
            ...
            GAPError: Error, no method found!
            Error, no 1st choice method found for `/' on 2 arguments

            sage: libgap(1) / libgap(0)
            Traceback (most recent call last):
            ...
            GAPError: Error, Rational operations: <divisor> must not be zero
        """
        cdef Obj result
        try:
            sig_GAP_Enter()
            sig_on()
            result = GAP_QUO(self.value, (<GapElement>right).value)
            sig_off()
        finally:
            GAP_Leave()
        return make_any_gap_element(self.parent(), result)

    cpdef _mod_(self, right):
        r"""
        Modulus of two GapElement objects.

        EXAMPLES::

            sage: g1 = libgap(5)
            sage: g2 = libgap(2)
            sage: g1 % g2
            1

            sage: libgap(1) % libgap.CyclicGroup(2)
            Traceback (most recent call last):
            ...
            GAPError: Error, no method found!
            Error, no 1st choice method found for `mod' on 2 arguments
        """
        cdef Obj result
        try:
            sig_GAP_Enter()
            sig_on()
            result = GAP_MOD(self.value, (<GapElement>right).value)
            sig_off()
        finally:
            GAP_Leave()
        return make_any_gap_element(self.parent(), result)

    cpdef _pow_(self, other):
        r"""
        Exponentiation of two GapElement objects.

        EXAMPLES::

            sage: r = libgap(5) ^ 2; r
            25
            sage: parent(r)
            C library interface to GAP
            sage: r = 5 ^ libgap(2); r
            25
            sage: parent(r)
            C library interface to GAP
            sage: g, = libgap.CyclicGroup(5).GeneratorsOfGroup()
            sage: g ^ 5
            <identity> of ...

        TESTS:

        Check that this can be interrupted gracefully::

            sage: a, b = libgap.GL(1000, 3).GeneratorsOfGroup(); g = a * b
            sage: alarm(0.5); g ^ (2 ^ 10000)
            Traceback (most recent call last):
            ...
            AlarmInterrupt

            sage: libgap.CyclicGroup(2) ^ 2
            Traceback (most recent call last):
            ...
            GAPError: Error, no method found!
            Error, no 1st choice method found for `^' on 2 arguments

            sage: libgap(3) ^ Infinity
            Traceback (most recent call last):
            ...
            GAPError: Error, no method found! Error, no 1st choice
            method found for `InverseMutable' on 1 arguments
        """
        try:
            sig_GAP_Enter()
            sig_on()
            result = GAP_POW(self.value, (<GapElement>other).value)
            sig_off()
        finally:
            GAP_Leave()
        return make_any_gap_element(self._parent, result)

    cpdef _pow_int(self, other):
        """
        TESTS::

            sage: libgap(5)._pow_int(int(2))
            25
        """
        return self._pow_(self._parent(other))

    def is_function(self):
        """
        Return whether the wrapped GAP object is a function.

        OUTPUT: boolean

        EXAMPLES::

            sage: a = libgap.eval("NormalSubgroups")
            sage: a.is_function()
            True
            sage: a = libgap(2/3)
            sage: a.is_function()
            False
        """
        return IS_FUNC(self.value)

    def is_list(self):
        r"""
        Return whether the wrapped GAP object is a GAP List.

        OUTPUT: boolean

        EXAMPLES::

            sage: libgap.eval('[1, 2,,,, 5]').is_list()
            True
            sage: libgap.eval('3/2').is_list()
            False
        """
        return GAP_IsList(self.value)

    def is_record(self):
        r"""
        Return whether the wrapped GAP object is a GAP record.

        OUTPUT: boolean

        EXAMPLES::

            sage: libgap.eval('[1, 2,,,, 5]').is_record()
            False
            sage: libgap.eval('rec(a:=1, b:=3)').is_record()
            True
        """
        return GAP_IsRecord(self.value)

    cpdef is_bool(self):
        r"""
        Return whether the wrapped GAP object is a GAP boolean.

        OUTPUT: boolean

        EXAMPLES::

            sage: libgap(True).is_bool()
            True
        """
        libgap = self.parent()
        cdef GapElement r_sage = libgap.IsBool(self)
        cdef Obj r_gap = r_sage.value
        return r_gap == GAP_True

    def is_string(self):
        r"""
        Return whether the wrapped GAP object is a GAP string.

        OUTPUT: boolean

        EXAMPLES::

            sage: libgap('this is a string').is_string()
            True
        """
        return IS_STRING(self.value)

    def is_permutation(self):
        r"""
        Return whether the wrapped GAP object is a GAP permutation.

        OUTPUT: boolean

        EXAMPLES::

            sage: perm = libgap.PermList( libgap([1,5,2,3,4]) );  perm
            (2,5,4,3)
            sage: perm.is_permutation()
            True
            sage: libgap('this is a string').is_permutation()
            False
        """
        return (TNUM_OBJ(self.value) == T_PERM2 or
                TNUM_OBJ(self.value) == T_PERM4)

    def sage(self):
        r"""
        Return the Sage equivalent of the :class:`GapElement`.

        EXAMPLES::

            sage: libgap(1).sage()
            1
            sage: type(_)
            <class 'sage.rings.integer.Integer'>

            sage: libgap(3/7).sage()
            3/7
            sage: type(_)
            <class 'sage.rings.rational.Rational'>

            sage: libgap.eval('5 + 7*E(3)').sage()
            7*zeta3 + 5

            sage: libgap(Infinity).sage()
            +Infinity
            sage: libgap(-Infinity).sage()
            -Infinity

            sage: libgap(True).sage()
            True
            sage: libgap(False).sage()
            False
            sage: type(_)
            <... 'bool'>

            sage: libgap('this is a string').sage()
            'this is a string'
            sage: type(_)
            <... 'str'>

            sage: x = libgap.Integers.Indeterminate("x")

            sage: p = x^2 - 2*x + 3
            sage: p.sage()
            x^2 - 2*x + 3
            sage: p.sage().parent()
            Univariate Polynomial Ring in x over Integer Ring

            sage: p = x^-2 + 3*x
            sage: p.sage()
            x^-2 + 3*x
            sage: p.sage().parent()
            Univariate Laurent Polynomial Ring in x over Integer Ring

            sage: p = (3 * x^2 + x) / (x^2 - 2)
            sage: p.sage()
            (3*x^2 + x)/(x^2 - 2)
            sage: p.sage().parent()
            Fraction Field of Univariate Polynomial Ring in x over Integer Ring

        TESTS:

        Check :issue:`30496`::

            sage: x = libgap.Integers.Indeterminate("x")

            sage: p = x^2 - 2*x
            sage: p.sage()
            x^2 - 2*x
        """
        if self.value is NULL:
            return None

        if self.IsInfinity():
            from sage.rings.infinity import Infinity
            return Infinity

        elif self.IsNegInfinity():
            from sage.rings.infinity import Infinity
            return -Infinity

        elif self.IsUnivariateRationalFunction():
            var = self.IndeterminateOfUnivariateRationalFunction().String()
            var = var.sage()
            num, den, val = self.CoefficientsOfUnivariateRationalFunction()
            num = num.sage()
            den = den.sage()
            val = val.sage()
            base_ring = cm.common_parent(*(num + den))

            if self.IsUnivariatePolynomial():
                from sage.rings.polynomial.polynomial_ring_constructor import PolynomialRing
                R = PolynomialRing(base_ring, var)
                x = R.gen()
                return x**val * R(num)

            elif self.IsLaurentPolynomial():
                from sage.rings.polynomial.laurent_polynomial_ring import LaurentPolynomialRing
                R = LaurentPolynomialRing(base_ring, var)
                x = R.gen()
                return x**val * R(num)

            else:
                from sage.rings.polynomial.polynomial_ring_constructor import PolynomialRing
                R = PolynomialRing(base_ring, var)
                x = R.gen()
                return x**val * R(num) / R(den)

        elif self.IsList():
            # May be a list-like collection of some other type of GapElements
            # that we can convert
            return [item.sage() for item in self.AsList()]

        raise NotImplementedError('cannot construct equivalent Sage object')


############################################################################
### GapElement_Integer #####################################################
############################################################################

cdef GapElement_Integer make_GapElement_Integer(parent, Obj obj):
    r"""
    Turn a Gap integer object into a GapElement_Integer Sage object.

    EXAMPLES::

        sage: libgap(123)
        123
        sage: type(_)
        <class 'sage.libs.gap.element.GapElement_Integer'>
    """
    cdef GapElement_Integer r = GapElement_Integer.__new__(GapElement_Integer)
    r._initialize(parent, obj)
    return r


cdef class GapElement_Integer(GapElement):
    r"""
    Derived class of GapElement for GAP integers.

    EXAMPLES::

        sage: i = libgap(123)
        sage: type(i)
        <class 'sage.libs.gap.element.GapElement_Integer'>
        sage: ZZ(i)
        123
    """

    def is_C_int(self):
        r"""
        Return whether the wrapped GAP object is a immediate GAP integer.

        An immediate integer is one that is stored as a C integer, and
        is subject to the usual size limits. Larger integers are
        stored in GAP as GMP integers.

        OUTPUT: boolean

        EXAMPLES::

            sage: n = libgap(1)
            sage: type(n)
            <class 'sage.libs.gap.element.GapElement_Integer'>
            sage: n.is_C_int()
            True
            sage: n.IsInt()
            true

            sage: N = libgap(2^130)
            sage: type(N)
            <class 'sage.libs.gap.element.GapElement_Integer'>
            sage: N.is_C_int()
            False
            sage: N.IsInt()
            true
        """
        return GAP_IsSmallInt(self.value)

    def _rational_(self):
        r"""
        EXAMPLES::

            sage: QQ(libgap(1))  # indirect doctest
            1
            sage: QQ(libgap(-2**200)) == -2**200
            True
        """
        return self.sage(ring=QQ)

    def sage(self, ring=None):
        r"""
        Return the Sage equivalent of the :class:`GapElement_Integer`.

<<<<<<< HEAD
        - ``ring`` -- Integer ring or ``None`` (default). If not
          specified, the default Sage integer ring is used.
=======
        - ``ring`` -- integer ring or ``None`` (default); if not
          specified, the default Sage integer ring is used
>>>>>>> e042294b

        OUTPUT: a Sage integer

        EXAMPLES::

            sage: libgap([ 1, 3, 4 ]).sage()
            [1, 3, 4]
            sage: all( x in ZZ for x in _ )
            True

            sage: libgap(132).sage(ring=IntegerModRing(13))
            2
            sage: parent(_)
            Ring of integers modulo 13

        TESTS::

            sage: libgap(0).sage()
            0
            sage: large = libgap.eval('2^130');  large
            1361129467683753853853498429727072845824
            sage: large.sage()
            1361129467683753853853498429727072845824

            sage: huge = libgap.eval('10^9999');  huge     # gap abbreviates very long ints
            <integer 100...000 (10000 digits)>
            sage: huge.sage().ndigits()
            10000
        """
        cdef UInt* x
        cdef Int size
        cdef int c_sign
        cdef int c_size
        cdef mpz_t output
        if ring is None:
            ring = ZZ
        try:
            GAP_Enter()
            if self.is_C_int():
                return ring(GAP_ValueInt(self.value))
            else:
                # gap integers are stored as a mp_limb_t
                size = GAP_SizeInt(self.value) # count limbs and extract sign
                if size > 0:
                    c_sign = 1
                    c_size = size
                else: # Must have size < 0, or else self.value == 0 and self.is_C_int() == True
                    c_sign = -1
                    c_size = -size
                x = GAP_AddrInt(self.value) # pointer to limbs
                mpz_roinit_n(output, <mp_limb_t *>x, c_size)
                return ring(c_sign*mpz_get_pylong(output))
        finally:
            GAP_Leave()

    _integer_ = sage

    def __int__(self):
        r"""
        TESTS::

            sage: int(libgap(3))
            3
            sage: type(_)
            <class 'int'>

            sage: int(libgap(2)**128)
            340282366920938463463374607431768211456
            sage: type(_)
            <class 'int'>
        """
        return self.sage(ring=int)

    def __index__(self):
        r"""
        TESTS:

        Check that gap integers can be used as indices (:issue:`23878`)::

            sage: s = 'abcd'
            sage: s[libgap(1)]
            'b'
        """
        return int(self)


##########################################################################
### GapElement_Float #####################################################
##########################################################################

cdef GapElement_Float make_GapElement_Float(parent, Obj obj):
    r"""
    Turn a Gap macfloat object into a GapElement_Float Sage object.

    EXAMPLES::

        sage: libgap(123.5)
        123.5
        sage: type(_)
        <class 'sage.libs.gap.element.GapElement_Float'>
    """
    cdef GapElement_Float r = GapElement_Float.__new__(GapElement_Float)
    r._initialize(parent, obj)
    return r

cdef class GapElement_Float(GapElement):
    r"""
    Derived class of GapElement for GAP floating point numbers.

    EXAMPLES::

        sage: i = libgap(123.5)
        sage: type(i)
        <class 'sage.libs.gap.element.GapElement_Float'>
        sage: RDF(i)
        123.5
        sage: float(i)
        123.5

    TESTS::

        sage: a = RDF.random_element()
        sage: libgap(a).sage() == a
        True
    """
    def sage(self, ring=None):
        r"""
        Return the Sage equivalent of the :class:`GapElement_Float`.

        - ``ring`` -- a floating point field or ``None`` (default); if not
          specified, the default Sage ``RDF`` is used

        OUTPUT: a Sage double precision floating point number

        EXAMPLES::

            sage: a = libgap.eval("Float(3.25)").sage()
            sage: a
            3.25
            sage: parent(a)
            Real Double Field
        """
        if ring is None:
            ring = RDF
        return ring(GAP_ValueMacFloat(self.value))

    def __float__(self):
        r"""
        TESTS::

            sage: float(libgap.eval("Float(3.5)"))
            3.5
        """
        return GAP_ValueMacFloat(self.value)


############################################################################
#  GapElement_IntegerMod  ##################################################
############################################################################

cdef GapElement_IntegerMod make_GapElement_IntegerMod(parent, Obj obj):
    r"""
    Turn a Gap integer object into a :class:`GapElement_IntegerMod` Sage object.

    EXAMPLES::

        sage: n = IntegerModRing(123)(13)
        sage: libgap(n)
        ZmodnZObj( 13, 123 )
        sage: type(_)
        <class 'sage.libs.gap.element.GapElement_IntegerMod'>
    """
    cdef GapElement_IntegerMod r = GapElement_IntegerMod.__new__(GapElement_IntegerMod)
    r._initialize(parent, obj)
    return r

cdef class GapElement_IntegerMod(GapElement):
    r"""
    Derived class of GapElement for GAP integers modulo an integer.

    EXAMPLES::

        sage: n = IntegerModRing(123)(13)
        sage: i = libgap(n)
        sage: type(i)
        <class 'sage.libs.gap.element.GapElement_IntegerMod'>
    """

    cpdef GapElement_Integer lift(self):
        """
        Return an integer lift.

        OUTPUT:

        A :class:`GapElement_Integer` that equals ``self`` in the
        integer mod ring.

        EXAMPLES::

            sage: n = libgap.eval('One(ZmodnZ(123)) * 13')
            sage: n.lift()
            13
            sage: type(_)
            <class 'sage.libs.gap.element.GapElement_Integer'>
        """
        return self.Int()

    def sage(self, ring=None):
        r"""
        Return the Sage equivalent of the :class:`GapElement_IntegerMod`.

        INPUT:

<<<<<<< HEAD
        - ``ring`` -- Sage integer mod ring or ``None`` (default). If
          not specified, a suitable integer mod ring is used
          automatically.

        OUTPUT:
=======
        - ``ring`` -- Sage integer mod ring or ``None`` (default); if
          not specified, a suitable integer mod ring is used
          automatically
>>>>>>> e042294b

        OUTPUT: a Sage integer modulo another integer

        EXAMPLES::

            sage: n = libgap.eval('One(ZmodnZ(123)) * 13')
            sage: n.sage()
            13
            sage: parent(_)
            Ring of integers modulo 123
        """
        if ring is None:
            # ring = self.DefaultRing().sage()
            characteristic = self.Characteristic().sage()
            ring = ZZ.quotient_ring(characteristic)
        return ring(self.lift())
<<<<<<< HEAD

    def _integer_(self, R):
        r"""
        TESTS::

=======

    def _integer_(self, R):
        r"""
        TESTS::

>>>>>>> e042294b
            sage: n = libgap.ZmodnZObj(13, 123)
            sage: ZZ(n)
            13
            sage: ZZ(-n)
            110
            sage: ZZ(0*n)
            0
        """
        return self.lift()._integer_(R)

############################################################################
### GapElement_FiniteField #####################################################
############################################################################

cdef GapElement_FiniteField make_GapElement_FiniteField(parent, Obj obj):
    r"""
    Turn a GAP finite field object into a :class:`GapElement_FiniteField` Sage object.

    EXAMPLES::

        sage: libgap.eval('Z(5)^2')
        Z(5)^2
        sage: type(_)
        <class 'sage.libs.gap.element.GapElement_FiniteField'>
    """
    cdef GapElement_FiniteField r = GapElement_FiniteField.__new__(GapElement_FiniteField)
    r._initialize(parent, obj)
    return r


cdef class GapElement_FiniteField(GapElement):
    r"""
    Derived class of GapElement for GAP finite field elements.

    EXAMPLES::

        sage: libgap.eval('Z(5)^2')
        Z(5)^2
        sage: type(_)
        <class 'sage.libs.gap.element.GapElement_FiniteField'>
    """

    cpdef GapElement_Integer lift(self):
        """
        Return an integer lift.

        OUTPUT:

        The smallest positive :class:`GapElement_Integer` that equals
        ``self`` in the prime finite field.

        EXAMPLES::

            sage: n = libgap.eval('Z(5)^2')
            sage: n.lift()
            4
            sage: type(_)
            <class 'sage.libs.gap.element.GapElement_Integer'>

            sage: n = libgap.eval('Z(25)')
            sage: n.lift()
            Traceback (most recent call last):
            TypeError: not in prime subfield
        """
        degree = self.DegreeFFE().sage()
        if degree == 1:
            return self.IntFFE()
        else:
            raise TypeError('not in prime subfield')

    def sage(self, ring=None, var='a'):
        r"""
        Return the Sage equivalent of the :class:`GapElement_FiniteField`.

        INPUT:

        - ``ring`` -- a Sage finite field or ``None`` (default). The
          field to return ``self`` in. If not specified, a suitable
          finite field will be constructed.

        OUTPUT:

        A Sage finite field element. The isomorphism is chosen such
        that the Gap ``PrimitiveRoot()`` maps to the Sage
        :meth:`~sage.rings.finite_rings.finite_field_prime_modn.multiplicative_generator`.

        EXAMPLES::

            sage: n = libgap.eval('Z(25)^2')
            sage: n.sage()
            a + 3
            sage: parent(_)
            Finite Field in a of size 5^2

            sage: n.sage(ring=GF(5))
            Traceback (most recent call last):
            ...
            ValueError: the given ring is incompatible ...

        TESTS::

            sage: n = libgap.eval('Z(2^4)^2 + Z(2^4)^1 + Z(2^4)^0')
            sage: n
            Z(2^2)^2
            sage: n.sage()
            a + 1
            sage: parent(_)
            Finite Field in a of size 2^2
            sage: n.sage(ring=ZZ)
            Traceback (most recent call last):
            ...
            ValueError: the given ring is incompatible ...
            sage: n.sage(ring=CC)
            Traceback (most recent call last):
            ...
            ValueError: the given ring is incompatible ...
            sage: n.sage(ring=GF(5))
            Traceback (most recent call last):
            ...
            ValueError: the given ring is incompatible ...
            sage: n.sage(ring=GF(2^3))
            Traceback (most recent call last):
            ...
            ValueError: the given ring is incompatible ...
            sage: n.sage(ring=GF(2^2, 'a'))
            a + 1
            sage: n.sage(ring=GF(2^4, 'a'))
            a^2 + a + 1
            sage: n.sage(ring=GF(2^8, 'a'))
            a^7 + a^6 + a^4 + a^2 + a + 1
            sage: (n^3).sage()
            1

        Check that :issue:`23153` is fixed::

            sage: n = libgap.eval('Z(2^4)^2 + Z(2^4)^1 + Z(2^4)^0')
            sage: n.sage(ring=GF(2^4, 'a'))
            a^2 + a + 1
        """
        deg = self.DegreeFFE().sage()
        char = self.Characteristic().sage()
        if ring is None:
            from sage.rings.finite_rings.finite_field_constructor import GF
            ring = GF(char**deg, name=var)
        elif not (ring.is_field() and ring.is_finite() and
                  ring.characteristic() == char and ring.degree() % deg == 0):
            raise ValueError(('the given ring is incompatible (must be a '
                              'finite field of characteristic {} and degree '
                              'divisible by {})').format(char, deg))

        if self.IsOne():
            return ring.one()
        if deg == 1 and char == ring.characteristic():
            return ring(self.lift().sage())
        else:
            gap_field = make_GapElement_Ring(self.parent(), gap_eval(ring._gap_init_()))
            exp = self.LogFFE(gap_field.PrimitiveRoot())
            return ring.multiplicative_generator() ** exp.sage()

    def __int__(self):
        r"""
        TESTS::

            sage: int(libgap.eval("Z(53)"))
            2
        """
        return int(self.Int())

    def _integer_(self, R):
        r"""
        TESTS::

            sage: ZZ(libgap.eval("Z(53)"))
            2
        """
        return R(self.Int())


############################################################################
### GapElement_Cyclotomic #####################################################
############################################################################

cdef GapElement_Cyclotomic make_GapElement_Cyclotomic(parent, Obj obj):
    r"""
    Turn a Gap cyclotomic object into a :class:`GapElement_Cyclotomic` Sage
    object.

    EXAMPLES::

        sage: libgap.eval('E(3)')
        E(3)
        sage: type(_)
        <class 'sage.libs.gap.element.GapElement_Cyclotomic'>
    """
    cdef GapElement_Cyclotomic r = GapElement_Cyclotomic.__new__(GapElement_Cyclotomic)
    r._initialize(parent, obj)
    return r


cdef class GapElement_Cyclotomic(GapElement):
    r"""
    Derived class of GapElement for GAP universal cyclotomics.

    EXAMPLES::

        sage: libgap.eval('E(3)')
        E(3)
        sage: type(_)
        <class 'sage.libs.gap.element.GapElement_Cyclotomic'>
    """

    def sage(self, ring=None):
        r"""
        Return the Sage equivalent of the :class:`GapElement_Cyclotomic`.

        INPUT:

        - ``ring`` -- a Sage cyclotomic field or ``None``
          (default); if not specified, a suitable minimal cyclotomic
          field will be constructed

        OUTPUT: a Sage cyclotomic field element

        EXAMPLES::

            sage: n = libgap.eval('E(3)')
            sage: n.sage()
            zeta3
            sage: parent(_)
            Cyclotomic Field of order 3 and degree 2

            sage: n.sage(ring=CyclotomicField(6))
            zeta6 - 1

            sage: libgap.E(3).sage(ring=CyclotomicField(3))
            zeta3
            sage: libgap.E(3).sage(ring=CyclotomicField(6))
            zeta6 - 1

        TESTS:

        Check that :issue:`15204` is fixed::

            sage: libgap.E(3).sage(ring=UniversalCyclotomicField())
            E(3)
            sage: libgap.E(3).sage(ring=CC)
            -0.500000000000000 + 0.866025403784439*I
        """
        if ring is None:
            conductor = self.Conductor()
            from sage.rings.number_field.number_field import CyclotomicField
            ring = CyclotomicField(conductor.sage())
        else:
            try:
                conductor = ring._n()
            except AttributeError:
                from sage.rings.number_field.number_field import CyclotomicField
                conductor = self.Conductor()
                cf = CyclotomicField(conductor.sage())
                return ring(cf(self.CoeffsCyc(conductor).sage()))
        coeff = self.CoeffsCyc(conductor).sage()
        return ring(coeff)


############################################################################
### GapElement_Rational ####################################################
############################################################################

cdef GapElement_Rational make_GapElement_Rational(parent, Obj obj):
    r"""
    Turn a Gap Rational number (of type ``Obj``) into a Cython ``GapElement_Rational``.

    EXAMPLES::

        sage: libgap(123/456)
        41/152
        sage: type(_)
        <class 'sage.libs.gap.element.GapElement_Rational'>
    """
    cdef GapElement_Rational r = GapElement_Rational.__new__(GapElement_Rational)
    r._initialize(parent, obj)
    return r


cdef class GapElement_Rational(GapElement):
    r"""
    Derived class of GapElement for GAP rational numbers.

    EXAMPLES::

        sage: r = libgap(123/456)
        sage: type(r)
        <class 'sage.libs.gap.element.GapElement_Rational'>
    """
    def _rational_(self):
        r"""
        EXAMPLES::

            sage: r = libgap(-1/3)
            sage: QQ(r)  # indirect doctest
            -1/3
            sage: QQ(libgap(2**300 / 3**300)) == 2**300 / 3**300
            True
        """
        return self.sage(ring=QQ)

    def sage(self, ring=None):
        r"""
        Return the Sage equivalent of the :class:`GapElement`.

        INPUT:

        - ``ring`` -- the Sage rational ring or ``None`` (default); if
          not specified, the rational ring is used automatically

        OUTPUT: a Sage rational number

        EXAMPLES::

            sage: r = libgap(123/456);  r
            41/152
            sage: type(_)
            <class 'sage.libs.gap.element.GapElement_Rational'>
            sage: r.sage()
            41/152
            sage: type(_)
            <class 'sage.rings.rational.Rational'>
        """
        if ring is None:
            ring = ZZ
        libgap = self.parent()
        return libgap.NumeratorRat(self).sage(ring=ring) / libgap.DenominatorRat(self).sage(ring=ring)


############################################################################
### GapElement_Ring #####################################################
############################################################################

cdef GapElement_Ring make_GapElement_Ring(parent, Obj obj):
    r"""
    Turn a Gap integer object into a :class:`GapElement_Ring` Sage
    object.

    EXAMPLES::

        sage: libgap(GF(5))
        GF(5)
        sage: type(_)
        <class 'sage.libs.gap.element.GapElement_Ring'>
    """
    cdef GapElement_Ring r = GapElement_Ring.__new__(GapElement_Ring)
    r._initialize(parent, obj)
    return r


cdef class GapElement_Ring(GapElement):
    r"""
    Derived class of GapElement for GAP rings (parents of ring elements).

    EXAMPLES::

        sage: i = libgap(ZZ)
        sage: type(i)
        <class 'sage.libs.gap.element.GapElement_Ring'>
    """

    def ring_integer(self):
        """
        Construct the Sage integers.

        EXAMPLES::

            sage: libgap.eval('Integers').ring_integer()
            Integer Ring
        """
        return ZZ

    def ring_rational(self):
        """
        Construct the Sage rationals.

        EXAMPLES::

            sage: libgap.eval('Rationals').ring_rational()
            Rational Field
        """
        return ZZ.fraction_field()

    def ring_integer_mod(self):
        """
        Construct a Sage integer mod ring.

        EXAMPLES::

            sage: libgap.eval('ZmodnZ(15)').ring_integer_mod()
            Ring of integers modulo 15
        """
        characteristic = self.Characteristic().sage()
        return ZZ.quotient_ring(characteristic)

    def ring_finite_field(self, var='a'):
        """
        Construct an integer ring.

        EXAMPLES::

            sage: libgap.GF(3,2).ring_finite_field(var='A')
            Finite Field in A of size 3^2
        """
        size = self.Size().sage()
        from sage.rings.finite_rings.finite_field_constructor import GF
        return GF(size, name=var)

    def ring_cyclotomic(self):
        """
        Construct an integer ring.

        EXAMPLES::

            sage: libgap.CyclotomicField(6).ring_cyclotomic()
            Cyclotomic Field of order 3 and degree 2
        """
        conductor = self.Conductor()
        from sage.rings.number_field.number_field import CyclotomicField
        return CyclotomicField(conductor.sage())

    def ring_polynomial(self):
        """
        Construct a polynomial ring.

        EXAMPLES::

            sage: B = libgap(QQ['x'])
            sage: B.ring_polynomial()
            Univariate Polynomial Ring in x over Rational Field

            sage: B = libgap(ZZ['x','y'])
            sage: B.ring_polynomial()
            Multivariate Polynomial Ring in x, y over Integer Ring
        """
        base_ring = self.CoefficientsRing().sage()
        vars = [x.String().sage()
                for x in self.IndeterminatesOfPolynomialRing()]
        from sage.rings.polynomial.polynomial_ring_constructor import PolynomialRing
        return PolynomialRing(base_ring, vars)

    def sage(self, **kwds):
        r"""
        Return the Sage equivalent of the :class:`GapElement_Ring`.

        INPUT:

        - ``**kwds`` -- keywords that are passed on to the ``ring_``
          method

        OUTPUT: a Sage ring

        EXAMPLES::

            sage: libgap.eval('Integers').sage()
            Integer Ring

            sage: libgap.eval('Rationals').sage()
            Rational Field

            sage: libgap.eval('ZmodnZ(15)').sage()
            Ring of integers modulo 15

            sage: libgap.GF(3,2).sage(var='A')
            Finite Field in A of size 3^2

            sage: libgap.CyclotomicField(6).sage()
            Cyclotomic Field of order 3 and degree 2

            sage: libgap(QQ['x','y']).sage()
            Multivariate Polynomial Ring in x, y over Rational Field
        """
        if self.IsField():
            if self.IsRationals():
                return self.ring_rational(**kwds)
            if self.IsCyclotomicField():
                return self.ring_cyclotomic(**kwds)
            if self.IsFinite():
                return self.ring_finite_field(**kwds)
        else:
            if self.IsIntegers():
                return self.ring_integer(**kwds)
            if self.IsFinite():
                return self.ring_integer_mod(**kwds)
            if self.IsPolynomialRing():
                return self.ring_polynomial(**kwds)
        raise NotImplementedError('cannot convert GAP ring to Sage')


############################################################################
### GapElement_Boolean #####################################################
############################################################################

cdef GapElement_Boolean make_GapElement_Boolean(parent, Obj obj):
    r"""
    Turn a Gap Boolean number (of type ``Obj``) into a Cython ``GapElement_Boolean``.

    EXAMPLES::

        sage: libgap(True)
        true
        sage: type(_)
        <class 'sage.libs.gap.element.GapElement_Boolean'>
    """
    cdef GapElement_Boolean r = GapElement_Boolean.__new__(GapElement_Boolean)
    r._initialize(parent, obj)
    return r


cdef class GapElement_Boolean(GapElement):
    r"""
    Derived class of GapElement for GAP boolean values.

    EXAMPLES::

        sage: b = libgap(True)
        sage: type(b)
        <class 'sage.libs.gap.element.GapElement_Boolean'>
    """

    def sage(self):
        r"""
        Return the Sage equivalent of the :class:`GapElement`.

        OUTPUT:

        A Python boolean if the values is either true or false. GAP
        booleans can have the third value ``Fail``, in which case a
        :exc:`ValueError` is raised.

        EXAMPLES::

            sage: b = libgap.eval('true');  b
            true
            sage: type(_)
            <class 'sage.libs.gap.element.GapElement_Boolean'>
            sage: b.sage()
            True
            sage: type(_)
            <... 'bool'>

            sage: libgap.eval('fail')
            fail
            sage: _.sage()
            Traceback (most recent call last):
            ...
            ValueError: the GAP boolean value "fail" cannot be represented in Sage
        """
        if self.value == GAP_True:
            return True
        if self.value == GAP_False:
            return False
        raise ValueError('the GAP boolean value "fail" cannot be represented in Sage')

    def __bool__(self):
        """
        Check that the boolean is "true".

        This is syntactic sugar for using libgap. See the examples below.

        OUTPUT: boolean

        EXAMPLES::

            sage: gap_bool = [libgap.eval('true'), libgap.eval('false'), libgap.eval('fail')]
            sage: for x in gap_bool:
            ....:     if x:     # this calls __bool__
            ....:         print("{} {}".format(x, type(x)))
            true <class 'sage.libs.gap.element.GapElement_Boolean'>

            sage: for x in gap_bool:
            ....:     if not x:     # this calls __bool__
            ....:         print("{} {}".format( x, type(x)))
            false <class 'sage.libs.gap.element.GapElement_Boolean'>
            fail <class 'sage.libs.gap.element.GapElement_Boolean'>
        """
        return self.value == GAP_True


############################################################################
### GapElement_String ####################################################
############################################################################

cdef GapElement_String make_GapElement_String(parent, Obj obj):
    r"""
    Turn a Gap String (of type ``Obj``) into a Cython ``GapElement_String``.

    EXAMPLES::

        sage: libgap('this is a string')
        "this is a string"
        sage: type(_)
        <class 'sage.libs.gap.element.GapElement_String'>
    """
    cdef GapElement_String r = GapElement_String.__new__(GapElement_String)
    r._initialize(parent, obj)
    return r


cdef class GapElement_String(GapElement):
    r"""
    Derived class of GapElement for GAP strings.

    EXAMPLES::

        sage: s = libgap('string')
        sage: type(s)
        <class 'sage.libs.gap.element.GapElement_String'>
        sage: s
        "string"
        sage: print(s)
        string
    """
    def __str__(self):
        r"""
        Convert this :class:`GapElement_String` to a Python string.

        OUTPUT: a Python string

        EXAMPLES::

            sage: s = libgap.eval(' "string" '); s
            "string"
            sage: type(_)
            <class 'sage.libs.gap.element.GapElement_String'>
            sage: str(s)
            'string'
            sage: s.sage()
            'string'
            sage: type(_)
            <class 'str'>
        """
        s = char_to_str(GAP_CSTR_STRING(self.value))
        return s

    sage = __str__

############################################################################
### GapElement_Function ####################################################
############################################################################

cdef GapElement_Function make_GapElement_Function(parent, Obj obj):
    r"""
    Turn a Gap C function object (of type ``Obj``) into a Cython ``GapElement_Function``.

    INPUT:

    - ``parent`` -- the parent of the new :class:`GapElement`

    - ``obj`` -- a GAP function object

    OUTPUT: a :class:`GapElement_Function` instance

    EXAMPLES::

        sage: libgap.CycleLength
        <Gap function "CycleLength">
        sage: type(_)
        <class 'sage.libs.gap.element.GapElement_Function'>
    """
    cdef GapElement_Function r = GapElement_Function.__new__(GapElement_Function)
    r._initialize(parent, obj)
    return r


cdef class GapElement_Function(GapElement):
    r"""
    Derived class of GapElement for GAP functions.

    EXAMPLES::

        sage: f = libgap.Cycles
        sage: type(f)
        <class 'sage.libs.gap.element.GapElement_Function'>
    """

    def __repr__(self):
        r"""
        Return a string representation.

        OUTPUT: string

        EXAMPLES::

            sage: libgap.Orbits
            <Gap function "Orbits">
        """
        libgap = self.parent()
        name = libgap.NameFunction(self)
        s = '<Gap function "'+name.sage()+'">'
        return s

    def __call__(self, *args):
        """
        Call syntax for functions.

        INPUT:

        - ``*args`` -- arguments. Will be converted to `GapElement` if
          they are not already of this type

        OUTPUT:

        A :class:`GapElement` encapsulating the functions return
        value, or ``None`` if it does not return anything.

        EXAMPLES::

            sage: a = libgap.NormalSubgroups
            sage: b = libgap.SymmetricGroup(4)
            sage: libgap.collect()
            sage: a
            <Gap function "NormalSubgroups">
            sage: b
            Sym( [ 1 .. 4 ] )
            sage: sorted(a(b))
            [Group(()),
             Sym( [ 1 .. 4 ] ),
             Alt( [ 1 .. 4 ] ),
             Group([ (1,4)(2,3), (1,2)(3,4) ])]

            sage: libgap.eval("a := NormalSubgroups")
            <Gap function "NormalSubgroups">
            sage: libgap.eval("b := SymmetricGroup(4)")
            Sym( [ 1 .. 4 ] )
            sage: libgap.collect()
            sage: sorted(libgap.eval('a') (libgap.eval('b')))
            [Group(()),
             Sym( [ 1 .. 4 ] ),
             Alt( [ 1 .. 4 ] ),
             Group([ (1,4)(2,3), (1,2)(3,4) ])]

            sage: a = libgap.eval('a')
            sage: b = libgap.eval('b')
            sage: libgap.collect()
            sage: sorted(a(b))
            [Group(()),
             Sym( [ 1 .. 4 ] ),
             Alt( [ 1 .. 4 ] ),
             Group([ (1,4)(2,3), (1,2)(3,4) ])]

        Not every ``GapElement`` is callable::

            sage: f = libgap(3)
            sage: f()
            Traceback (most recent call last):
            ...
            TypeError: 'sage.libs.gap.element.GapElement_Integer' object is not callable

        We illustrate appending to a list which returns None::

            sage: a = libgap([]); a
            [  ]
            sage: a.Add(5); a
            [ 5 ]
            sage: a.Add(10); a
            [ 5, 10 ]

        TESTS::

            sage: s = libgap.Sum
            sage: s(libgap([1,2]))
            3
            sage: s(libgap(1), libgap(2))
            Traceback (most recent call last):
            ...
            GAPError: Error, no method found!
            Error, no 1st choice method found for `SumOp' on 2 arguments

            sage: for i in range(100):
            ....:     rnd = [ randint(-10,10) for i in range(randint(0,7)) ]
            ....:     # compute the sum in GAP
            ....:     _ = libgap.Sum(rnd)
            ....:     try:
            ....:         libgap.Sum(*rnd)
            ....:         print('This should have triggered a ValueError')
            ....:         print('because Sum needs a list as argument')
            ....:     except ValueError:
            ....:         pass

            sage: libgap_exec = libgap.eval("Exec")
            sage: libgap_exec('echo hello from the shell')
            hello from the shell
        """
        cdef Obj result = NULL
        cdef Obj arg_list
        cdef int n = len(args)
        cdef volatile Obj v2

        if n > 0 and n <= 3:
            libgap = self.parent()
            a = [x if isinstance(x, GapElement) else libgap(x) for x in args]

        try:
            sig_GAP_Enter()
            sig_on()
            if n == 0:
                result = GAP_CallFunc0Args(self.value)
            elif n == 1:
                result = GAP_CallFunc1Args(self.value,
                                           (<GapElement>a[0]).value)
            elif n == 2:
                result = GAP_CallFunc2Args(self.value,
                                           (<GapElement>a[0]).value,
                                           (<GapElement>a[1]).value)
            elif n == 3:
                v2 = (<GapElement>a[2]).value
                result = GAP_CallFunc3Args(self.value,
                                           (<GapElement>a[0]).value,
                                           (<GapElement>a[1]).value,
                                           v2)
            else:
                arg_list = make_gap_list(args)
                result = GAP_CallFuncList(self.value, arg_list)
            sig_off()
        finally:
            GAP_Leave()
        if result == NULL:
            # We called a procedure that does not return anything
            return None
        return make_any_gap_element(self.parent(), result)

    def _instancedoc_(self):
        r"""
        Return the help string.

        EXAMPLES::

            sage: f = libgap.CyclicGroup
            sage: 'constructs  the  cyclic  group' in f.__doc__
            True

        You would get the full help by typing ``f?`` in the command line.
        """
        libgap = self.parent()
        from sage.interfaces.gap import gap
        return gap.help(libgap.NameFunction(self).sage(), pager=False)


############################################################################
### GapElement_MethodProxy #################################################
############################################################################

cdef GapElement_MethodProxy make_GapElement_MethodProxy(parent, Obj function, GapElement base_object):
    r"""
    Turn a Gap C rec object (of type ``Obj``) into a Cython ``GapElement_Record``.

    This class implement syntactic sugar so that you can write
    ``gapelement.f()`` instead of ``libgap.f(gapelement)`` for any GAP
    function ``f``.

    INPUT:

    - ``parent`` -- the parent of the new :class:`GapElement`

    - ``obj`` -- a GAP function object

    - ``base_object`` -- the first argument to be inserted into the function

    OUTPUT: a :class:`GapElement_MethodProxy` instance

    EXAMPLES::

        sage: lst = libgap([])
        sage: type( lst.Add )
        <class 'sage.libs.gap.element.GapElement_MethodProxy'>
    """
    cdef GapElement_MethodProxy r = GapElement_MethodProxy.__new__(GapElement_MethodProxy)
    r._initialize(parent, function)
    r.first_argument = base_object
    return r


cdef class GapElement_MethodProxy(GapElement_Function):
    r"""
    Helper class returned by ``GapElement.__getattr__``.

    Derived class of GapElement for GAP functions. Like its parent,
    you can call instances to implement function call syntax. The only
    difference is that a fixed first argument is prepended to the
    argument list.

    EXAMPLES::

        sage: lst = libgap([])
        sage: lst.Add
        <Gap function "Add">
        sage: type(_)
        <class 'sage.libs.gap.element.GapElement_MethodProxy'>
        sage: lst.Add(1)
        sage: lst
        [ 1 ]
    """

    def __call__(self, *args):
        """
        Call syntax for methods.

        This method is analogous to
        :meth:`GapElement_Function.__call__`, except that it inserts a
        fixed :class:`GapElement` in the first slot of the function.

        INPUT:

        - ``*args`` -- arguments. Will be converted to `GapElement` if
          they are not already of this type

        OUTPUT:

        A :class:`GapElement` encapsulating the functions return
        value, or ``None`` if it does not return anything.

        EXAMPLES::

            sage: lst = libgap.eval('[1,,3]')
            sage: lst.Add.__call__(4)
            sage: lst.Add(5)
            sage: lst
            [ 1,, 3, 4, 5 ]
        """
        if len(args) > 0:
            return GapElement_Function.__call__(self, * ([self.first_argument] + list(args)))
        else:
            return GapElement_Function.__call__(self, self.first_argument)


############################################################################
### GapElement_List ########################################################
############################################################################

cdef GapElement_List make_GapElement_List(parent, Obj obj):
    r"""
    Turn a Gap C List object (of type ``Obj``) into a Cython ``GapElement_List``.

    EXAMPLES::

        sage: libgap([0, 2, 3])
        [ 0, 2, 3 ]
        sage: type(_)
        <class 'sage.libs.gap.element.GapElement_List'>
    """
    cdef GapElement_List r = GapElement_List.__new__(GapElement_List)
    r._initialize(parent, obj)
    return r


cdef class GapElement_List(GapElement):
    r"""
    Derived class of GapElement for GAP Lists.

    .. NOTE::

        Lists are indexed by `0..len(l)-1`, as expected from
        Python. This differs from the GAP convention where lists start
        at `1`.

    EXAMPLES::

        sage: lst = libgap.SymmetricGroup(3).List(); lst
        [ (), (1,3), (1,2,3), (2,3), (1,3,2), (1,2) ]
        sage: type(lst)
        <class 'sage.libs.gap.element.GapElement_List'>
        sage: len(lst)
        6
        sage: lst[3]
        (2,3)

    We can easily convert a Gap ``List`` object into a Python ``list``::

        sage: list(lst)
        [(), (1,3), (1,2,3), (2,3), (1,3,2), (1,2)]
        sage: type(_)
        <... 'list'>

    Range checking is performed::

        sage: lst[10]
        Traceback (most recent call last):
        ...
        IndexError: index out of range.
    """

    def __bool__(self):
        r"""
        Return ``True`` if the list is non-empty, as with Python ``list``s.

        EXAMPLES::

            sage: lst = libgap.eval('[1,,,4]')
            sage: bool(lst)
            True
            sage: lst = libgap.eval('[]')
            sage: bool(lst)
            False
        """
        return bool(len(self))

    def __len__(self):
        r"""
        Return the length of the list.

        OUTPUT: integer

        EXAMPLES::

            sage: lst = libgap.eval('[1,,,4]')   # a sparse list
            sage: len(lst)
            4
        """
        return GAP_LenList(self.value)

    def __getitem__(self, i):
        r"""
        Return the ``i``-th element of the list.

        As usual in Python, indexing starts at `0` and not at `1` (as
        in GAP). This can also be used with multi-indices.

        INPUT:

        - ``i`` -- integer

        OUTPUT:

        The ``i``-th element as a :class:`GapElement`.

        EXAMPLES::

            sage: lst = libgap.eval('["first",,,"last"]')   # a sparse list
            sage: lst[0]
            "first"

            sage: l = libgap.eval('[ [0, 1], [2, 3] ]')
            sage: l[0,0]
            0
            sage: l[0,1]
            1
            sage: l[1,0]
            2
            sage: l[0,2]
            Traceback (most recent call last):
            ...
            IndexError: index out of range
            sage: l[2,0]
            Traceback (most recent call last):
            ...
            IndexError: index out of range
            sage: l[0,0,0]
            Traceback (most recent call last):
            ...
            ValueError: too many indices
        """
        cdef int j
        cdef Obj obj = self.value

        if isinstance(i, tuple):
            for j in i:
                if not GAP_IsList(obj):
                    raise ValueError('too many indices')
                if j < 0 or j >= GAP_LenList(obj):
                    raise IndexError('index out of range')
                obj = ELM_LIST(obj, j+1)

        else:
            j = i
            if j < 0 or j >= GAP_LenList(obj):
                raise IndexError('index out of range.')
            obj = ELM_LIST(obj, j+1)

        return make_any_gap_element(self.parent(), obj)

    def __setitem__(self, i, elt):
        r"""
        Set the `i`-th item of this list.

        EXAMPLES::

            sage: l = libgap.eval('[0, 1]')
            sage: l
            [ 0, 1 ]
            sage: l[0] = 3
            sage: l
            [ 3, 1 ]

        Contrarily to Python lists, setting an element beyond the limit extends the list::

            sage: l[12] = -2
            sage: l
            [ 3, 1,,,,,,,,,,, -2 ]

        This function also handles multi-indices::

            sage: l = libgap.eval('[[[0,1],[2,3]],[[4,5], [6,7]]]')
            sage: l[0,1,0] = -18
            sage: l
            [ [ [ 0, 1 ], [ -18, 3 ] ], [ [ 4, 5 ], [ 6, 7 ] ] ]
            sage: l[0,0,0,0]
            Traceback (most recent call last):
            ...
            ValueError: too many indices

        Assignment to immutable objects gives error::

            sage: l = libgap([0,1])
            sage: u = l.deepcopy(0)
            sage: u[0] = 5
            Traceback (most recent call last):
            ...
            TypeError: immutable Gap object does not support item assignment

        TESTS::

            sage: m = libgap.eval('[[0,0],[0,0]]')
            sage: m[0,0] = 1
            sage: m[0,1] = 2
            sage: m[1,0] = 3
            sage: m[1,1] = 4
            sage: m
            [ [ 1, 2 ], [ 3, 4 ] ]
        """
        if not IS_MUTABLE_OBJ(self.value):
            raise TypeError('immutable Gap object does not support item assignment')

        cdef int j
        cdef Obj obj = self.value

        if isinstance(i, tuple):
            for j in i[:-1]:
                if not GAP_IsList(obj):
                    raise ValueError('too many indices')
                if j < 0 or j >= GAP_LenList(obj):
                    raise IndexError('index out of range')
                obj = ELM_LIST(obj, j+1)
            if not GAP_IsList(obj):
                raise ValueError('too many indices')
            j = i[-1]
        else:
            j = i

        if j < 0:
            raise IndexError('index out of range.')

        cdef GapElement celt
        if isinstance(elt, GapElement):
            celt = <GapElement> elt
        else:
            celt= self.parent()(elt)

        GAP_AssList(obj, j+1, celt.value)

    def sage(self, **kwds):
        r"""
        Return the Sage equivalent of the :class:`GapElement`.

        OUTPUT: a Python list

        EXAMPLES::

            sage: libgap([ 1, 3, 4 ]).sage()
            [1, 3, 4]
            sage: all( x in ZZ for x in _ )
            True
        """
        return [x.sage(**kwds) for x in self]

    def matrix(self, ring=None):
        """
        Return the list as a matrix.

        GAP does not have a special matrix data type, they are just
        lists of lists. This function converts a GAP list of lists to
        a Sage matrix.

        OUTPUT: a Sage matrix

        EXAMPLES::

            sage: F = libgap.GF(4)
            sage: a = F.PrimitiveElement()
            sage: m = libgap([[a,a^0],[0*a,a^2]]); m
            [ [ Z(2^2), Z(2)^0 ],
              [ 0*Z(2), Z(2^2)^2 ] ]
            sage: m.IsMatrix()
            true
            sage: matrix(m)
            [    a     1]
            [    0 a + 1]
            sage: matrix(GF(4,'B'), m)
            [    B     1]
            [    0 B + 1]

            sage: M = libgap.eval('SL(2,GF(5))').GeneratorsOfGroup()[1]
            sage: type(M)
            <class 'sage.libs.gap.element.GapElement_List'>
            sage: M[0][0]
            Z(5)^2
            sage: M.IsMatrix()
            true
            sage: M.matrix()
            [4 1]
            [4 0]
        """
        if not self.IsMatrix():
            raise ValueError('not a GAP matrix')
        entries = self.Flat()
        n = self.Length().sage()
        m = len(entries) // n
        if len(entries) % n != 0:
            raise ValueError('not a rectangular list of lists')
        from sage.matrix.matrix_space import MatrixSpace
        if ring is None:
            ring = entries.DefaultRing().sage()
        MS = MatrixSpace(ring, n, m)
        return MS([ring(x) for x in entries])

    _matrix_ = matrix

    def vector(self, ring=None):
        """
        Return the list as a vector.

        GAP does not have a special vector data type, they are just
        lists. This function converts a GAP list to a Sage vector.

        OUTPUT: a Sage vector

        EXAMPLES::

            sage: F = libgap.GF(4)
            sage: a = F.PrimitiveElement()
            sage: m = libgap([0*a, a, a^3, a^2]); m
            [ 0*Z(2), Z(2^2), Z(2)^0, Z(2^2)^2 ]
            sage: type(m)
            <class 'sage.libs.gap.element.GapElement_List'>
            sage: m[3]
            Z(2^2)^2
            sage: vector(m)
            (0, a, 1, a + 1)
            sage: vector(GF(4,'B'), m)
            (0, B, 1, B + 1)
        """
        if not self.IsVector():
            raise ValueError('not a GAP vector')
        from sage.modules.free_module_element import vector
        entries = self.Flat()
        n = self.Length().sage()
        if ring is None:
            ring = entries.DefaultRing().sage()
        return vector(ring, n, self.sage(ring=ring))

    _vector_ = vector


############################################################################
### GapElement_Permutation #################################################
############################################################################


cdef GapElement_Permutation make_GapElement_Permutation(parent, Obj obj):
    r"""
    Turn a Gap C permutation object (of type ``Obj``) into a Cython ``GapElement_Permutation``.

    EXAMPLES::

        sage: libgap.eval('(1,3,2)(4,5,8)')
        (1,3,2)(4,5,8)
        sage: type(_)
        <class 'sage.libs.gap.element.GapElement_Permutation'>
    """
    cdef GapElement_Permutation r = GapElement_Permutation.__new__(GapElement_Permutation)
    r._initialize(parent, obj)
    return r


cdef class GapElement_Permutation(GapElement):
    r"""
    Derived class of GapElement for GAP permutations.

    .. NOTE::

        Permutations in GAP act on the numbers starting with 1.

    EXAMPLES::

        sage: perm = libgap.eval('(1,5,2)(4,3,8)')
        sage: type(perm)
        <class 'sage.libs.gap.element.GapElement_Permutation'>
    """

    def sage(self, parent=None):
        r"""
        Return the Sage equivalent of the :class:`GapElement`.

        If the permutation group is given as parent, this method is
        *much* faster.

        EXAMPLES::

            sage: perm_gap = libgap.eval('(1,5,2)(4,3,8)');  perm_gap
            (1,5,2)(3,8,4)
            sage: perm_gap.sage()
            [5, 1, 8, 3, 2, 6, 7, 4]
            sage: type(_)
            <class 'sage.combinat.permutation.StandardPermutations_all_with_category.element_class'>
            sage: perm_gap.sage(PermutationGroup([(1,2),(1,2,3,4,5,6,7,8)]))
            (1,5,2)(3,8,4)
            sage: type(_)
            <class 'sage.groups.perm_gps.permgroup_element.PermutationGroupElement'>
        """
        cdef PermutationGroupElement one_c

        libgap = self.parent()
        lst = libgap.ListPerm(self)

        if parent is None:
            return Permutation(lst.sage(), check=False)
        else:
            return parent.one()._generate_new_GAP(lst)

############################################################################
### GapElement_Record ######################################################
############################################################################

cdef GapElement_Record make_GapElement_Record(parent, Obj obj):
    r"""
    Turn a Gap C rec object (of type ``Obj``) into a Cython ``GapElement_Record``.

    EXAMPLES::

        sage: libgap.eval('rec(a:=0, b:=2, c:=3)')
        rec( a := 0, b := 2, c := 3 )
        sage: type(_)
        <class 'sage.libs.gap.element.GapElement_Record'>
    """
    cdef GapElement_Record r = GapElement_Record.__new__(GapElement_Record)
    r._initialize(parent, obj)
    return r


cdef class GapElement_Record(GapElement):
    r"""
    Derived class of GapElement for GAP records.

    EXAMPLES::

        sage: rec = libgap.eval('rec(a:=123, b:=456)')
        sage: type(rec)
        <class 'sage.libs.gap.element.GapElement_Record'>
        sage: len(rec)
        2
        sage: rec['a']
        123

    We can easily convert a Gap ``rec`` object into a Python ``dict``::

        sage: dict(rec)
        {'a': 123, 'b': 456}
        sage: type(_)
        <... 'dict'>

    Range checking is performed::

        sage: rec['no_such_element']
        Traceback (most recent call last):
        ...
        GAPError: Error, Record Element: '<rec>.no_such_element' must have an assigned value
    """

    def __len__(self):
        r"""
        Return the length of the record.

        OUTPUT: integer; the number of entries in the record

        EXAMPLES::

            sage: rec = libgap.eval('rec(a:=123, b:=456, S3:=SymmetricGroup(3))')
            sage: len(rec)
            3
        """
        return LEN_PREC(self.value)

    def __iter__(self):
        r"""
        Iterate over the elements of the record.

        OUTPUT: a :class:`GapElement_RecordIterator`

        EXAMPLES::

            sage: rec = libgap.eval('rec(a:=123, b:=456)')
            sage: iter = rec.__iter__()
            sage: type(iter)
            <class 'sage.libs.gap.element.GapElement_RecordIterator'>
            sage: sorted(rec)
            [('a', 123), ('b', 456)]
        """
        return GapElement_RecordIterator(self)

    cpdef UInt record_name_to_index(self, name) noexcept:
        r"""
        Convert string to GAP record index.

        INPUT:

        - ``py_name`` -- a python string

        OUTPUT:

        A ``UInt``, which is a GAP hash of the string. If this is the
        first time the string is encountered, a new integer is
        returned(!)

        EXAMPLES::

            sage: rec = libgap.eval('rec(first:=123, second:=456)')
            sage: rec.record_name_to_index('first')   # random output
            1812
            sage: rec.record_name_to_index('no_such_name') # random output
            3776
        """
        name = str_to_bytes(name)
        return RNamName(name)

    def __getitem__(self, name):
        r"""
        Return the ``name``-th element of the GAP record.

        INPUT:

        - ``name`` -- string

        OUTPUT: the record element labelled by ``name`` as a :class:`GapElement`

        EXAMPLES::

            sage: rec = libgap.eval('rec(first:=123, second:=456)')
            sage: rec['first']
            123
        """
        cdef UInt i = self.record_name_to_index(name)
        cdef Obj result
        sig_on()
        try:
            GAP_Enter()
            result = ELM_REC(self.value, i)
        finally:
            GAP_Leave()
            sig_off()
        return make_any_gap_element(self.parent(), result)

    def sage(self):
        r"""
        Return the Sage equivalent of the :class:`GapElement`.

        EXAMPLES::

            sage: libgap.eval('rec(a:=1, b:=2)').sage()
            {'a': 1, 'b': 2}
            sage: all( isinstance(key,str) and val in ZZ for key,val in _.items() )
            True

            sage: rec = libgap.eval('rec(a:=123, b:=456, Sym3:=SymmetricGroup(3))')
            sage: rec.sage()
            {'Sym3': NotImplementedError('cannot construct equivalent Sage object'...),
             'a': 123,
             'b': 456}
        """
        result = {}
        for key, val in self:
            try:
                val = val.sage()
            except Exception as ex:
                val = ex
            result[key] = val
        return result


cdef class GapElement_RecordIterator():
    r"""
    Iterator for :class:`GapElement_Record`.

    Since Cython does not support generators yet, we implement the
    older iterator specification with this auxiliary class.

    INPUT:

    - ``rec`` -- the :class:`GapElement_Record` to iterate over

    EXAMPLES::

        sage: rec = libgap.eval('rec(a:=123, b:=456)')
        sage: sorted(rec)
        [('a', 123), ('b', 456)]
        sage: dict(rec)
        {'a': 123, 'b': 456}
    """

    def __cinit__(self, rec):
        r"""
        The Cython constructor.

        INPUT:

        - ``rec`` -- the :class:`GapElement_Record` to iterate over

        EXAMPLES::

            sage: libgap.eval('rec(a:=123, b:=456)')
            rec( a := 123, b := 456 )
        """
        self.rec = rec
        self.i = 1

    def __next__(self):
        r"""
        Return the next element in the record.

        OUTPUT:

        A tuple ``(key, value)`` where ``key`` is a string and
        ``value`` is the corresponding :class:`GapElement`.

        EXAMPLES::

            sage: rec = libgap.eval('rec(a:=123, b:=456)')
            sage: iter = rec.__iter__()
            sage: a = iter.__next__()
            sage: b = next(iter)
            sage: sorted([a, b])
            [('a', 123), ('b', 456)]
        """
        cdef UInt i = self.i
        if i>len(self.rec):
            raise StopIteration
        # note the abs: negative values mean the rec keys are not sorted
        key_index = abs(GET_RNAM_PREC(self.rec.value, i))
        key = char_to_str(GAP_CSTR_STRING(NAME_RNAM(key_index)))
        cdef Obj result = GET_ELM_PREC(self.rec.value,i)
        val = make_any_gap_element(self.rec.parent(), result)
        self.i += 1
        return (key, val)


# Add support for _instancedoc_
from sage.misc.instancedoc import instancedoc
instancedoc(GapElement_Function)
instancedoc(GapElement_MethodProxy)<|MERGE_RESOLUTION|>--- conflicted
+++ resolved
@@ -1454,13 +1454,8 @@
         r"""
         Return the Sage equivalent of the :class:`GapElement_Integer`.
 
-<<<<<<< HEAD
-        - ``ring`` -- Integer ring or ``None`` (default). If not
-          specified, the default Sage integer ring is used.
-=======
         - ``ring`` -- integer ring or ``None`` (default); if not
           specified, the default Sage integer ring is used
->>>>>>> e042294b
 
         OUTPUT: a Sage integer
 
@@ -1674,17 +1669,9 @@
 
         INPUT:
 
-<<<<<<< HEAD
-        - ``ring`` -- Sage integer mod ring or ``None`` (default). If
-          not specified, a suitable integer mod ring is used
-          automatically.
-
-        OUTPUT:
-=======
         - ``ring`` -- Sage integer mod ring or ``None`` (default); if
           not specified, a suitable integer mod ring is used
           automatically
->>>>>>> e042294b
 
         OUTPUT: a Sage integer modulo another integer
 
@@ -1701,19 +1688,11 @@
             characteristic = self.Characteristic().sage()
             ring = ZZ.quotient_ring(characteristic)
         return ring(self.lift())
-<<<<<<< HEAD
 
     def _integer_(self, R):
         r"""
         TESTS::
 
-=======
-
-    def _integer_(self, R):
-        r"""
-        TESTS::
-
->>>>>>> e042294b
             sage: n = libgap.ZmodnZObj(13, 123)
             sage: ZZ(n)
             13
