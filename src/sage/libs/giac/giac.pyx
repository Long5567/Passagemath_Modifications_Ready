--- conflicted
+++ resolved
@@ -1,8 +1,5 @@
-<<<<<<< HEAD
 # sage_setup: distribution = sagemath-giac
-=======
 # sage.doctest: needs sage.libs.giac
->>>>>>> 1b3f398d
 # distutils: libraries = giac
 # distutils: language = c++
 # distutils: extra_compile_args = -std=c++11
