--- conflicted
+++ resolved
@@ -289,16 +289,6 @@
             raise TypeError("The multivariate polynomial ring in a single variable %s in lex order over %s is supposed to be of type %s" % (base_ring.variable_name(), base_ring,MPolynomialRing_libsingular))
         minpoly = base_ring.polynomial()(k.gen())
 
-<<<<<<< HEAD
-    elif isinstance(base_ring, NumberField) and base_ring.is_absolute():
-        characteristic = 1
-        try:
-            k = PolynomialRing(RationalField(), 1, [base_ring.variable_name()], 'lex')
-        except TypeError:
-            raise TypeError("The multivariate polynomial ring in a single variable %s in lex order over Rational Field is supposed to be of type %s" % (base_ring.variable_name(), MPolynomialRing_libsingular))
-        minpoly = base_ring.polynomial()(k.gen())
-        is_extension = True
-=======
         #print "k._singular_=",k._singular_()
         #print "GFcharacteristic=",characteristic
 
@@ -349,7 +339,6 @@
         _ring = rDefault (_cf ,nvars, _names, nblcks, _order, _block0, _block1, _wvhdl)
         #print "FiniteField_generic ring constructed"
 
->>>>>>> 88ce71f3
 
     elif is_IntegerModRing(base_ring):
         #print  " creating IntegerModRing "
@@ -411,17 +400,7 @@
             try:
                 characteristic = ch
             except OverflowError:
-<<<<<<< HEAD
                 raise NotImplementedError("Characteristic %d too big." % ch)
-            ringtype = 2
-            ringflaga = <__mpz_struct*>omAlloc(sizeof(__mpz_struct))
-            mpz_init_set_ui(ringflaga, characteristic)
-            ringflagb = 1
-    else:
-        raise NotImplementedError("Base ring is not supported.")
-=======
-                raise NotImplementedError("Characteristic %d too big."%ch)
->>>>>>> 88ce71f3
 
             _info.base = <__mpz_struct*>omAlloc(sizeof(__mpz_struct))
             mpz_init_set_ui(_info.base, characteristic)
