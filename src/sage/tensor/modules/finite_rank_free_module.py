r"""
Free modules of finite rank

The class :class:`FiniteRankFreeModule` implements free modules of finite rank
over a commutative ring.

A *free module of finite rank* over a commutative ring `R` is a module `M` over
`R` that admits a *finite basis*, i.e. a finite family of linearly independent
generators. Since `R` is commutative, it has the invariant basis number
property, so that the rank of the free module `M` is defined uniquely, as the
cardinality of any basis of `M`.

No distinguished basis of `M` is assumed. On the contrary, many bases can be
introduced on the free module along with change-of-basis rules (as module
automorphisms). Each
module element has then various representations over the various bases.

.. NOTE::

    The class :class:`FiniteRankFreeModule` does not inherit from
    class :class:`~sage.modules.free_module.FreeModule_generic`
    nor from class
    :class:`~sage.combinat.free_module.CombinatorialFreeModule`, since
    both classes deal with modules with a *distinguished basis* (see
    details :ref:`below <diff-FreeModule>`). Accordingly, the class
    :class:`FiniteRankFreeModule` inherits directly from the generic class
    :class:`~sage.structure.parent.Parent` with the category set to
    :class:`~sage.categories.modules.Modules` (and not to
    :class:`~sage.categories.modules_with_basis.ModulesWithBasis`).

.. TODO::

    - implement submodules
    - create a FreeModules category (cf. the *TODO* statement in the
      documentation of :class:`~sage.categories.modules.Modules`: *Implement
      a ``FreeModules(R)`` category, when so prompted by a concrete use case*)

AUTHORS:

- Eric Gourgoulhon, Michal Bejger (2014-2015): initial version
- Travis Scrimshaw (2016): category set to ``Modules(ring).FiniteDimensional()``
  (:trac:`20770`)
- Michael Jung (2019): improve treatment of the zero element
- Eric Gourgoulhon (2021): unicode symbols for tensor and exterior products
- Matthias Koeppe (2022): ``FiniteRankFreeModule_abstract``, symmetric powers

REFERENCES:

- Chap. 10 of R. Godement : *Algebra* [God1968]_
- Chap. 3 of S. Lang : *Algebra* [Lan2002]_

EXAMPLES:

Let us define a free module of rank 2 over `\ZZ`::

    sage: M = FiniteRankFreeModule(ZZ, 2, name='M') ; M
    Rank-2 free module M over the Integer Ring
    sage: M.category()
    Category of finite dimensional modules over Integer Ring

We introduce a first basis on ``M``::

    sage: e = M.basis('e') ; e
    Basis (e_0,e_1) on the Rank-2 free module M over the Integer Ring

The elements of the basis are of course module elements::

    sage: e[0]
    Element e_0 of the Rank-2 free module M over the Integer Ring
    sage: e[1]
    Element e_1 of the Rank-2 free module M over the Integer Ring
    sage: e[0].parent()
    Rank-2 free module M over the Integer Ring

We define a module element by its components w.r.t. basis ``e``::

    sage: u = M([2,-3], basis=e, name='u')
    sage: u.display(e)
    u = 2 e_0 - 3 e_1

Module elements can be also be created by arithmetic expressions::

    sage: v = -2*u + 4*e[0] ; v
    Element of the Rank-2 free module M over the Integer Ring
    sage: v.display(e)
    6 e_1
    sage: u == 2*e[0] - 3*e[1]
    True

We define a second basis on ``M`` from a family of linearly independent
elements::

    sage: f = M.basis('f', from_family=(e[0]-e[1], -2*e[0]+3*e[1])) ; f
    Basis (f_0,f_1) on the Rank-2 free module M over the Integer Ring
    sage: f[0].display(e)
    f_0 = e_0 - e_1
    sage: f[1].display(e)
    f_1 = -2 e_0 + 3 e_1

We may of course express the elements of basis ``e`` in terms of basis ``f``::

    sage: e[0].display(f)
    e_0 = 3 f_0 + f_1
    sage: e[1].display(f)
    e_1 = 2 f_0 + f_1

as well as any module element::

    sage: u.display(f)
    u = -f_1
    sage: v.display(f)
    12 f_0 + 6 f_1

The two bases are related by a module automorphism::

    sage: a = M.change_of_basis(e,f) ; a
    Automorphism of the Rank-2 free module M over the Integer Ring
    sage: a.parent()
    General linear group of the Rank-2 free module M over the Integer Ring
    sage: a.matrix(e)
    [ 1 -2]
    [-1  3]

Let us check that basis ``f`` is indeed the image of basis ``e`` by ``a``::

    sage: f[0] == a(e[0])
    True
    sage: f[1] == a(e[1])
    True

The reverse change of basis is of course the inverse automorphism::

    sage: M.change_of_basis(f,e) == a^(-1)
    True

We introduce a new module element via its components w.r.t. basis ``f``::

    sage: v = M([2,4], basis=f, name='v')
    sage: v.display(f)
    v = 2 f_0 + 4 f_1

The sum of the two module elements ``u`` and ``v`` can be performed even if
they have been defined on different bases, thanks to the known relation
between the two bases::

    sage: s = u + v ; s
    Element u+v of the Rank-2 free module M over the Integer Ring

We can display the result in either basis::

    sage: s.display(e)
    u+v = -4 e_0 + 7 e_1
    sage: s.display(f)
    u+v = 2 f_0 + 3 f_1

Tensor products of elements are implemented::

    sage: t = u*v ; t
    Type-(2,0) tensor u⊗v on the Rank-2 free module M over the Integer Ring
    sage: t.parent()
    Free module of type-(2,0) tensors on the
     Rank-2 free module M over the Integer Ring
    sage: t.display(e)
    u⊗v = -12 e_0⊗e_0 + 20 e_0⊗e_1 + 18 e_1⊗e_0 - 30 e_1⊗e_1
    sage: t.display(f)
    u⊗v = -2 f_1⊗f_0 - 4 f_1⊗f_1

We can access to tensor components w.r.t. to a given basis via the square
bracket operator::

    sage: t[e,0,1]
    20
    sage: t[f,1,0]
    -2
    sage: u[e,0]
    2
    sage: u[e,:]
    [2, -3]
    sage: u[f,:]
    [0, -1]

The parent of the automorphism ``a`` is the group `\mathrm{GL}(M)`, but
``a`` can also be considered as a tensor of type `(1,1)` on ``M``::

    sage: a.parent()
    General linear group of the Rank-2 free module M over the Integer Ring
    sage: a.tensor_type()
    (1, 1)
    sage: a.display(e)
    e_0⊗e^0 - 2 e_0⊗e^1 - e_1⊗e^0 + 3 e_1⊗e^1
    sage: a.display(f)
    f_0⊗f^0 - 2 f_0⊗f^1 - f_1⊗f^0 + 3 f_1⊗f^1

As such, we can form its tensor product with ``t``, yielding a tensor of
type `(3,1)`::

    sage: t*a
    Type-(3,1) tensor on the Rank-2 free module M over the Integer Ring
    sage: (t*a).display(e)
    -12 e_0⊗e_0⊗e_0⊗e^0 + 24 e_0⊗e_0⊗e_0⊗e^1 + 12 e_0⊗e_0⊗e_1⊗e^0
     - 36 e_0⊗e_0⊗e_1⊗e^1 + 20 e_0⊗e_1⊗e_0⊗e^0 - 40 e_0⊗e_1⊗e_0⊗e^1
     - 20 e_0⊗e_1⊗e_1⊗e^0 + 60 e_0⊗e_1⊗e_1⊗e^1 + 18 e_1⊗e_0⊗e_0⊗e^0
     - 36 e_1⊗e_0⊗e_0⊗e^1 - 18 e_1⊗e_0⊗e_1⊗e^0 + 54 e_1⊗e_0⊗e_1⊗e^1
     - 30 e_1⊗e_1⊗e_0⊗e^0 + 60 e_1⊗e_1⊗e_0⊗e^1 + 30 e_1⊗e_1⊗e_1⊗e^0
     - 90 e_1⊗e_1⊗e_1⊗e^1

The parent of `t\otimes a` is itself a free module of finite rank over `\ZZ`::

        sage: T = (t*a).parent() ; T
        Free module of type-(3,1) tensors on the Rank-2 free module M over the
         Integer Ring
        sage: T.base_ring()
        Integer Ring
        sage: T.rank()
        16

.. _diff-FreeModule:

.. RUBRIC:: Differences between ``FiniteRankFreeModule`` and ``FreeModule``
  (or ``VectorSpace``)

To illustrate the differences, let us create two free modules of rank 3 over
`\ZZ`, one with ``FiniteRankFreeModule`` and the other one with
``FreeModule``::

    sage: M = FiniteRankFreeModule(ZZ, 3, name='M') ; M
    Rank-3 free module M over the Integer Ring
    sage: N = FreeModule(ZZ, 3) ; N
    Ambient free module of rank 3 over the principal ideal domain Integer Ring

The main difference is that ``FreeModule`` returns a free module with a
distinguished basis, while ``FiniteRankFreeModule`` does not::

    sage: N.basis()
    [
    (1, 0, 0),
    (0, 1, 0),
    (0, 0, 1)
    ]
    sage: M.bases()
    []
    sage: M.print_bases()
    No basis has been defined on the Rank-3 free module M over the Integer Ring

This is also revealed by the category of each module::

    sage: M.category()
    Category of finite dimensional modules over Integer Ring
    sage: N.category()
    Category of finite dimensional modules with basis over
     (euclidean domains and infinite enumerated sets and metric spaces)

In other words, the module created by ``FreeModule`` is actually `\ZZ^3`,
while, in the absence of any distinguished basis, no *canonical* isomorphism
relates the module created by ``FiniteRankFreeModule`` to `\ZZ^3`::

    sage: N is ZZ^3
    True
    sage: M is ZZ^3
    False
    sage: M == ZZ^3
    False

Because it is `\ZZ^3`, ``N`` is unique, while there may be various modules
of the same rank over the same ring created by ``FiniteRankFreeModule``;
they are then distinguished by their names (actually by the complete
sequence of arguments of ``FiniteRankFreeModule``)::

    sage: N1 = FreeModule(ZZ, 3) ; N1
    Ambient free module of rank 3 over the principal ideal domain Integer Ring
    sage: N1 is N  # FreeModule(ZZ, 3) is unique
    True
    sage: M1 = FiniteRankFreeModule(ZZ, 3, name='M_1') ; M1
    Rank-3 free module M_1 over the Integer Ring
    sage: M1 is M  # M1 and M are different rank-3 modules over ZZ
    False
    sage: M1b = FiniteRankFreeModule(ZZ, 3, name='M_1') ; M1b
    Rank-3 free module M_1 over the Integer Ring
    sage: M1b is M1  # because M1b and M1 have the same name
    True

As illustrated above, various bases can be introduced on the module created by
``FiniteRankFreeModule``::

    sage: e = M.basis('e') ; e
    Basis (e_0,e_1,e_2) on the Rank-3 free module M over the Integer Ring
    sage: f = M.basis('f', from_family=(-e[0], e[1]-e[2], -2*e[1]+3*e[2])) ; f
    Basis (f_0,f_1,f_2) on the Rank-3 free module M over the Integer Ring
    sage: M.bases()
    [Basis (e_0,e_1,e_2) on the Rank-3 free module M over the Integer Ring,
     Basis (f_0,f_1,f_2) on the Rank-3 free module M over the Integer Ring]

Each element of a basis is accessible via its index::

    sage: e[0]
    Element e_0 of the Rank-3 free module M over the Integer Ring
    sage: e[0].parent()
    Rank-3 free module M over the Integer Ring
    sage: f[1]
    Element f_1 of the Rank-3 free module M over the Integer Ring
    sage: f[1].parent()
    Rank-3 free module M over the Integer Ring

while on module ``N``, the element of the (unique) basis is accessible
directly from the module symbol::

    sage: N.0
    (1, 0, 0)
    sage: N.1
    (0, 1, 0)
    sage: N.0.parent()
    Ambient free module of rank 3 over the principal ideal domain Integer Ring

The arithmetic of elements is similar; the difference lies in the display:
a basis has to be specified for elements of ``M``, while elements of ``N`` are
displayed directly as elements of `\ZZ^3`::

    sage: u = 2*e[0] - 3*e[2] ; u
    Element of the Rank-3 free module M over the Integer Ring
    sage: u.display(e)
    2 e_0 - 3 e_2
    sage: u.display(f)
    -2 f_0 - 6 f_1 - 3 f_2
    sage: u[e,:]
    [2, 0, -3]
    sage: u[f,:]
    [-2, -6, -3]
    sage: v = 2*N.0 - 3*N.2 ; v
    (2, 0, -3)

For the case of ``M``, in order to avoid to specify the basis if the user is
always working with the same basis (e.g. only one basis has been defined),
the concept of *default basis* has been introduced::

    sage: M.default_basis()
    Basis (e_0,e_1,e_2) on the Rank-3 free module M over the Integer Ring
    sage: M.print_bases()
    Bases defined on the Rank-3 free module M over the Integer Ring:
     - (e_0,e_1,e_2) (default basis)
     - (f_0,f_1,f_2)

This is different from the *distinguished basis* of ``N``: it simply means that
the mention of the basis can be omitted in function arguments::

    sage: u.display()  # equivalent to u.display(e)
    2 e_0 - 3 e_2
    sage: u[:]         # equivalent to u[e,:]
    [2, 0, -3]

At any time, the default basis can be changed::

    sage: M.set_default_basis(f)
    sage: u.display()
    -2 f_0 - 6 f_1 - 3 f_2

Another difference between ``FiniteRankFreeModule`` and ``FreeModule`` is that
for the former the range of indices can be specified (by default, it starts
from 0)::

    sage: M = FiniteRankFreeModule(ZZ, 3, name='M', start_index=1) ; M
    Rank-3 free module M over the Integer Ring
    sage: e = M.basis('e') ; e  # compare with (e_0,e_1,e_2) above
    Basis (e_1,e_2,e_3) on the Rank-3 free module M over the Integer Ring
    sage: e[1], e[2], e[3]
    (Element e_1 of the Rank-3 free module M over the Integer Ring,
     Element e_2 of the Rank-3 free module M over the Integer Ring,
     Element e_3 of the Rank-3 free module M over the Integer Ring)

All the above holds for ``VectorSpace`` instead of ``FreeModule``: the object
created by ``VectorSpace`` is actually a Cartesian power of the base field::

    sage: V = VectorSpace(QQ,3) ; V
    Vector space of dimension 3 over Rational Field
    sage: V.category()
    Category of finite dimensional vector spaces with basis
     over (number fields and quotient fields and metric spaces)
    sage: V is QQ^3
    True
    sage: V.basis()
    [
    (1, 0, 0),
    (0, 1, 0),
    (0, 0, 1)
    ]

To create a vector space without any distinguished basis, one has to use
``FiniteRankFreeModule``::

    sage: V = FiniteRankFreeModule(QQ, 3, name='V') ; V
    3-dimensional vector space V over the Rational Field
    sage: V.category()
    Category of finite dimensional vector spaces over Rational Field
    sage: V.bases()
    []
    sage: V.print_bases()
    No basis has been defined on the 3-dimensional vector space V over the
     Rational Field

The class :class:`FiniteRankFreeModule` has been created for the needs
of the `SageManifolds project <http://sagemanifolds.obspm.fr/>`_, where
free modules do not have any distinguished basis. Too kinds of free modules
occur in the context of differentiable manifolds (see
`here <http://sagemanifolds.obspm.fr/tensor_modules.html>`_ for more
details):

- the tangent vector space at any point of the manifold (cf.
  :class:`~sage.manifolds.differentiable.tangent_space.TangentSpace`);
- the set of vector fields on a parallelizable open subset `U` of the manifold,
  which is a free module over the algebra of scalar fields on `U` (cf.
  :class:`~sage.manifolds.differentiable.vectorfield_module.VectorFieldFreeModule`).

For instance, without any specific coordinate choice, no basis can be
distinguished in a tangent space.

On the other side, the modules created by ``FreeModule`` have much more
algebraic functionalities than those created by ``FiniteRankFreeModule``. In
particular, submodules have not been implemented yet in
:class:`FiniteRankFreeModule`. Moreover, modules resulting from ``FreeModule``
are tailored to the specific kind of their base ring:

- free module over a commutative ring that is not an integral domain
  (`\ZZ/6\ZZ`)::

    sage: R = IntegerModRing(6) ; R
    Ring of integers modulo 6
    sage: FreeModule(R, 3)
    Ambient free module of rank 3 over Ring of integers modulo 6
    sage: type(FreeModule(R, 3))
    <class 'sage.modules.free_module.FreeModule_ambient_with_category'>

- free module over an integral domain that is not principal (`\ZZ[X]`)::

    sage: R.<X> = ZZ[] ; R
    Univariate Polynomial Ring in X over Integer Ring
    sage: FreeModule(R, 3)
    Ambient free module of rank 3 over the integral domain Univariate
     Polynomial Ring in X over Integer Ring
    sage: type(FreeModule(R, 3))
    <class 'sage.modules.free_module.FreeModule_ambient_domain_with_category'>

- free module over a principal ideal domain (`\ZZ`)::

    sage: R = ZZ ; R
    Integer Ring
    sage: FreeModule(R,3)
    Ambient free module of rank 3 over the principal ideal domain Integer Ring
    sage: type(FreeModule(R, 3))
    <class 'sage.modules.free_module.FreeModule_ambient_pid_with_category'>

On the contrary, all objects constructed with ``FiniteRankFreeModule`` belong
to the same class::

    sage: R = IntegerModRing(6)
    sage: type(FiniteRankFreeModule(R, 3))
    <class 'sage.tensor.modules.finite_rank_free_module.FiniteRankFreeModule_with_category'>
    sage: R.<X> = ZZ[]
    sage: type(FiniteRankFreeModule(R, 3))
    <class 'sage.tensor.modules.finite_rank_free_module.FiniteRankFreeModule_with_category'>
    sage: R = ZZ
    sage: type(FiniteRankFreeModule(R, 3))
    <class 'sage.tensor.modules.finite_rank_free_module.FiniteRankFreeModule_with_category'>


.. RUBRIC:: Differences between ``FiniteRankFreeModule`` and
  ``CombinatorialFreeModule``

An alternative to construct free modules in Sage is
:class:`~sage.combinat.free_module.CombinatorialFreeModule`.
However, as ``FreeModule``, it leads to a module with a distinguished basis::

    sage: N = CombinatorialFreeModule(ZZ, [1,2,3]) ; N
    Free module generated by {1, 2, 3} over Integer Ring
    sage: N.category()
    Category of finite dimensional modules with basis over Integer Ring

The distinguished basis is returned by the method ``basis()``::

    sage: b = N.basis() ; b
    Finite family {1: B[1], 2: B[2], 3: B[3]}
    sage: b[1]
    B[1]
    sage: b[1].parent()
    Free module generated by {1, 2, 3} over Integer Ring

For the free module ``M`` created above with ``FiniteRankFreeModule``, the
method ``basis`` has at least one argument: the symbol string that
specifies which basis is required::

    sage: e = M.basis('e') ; e
    Basis (e_1,e_2,e_3) on the Rank-3 free module M over the Integer Ring
    sage: e[1]
    Element e_1 of the Rank-3 free module M over the Integer Ring
    sage: e[1].parent()
    Rank-3 free module M over the Integer Ring

The arithmetic of elements is similar::

    sage: u = 2*e[1] - 5*e[3] ; u
    Element of the Rank-3 free module M over the Integer Ring
    sage: v = 2*b[1] - 5*b[3] ; v
    2*B[1] - 5*B[3]

One notices that elements of ``N`` are displayed directly in terms of their
expansions on the distinguished basis. For elements of ``M``, one has to use
the method
:meth:`~sage.tensor.modules.free_module_tensor.FreeModuleTensor.display`
in order to specify the basis::

    sage: u.display(e)
    2 e_1 - 5 e_3

The components on the basis are returned by the square bracket operator for
``M`` and by the method ``coefficient`` for ``N``::

    sage: [u[e,i] for i in {1,2,3}]
    [2, 0, -5]
    sage: u[e,:]  # a shortcut for the above
    [2, 0, -5]
    sage: [v.coefficient(i) for i in {1,2,3}]
    [2, 0, -5]

"""
# ******************************************************************************
#       Copyright (C) 2014-2021 Eric Gourgoulhon <eric.gourgoulhon@obspm.fr>
#                     2014-2016 Travis Scrimshaw <tscrimsh@umn.edu>
#                     2015      Michal Bejger <bejger@camk.edu.pl>
#                     2016      Frédéric Chapoton
#                     2020      Michael Jung
#                     2020-2022 Matthias Koeppe
#
#  Distributed under the terms of the GNU General Public License (GPL)
#  as published by the Free Software Foundation; either version 2 of
#  the License, or (at your option) any later version.
#                  https://www.gnu.org/licenses/
# ******************************************************************************
from __future__ import annotations

from typing import Generator, Optional

from sage.categories.fields import Fields
from sage.categories.modules import Modules
from sage.categories.rings import Rings
from sage.misc.cachefunc import cached_method
from sage.rings.integer import Integer
from sage.sets.family import Family, TrivialFamily
from sage.structure.parent import Parent
from sage.structure.unique_representation import UniqueRepresentation
from sage.tensor.modules.free_module_alt_form import FreeModuleAltForm
from sage.tensor.modules.free_module_element import FiniteRankFreeModuleElement
from sage.tensor.modules.free_module_tensor import FreeModuleTensor

class FiniteRankFreeModule_abstract(UniqueRepresentation, Parent):
    r"""
    Abstract base class for free modules of finite rank over a commutative ring.
    """

    def __init__(
        self,
        ring,
        rank,
        name=None,
        latex_name=None,
        category=None,
        ambient=None,
    ):
        r"""
        See :class:`FiniteRankFreeModule` for documentation and examples.

        TESTS::

            sage: M = FiniteRankFreeModule(ZZ, 3, name='M')
            sage: TestSuite(M).run()
            sage: e = M.basis('e')
            sage: TestSuite(M).run()
            sage: f = M.basis('f')
            sage: TestSuite(M).run()

        """
        # This duplicates the normalization done in __classcall_private__,
        # but it is needed for various subclasses.
        if ring not in Rings().Commutative():
            raise TypeError("the module base ring must be commutative")
        category = Modules(ring).FiniteDimensional().or_subcategory(category)
        Parent.__init__(self, base=ring, category=category)
        self._ring = ring # same as self._base
        if ambient is None:
            self._ambient_module = self
        else:
            self._ambient_module = ambient
        self._rank = rank
        self._name = name
        # This duplicates the normalization done in __classcall_private__,
        # but it is needed for various subclasses.
        if latex_name is None:
            self._latex_name = self._name
        else:
            self._latex_name = latex_name

    def _latex_(self):
        r"""
        LaTeX representation of ``self``.

        EXAMPLES::

            sage: M = FiniteRankFreeModule(ZZ, 3, name='M')
            sage: M._latex_()
            'M'
            sage: latex(M)
            M
            sage: M1 = FiniteRankFreeModule(ZZ, 3, name='M', latex_name=r'\mathcal{M}')
            sage: M1._latex_()
            '\\mathcal{M}'
            sage: latex(M1)
            \mathcal{M}

        """
        if self._latex_name is None:
            return r'\mbox{' + str(self) + r'}'
        else:
            return self._latex_name

    def tensor_power(self, n):
        r"""
        Return the ``n``-fold tensor product of ``self``.

        EXAMPLES::

            sage: M = FiniteRankFreeModule(QQ, 2)
            sage: M.tensor_power(3)
            Free module of type-(3,0) tensors on the 2-dimensional vector space over the Rational Field
            sage: M.tensor_module(1,2).tensor_power(3)
            Free module of type-(3,6) tensors on the 2-dimensional vector space over the Rational Field
        """
        tensor_type = self.tensor_type()
        return self.base_module().tensor_module(n * tensor_type[0], n * tensor_type[1])

    def tensor_product(self, *others):
        r"""
        Return the tensor product of ``self`` and ``others``.

        EXAMPLES::

            sage: M = FiniteRankFreeModule(QQ, 2)
            sage: M.tensor_product(M)
            Free module of type-(2,0) tensors on the 2-dimensional vector space over the Rational Field
            sage: M.tensor_product(M.dual())
            Free module of type-(1,1) tensors on the 2-dimensional vector space over the Rational Field
            sage: M.dual().tensor_product(M, M.dual())
            Free module of type-(1,2) tensors on the 2-dimensional vector space over the Rational Field
            sage: M.tensor_product(M.tensor_module(1,2))
            Free module of type-(2,2) tensors on the 2-dimensional vector space over the Rational Field
            sage: M.tensor_module(1,2).tensor_product(M)
            Free module of type-(2,2) tensors on the 2-dimensional vector space over the Rational Field
            sage: M.tensor_module(1,1).tensor_product(M.tensor_module(1,2))
            Free module of type-(2,3) tensors on the 2-dimensional vector space over the Rational Field

            sage: Sym2M = M.tensor_module(2, 0, sym=range(2)); Sym2M
            Free module of fully symmetric type-(2,0) tensors on the 2-dimensional vector space over the Rational Field
            sage: Sym01x23M = Sym2M.tensor_product(Sym2M); Sym01x23M
            Free module of type-(4,0) tensors on the 2-dimensional vector space over the Rational Field,
             with symmetry on the index positions (0, 1), with symmetry on the index positions (2, 3)
            sage: Sym01x23M._index_maps
            ((0, 1), (2, 3))

            sage: N = M.tensor_module(3, 3, sym=[1, 2], antisym=[3, 4]); N
            Free module of type-(3,3) tensors on the 2-dimensional vector space over the Rational Field,
             with symmetry on the index positions (1, 2),
             with antisymmetry on the index positions (3, 4)
            sage: NxN = N.tensor_product(N); NxN
            Free module of type-(6,6) tensors on the 2-dimensional vector space over the Rational Field,
             with symmetry on the index positions (1, 2), with symmetry on the index positions (4, 5),
             with antisymmetry on the index positions (6, 7), with antisymmetry on the index positions (9, 10)
            sage: NxN._index_maps
            ((0, 1, 2, 6, 7, 8), (3, 4, 5, 9, 10, 11))
        """
        from sage.modules.free_module_element import vector
        from .comp import CompFullySym, CompFullyAntiSym, CompWithSym

        base_module = self.base_module()
        if not all(module.base_module() == base_module for module in others):
            raise NotImplementedError('all factors must be tensor modules over the same base module')
        factors = [self] + list(others)
        result_tensor_type = sum(vector(factor.tensor_type()) for factor in factors)
        result_sym = []
        result_antisym = []
        # Keep track of reordering of the contravariant and covariant indices
        # (compatible with FreeModuleTensor.__mul__)
        index_maps = []
        running_indices = vector([0, result_tensor_type[0]])
        for factor in factors:
            tensor_type = factor.tensor_type()
            index_map = tuple(i + running_indices[0] for i in range(tensor_type[0]))
            index_map += tuple(i + running_indices[1] for i in range(tensor_type[1]))
            index_maps.append(index_map)

            if tensor_type[0] + tensor_type[1] > 1:
                basis_sym = factor._basis_sym()
                all_indices = tuple(range(tensor_type[0] + tensor_type[1]))
                if isinstance(basis_sym, CompFullySym):
                    sym = [all_indices]
                    antisym = []
                elif isinstance(basis_sym, CompFullyAntiSym):
                    sym = []
                    antisym = [all_indices]
                elif isinstance(basis_sym, CompWithSym):
                    sym = basis_sym._sym
                    antisym = basis_sym._antisym
                else:
                    sym = antisym = []

                def map_isym(isym):
                    return tuple(index_map[i] for i in isym)

                result_sym.extend(tuple(index_map[i] for i in isym) for isym in sym)
                result_antisym.extend(tuple(index_map[i] for i in isym) for isym in antisym)

            running_indices += vector(tensor_type)

        result = base_module.tensor_module(*result_tensor_type,
                                           sym=result_sym, antisym=result_antisym)
        result._index_maps = tuple(index_maps)
        return result
<<<<<<< HEAD

    def tensor(self, *args, **kwds):
        # Until https://trac.sagemath.org/ticket/30373 is done,
        # TensorProductFunctor._functor_name is "tensor", so here we delegate.
        r"""
        Return the tensor product of ``self`` and ``others``.

        This method is invoked when :class:`~sage.categories.tensor.TensorProductFunctor`
        is applied to parents.

        It just delegates to :meth:`tensor_product`.

        EXAMPLES::

            sage: M = FiniteRankFreeModule(QQ, 2); M
            2-dimensional vector space over the Rational Field
            sage: M20 = M.tensor_module(2, 0); M20
            Free module of type-(2,0) tensors on the 2-dimensional vector space over the Rational Field
            sage: tensor([M20, M20])
            Free module of type-(4,0) tensors on the 2-dimensional vector space over the Rational Field
        """
        return self.tensor_product(*args, **kwds)
=======
>>>>>>> 4541564c

    def rank(self) -> int:
        r"""
        Return the rank of the free module ``self``.

        Since the ring over which ``self`` is built is assumed to be
        commutative (and hence has the invariant basis number property), the
        rank is defined uniquely, as the cardinality of any basis of ``self``.

        EXAMPLES:

        Rank of free modules over `\ZZ`::

            sage: M = FiniteRankFreeModule(ZZ, 3)
            sage: M.rank()
            3
            sage: M.tensor_module(0,1).rank()
            3
            sage: M.tensor_module(0,2).rank()
            9
            sage: M.tensor_module(1,0).rank()
            3
            sage: M.tensor_module(1,1).rank()
            9
            sage: M.tensor_module(1,2).rank()
            27
            sage: M.tensor_module(2,2).rank()
            81

        """
        return self._rank

    @cached_method
    def zero(self):
        r"""
        Return the zero element of ``self``.

        EXAMPLES:

        Zero elements of free modules over `\ZZ`::

            sage: M = FiniteRankFreeModule(ZZ, 3, name='M')
            sage: M.zero()
            Element zero of the Rank-3 free module M over the Integer Ring
            sage: M.zero().parent() is M
            True
            sage: M.zero() is M(0)
            True
            sage: T = M.tensor_module(1,1)
            sage: T.zero()
            Type-(1,1) tensor zero on the Rank-3 free module M over the Integer Ring
            sage: T.zero().parent() is T
            True
            sage: T.zero() is T(0)
            True

        Components of the zero element with respect to some basis::

            sage: e = M.basis('e')
            sage: M.zero()[e,:]
            [0, 0, 0]
            sage: all(M.zero()[e,i] == M.base_ring().zero() for i in M.irange())
            True
            sage: T.zero()[e,:]
            [0 0 0]
            [0 0 0]
            [0 0 0]
            sage: M.tensor_module(1,2).zero()[e,:]
            [[[0, 0, 0], [0, 0, 0], [0, 0, 0]],
             [[0, 0, 0], [0, 0, 0], [0, 0, 0]],
             [[0, 0, 0], [0, 0, 0], [0, 0, 0]]]

        """
        resu = self._element_constructor_(name='zero', latex_name='0')
        for basis in self._known_bases:
            resu._add_comp_unsafe(basis)
            # (since new components are initialized to zero)
        resu._is_zero = True # This element is certainly zero
        resu.set_immutable()
        return resu

    def ambient_module(self): # compatible with sage.modules.free_module.FreeModule_generic
        """
        Return the ambient module associated to this module.

        EXAMPLES::

            sage: M = FiniteRankFreeModule(ZZ, 3, name='M')
            sage: M.ambient_module() is M
            True

            sage: M = FiniteRankFreeModule(ZZ, 3, name='M')
            sage: Sym0123x45M = M.tensor_module(6, 0, sym=((0, 1, 2, 3), (4, 5)))
            sage: T60M = M.tensor_module(6, 0)
            sage: Sym0123x45M.ambient_module() is T60M
            True
        """
        return self._ambient_module

    ambient = ambient_module # compatible with sage.modules.with_basis.subquotient.SubmoduleWithBasis

    def is_submodule(self, other):
        """
        Return ``True`` if ``self`` is a submodule of ``other``.

        EXAMPLES::

            sage: M = FiniteRankFreeModule(ZZ, 3, name='M')
            sage: N = FiniteRankFreeModule(ZZ, 4, name='N')
            sage: M.is_submodule(M)
            True
            sage: M.is_submodule(N)
            False
        """
        return self == other or self.ambient_module() == other

<<<<<<< HEAD
=======
    def isomorphism_with_fixed_basis(self, basis=None, codomain=None):
        r"""
        Construct the canonical isomorphism from the free module ``self``
        to a free module in which ``basis`` of ``self`` is mapped to the
        distinguished basis of ``codomain``.

        INPUT:

        - ``basis`` -- (default: ``None``) the basis of ``self`` which
          should be mapped to the distinguished basis on ``codomain``;
          if ``None``, the default basis is assumed.
        - ``codomain`` -- (default: ``None``) the codomain of the
          isomorphism represented by a free module within the category
          :class:`~sage.categories.modules_with_basis.ModulesWithBasis` with
          the same rank and base ring as ``self``; if ``None`` a free module
          represented by
          :class:`~sage.combinat.free_module.CombinatorialFreeModule` is
          constructed

        OUTPUT:

        - a module morphism represented by
          :class:`~sage.modules.with_basis.morphism.ModuleMorphismFromFunction`

        EXAMPLES::

            sage: V = FiniteRankFreeModule(QQ, 3, start_index=1); V
            3-dimensional vector space over the Rational Field
            sage: basis = e = V.basis("e"); basis
            Basis (e_1,e_2,e_3) on the 3-dimensional vector space over the
             Rational Field
            sage: phi_e = V.isomorphism_with_fixed_basis(basis); phi_e
            Generic morphism:
              From: 3-dimensional vector space over the Rational Field
              To:   Free module generated by {1, 2, 3} over Rational Field
            sage: phi_e.codomain().category()
            Category of finite dimensional vector spaces with basis over
             Rational Field
            sage: phi_e(e[1] + 2 * e[2])
            e[1] + 2*e[2]

            sage: abc = V.basis(['a', 'b', 'c'], symbol_dual=['d', 'e', 'f']); abc
            Basis (a,b,c) on the 3-dimensional vector space over the Rational Field
            sage: phi_abc = V.isomorphism_with_fixed_basis(abc); phi_abc
            Generic morphism:
            From: 3-dimensional vector space over the Rational Field
            To:   Free module generated by {1, 2, 3} over Rational Field
            sage: phi_abc(abc[1] + 2 * abc[2])
            B[1] + 2*B[2]

        Providing a codomain::

            sage: W = CombinatorialFreeModule(QQ, ['a', 'b', 'c'])
            sage: phi_eW = V.isomorphism_with_fixed_basis(basis, codomain=W); phi_eW
            Generic morphism:
            From: 3-dimensional vector space over the Rational Field
            To:   Free module generated by {'a', 'b', 'c'} over Rational Field
            sage: phi_eW(e[1] + 2 * e[2])
            B['a'] + 2*B['b']

        Providing a :class:`~sage.modules.free_module.Module_free_ambient` as the codomain::

            sage: W = QQ^3
            sage: phi_eW = V.isomorphism_with_fixed_basis(basis, codomain=W); phi_eW
            Generic morphism:
            From: 3-dimensional vector space over the Rational Field
            To:   Vector space of dimension 3 over Rational Field
            sage: phi_eW(e[1] + 2 * e[2])
            (1, 2, 0)

        Sending (1,1)-tensors to matrices::

            sage: T11 = V.tensor_module(1, 1); T11
            Free module of type-(1,1) tensors on the 3-dimensional vector space over the Rational Field
            sage: e_T11 = T11.basis("e"); e_T11
            Standard basis on the
             Free module of type-(1,1) tensors on the 3-dimensional vector space over the Rational Field
             induced by Basis (e_1,e_2,e_3) on the 3-dimensional vector space over the Rational Field
            sage: W = MatrixSpace(QQ, 3)
            sage: phi_e_T11 = T11.isomorphism_with_fixed_basis(e_T11, codomain=W); phi_e_T11
            Generic morphism:
            From: Free module of type-(1,1) tensors on the 3-dimensional vector space over the Rational Field
            To:   Full MatrixSpace of 3 by 3 dense matrices over Rational Field
            sage: t = T11.an_element(); t.display()
            1/2 e_1⊗e^1
            sage: phi_e_T11(t)
            [1/2   0   0]
            [  0   0   0]
            [  0   0   0]

        Sending symmetric bilinear forms to matrices (note that they are currently elements
        of `T^{(0,2)}(M)`, not the symmetric power of `M`)::

            sage: T02 = V.tensor_module(0, 2); T02
            Free module of type-(0,2) tensors on the 3-dimensional vector space over the Rational Field
            sage: e_T02 = T02.basis("e"); e_T02
            Standard basis on the
             Free module of type-(0,2) tensors on the 3-dimensional vector space over the Rational Field
             induced by Basis (e_1,e_2,e_3) on the 3-dimensional vector space over the Rational Field
            sage: W = MatrixSpace(QQ, 3)
            sage: phi_e_T02 = T02.isomorphism_with_fixed_basis(e_T02, codomain=W); phi_e_T02
            Generic morphism:
            From: Free module of type-(0,2) tensors on the 3-dimensional vector space over the Rational Field
            To:   Full MatrixSpace of 3 by 3 dense matrices over Rational Field

            sage: a = V.sym_bilinear_form()
            sage: a[1,1], a[1,2], a[1,3] = 1, 2, 3
            sage: a[2,2], a[2,3] = 4, 5
            sage: a[3,3] = 6
            sage: a.display()
            e^1⊗e^1 + 2 e^1⊗e^2 + 3 e^1⊗e^3 + 2 e^2⊗e^1 + 4 e^2⊗e^2 + 5 e^2⊗e^3 + 3 e^3⊗e^1 + 5 e^3⊗e^2 + 6 e^3⊗e^3
            sage: phi_e_T02(a)
            [1 2 3]
            [2 4 5]
            [3 5 6]

        Same but explicitly in the subspace of symmetric bilinear forms::

            sage: Sym2Vdual = V.dual_symmetric_power(2); Sym2Vdual
            Free module of fully symmetric type-(0,2) tensors on the 3-dimensional vector space over the Rational Field
            sage: Sym2Vdual.is_submodule(T02)
            True
            sage: Sym2Vdual.rank()
            6
            sage: e_Sym2Vdual = Sym2Vdual.basis("e"); e_Sym2Vdual
            Standard basis on the
             Free module of fully symmetric type-(0,2) tensors on the 3-dimensional vector space over the Rational Field
             induced by Basis (e_1,e_2,e_3) on the 3-dimensional vector space over the Rational Field
            sage: W_basis = [phi_e_T02(b) for b in e_Sym2Vdual]; W_basis
            [
            [1 0 0]  [0 1 0]  [0 0 1]  [0 0 0]  [0 0 0]  [0 0 0]
            [0 0 0]  [1 0 0]  [0 0 0]  [0 1 0]  [0 0 1]  [0 0 0]
            [0 0 0], [0 0 0], [1 0 0], [0 0 0], [0 1 0], [0 0 1]
            ]
            sage: W = MatrixSpace(QQ, 3).submodule(W_basis); W
            Free module generated by {0, 1, 2, 3, 4, 5} over Rational Field
            sage: phi_e_Sym2Vdual = Sym2Vdual.isomorphism_with_fixed_basis(e_Sym2Vdual, codomain=W); phi_e_Sym2Vdual
            Generic morphism:
              From: Free module of fully symmetric type-(0,2) tensors on the 3-dimensional vector space over the Rational Field
              To:   Free module generated by {0, 1, 2, 3, 4, 5} over Rational Field

        Sending tensors to elements of the tensor square of :class:`CombinatorialFreeModule`::

            sage: T20 = V.tensor_module(2, 0); T20
            Free module of type-(2,0) tensors on the 3-dimensional vector space over the Rational Field
            sage: e_T20 = T02.basis("e"); e_T20
            Standard basis on the
             Free module of type-(0,2) tensors on the 3-dimensional vector space over the Rational Field
             induced by Basis (e_1,e_2,e_3) on the 3-dimensional vector space over the Rational Field
            sage: W = CombinatorialFreeModule(QQ, [1, 2, 3]).tensor_square(); W
            Free module generated by {1, 2, 3} over Rational Field # Free module generated by {1, 2, 3} over Rational Field
            sage: phi_e_T20 = T20.isomorphism_with_fixed_basis(e_T20, codomain=W); phi_e_T20
            Generic morphism:
            From: Free module of type-(2,0) tensors on the 3-dimensional vector space over the Rational Field
            To:   Free module generated by {1, 2, 3} over Rational Field # Free module generated by {1, 2, 3} over Rational Field
            sage: t = T20.an_element(); t.display()
            1/2 e_1⊗e_1
            sage: phi_e_T20(t)
            1/2*B[1] # B[1]

        TESTS::

            sage: V = FiniteRankFreeModule(QQ, 3); V
            3-dimensional vector space over the Rational Field
            sage: e = V.basis("e")
            sage: V.isomorphism_with_fixed_basis(e, codomain=QQ^42)
            Traceback (most recent call last):
            ...
            ValueError: domain and codomain must have the same rank
            sage: V.isomorphism_with_fixed_basis(e, codomain=RR^3)
            Traceback (most recent call last):
            ...
            ValueError: domain and codomain must have the same base ring
        """
        base_ring = self.base_ring()
        if basis is None:
            basis = self.default_basis()
        if codomain is None:
            from sage.combinat.free_module import CombinatorialFreeModule
            if isinstance(basis._symbol, str):
                prefix = basis._symbol
            else:
                prefix = None
            codomain = CombinatorialFreeModule(base_ring, basis.keys(),
                                               prefix=prefix)
        else:
            try:
                codomain_rank = codomain.rank()
            except AttributeError:
                # https://trac.sagemath.org/ticket/34445: MatrixSpace does not have rank
                codomain_rank = codomain.dimension()
            if codomain_rank != self.rank():
                raise ValueError("domain and codomain must have the same rank")
            if codomain.base_ring() != base_ring:
                raise ValueError("domain and codomain must have the same "
                                 "base ring")

        codomain_basis = Family(codomain.basis())
        if isinstance(codomain_basis, TrivialFamily):
            # assume that codomain basis keys are to be ignored
            key_pairs = enumerate(basis.keys())
        else:
            # assume that the keys of the codomain should be used
            key_pairs = zip(codomain_basis.keys(), basis.keys())
        # Need them several times, can't keep as generators
        key_pairs = tuple(key_pairs)

        def _isomorphism(x):
            r"""
            Concrete isomorphism from ``self`` to ``codomain``.
            """
            return codomain.sum(x[basis, domain_key] * codomain_basis[codomain_key]
                                for codomain_key, domain_key in key_pairs)

        return self.module_morphism(function=_isomorphism, codomain=codomain)

    def _test_isomorphism_with_fixed_basis(self, **options):
        r"""
        Test that the method ``isomorphism_with_fixed_basis`` works correctly.

        EXAMPLES::

            sage: M = FiniteRankFreeModule(ZZ, 3, name='M')
            sage: M._test_isomorphism_with_fixed_basis()
        """
        tester = self._tester(**options)
        try:
            basis = self.basis('test')
        except AttributeError:
            return
        morphism = self.isomorphism_with_fixed_basis(basis)
        tester.assertEqual(morphism.codomain().rank(), self.rank())

>>>>>>> 4541564c

class FiniteRankFreeModule(FiniteRankFreeModule_abstract):
    r"""
    Free module of finite rank over a commutative ring.

    A *free module of finite rank* over a commutative ring `R` is a module `M`
    over `R` that admits a *finite basis*, i.e. a finite family of linearly
    independent generators. Since `R` is commutative, it has the invariant
    basis number property, so that the rank of the free module `M` is defined
    uniquely, as the cardinality of any basis of `M`.

    No distinguished basis of `M` is assumed. On the contrary, many bases can be
    introduced on the free module along with change-of-basis rules (as module
    automorphisms). Each
    module element has then various representations over the various bases.

    .. NOTE::

        The class :class:`FiniteRankFreeModule` does not inherit from
        class :class:`~sage.modules.free_module.FreeModule_generic`
        nor from class
        :class:`~sage.combinat.free_module.CombinatorialFreeModule`, since
        both classes deal with modules with a *distinguished basis* (see
        details :ref:`above <diff-FreeModule>`).
        Moreover, following the recommendation exposed in :trac:`16427`
        the class :class:`FiniteRankFreeModule` inherits directly from
        :class:`~sage.structure.parent.Parent` (with the category set to
        :class:`~sage.categories.modules.Modules`) and not from the Cython
        class :class:`~sage.modules.module.Module`.

    The class :class:`FiniteRankFreeModule` is a Sage *parent* class,
    the corresponding *element* class being
    :class:`~sage.tensor.modules.free_module_element.FiniteRankFreeModuleElement`.

    INPUT:

    - ``ring`` -- commutative ring `R` over which the free module is
      constructed
    - ``rank`` -- positive integer; rank of the free module
    - ``name`` -- (default: ``None``) string; name given to the free module
    - ``latex_name`` -- (default: ``None``) string;  LaTeX symbol to denote
      the freemodule; if none is provided, it is set to ``name``
    - ``start_index`` -- (default: 0) integer; lower bound of the range of
      indices in bases defined on the free module
    - ``output_formatter`` -- (default: ``None``) function or unbound
      method called to format the output of the tensor components;
      ``output_formatter`` must take 1 or 2 arguments: the first argument
      must be an element of the ring `R` and  the second one, if any, some
      format specification

    EXAMPLES:

    Free module of rank 3 over `\ZZ`::

        sage: FiniteRankFreeModule._clear_cache_() # for doctests only
        sage: M = FiniteRankFreeModule(ZZ, 3) ; M
        Rank-3 free module over the Integer Ring
        sage: M = FiniteRankFreeModule(ZZ, 3, name='M') ; M  # declaration with a name
        Rank-3 free module M over the Integer Ring
        sage: M.category()
        Category of finite dimensional modules over Integer Ring
        sage: M.base_ring()
        Integer Ring
        sage: M.rank()
        3

    If the base ring is a field, the free module is in the category of vector
    spaces::

        sage: V = FiniteRankFreeModule(QQ, 3, name='V') ; V
        3-dimensional vector space V over the Rational Field
        sage: V.category()
        Category of finite dimensional vector spaces over Rational Field

    The LaTeX output is adjusted via the parameter ``latex_name``::

        sage: latex(M)  # the default is the symbol provided in the string ``name``
        M
        sage: M = FiniteRankFreeModule(ZZ, 3, name='M', latex_name=r'\mathcal{M}')
        sage: latex(M)
        \mathcal{M}

    The free module M has no distinguished basis::

        sage: M in ModulesWithBasis(ZZ)
        False
        sage: M in Modules(ZZ)
        True

    In particular, no basis is initialized at the module construction::

        sage: M.print_bases()
        No basis has been defined on the Rank-3 free module M over the Integer Ring
        sage: M.bases()
        []

    Bases have to be introduced by means of the method :meth:`basis`,
    the first defined basis being considered as the *default basis*, meaning
    it can be skipped in function arguments required a basis (this can
    be changed by means of the method :meth:`set_default_basis`)::

        sage: e = M.basis('e') ; e
        Basis (e_0,e_1,e_2) on the Rank-3 free module M over the Integer Ring
        sage: M.default_basis()
        Basis (e_0,e_1,e_2) on the Rank-3 free module M over the Integer Ring

    A second basis can be created from a family of linearly independent
    elements expressed in terms of basis ``e``::

        sage: f = M.basis('f', from_family=(-e[0], e[1]+e[2], 2*e[1]+3*e[2]))
        sage: f
        Basis (f_0,f_1,f_2) on the Rank-3 free module M over the Integer Ring
        sage: M.print_bases()
        Bases defined on the Rank-3 free module M over the Integer Ring:
         - (e_0,e_1,e_2) (default basis)
         - (f_0,f_1,f_2)
        sage: M.bases()
        [Basis (e_0,e_1,e_2) on the Rank-3 free module M over the Integer Ring,
         Basis (f_0,f_1,f_2) on the Rank-3 free module M over the Integer Ring]

    M is a *parent* object, whose elements are instances of
    :class:`~sage.tensor.modules.free_module_element.FiniteRankFreeModuleElement`
    (actually a dynamically generated subclass of it)::

        sage: v = M.an_element() ; v
        Element of the Rank-3 free module M over the Integer Ring
        sage: from sage.tensor.modules.free_module_element import FiniteRankFreeModuleElement
        sage: isinstance(v, FiniteRankFreeModuleElement)
        True
        sage: v in M
        True
        sage: M.is_parent_of(v)
        True
        sage: v.display() # expansion w.r.t. the default basis (e)
        e_0 + e_1 + e_2
        sage: v.display(f)
        -f_0 + f_1

    The test suite of the category of modules is passed::

        sage: TestSuite(M).run()

    Constructing an element of ``M`` from (the integer) 0 yields
    the zero element of ``M``::

        sage: M(0)
        Element zero of the Rank-3 free module M over the Integer Ring
        sage: M(0) is M.zero()
        True

    Non-zero elements are constructed by providing their components in
    a given basis::

        sage: v = M([-1,0,3]) ; v  # components in the default basis (e)
        Element of the Rank-3 free module M over the Integer Ring
        sage: v.display() # expansion w.r.t. the default basis (e)
        -e_0 + 3 e_2
        sage: v.display(f)
        f_0 - 6 f_1 + 3 f_2
        sage: v = M([-1,0,3], basis=f) ; v  # components in a specific basis
        Element of the Rank-3 free module M over the Integer Ring
        sage: v.display(f)
        -f_0 + 3 f_2
        sage: v.display()
        e_0 + 6 e_1 + 9 e_2
        sage: v = M([-1,0,3], basis=f, name='v') ; v
        Element v of the Rank-3 free module M over the Integer Ring
        sage: v.display(f)
        v = -f_0 + 3 f_2
        sage: v.display()
        v = e_0 + 6 e_1 + 9 e_2

    An alternative is to construct the element from an empty list of
    componentsand to set the nonzero components afterwards::

        sage: v = M([], name='v')
        sage: v[e,0] = -1
        sage: v[e,2] = 3
        sage: v.display(e)
        v = -e_0 + 3 e_2

    Indices on the free module, such as indices labelling the element of a
    basis, are provided by the generator method :meth:`irange`. By default,
    they range from 0 to the module's rank minus one::

        sage: list(M.irange())
        [0, 1, 2]

    This can be changed via the parameter ``start_index`` in the module
    construction::

        sage: M1 = FiniteRankFreeModule(ZZ, 3, name='M', start_index=1)
        sage: list(M1.irange())
        [1, 2, 3]

    The parameter ``output_formatter`` in the constructor of the free module
    is used to set the output format of tensor components::

        sage: N = FiniteRankFreeModule(QQ, 3, output_formatter=Rational.numerical_approx)
        sage: e = N.basis('e')
        sage: v = N([1/3, 0, -2], basis=e)
        sage: v[e,:]
        [0.333333333333333, 0.000000000000000, -2.00000000000000]
        sage: v.display(e)  # default format (53 bits of precision)
        0.333333333333333 e_0 - 2.00000000000000 e_2
        sage: v.display(e, format_spec=10)  # 10 bits of precision
        0.33 e_0 - 2.0 e_2

    """

    Element = FiniteRankFreeModuleElement
    _sindex: int

    @staticmethod
    def __classcall_private__(cls, ring, rank, name=None, latex_name=None, start_index=0,
                              output_formatter=None, category=None, ambient=None):
        r"""
        Normalize init arguments for ``UniqueRepresentation``

        TESTS::

            sage: FiniteRankFreeModule(QQ, 3) is FiniteRankFreeModule(QQ, 3, name=None)
            True
            sage: FiniteRankFreeModule(QQ, 3, name='M') is FiniteRankFreeModule(QQ, 3, name='M', latex_name='M')
            True
            sage: FiniteRankFreeModule(QQ, 3) is FiniteRankFreeModule(QQ, 3, start_index=0)
            True
            sage: FiniteRankFreeModule(QQ, 3) is FiniteRankFreeModule(QQ, 3, output_formatter=None)
            True
            sage: FiniteRankFreeModule(QQ, 3) is FiniteRankFreeModule(QQ, 3, category=Modules(QQ).FiniteDimensional())
            True
        """
        if ring not in Rings().Commutative():
            raise TypeError("the module base ring must be commutative")
        category = Modules(ring).FiniteDimensional().or_subcategory(category)
        if latex_name is None:
            latex_name = name
        return super(FiniteRankFreeModule, cls).__classcall__(
            cls, ring, rank, name, latex_name, start_index, output_formatter, category, ambient)

    def __init__(
        self,
        ring,
        rank,
        name=None,
        latex_name=None,
        start_index: int = 0,
        output_formatter=None,
        category=None,
        ambient=None,
    ):
        r"""
        See :class:`FiniteRankFreeModule` for documentation and examples.

        TESTS::

            sage: M = FiniteRankFreeModule(ZZ, 3, name='M')
            sage: TestSuite(M).run()
            sage: e = M.basis('e')
            sage: TestSuite(M).run()
            sage: f = M.basis('f')
            sage: TestSuite(M).run()

        """
        super().__init__(ring, rank, name=name, latex_name=latex_name,
                         category=category, ambient=ambient)
        self._sindex = start_index
        self._output_formatter = output_formatter
        # Dictionary of the tensor modules built on self
        #   (keys = (k,l) --the tensor type)
        # This dictionary is to be extended on need by the method tensor_module
        self._tensor_modules = {}
        # Dictionaries of exterior powers of self and of its dual
        #   (keys = p --the power degree)
        # These dictionaries are to be extended on need by the methods
        # exterior_power and dual_exterior_power
        self._exterior_powers = {}
        self._dual_exterior_powers = {}
        # Set of all modules (tensor powers, exterior powers)
        # that depend on self's bases:
        self._all_modules = set([self])
        # List of known bases on the free module:
        self._known_bases = []
        self._def_basis = None # default basis
        self._basis_changes = {} # Dictionary of the changes of bases
        # Identity automorphism:
        self._identity_map = None # to be set by self.identity_map()
        # General linear group:
        self._general_linear_group = None # to be set by
                                          # self.general_linear_group()

    def construction(self):
        """
        The construction functor and base ring for self.

        EXAMPLES::

            sage: FiniteRankFreeModule._clear_cache_() # for doctests only
            sage: M = FiniteRankFreeModule(ZZ, 3, name='M')
            sage: M.construction()
            (VectorFunctor, Integer Ring)
            sage: N = FiniteRankFreeModule(ZZ, 3, name='N', start_index=17)
            sage: N.construction()
            (VectorFunctor, Integer Ring)
        """
        # Try to take it from the category
        c = super().construction()
        if c is not None:
            return c
        # Implementation restrictions:
        if self._output_formatter:
            return None
        from sage.categories.pushout import VectorFunctor
        kwds = dict(is_sparse=False,
                    inner_product_matrix=None,
                    with_basis=None,
                    name_mapping={self.base_ring(): self._name} if self._name else None,
                    latex_name_mapping={self.base_ring(): self._latex_name} if self._latex_name else None)
        if self._sindex:
            return (VectorFunctor(basis_keys=list(self.irange()), **kwds),
                    self.base_ring())
        return (VectorFunctor(n=self.rank(), **kwds),
                self.base_ring())

    #### Parent methods

    def _element_constructor_(self, comp=[], basis=None, name=None,
                              latex_name=None):
        r"""
        Construct an element of ``self``.

        EXAMPLES::

            sage: FiniteRankFreeModule._clear_cache_() # for doctests only
            sage: M = FiniteRankFreeModule(ZZ, 3, name='M')
            sage: e = M.basis('e')
            sage: v = M._element_constructor_(comp=[1,0,-2], basis=e, name='v') ; v
            Element v of the Rank-3 free module M over the Integer Ring
            sage: v.display()
            v = e_0 - 2 e_2
            sage: v == M([1,0,-2])
            True
            sage: v = M._element_constructor_(0) ; v
            Element zero of the Rank-3 free module M over the Integer Ring
            sage: v = M._element_constructor_() ; v
            Element of the Rank-3 free module M over the Integer Ring

        """
        if isinstance(comp, (int, Integer)) and comp == 0:
            return self.zero()
        resu = self.element_class(self, name=name, latex_name=latex_name)
        if comp:
            resu.set_comp(basis)[:] = comp
        return resu

    def _an_element_(self):
        r"""
        Construct some (unnamed) element of ``self``.

        EXAMPLES::

            sage: FiniteRankFreeModule._clear_cache_() # for doctests only
            sage: M = FiniteRankFreeModule(ZZ, 3, name='M')
            sage: v = M._an_element_(); v
            Element of the Rank-3 free module M over the Integer Ring
            sage: v.display()
            e_0 + e_1 + e_2
            sage: v == M.an_element()
            True
            sage: v.parent()
            Rank-3 free module M over the Integer Ring

        """
        if self._def_basis is None:
            self.basis('e')
        resu = self.element_class(self)
        resu.set_comp()[:] = [self._ring.an_element() for i in range(self._rank)]
        return resu

    #### End of parent methods

    #### Methods to be redefined by derived classes ####

    def _repr_(self):
        r"""
        Return a string representation of ``self``.

        EXAMPLES::

            sage: FiniteRankFreeModule(ZZ, 3, name='M')
            Rank-3 free module M over the Integer Ring

        """
        if self._ring in Fields():
            description = "{}-dimensional vector space ".format(self._rank)
        else:
            description = "Rank-{} free module ".format(self._rank)
        if self._name is not None:
            description += self._name + " "
        description += "over the {}".format(self._ring)
        return description

    def _Hom_(self, other, category=None):
        r"""
        Construct the set of homomorphisms ``self`` --> ``other``.

        INPUT:

        - ``other`` -- another free module of finite rank over the same ring
          as ``self``
        - ``category`` -- (default: ``None``) not used here (to ensure
          compatibility with generic hook ``_Hom_``)

        OUTPUT:

        - the hom-set Hom(M,N), where M is ``self`` and N is ``other``

        EXAMPLES::

            sage: M = FiniteRankFreeModule(ZZ, 3, name='M')
            sage: N = FiniteRankFreeModule(ZZ, 2, name='N')
            sage: H = M._Hom_(N) ; H
            Set of Morphisms from Rank-3 free module M over the Integer Ring
             to Rank-2 free module N over the Integer Ring
             in Category of finite dimensional modules over Integer Ring
            sage: H = Hom(M,N) ; H  # indirect doctest
            Set of Morphisms from Rank-3 free module M over the Integer Ring
             to Rank-2 free module N over the Integer Ring
             in Category of finite dimensional modules over Integer Ring

        """
        from .free_module_homset import FreeModuleHomset
        return FreeModuleHomset(self, other)

    def tensor_module(self, k, l, *, sym=None, antisym=None):
        r"""
        Return the free module of all tensors of type `(k, l)` defined on
        ``self``.

        INPUT:

        - ``k`` -- non-negative integer; the contravariant rank, the tensor
          type being `(k, l)`
        - ``l`` -- non-negative integer; the covariant rank, the tensor type
          being `(k, l)`
        - ``sym`` -- (default: ``None``) a symmetry or a list of symmetries
          among the tensor arguments: each symmetry is described by a tuple
          containing the positions of the involved arguments, with the
          convention ``position = 0`` for the first argument. For instance:

          * ``sym = (0,1)`` for a symmetry between the 1st and 2nd arguments
          * ``sym = [(0,2), (1,3,4)]`` for a symmetry between the 1st and 3rd
            arguments and a symmetry between the 2nd, 4th and 5th arguments.

        - ``antisym`` -- (default: ``None``) antisymmetry or list of
          antisymmetries among the arguments, with the same convention
          as for ``sym``

        OUTPUT:

        - instance of
          :class:`~sage.tensor.modules.tensor_free_module.TensorFreeModule`
          representing the free module
          `T^{(k,l)}(M)` of type-`(k,l)` tensors on the free module ``self``

        EXAMPLES:

        Tensor modules over a free module over `\ZZ`::

            sage: M = FiniteRankFreeModule(ZZ, 3, name='M')
            sage: T = M.tensor_module(1,2) ; T
            Free module of type-(1,2) tensors on the Rank-3 free module M
             over the Integer Ring
            sage: T.an_element()
            Type-(1,2) tensor on the Rank-3 free module M over the Integer Ring

        Tensor modules are unique::

            sage: M.tensor_module(1,2) is T
            True

        The module of type-`(1,0)` tensors is the base module itself::

            sage: M.tensor_module(1,0) is M
            True

        while the module of type-`(0,1)` tensors is the dual of the base module::

            sage: M.tensor_module(0, 1) is M.dual()
            True

        By using the arguments ``sym`` and ``antisym``, submodules of a full tensor
        module can be constructed::

            sage: T = M.tensor_module(4, 4, sym=((0, 1)), antisym=((4, 5))); T
            Free module of type-(4,4) tensors on the Rank-3 free module M over the Integer Ring,
             with symmetry on the index positions (0, 1),
             with antisymmetry on the index positions (4, 5)
            sage: T._name
            'T^{2,3}(M)⊗T^{6,7}(M*)⊗Sym^{0,1}(M)⊗ASym^{4,5}(M*)'
            sage: latex(T)
            T^{\{2,3\}}(M) \otimes T^{\{6,7\}}(M^*) \otimes \mathrm{Sym}^{\{0,1\}}(M) \otimes \mathrm{ASym}^{\{4,5\}}(M^*)

        See :class:`~sage.tensor.modules.tensor_free_module.TensorFreeModule`
        and :class:`~sage.tensor.modules.tensor_free_module.TensorFreeSubmodule_sym`
        for more documentation.

        TESTS::

            sage: M = FiniteRankFreeModule(ZZ, 2)
            sage: M.tensor_module(2, 0, sym=(0,1)) is M.symmetric_power(2)
            True
        """
        from .comp import CompWithSym

        sym, antisym = CompWithSym._canonicalize_sym_antisym(k + l, sym, antisym)
        if sym or antisym:
            key = (k, l, sym, antisym)
        else:
            key = (k, l)
        try:
            return self._tensor_modules[key]
        except KeyError:
            if key == (1, 0):
                T = self
            elif key == (0, 1):
                T = self.dual()
            elif sym or antisym:
                from sage.tensor.modules.tensor_free_submodule import TensorFreeSubmodule_sym
                T = TensorFreeSubmodule_sym(self, (k, l), sym=sym, antisym=antisym)
            else:
                from sage.tensor.modules.tensor_free_module import TensorFreeModule
                T = TensorFreeModule(self, (k, l))
            self._tensor_modules[key] = T
            return T

    def symmetric_power(self, p):
        r"""
        Return the `p`-th symmetric power of ``self``.

        EXAMPLES:

        Symmetric powers of a free `\ZZ`-module of rank 3::

            sage: M = FiniteRankFreeModule(ZZ, 3, name='M')
            sage: e = M.basis('e')
            sage: M.symmetric_power(0)
            Free module of type-(0,0) tensors on the Rank-3 free module M over the Integer Ring
            sage: M.symmetric_power(1)  # return the module itself
            Rank-3 free module M over the Integer Ring
            sage: M.symmetric_power(1) is M
            True
            sage: M.symmetric_power(2)
            Free module of fully symmetric type-(2,0) tensors
             on the Rank-3 free module M over the Integer Ring
            sage: M.symmetric_power(2).an_element()
            Type-(2,0) tensor on the Rank-3 free module M over the Integer Ring
            sage: M.symmetric_power(2).an_element().display()
            e_0⊗e_0
            sage: M.symmetric_power(3)
            Free module of fully symmetric type-(3,0) tensors
             on the Rank-3 free module M over the Integer Ring
            sage: M.symmetric_power(3).an_element()
            Type-(3,0) tensor on the Rank-3 free module M over the Integer Ring
            sage: M.symmetric_power(3).an_element().display()
            e_0⊗e_0⊗e_0
        """
        if p <= 1:
            return self.tensor_module(p, 0)
        return self.tensor_module(p, 0, sym=(tuple(range(p)),))

    def dual_symmetric_power(self, p):
        r"""
        Return the `p`-th symmetric power of the dual of ``self``.

        EXAMPLES:

        Symmetric powers of the dual of a free `\ZZ`-module of rank 3::

            sage: M = FiniteRankFreeModule(ZZ, 3, name='M')
            sage: e = M.basis('e')
            sage: M.dual_symmetric_power(0)
            Free module of type-(0,0) tensors on the Rank-3 free module M over the Integer Ring
            sage: M.dual_symmetric_power(1)  # return the dual module
            Dual of the Rank-3 free module M over the Integer Ring
            sage: M.dual_symmetric_power(2)
            Free module of fully symmetric type-(0,2) tensors
             on the Rank-3 free module M over the Integer Ring
            sage: M.dual_symmetric_power(2).an_element()
            Symmetric bilinear form  on the Rank-3 free module M over the Integer Ring
            sage: M.dual_symmetric_power(2).an_element().display()
            e^0⊗e^0
            sage: M.dual_symmetric_power(3)
            Free module of fully symmetric type-(0,3) tensors
             on the Rank-3 free module M over the Integer Ring
            sage: M.dual_symmetric_power(3).an_element()
            Type-(0,3) tensor on the Rank-3 free module M over the Integer Ring
            sage: M.dual_symmetric_power(3).an_element().display()
            e^0⊗e^0⊗e^0
        """
        if p <= 1:
            return self.tensor_module(0, p)
        return self.tensor_module(0, p, sym=(tuple(range(p)),))

    def exterior_power(self, p):
        r"""
        Return the `p`-th exterior power of ``self``.

        If `M` stands for the free module ``self``, the *p-th exterior
        power of* `M` is the set `\Lambda^p(M)` of all *alternating
        contravariant tensors* of rank `p`, i.e. of all multilinear maps

        .. MATH::

            \underbrace{M^*\times\cdots\times M^*}_{p\ \; \mbox{times}}
            \longrightarrow R

        that vanish whenever any of two of their arguments are equal.
        `\Lambda^p(M)` is a free module of rank `\binom{n}{p}`
        over the same ring as `M`, where `n` is the rank of `M`.

        INPUT:

        - ``p`` -- non-negative integer

        OUTPUT:

        - for `p=0`, the base ring `R`
        - for `p=1`, the free module `M`, since `\Lambda^1(M)=M`
        - for `p\geq 2`, instance of
          :class:`~sage.tensor.modules.ext_pow_free_module.ExtPowerFreeModule`
          representing the free module `\Lambda^p(M)`

        EXAMPLES:

        Exterior powers of a free `\ZZ`-module of rank 3::

            sage: M = FiniteRankFreeModule(ZZ, 3, name='M')
            sage: e = M.basis('e')
            sage: M.exterior_power(0)  # return the base ring
            Integer Ring
            sage: M.exterior_power(1)  # return the module itself
            Rank-3 free module M over the Integer Ring
            sage: M.exterior_power(1) is M
            True
            sage: M.exterior_power(2)
            2nd exterior power of the Rank-3 free module M over the Integer Ring
            sage: M.exterior_power(2).an_element()
            Alternating contravariant tensor of degree 2 on the Rank-3
             free module M over the Integer Ring
            sage: M.exterior_power(2).an_element().display()
            e_0∧e_1
            sage: M.exterior_power(3)
            3rd exterior power of the Rank-3 free module M over the Integer Ring
            sage: M.exterior_power(3).an_element()
            Alternating contravariant tensor of degree 3 on the Rank-3
             free module M over the Integer Ring
            sage: M.exterior_power(3).an_element().display()
            e_0∧e_1∧e_2

        See
        :class:`~sage.tensor.modules.ext_pow_free_module.ExtPowerFreeModule`
        for more documentation.

        """
        try:
            return self._exterior_powers[p]
        except KeyError:
            if p == 0:
                L = self._ring
            elif p == 1:
                L = self
            else:
                from sage.tensor.modules.ext_pow_free_module import ExtPowerFreeModule
                L = ExtPowerFreeModule(self, p)
            self._exterior_powers[p] = L
            return L

    def dual_exterior_power(self, p):
        r"""
        Return the `p`-th exterior power of the dual of ``self``.

        If `M` stands for the free module ``self``, the *p-th exterior
        power of the dual of* `M` is the set `\Lambda^p(M^*)` of all
        *alternating forms of degree* `p` on `M`, i.e. of all
        multilinear maps

        .. MATH::

            \underbrace{M\times\cdots\times M}_{p\ \; \mbox{times}}
            \longrightarrow R

        that vanish whenever any of two of their arguments are equal.
        `\Lambda^p(M^*)` is a free module of rank `\binom{n}{p}`
        over the same ring as `M`, where `n` is the rank of `M`.

        INPUT:

        - ``p`` -- non-negative integer

        OUTPUT:

        - for `p=0`, the base ring `R`
        - for `p=1`, instance of
          :class:`~sage.tensor.modules.finite_rank_free_module.FiniteRankDualFreeModule`
          representing the dual `M^*`
        - for `p\geq 1`, instance of
          :class:`~sage.tensor.modules.ext_pow_free_module.ExtPowerDualFreeModule`
          representing the free module `\Lambda^p(M^*)`

        EXAMPLES:

        Exterior powers of the dual of a free `\ZZ`-module of rank 3::

            sage: M = FiniteRankFreeModule(ZZ, 3, name='M')
            sage: e = M.basis('e')
            sage: M.dual_exterior_power(0)  # return the base ring
            Integer Ring
            sage: M.dual_exterior_power(1)  # return the dual module
            Dual of the Rank-3 free module M over the Integer Ring
            sage: M.dual_exterior_power(1) is M.dual()
            True
            sage: M.dual_exterior_power(2)
            2nd exterior power of the dual of the Rank-3 free module M over the Integer Ring
            sage: M.dual_exterior_power(2).an_element()
            Alternating form of degree 2 on the Rank-3 free module M over the Integer Ring
            sage: M.dual_exterior_power(2).an_element().display()
            e^0∧e^1
            sage: M.dual_exterior_power(3)
            3rd exterior power of the dual of the Rank-3 free module M over the Integer Ring
            sage: M.dual_exterior_power(3).an_element()
            Alternating form of degree 3 on the Rank-3 free module M over the Integer Ring
            sage: M.dual_exterior_power(3).an_element().display()
            e^0∧e^1∧e^2

        See
        :class:`~sage.tensor.modules.ext_pow_free_module.ExtPowerDualFreeModule`
        for more documentation.
        """
        try:
            return self._dual_exterior_powers[p]
        except KeyError:
            if p == 0:
                L = self._ring
            elif p == 1:
                L = FiniteRankDualFreeModule(self)
            else:
                from sage.tensor.modules.ext_pow_free_module import ExtPowerDualFreeModule
                L = ExtPowerDualFreeModule(self, p)
            self._dual_exterior_powers[p] = L
            return L

    def general_linear_group(self):
        r"""
        Return the general linear group of ``self``.

        If ``self`` is the free module `M`, the *general linear group* is the
        group `\mathrm{GL}(M)` of automorphisms of `M`.

        OUTPUT:

        - instance of class
          :class:`~sage.tensor.modules.free_module_linear_group.FreeModuleLinearGroup`
          representing `\mathrm{GL}(M)`

        EXAMPLES:

        The general linear group of a rank-3 free module::

            sage: M = FiniteRankFreeModule(ZZ, 3, name='M')
            sage: e = M.basis('e')
            sage: GL = M.general_linear_group() ; GL
            General linear group of the Rank-3 free module M over the Integer Ring
            sage: GL.category()
            Category of groups
            sage: type(GL)
            <class 'sage.tensor.modules.free_module_linear_group.FreeModuleLinearGroup_with_category'>

        There is a unique instance of the general linear group::

            sage: M.general_linear_group() is GL
            True

        The group identity element::

            sage: GL.one()
            Identity map of the Rank-3 free module M over the Integer Ring
            sage: GL.one().matrix(e)
            [1 0 0]
            [0 1 0]
            [0 0 1]

        An element::

            sage: GL.an_element()
            Automorphism of the Rank-3 free module M over the Integer Ring
            sage: GL.an_element().matrix(e)
            [ 1  0  0]
            [ 0 -1  0]
            [ 0  0  1]

        See
        :class:`~sage.tensor.modules.free_module_linear_group.FreeModuleLinearGroup`
        for more documentation.

        """
        from sage.tensor.modules.free_module_linear_group import \
                                                          FreeModuleLinearGroup
        if self._general_linear_group is None:
            self._general_linear_group = FreeModuleLinearGroup(self)
        return self._general_linear_group

    def basis(self, symbol, latex_symbol=None, from_family=None,
              indices=None, latex_indices=None, symbol_dual=None,
              latex_symbol_dual=None):
        r"""
        Define or return a basis of the free module ``self``.

        Let `M` denotes the free module ``self`` and `n` its rank.

        The basis can be defined from a set of `n` linearly independent
        elements of `M` by means of the argument ``from_family``.
        If ``from_family`` is not specified, the basis is created from
        scratch and, at this stage, is unrelated to bases that could have been
        defined previously on `M`. It can be related afterwards by means of
        the method :meth:`set_change_of_basis`.

        If the basis specified by the given symbol already exists, it is
        simply returned, whatever the value of the arguments ``latex_symbol``
        or ``from_family``.

        Note that another way to construct a basis of ``self`` is to use
        the method
        :meth:`~sage.tensor.modules.free_module_basis.FreeModuleBasis.new_basis`
        on an existing basis, with the automorphism relating the two bases as
        an argument.

        INPUT:

        - ``symbol`` -- either a string, to be used as a common base for the
          symbols of the elements of the basis, or a list/tuple of strings,
          representing the individual symbols of the elements of the basis
        - ``latex_symbol`` -- (default: ``None``) either a string, to be used
          as a common base for the LaTeX symbols of the elements of the basis,
          or a list/tuple of strings, representing the individual LaTeX symbols
          of the elements of the basis; if ``None``, ``symbol`` is used in
          place of ``latex_symbol``
        - ``from_family`` -- (default: ``None``) tuple or list of `n` linearly
          independent elements of the free module ``self`` (`n` being the
          rank of ``self``)
        - ``indices`` -- (default: ``None``; used only if ``symbol`` is a
          single string) list/tuple of strings representing the indices
          labelling the elements of the basis; if ``None``, the indices will be
          generated as integers within the range declared on ``self``
        - ``latex_indices`` -- (default: ``None``) list/tuple of strings
          representing the indices for the LaTeX symbols of the elements of
          the basis; if ``None``, ``indices`` is used instead
        - ``symbol_dual`` -- (default: ``None``) same as ``symbol`` but for the
          dual basis; if ``None``, ``symbol`` must be a string and is used
          for the common base of the symbols of the elements of the dual basis
        - ``latex_symbol_dual`` -- (default: ``None``) same as ``latex_symbol``
          but for the dual basis

        OUTPUT:

        - instance of
          :class:`~sage.tensor.modules.free_module_basis.FreeModuleBasis`
          representing a basis on ``self``

        EXAMPLES:

        Bases on a rank-3 free module::

            sage: M = FiniteRankFreeModule(ZZ, 3, name='M')
            sage: e = M.basis('e') ; e
            Basis (e_0,e_1,e_2) on the Rank-3 free module M over the Integer Ring
            sage: e[0]
            Element e_0 of the Rank-3 free module M over the Integer Ring
            sage: latex(e)
            \left(e_{0},e_{1},e_{2}\right)

        The LaTeX symbol can be set explicitly::

            sage: eps = M.basis('eps', latex_symbol=r'\epsilon') ; eps
            Basis (eps_0,eps_1,eps_2) on the Rank-3 free module M
             over the Integer Ring
            sage: latex(eps)
            \left(\epsilon_{0},\epsilon_{1},\epsilon_{2}\right)

        The indices can be customized::

            sage: f = M.basis('f', indices=('x', 'y', 'z')); f
            Basis (f_x,f_y,f_z) on the Rank-3 free module M over the Integer Ring
            sage: latex(f[1])
            f_{y}

        By providing a list or a tuple for the argument ``symbol``, one can
        have a different symbol for each element of the basis; it is then
        mandatory to specify some symbols for the dual basis::

            sage: g = M.basis(('a', 'b', 'c'), symbol_dual=('A', 'B', 'C')); g
            Basis (a,b,c) on the Rank-3 free module M over the Integer Ring
            sage: g.dual_basis()
            Dual basis (A,B,C) on the Rank-3 free module M over the Integer Ring

        If the provided symbol and indices are that of an already defined
        basis, the latter is returned (no new basis is created)::

            sage: M.basis('e') is e
            True
            sage: M.basis('eps') is eps
            True
            sage: M.basis('e', indices=['x', 'y', 'z']) is e
            False
            sage: M.basis('e', indices=['x', 'y', 'z']) is \
            ....:  M.basis('e', indices=['x', 'y', 'z'])
            True

        The individual elements of the basis are labelled according the
        parameter ``start_index`` provided at the free module construction::

            sage: M = FiniteRankFreeModule(ZZ, 3, name='M', start_index=1)
            sage: e = M.basis('e') ; e
            Basis (e_1,e_2,e_3) on the Rank-3 free module M over the Integer Ring
            sage: e[1]
            Element e_1 of the Rank-3 free module M over the Integer Ring

        Construction of a basis from a spanning family of linearly independent
        module elements::

            sage: f1 = -e[2]
            sage: f2 = 4*e[1] + 3*e[3]
            sage: f3 = 7*e[1] + 5*e[3]
            sage: f = M.basis('f', from_family=(f1,f2,f3))
            sage: f[1].display()
            f_1 = -e_2
            sage: f[2].display()
            f_2 = 4 e_1 + 3 e_3
            sage: f[3].display()
            f_3 = 7 e_1 + 5 e_3

        The change-of-basis automorphisms have been registered::

            sage: M.change_of_basis(e,f).matrix(e)
            [ 0  4  7]
            [-1  0  0]
            [ 0  3  5]
            sage: M.change_of_basis(f,e).matrix(e)
            [ 0 -1  0]
            [-5  0  7]
            [ 3  0 -4]
            sage: M.change_of_basis(f,e) == M.change_of_basis(e,f).inverse()
            True

        Check of the change-of-basis e --> f::

            sage: a = M.change_of_basis(e,f) ; a
            Automorphism of the Rank-3 free module M over the Integer Ring
            sage: all( f[i] == a(e[i]) for i in M.irange() )
            True

        Providing a family of module elements that are not linearly independent
        raise an error::

            sage: g = M.basis('g', from_family=(f1, f2, f1+f2))
            Traceback (most recent call last):
            ...
            ValueError: the provided module elements are not linearly
             independent

        For more documentation on bases see
        :class:`~sage.tensor.modules.free_module_basis.FreeModuleBasis`.

        """
        from .free_module_basis import FreeModuleBasis
        for other in self._known_bases:
            if symbol == other._symbol and indices == other._indices:
                return other
        resu = FreeModuleBasis(self, symbol, latex_symbol=latex_symbol,
                               indices=indices, latex_indices=latex_indices,
                               symbol_dual=symbol_dual,
                               latex_symbol_dual=latex_symbol_dual)
        if from_family:
            try:
                resu._init_from_family(from_family)
            except ZeroDivisionError:
                raise ValueError("the provided module elements are not "
                                 "linearly independent")
        return resu

    def _test_basis(self, tester=None, **options):
        r"""
        Test that the ``basis`` method works correctly.

        EXAMPLES::

            sage: M = FiniteRankFreeModule(ZZ, 3, name='M')
            sage: M._test_basis(verbose=True)
            <BLANKLINE>
              Running the test suite of self.basis('test')
              running ._test_an_element() . . . pass
              running ._test_cardinality() . . . pass
              running ._test_category() . . . pass
              running ._test_construction() . . . pass
              running ._test_elements() . . .
              Running the test suite of self.an_element()
                running ._test_category() . . . pass
                running ._test_eq() . . . pass
                running ._test_new() . . . pass
                running ._test_nonzero_equal() . . . pass
                running ._test_not_implemented_methods() . . . pass
                running ._test_pickling() . . . pass
                pass
              running ._test_elements_eq_reflexive() . . . pass
              running ._test_elements_eq_symmetric() . . . pass
              running ._test_elements_eq_transitive() . . . pass
              running ._test_elements_neq() . . . pass
              running ._test_enumerated_set_contains() . . . pass
              running ._test_enumerated_set_iter_cardinality() . . . pass
              running ._test_enumerated_set_iter_list() . . . pass
              running ._test_eq() . . . pass
              running ._test_iter_len() . . . pass
              running ._test_new() . . . pass
              running ._test_not_implemented_methods() . . . pass
              running ._test_pickling() . . . pass
              running ._test_some_elements() . . . pass

        """
        from sage.misc.sage_unittest import TestSuite
        # The intention is to raise an exception only if this is
        # run as a sub-testsuite of a larger testsuite.
        # (from _test_elements)
        is_sub_testsuite = (tester is not None)
        tester = self._tester(tester=tester, **options)
        try:
            b = self.basis('test')
        except NotImplementedError:
            return
        # Test uniqueness
        b_again = self.basis('test')
        tester.assertTrue(b is b_again)
        # Test rank
        tester.assertEqual(len(b), self.rank())
        indices = list(self.irange())
        tester.assertEqual(len(b), len(indices))
        # Test basis indexing
        for index, element in zip(indices, b):
            tester.assertTrue(element is b[index])
        # Run test suite of the basis object (similar to _test_elements)
        tester.info("\n  Running the test suite of self.basis('test')")
        TestSuite(b).run(verbose=tester._verbose, prefix=tester._prefix + "  ",
                         raise_on_failure=is_sub_testsuite)

<<<<<<< HEAD
    def _tensor(self, tensor_type, name=None, latex_name=None, sym=None,
=======
    def tensor(self, tensor_type, name=None, latex_name=None, sym=None,
>>>>>>> 4541564c
               antisym=None):
        r"""
        Construct a tensor on the free module ``self``.

        INPUT:

        - ``tensor_type`` -- pair ``(k, l)`` with ``k`` being the
          contravariant rank and ``l`` the covariant rank

        - ``name`` -- (default: ``None``) string; name given to the tensor

        - ``latex_name`` -- (default: ``None``) string;  LaTeX symbol to
          denote the tensor; if none is provided, the LaTeX symbol is set
          to ``name``
<<<<<<< HEAD

=======
>>>>>>> 4541564c
        - ``sym`` -- (default: ``None``) a symmetry or an iterable of symmetries
          among the tensor arguments: each symmetry is described by a tuple
          containing the positions of the involved arguments, with the
          convention ``position = 0`` for the first argument. For instance:

          * ``sym = (0,1)`` for a symmetry between the 1st and 2nd arguments
          * ``sym = [(0,2), (1,3,4)]`` for a symmetry between the 1st and 3rd
            arguments and a symmetry between the 2nd, 4th and 5th arguments.

        - ``antisym`` -- (default: ``None``) antisymmetry or iterable of
<<<<<<< HEAD
          antisymmetries among the arguments, with the same convention
          as for ``sym``

        OUTPUT:

        - instance of
          :class:`~sage.tensor.modules.free_module_tensor.FreeModuleTensor`
          representing the tensor defined on ``self`` with the provided
          characteristics

        EXAMPLES:

        Tensors on a rank-3 free module::

            sage: M = FiniteRankFreeModule(ZZ, 3, name='M')
            sage: t = M._tensor((1,0), name='t') ; t
            Element t of the Rank-3 free module M over the Integer Ring
        """
        from .comp import CompWithSym
        sym, antisym = CompWithSym._canonicalize_sym_antisym(
            tensor_type[0] + tensor_type[1], sym, antisym)
        # Special cases:
        if tensor_type == (1,0):
            return self.element_class(self, name=name, latex_name=latex_name)
        elif tensor_type == (0,1):
            return self.linear_form(name=name, latex_name=latex_name)
        elif tensor_type[0] == 0 and tensor_type[1] > 1 and antisym:
            if len(antisym[0]) == tensor_type[1]:
                return self.alternating_form(tensor_type[1], name=name,
                                             latex_name=latex_name)
        elif tensor_type[0] > 1 and tensor_type[1] == 0 and antisym:
            if len(antisym[0]) == tensor_type[0]:
                return self.alternating_contravariant_tensor(tensor_type[0],
                                           name=name, latex_name=latex_name)
        # Generic case:
        return self.tensor_module(*tensor_type).element_class(self,
                                 tensor_type, name=name, latex_name=latex_name,
                                 sym=sym, antisym=antisym)

    def tensor(self, *args, **kwds):
        r"""
        Construct a tensor on the free module ``self`` or a tensor product with other modules.

        If ``args`` consist of other parents, just delegate to :meth:`tensor_product`.

        Otherwise, construct a tensor from the following input.

        INPUT:

        - ``tensor_type`` -- pair ``(k, l)`` with ``k`` being the
          contravariant rank and ``l`` the covariant rank

        - ``name`` -- (default: ``None``) string; name given to the tensor

        - ``latex_name`` -- (default: ``None``) string;  LaTeX symbol to
          denote the tensor; if none is provided, the LaTeX symbol is set
          to ``name``

        - ``sym`` -- (default: ``None``) a symmetry or an iterable of symmetries
          among the tensor arguments: each symmetry is described by a tuple
          containing the positions of the involved arguments, with the
          convention ``position = 0`` for the first argument. For instance:

          * ``sym = (0,1)`` for a symmetry between the 1st and 2nd arguments
          * ``sym = [(0,2), (1,3,4)]`` for a symmetry between the 1st and 3rd
            arguments and a symmetry between the 2nd, 4th and 5th arguments.

        - ``antisym`` -- (default: ``None``) antisymmetry or iterable of
=======
>>>>>>> 4541564c
          antisymmetries among the arguments, with the same convention
          as for ``sym``

        OUTPUT:

        - instance of
          :class:`~sage.tensor.modules.free_module_tensor.FreeModuleTensor`
          representing the tensor defined on ``self`` with the provided
          characteristics

        EXAMPLES:

        Tensors on a rank-3 free module::

            sage: M = FiniteRankFreeModule(ZZ, 3, name='M')
            sage: t = M.tensor((1,0), name='t') ; t
            Element t of the Rank-3 free module M over the Integer Ring
            sage: t = M.tensor((0,1), name='t') ; t
            Linear form t on the Rank-3 free module M over the Integer Ring
            sage: t = M.tensor((1,1), name='t') ; t
            Type-(1,1) tensor t on the Rank-3 free module M over the Integer Ring
            sage: t = M.tensor((0,2), name='t', sym=(0,1)) ; t
            Symmetric bilinear form t on the
             Rank-3 free module M over the Integer Ring
            sage: t = M.tensor((0,2), name='t', antisym=(0,1)) ; t
            Alternating form t of degree 2 on the
             Rank-3 free module M over the Integer Ring
            sage: t = M.tensor((1,2), name='t') ; t
            Type-(1,2) tensor t on the Rank-3 free module M over the Integer Ring

        See :class:`~sage.tensor.modules.free_module_tensor.FreeModuleTensor`
        for more examples and documentation.

        TESTS:

        Trivial symmetries in the list of symmetries or antisymmetries are silently
        ignored::

            sage: M = FiniteRankFreeModule(ZZ, 3, name='M')
            sage: M.tensor((3,0), sym=[[1]])
            Type-(3,0) tensor on the Rank-3 free module M over the Integer Ring
            sage: M.tensor((3,0), antisym=[[]])
            Type-(3,0) tensor on the Rank-3 free module M over the Integer Ring
        """
<<<<<<< HEAD
        # Until https://trac.sagemath.org/ticket/30373 is done,
        # TensorProductFunctor._functor_name is "tensor", so this method
        # also needs to double as the tensor product construction
        if isinstance(args[0], Parent):
            return self.tensor_product(*args, **kwds)
        return self._tensor(*args, **kwds)
=======
        from .comp import CompWithSym
        sym, antisym = CompWithSym._canonicalize_sym_antisym(
            tensor_type[0] + tensor_type[1], sym, antisym)
        # Special cases:
        if tensor_type == (1,0):
            return self.element_class(self, name=name, latex_name=latex_name)
        elif tensor_type == (0,1):
            return self.linear_form(name=name, latex_name=latex_name)
        elif tensor_type[0] == 0 and tensor_type[1] > 1 and antisym:
            if len(antisym[0]) == tensor_type[1]:
                return self.alternating_form(tensor_type[1], name=name,
                                             latex_name=latex_name)
        elif tensor_type[0] > 1 and tensor_type[1] == 0 and antisym:
            if len(antisym[0]) == tensor_type[0]:
                return self.alternating_contravariant_tensor(tensor_type[0],
                                           name=name, latex_name=latex_name)
        # Generic case:
        return self.tensor_module(*tensor_type).element_class(self,
                                 tensor_type, name=name, latex_name=latex_name,
                                 sym=sym, antisym=antisym)
>>>>>>> 4541564c

    def tensor_from_comp(self, tensor_type, comp, name=None, latex_name=None):
        r"""
        Construct a tensor on ``self`` from a set of components.

        The tensor symmetries are deduced from those of the components.

        INPUT:

        - ``tensor_type`` -- pair ``(k, l)`` with ``k`` being the
          contravariant rank and ``l`` the covariant rank
        - ``comp`` -- instance of :class:`~sage.tensor.modules.comp.Components`
          representing the tensor components in a given basis
        - ``name`` -- (default: ``None``) string; name given to the tensor
        - ``latex_name`` -- (default: ``None``) string; LaTeX symbol to denote
          the tensor; if none is provided, the LaTeX symbol is set to ``name``

        OUTPUT:

        - instance of
          :class:`~sage.tensor.modules.free_module_tensor.FreeModuleTensor`
          representing the tensor defined on ``self`` with the provided
          characteristics.

        EXAMPLES:

        Construction of a tensor of rank 1::

            sage: from sage.tensor.modules.comp import Components, CompWithSym, CompFullySym, CompFullyAntiSym
            sage: M = FiniteRankFreeModule(ZZ, 3, name='M')
            sage: e = M.basis('e') ; e
            Basis (e_0,e_1,e_2) on the Rank-3 free module M over the Integer Ring
            sage: c = Components(ZZ, e, 1)
            sage: c[:]
            [0, 0, 0]
            sage: c[:] = [-1,4,2]
            sage: t = M.tensor_from_comp((1,0), c)
            sage: t
            Element of the Rank-3 free module M over the Integer Ring
            sage: t.display(e)
            -e_0 + 4 e_1 + 2 e_2
            sage: t = M.tensor_from_comp((0,1), c) ; t
            Linear form on the Rank-3 free module M over the Integer Ring
            sage: t.display(e)
            -e^0 + 4 e^1 + 2 e^2

        Construction of a tensor of rank 2::

            sage: c = CompFullySym(ZZ, e, 2)
            sage: c[0,0], c[1,2] = 4, 5
            sage: t = M.tensor_from_comp((0,2), c) ; t
            Symmetric bilinear form on the
             Rank-3 free module M over the Integer Ring
            sage: t.symmetries()
            symmetry: (0, 1);  no antisymmetry
            sage: t.display(e)
            4 e^0⊗e^0 + 5 e^1⊗e^2 + 5 e^2⊗e^1
            sage: c = CompFullyAntiSym(ZZ, e, 2)
            sage: c[0,1], c[1,2] = 4, 5
            sage: t = M.tensor_from_comp((0,2), c) ; t
            Alternating form of degree 2 on the
             Rank-3 free module M over the Integer Ring
            sage: t.display(e)
            4 e^0∧e^1 + 5 e^1∧e^2

        """
        from .comp import CompWithSym, CompFullyAntiSym

        # 0/ Compatibility checks:
        if comp._ring is not self._ring:
            raise TypeError("the components are not defined on the same"
                            " ring as the module")
        if comp._frame not in self._known_bases:
            raise TypeError("the components are not defined on a basis of"
                            " the module")
        if comp._nid != tensor_type[0] + tensor_type[1]:
            raise TypeError("number of component indices not compatible with "
                            " the tensor type")

        # 1/ Construction of the tensor:
        if tensor_type == (1, 0):
            resu = self.element_class(self, name=name, latex_name=latex_name)
        elif tensor_type == (0, 1):
            resu = self.linear_form(name=name, latex_name=latex_name)
        elif tensor_type[0] == 0 and tensor_type[1] > 1 and \
                                        isinstance(comp, CompFullyAntiSym):
            resu = self.alternating_form(tensor_type[1], name=name,
                                         latex_name=latex_name)
        elif tensor_type[0] > 1 and tensor_type[1] == 0 and \
                                        isinstance(comp, CompFullyAntiSym):
            resu = self.alternating_contravariant_tensor(tensor_type[0],
                                         name=name,
                                         latex_name=latex_name)
        else:
            resu = self.tensor_module(*tensor_type).element_class(self,
                                 tensor_type, name=name, latex_name=latex_name)
            # Tensor symmetries deduced from those of comp:
            if isinstance(comp, CompWithSym):
                resu._sym = comp._sym
                resu._antisym = comp._antisym
        #
        # 2/ Tensor components set to comp:
        resu._components[comp._frame] = comp
        #
        return resu

    def alternating_contravariant_tensor(self, degree, name=None,
                                         latex_name=None):
        r"""
        Construct an alternating contravariant tensor on the free module.

        INPUT:

        - ``degree`` -- degree of the alternating contravariant tensor
          (i.e. its tensor rank)
        - ``name`` -- (default: ``None``) string; name given to the
          alternating contravariant tensor
        - ``latex_name`` -- (default: ``None``) string; LaTeX symbol to
          denote the alternating contravariant tensor; if none is
          provided, the LaTeX symbol is set to ``name``

        OUTPUT:

        - instance of
          :class:`~sage.tensor.modules.alternating_contr_tensor.AlternatingContrTensor`

        EXAMPLES:

        Alternating contravariant tensor on a rank-3 module::

            sage: M = FiniteRankFreeModule(ZZ, 3, name='M')
            sage: a = M.alternating_contravariant_tensor(2, 'a') ; a
            Alternating contravariant tensor a of degree 2 on the
             Rank-3 free module M over the Integer Ring

        The nonzero components in a given basis have to be set in a second
        step, thereby fully specifying the alternating form::

            sage: e = M.basis('e') ; e
            Basis (e_0,e_1,e_2) on the Rank-3 free module M over the Integer Ring
            sage: a.set_comp(e)[0,1] = 2
            sage: a.set_comp(e)[1,2] = -3
            sage: a.display(e)
            a = 2 e_0∧e_1 - 3 e_1∧e_2

        An alternating contravariant tensor of degree 1 is simply
        an element of the module::

            sage: a = M.alternating_contravariant_tensor(1, 'a') ; a
            Element a of the Rank-3 free module M over the Integer Ring

        See
        :class:`~sage.tensor.modules.alternating_contr_tensor.AlternatingContrTensor`
        for more documentation.

        """
        if degree == 1:
            return self.element_class(self, name=name,
                                      latex_name=latex_name)
        return self.exterior_power(degree).element_class(self, degree,
                                       name=name, latex_name=latex_name)

    def alternating_form(self, degree, name=None, latex_name=None):
        r"""
        Construct an alternating form on the free module.

        INPUT:

        - ``degree`` -- the degree of the alternating form (i.e. its
          tensor rank)
        - ``name`` -- (default: ``None``) string; name given to the
          alternating form
        - ``latex_name`` -- (default: ``None``) string; LaTeX symbol to
          denote the alternating form; if none is provided, the LaTeX symbol
          is set to ``name``

        OUTPUT:

        - instance of
          :class:`~sage.tensor.modules.free_module_alt_form.FreeModuleAltForm`

        EXAMPLES:

        Alternating forms on a rank-3 module::

            sage: M = FiniteRankFreeModule(ZZ, 3, name='M')
            sage: a = M.alternating_form(2, 'a') ; a
            Alternating form a of degree 2 on the
             Rank-3 free module M over the Integer Ring

        The nonzero components in a given basis have to be set in a second
        step, thereby fully specifying the alternating form::

            sage: e = M.basis('e') ; e
            Basis (e_0,e_1,e_2) on the Rank-3 free module M over the Integer Ring
            sage: a.set_comp(e)[0,1] = 2
            sage: a.set_comp(e)[1,2] = -3
            sage: a.display(e)
            a = 2 e^0∧e^1 - 3 e^1∧e^2

        An alternating form of degree 1 is a linear form::

            sage: a = M.alternating_form(1, 'a') ; a
            Linear form a on the Rank-3 free module M over the Integer Ring

        To construct such a form, it is preferable to call the method
        :meth:`linear_form` instead::

            sage: a = M.linear_form('a') ; a
            Linear form a on the Rank-3 free module M over the Integer Ring

        See
        :class:`~sage.tensor.modules.free_module_alt_form.FreeModuleAltForm`
        for more documentation.

        """
        if degree == 0:
            try:
                return self._ring.element_class(self._ring, name=name,
                                                latex_name=latex_name)
            except (KeyError, AttributeError):
                raise NotImplementedError('{} apparently '.format(self._ring) +
                                          'does not provide generic elements')
        return self.dual_exterior_power(degree).element_class(self, degree,
                                              name=name, latex_name=latex_name)

    def linear_form(self, name=None, latex_name=None):
        r"""
        Construct a linear form on the free module ``self``.

        A *linear form* on a free module `M` over a ring `R` is a map
        `M \rightarrow R` that is linear. It can be viewed as a tensor of type
        `(0,1)` on `M`.

        INPUT:

        - ``name`` -- (default: ``None``) string; name given to the linear
          form
        - ``latex_name`` -- (default: ``None``) string; LaTeX symbol to
          denote the linear form; if none is provided, the LaTeX symbol
          is set to ``name``

        OUTPUT:

        - instance of
          :class:`~sage.tensor.modules.free_module_alt_form.FreeModuleAltForm`

        EXAMPLES:

        Linear form on a rank-3 free module::

            sage: M = FiniteRankFreeModule(ZZ, 3, name='M')
            sage: e = M.basis('e')
            sage: a = M.linear_form('A') ; a
            Linear form A on the Rank-3 free module M over the Integer Ring
            sage: a[:] = [2,-1,3]  # components w.r.t. the module's default basis (e)
            sage: a.display()
            A = 2 e^0 - e^1 + 3 e^2

        A linear form maps module elements to ring elements::

            sage: v = M([1,1,1])
            sage: a(v)
            4

        Test of linearity::

            sage: u = M([-5,-2,7])
            sage: a(3*u - 4*v) == 3*a(u) - 4*a(v)
            True

        See
        :class:`~sage.tensor.modules.free_module_alt_form.FreeModuleAltForm`
        for more documentation.

        """
        return self.dual_exterior_power(1).element_class(self, 1, name=name,
                                                         latex_name=latex_name)

    def automorphism(self, matrix=None, basis=None, name=None,
                     latex_name=None):
        r"""
        Construct a module automorphism of ``self``.

        Denoting ``self`` by `M`, an automorphism of ``self`` is an element
        of the general linear group `\mathrm{GL}(M)`.

        INPUT:

        - ``matrix`` -- (default: ``None``) matrix of size rank(M)*rank(M)
          representing the automorphism with respect to ``basis``;
          this entry can actually be any material from which a matrix of
          elements of ``self`` base ring can be constructed; the *columns* of
          ``matrix`` must be the components w.r.t. ``basis`` of
          the images of the elements of ``basis``. If ``matrix`` is ``None``,
          the automorphism has to be initialized afterwards by
          method :meth:`~sage.tensor.modules.free_module_tensor.FreeModuleTensor.set_comp`
          or via the operator [].
        - ``basis`` -- (default: ``None``) basis of ``self`` defining the
          matrix representation; if ``None`` the default basis of ``self`` is
          assumed.
        - ``name`` -- (default: ``None``) string; name given to the
          automorphism
        - ``latex_name`` -- (default: ``None``) string; LaTeX symbol to
          denote the automorphism; if none is provided, the LaTeX symbol
          is set to ``name``

        OUTPUT:

        - instance of
          :class:`~sage.tensor.modules.free_module_automorphism.FreeModuleAutomorphism`

        EXAMPLES:

        Automorphism of a rank-2 free `\ZZ`-module::

            sage: M = FiniteRankFreeModule(ZZ, 2, name='M')
            sage: e = M.basis('e')
            sage: a = M.automorphism(matrix=[[1,2],[1,3]], basis=e, name='a') ; a
            Automorphism a of the Rank-2 free module M over the Integer Ring
            sage: a.parent()
            General linear group of the Rank-2 free module M over the Integer Ring
            sage: a.matrix(e)
            [1 2]
            [1 3]

        An automorphism is a tensor of type (1,1)::

            sage: a.tensor_type()
            (1, 1)
            sage: a.display(e)
            a = e_0⊗e^0 + 2 e_0⊗e^1 + e_1⊗e^0 + 3 e_1⊗e^1

        The automorphism components can be specified in a second step, as
        components of a type-`(1,1)` tensor::

            sage: a1 = M.automorphism(name='a')
            sage: a1[e,:] = [[1,2],[1,3]]
            sage: a1.matrix(e)
            [1 2]
            [1 3]
            sage: a1 == a
            True

        Component by component specification::

            sage: a2 = M.automorphism(name='a')
            sage: a2[0,0] = 1  # component set in the module's default basis (e)
            sage: a2[0,1] = 2
            sage: a2[1,0] = 1
            sage: a2[1,1] = 3
            sage: a2.matrix(e)
            [1 2]
            [1 3]
            sage: a2 == a
            True

        See
        :class:`~sage.tensor.modules.free_module_automorphism.FreeModuleAutomorphism`
        for more documentation.

        """
        resu = self.general_linear_group().element_class(self, name=name,
                                                         latex_name=latex_name)
        if matrix:
            if basis is None:
                basis = self.default_basis()
            resu.set_comp(basis)[:] = matrix
        return resu

    def sym_bilinear_form(self, name=None, latex_name=None):
        r"""
        Construct a symmetric bilinear form on the free module ``self``.

        INPUT:

        - ``name`` -- (default: ``None``) string; name given to the symmetric
          bilinear form
        - ``latex_name`` -- (default: ``None``) string; LaTeX symbol to
          denote the symmetric bilinear form; if none is provided, the LaTeX
          symbol is set to ``name``

        OUTPUT:

        - instance of
          :class:`~sage.tensor.modules.free_module_tensor.FreeModuleTensor`
          of tensor type `(0,2)` and symmetric

        EXAMPLES:

        Symmetric bilinear form on a rank-3 free module::

            sage: M = FiniteRankFreeModule(ZZ, 3, name='M')
            sage: a = M.sym_bilinear_form('A') ; a
            Symmetric bilinear form A on the
             Rank-3 free module M over the Integer Ring

        A symmetric bilinear form is a type-`(0,2)` tensor that is symmetric::

            sage: a.parent()
            Free module of type-(0,2) tensors on the
             Rank-3 free module M over the Integer Ring
            sage: a.tensor_type()
            (0, 2)
            sage: a.tensor_rank()
            2
            sage: a.symmetries()
            symmetry: (0, 1);  no antisymmetry

        Components with respect to a given basis::

            sage: e = M.basis('e')
            sage: a[0,0], a[0,1], a[0,2] = 1, 2, 3
            sage: a[1,1], a[1,2] = 4, 5
            sage: a[2,2] = 6

        Only independent components have been set; the other ones are
        deduced by symmetry::

            sage: a[1,0], a[2,0], a[2,1]
            (2, 3, 5)
            sage: a[:]
            [1 2 3]
            [2 4 5]
            [3 5 6]

        A symmetric bilinear form acts on pairs of module elements::

            sage: u = M([2,-1,3]) ; v = M([-2,4,1])
            sage: a(u,v)
            61
            sage: a(v,u) == a(u,v)
            True

        The sum of two symmetric bilinear forms is another symmetric bilinear
        form::

            sage: b = M.sym_bilinear_form('B')
            sage: b[0,0], b[0,1], b[1,2] = -2, 1, -3
            sage: s = a + b ; s
            Symmetric bilinear form A+B on the
             Rank-3 free module M over the Integer Ring
            sage: a[:], b[:], s[:]
            (
            [1 2 3]  [-2  1  0]  [-1  3  3]
            [2 4 5]  [ 1  0 -3]  [ 3  4  2]
            [3 5 6], [ 0 -3  0], [ 3  2  6]
            )

        Adding a symmetric bilinear from with a non-symmetric one results in a
        generic type-`(0,2)` tensor::

            sage: c = M.tensor((0,2), name='C')
            sage: c[0,1] = 4
            sage: s = a + c ; s
            Type-(0,2) tensor A+C on the Rank-3 free module M over the Integer Ring
            sage: s.symmetries()
            no symmetry;  no antisymmetry
            sage: s[:]
            [1 6 3]
            [2 4 5]
            [3 5 6]

        See :class:`~sage.tensor.modules.free_module_tensor.FreeModuleTensor`
        for more documentation.

        """
        return self.tensor_module(0,2).element_class(self, (0,2), name=name,
                                              latex_name=latex_name, sym=(0,1))

    #### End of methods to be redefined by derived classes ####

    def dual(self):
        r"""
        Return the dual module of ``self``.

        EXAMPLES:

        Dual of a free module over `\ZZ`::

            sage: M = FiniteRankFreeModule(ZZ, 3, name='M')
            sage: M.dual()
            Dual of the Rank-3 free module M over the Integer Ring
            sage: latex(M.dual())
            M^*

        The dual is a free module of the same rank as M::

            sage: from sage.tensor.modules.finite_rank_free_module import FiniteRankFreeModule_abstract
            sage: isinstance(M.dual(), FiniteRankFreeModule_abstract)
            True
            sage: M.dual().rank()
            3

        It is formed by alternating forms of degree 1, i.e. linear forms::

            sage: M.dual() is M.dual_exterior_power(1)
            True
            sage: M.dual().an_element()
            Linear form on the Rank-3 free module M over the Integer Ring
            sage: a = M.linear_form()
            sage: a in M.dual()
            True

        The elements of a dual basis belong of course to the dual module::

            sage: e = M.basis('e')
            sage: e.dual_basis()[0] in M.dual()
            True

        """
        return self.dual_exterior_power(1)

    def irange(self, start: Optional[int] = None) -> Generator[int, None, None]:
        r"""
        Single index generator, labelling the elements of a basis of ``self``.

        INPUT:

        - ``start`` -- (default: ``None``) integer; initial value of the
          index; if none is provided, ``self._sindex`` is assumed

        OUTPUT:

        - an iterable index, starting from ``start`` and ending at
          ``self._sindex + self.rank() - 1``

        EXAMPLES:

        Index range on a rank-3 module::

            sage: M = FiniteRankFreeModule(ZZ, 3)
            sage: list(M.irange())
            [0, 1, 2]
            sage: list(M.irange(start=1))
            [1, 2]

        The default starting value corresponds to the parameter ``start_index``
        provided at the module construction (the default value being 0)::

            sage: M1 = FiniteRankFreeModule(ZZ, 3, start_index=1)
            sage: list(M1.irange())
            [1, 2, 3]
            sage: M2 = FiniteRankFreeModule(ZZ, 3, start_index=-4)
            sage: list(M2.irange())
            [-4, -3, -2]

        """
        si = self._sindex
        imax = self._rank + si
        if start is None:
            i = si
        else:
            i = start
        while i < imax:
            yield i
            i += 1

    def default_basis(self):
        r"""
        Return the default basis of the free module ``self``.

        The *default basis* is simply a basis whose name can be skipped in
        methods requiring a basis as an argument. By default, it is the first
        basis introduced on the module. It can be changed by the method
        :meth:`set_default_basis`.

        OUTPUT:

        - instance of
          :class:`~sage.tensor.modules.free_module_basis.FreeModuleBasis`

        EXAMPLES:

        At the module construction, no default basis is assumed::

            sage: M = FiniteRankFreeModule(ZZ, 2, name='M', start_index=1)
            sage: M.default_basis()
            No default basis has been defined on the
             Rank-2 free module M over the Integer Ring

        The first defined basis becomes the default one::

            sage: e = M.basis('e') ; e
            Basis (e_1,e_2) on the Rank-2 free module M over the Integer Ring
            sage: M.default_basis()
            Basis (e_1,e_2) on the Rank-2 free module M over the Integer Ring
            sage: f =  M.basis('f') ; f
            Basis (f_1,f_2) on the Rank-2 free module M over the Integer Ring
            sage: M.default_basis()
            Basis (e_1,e_2) on the Rank-2 free module M over the Integer Ring

        """
        if self._def_basis is None:
            print("No default basis has been defined on the {}".format(self))
        return self._def_basis

    def set_default_basis(self, basis):
        r"""
        Sets the default basis of ``self``.

        The *default basis* is simply a basis whose name can be skipped in
        methods requiring a basis as an argument. By default, it is the first
        basis introduced on the module.

        INPUT:

        - ``basis`` -- instance of
          :class:`~sage.tensor.modules.free_module_basis.FreeModuleBasis`
          representing a basis on ``self``

        EXAMPLES:

        Changing the default basis on a rank-3 free module::

            sage: M = FiniteRankFreeModule(ZZ, 3, name='M', start_index=1)
            sage: e = M.basis('e') ; e
            Basis (e_1,e_2,e_3) on the Rank-3 free module M over the Integer Ring
            sage: f =  M.basis('f') ; f
            Basis (f_1,f_2,f_3) on the Rank-3 free module M over the Integer Ring
            sage: M.default_basis()
            Basis (e_1,e_2,e_3) on the Rank-3 free module M over the Integer Ring
            sage: M.set_default_basis(f)
            sage: M.default_basis()
            Basis (f_1,f_2,f_3) on the Rank-3 free module M over the Integer Ring

        """
        from .free_module_basis import FreeModuleBasis
        if not isinstance(basis, FreeModuleBasis):
            raise TypeError("the argument is not a free module basis")
        if basis._fmodule is not self:
            raise ValueError("the basis is not defined on the current module")
        self._def_basis = basis

    def print_bases(self):
        r"""
        Display the bases that have been defined on the free module ``self``.

        Use the method :meth:`bases` to get the raw list of bases.

        EXAMPLES:

        Bases on a rank-4 free module::

            sage: M = FiniteRankFreeModule(ZZ, 4, name='M', start_index=1)
            sage: M.print_bases()
            No basis has been defined on the
             Rank-4 free module M over the Integer Ring
            sage: e = M.basis('e')
            sage: M.print_bases()
            Bases defined on the Rank-4 free module M over the Integer Ring:
             - (e_1,e_2,e_3,e_4) (default basis)
            sage: f = M.basis('f')
            sage: M.print_bases()
            Bases defined on the Rank-4 free module M over the Integer Ring:
             - (e_1,e_2,e_3,e_4) (default basis)
             - (f_1,f_2,f_3,f_4)
            sage: M.set_default_basis(f)
            sage: M.print_bases()
            Bases defined on the Rank-4 free module M over the Integer Ring:
             - (e_1,e_2,e_3,e_4)
             - (f_1,f_2,f_3,f_4) (default basis)

        """
        if not self._known_bases:
            print("No basis has been defined on the {}".format(self))
        else:
            print("Bases defined on the {}:".format(self))
            for basis in self._known_bases:
                item = " - " + basis._name
                if basis is self._def_basis:
                    item += " (default basis)"
                print(item)

    def bases(self):
        r"""
        Return the list of bases that have been defined on the free module
        ``self``.

        Use the method :meth:`print_bases` to get a formatted output with more
        information.

        OUTPUT:

        - list of instances of class
          :class:`~sage.tensor.modules.free_module_basis.FreeModuleBasis`

        EXAMPLES:

        Bases on a rank-3 free module::

            sage: M = FiniteRankFreeModule(ZZ, 3, name='M_3', start_index=1)
            sage: M.bases()
            []
            sage: e = M.basis('e')
            sage: M.bases()
            [Basis (e_1,e_2,e_3) on the Rank-3 free module M_3 over the Integer Ring]
            sage: f = M.basis('f')
            sage: M.bases()
            [Basis (e_1,e_2,e_3) on the Rank-3 free module M_3 over the Integer Ring,
             Basis (f_1,f_2,f_3) on the Rank-3 free module M_3 over the Integer Ring]

        """
        return list(self._known_bases)

    def change_of_basis(self, basis1, basis2):
        r"""
        Return a module automorphism linking two bases defined on the free
        module ``self``.

        If the automorphism has not been recorded yet (in the internal
        dictionary ``self._basis_changes``), it is computed by transitivity,
        i.e. by performing products of recorded changes of basis.

        INPUT:

        - ``basis1`` -- a basis of ``self``, denoted `(e_i)` below
        - ``basis2`` -- a basis of ``self``, denoted `(f_i)` below

        OUTPUT:

        - instance of
          :class:`~sage.tensor.modules.free_module_automorphism.FreeModuleAutomorphism`
          describing the automorphism `P` that relates the basis `(e_i)` to the
          basis `(f_i)` according to `f_i = P(e_i)`

        EXAMPLES:

        Changes of basis on a rank-2 free module::

            sage: FiniteRankFreeModule._clear_cache_() # for doctests only
            sage: M = FiniteRankFreeModule(ZZ, 2, name='M', start_index=1)
            sage: e = M.basis('e')
            sage: f = M.basis('f', from_family=(e[1]+2*e[2], e[1]+3*e[2]))
            sage: P = M.change_of_basis(e,f) ; P
            Automorphism of the Rank-2 free module M over the Integer Ring
            sage: P.matrix(e)
            [1 1]
            [2 3]

        Note that the columns of this matrix contain the components of the
        elements of basis ``f`` w.r.t. to basis ``e``::

            sage: f[1].display(e)
            f_1 = e_1 + 2 e_2
            sage: f[2].display(e)
            f_2 = e_1 + 3 e_2

        The change of basis is cached::

            sage: P is M.change_of_basis(e,f)
            True

        Check of the change-of-basis automorphism::

            sage: f[1] == P(e[1])
            True
            sage: f[2] == P(e[2])
            True

        Check of the reverse change of basis::

            sage: M.change_of_basis(f,e) == P^(-1)
            True

        We have of course::

            sage: M.change_of_basis(e,e)
            Identity map of the Rank-2 free module M over the Integer Ring
            sage: M.change_of_basis(e,e) is M.identity_map()
            True

        Let us introduce a third basis on ``M``::

            sage: h = M.basis('h', from_family=(3*e[1]+4*e[2], 5*e[1]+7*e[2]))

        The change of basis ``e`` --> ``h`` has been recorded directly from the
        definition of ``h``::

            sage: Q = M.change_of_basis(e,h) ; Q.matrix(e)
            [3 5]
            [4 7]

        The change of basis ``f`` --> ``h`` is computed by transitivity, i.e.
        from the changes of basis ``f`` --> ``e`` and ``e`` --> ``h``::

            sage: R = M.change_of_basis(f,h) ; R
            Automorphism of the Rank-2 free module M over the Integer Ring
            sage: R.matrix(e)
            [-1  2]
            [-2  3]
            sage: R.matrix(f)
            [ 5  8]
            [-2 -3]

        Let us check that ``R`` is indeed the change of basis ``f`` --> ``h``::

            sage: h[1] == R(f[1])
            True
            sage: h[2] == R(f[2])
            True

        A related check is::

            sage: R == Q*P^(-1)
            True

        """
        if basis1 == basis2:
            return self.identity_map()
        bc = self._basis_changes
        if (basis1, basis2) not in bc:
            if basis1 not in self._known_bases:
                raise TypeError("{} is not a basis of the {}".format(basis1,
                                                                     self))
            if basis2 not in self._known_bases:
                raise TypeError("{} is not a basis of the {}".format(basis2,
                                                                     self))
            # Is the inverse already registered ?
            if (basis2, basis1) in bc:
                inv = bc[(basis2, basis1)].inverse()
                bc[(basis1, basis2)] = inv
                return inv
            # Search for a third basis, basis say, such that either the changes
            # basis1 --> basis and basis --> basis2
            # or
            # basis2 --> basis and basis --> basis1
            # are known:
            for basis in self._known_bases:
                if (basis1, basis) in bc and (basis, basis2) in bc:
                    transf = bc[(basis, basis2)] * bc[(basis1, basis)]
                    bc[(basis1, basis2)] = transf
                    bc[(basis2, basis1)] = transf.inverse()
                    break
                if (basis2, basis) in bc and (basis, basis1) in bc:
                    inv = bc[(basis, basis1)] * bc[(basis2, basis)]
                    bc[(basis2, basis1)] = inv
                    bc[(basis1, basis2)] = inv.inverse()
                    break
            else:
                raise ValueError(("the change of basis from '{!r}' to '{!r}'"
                                + " cannot be computed"
                                ).format(basis1, basis2))
        return bc[(basis1, basis2)]

    def set_change_of_basis(self, basis1, basis2, change_of_basis,
                            compute_inverse=True):
        r"""
        Relates two bases by an automorphism of ``self``.

        This updates the internal dictionary ``self._basis_changes``.

        INPUT:

        - ``basis1`` -- basis 1, denoted `(e_i)` below
        - ``basis2`` -- basis 2, denoted `(f_i)` below
        - ``change_of_basis`` -- instance of class
          :class:`~sage.tensor.modules.free_module_automorphism.FreeModuleAutomorphism`
          describing the automorphism `P` that relates the basis `(e_i)` to
          the basis `(f_i)` according to `f_i = P(e_i)`
        - ``compute_inverse`` (default: ``True``) -- if set to ``True``, the
          inverse automorphism is computed and the change from basis `(f_i)`
          to `(e_i)` is set to it in the internal dictionary
          ``self._basis_changes``

        EXAMPLES:

        Defining a change of basis on a rank-2 free module::

            sage: M = FiniteRankFreeModule(QQ, 2, name='M')
            sage: e = M.basis('e')
            sage: f = M.basis('f')
            sage: a = M.automorphism()
            sage: a[:] = [[1, 2], [-1, 3]]
            sage: M.set_change_of_basis(e, f, a)

        The change of basis and its inverse have been recorded::

            sage: M.change_of_basis(e,f).matrix(e)
            [ 1  2]
            [-1  3]
            sage: M.change_of_basis(f,e).matrix(e)
            [ 3/5 -2/5]
            [ 1/5  1/5]

        and are effective::

            sage: f[0].display(e)
            f_0 = e_0 - e_1
            sage: e[0].display(f)
            e_0 = 3/5 f_0 + 1/5 f_1

        """
        if basis1 not in self._known_bases:
            raise TypeError("{} is not a basis of the {}".format(basis1,
                                                                 self))
        if basis2 not in self._known_bases:
            raise TypeError("{} is not a basis of the {}".format(basis2,
                                                                 self))
        if change_of_basis not in self.general_linear_group():
            raise TypeError("{} is not an automorphism of the {}".format(
                                                        change_of_basis, self))
        self._basis_changes[(basis1, basis2)] = change_of_basis
        if compute_inverse:
            self._basis_changes[(basis2, basis1)] = change_of_basis.inverse()

    def hom(self, codomain, matrix_rep, bases=None, name=None,
            latex_name=None):
        r"""
        Homomorphism from ``self`` to a free module.

        Define a module homomorphism

        .. MATH::

            \phi:\ M \longrightarrow N,

        where `M` is ``self`` and  `N` is a free module of finite rank
        over the same ring `R` as ``self``.

        .. NOTE::

            This method is a redefinition of
            :meth:`sage.structure.parent.Parent.hom` because the latter assumes
            that ``self`` has some privileged generators, while an instance of
            :class:`FiniteRankFreeModule` has no privileged basis.

        INPUT:

        - ``codomain`` -- the target module `N`
        - ``matrix_rep`` -- matrix of size rank(N)*rank(M) representing the
          homomorphism with respect to the pair of bases defined by ``bases``;
          this entry can actually be any material from which a matrix of
          elements of `R` can be constructed; the *columns* of
          ``matrix_rep`` must be the components w.r.t. ``basis_N`` of
          the images of the elements of ``basis_M``.
        - ``bases`` -- (default: ``None``) pair ``(basis_M, basis_N)`` defining
          the matrix representation, ``basis_M`` being a basis of ``self`` and
          ``basis_N`` a basis of module `N` ; if None the pair formed by the
          default bases of each module is assumed.
        - ``name`` -- (default: ``None``) string; name given to the
          homomorphism
        - ``latex_name`` -- (default: ``None``) string; LaTeX symbol to denote
          the homomorphism; if None, ``name`` will be used.

        OUTPUT:

        - the homomorphism `\phi: M \rightarrow N` corresponding to the given
          specifications, as an instance of
          :class:`~sage.tensor.modules.free_module_morphism.FiniteRankFreeModuleMorphism`

        EXAMPLES:

        Homomorphism between two free modules over `\ZZ`::

            sage: M = FiniteRankFreeModule(ZZ, 3, name='M')
            sage: N = FiniteRankFreeModule(ZZ, 2, name='N')
            sage: e = M.basis('e')
            sage: f = N.basis('f')
            sage: phi = M.hom(N, [[-1,2,0], [5,1,2]]) ; phi
            Generic morphism:
              From: Rank-3 free module M over the Integer Ring
              To:   Rank-2 free module N over the Integer Ring

        Homomorphism defined by a matrix w.r.t. bases that are not the
        default ones::

            sage: ep = M.basis('ep', latex_symbol=r"e'")
            sage: fp = N.basis('fp', latex_symbol=r"f'")
            sage: phi = M.hom(N, [[3,2,1], [1,2,3]], bases=(ep, fp)) ; phi
            Generic morphism:
              From: Rank-3 free module M over the Integer Ring
              To:   Rank-2 free module N over the Integer Ring

        Call with all arguments specified::

            sage: phi = M.hom(N, [[3,2,1], [1,2,3]], bases=(ep, fp),
            ....:             name='phi', latex_name=r'\phi')

        The parent::

            sage: phi.parent() is Hom(M,N)
            True

        See class
        :class:`~sage.tensor.modules.free_module_morphism.FiniteRankFreeModuleMorphism`
        for more documentation.

        """
        from sage.categories.homset import Hom
        homset = Hom(self, codomain)
        return homset(matrix_rep, bases=bases, name=name,
                      latex_name=latex_name)

<<<<<<< HEAD
    def isomorphism_with_fixed_basis(self, basis=None, codomain=None):
        r"""
        Construct the canonical isomorphism from the free module ``self``
        to a free module in which ``basis`` of ``self`` is mapped to the
        distinguished basis of ``codomain``.

        INPUT:

        - ``basis`` -- (default: ``None``) the basis of ``self`` which
          should be mapped to the distinguished basis on ``codomain``;
          if ``None``, the default basis is assumed.
        - ``codomain`` -- (default: ``None``) the codomain of the
          isomorphism represented by a free module within the category
          :class:`~sage.categories.modules_with_basis.ModulesWithBasis` with
          the same rank and base ring as ``self``; if ``None`` a free module
          represented by
          :class:`~sage.combinat.free_module.CombinatorialFreeModule` is
          constructed

        OUTPUT:

        - a module morphism represented by
          :class:`~sage.modules.with_basis.morphism.ModuleMorphismFromFunction`

        EXAMPLES::

            sage: V = FiniteRankFreeModule(QQ, 3, start_index=1); V
            3-dimensional vector space over the Rational Field
            sage: basis = e = V.basis("e"); basis
            Basis (e_1,e_2,e_3) on the 3-dimensional vector space over the
             Rational Field
            sage: phi_e = V.isomorphism_with_fixed_basis(basis); phi_e
            Generic morphism:
              From: 3-dimensional vector space over the Rational Field
              To:   Free module generated by {1, 2, 3} over Rational Field
            sage: phi_e.codomain().category()
            Category of finite dimensional vector spaces with basis over
             Rational Field
            sage: phi_e(e[1] + 2 * e[2])
            e[1] + 2*e[2]

            sage: abc = V.basis(['a', 'b', 'c'], symbol_dual=['d', 'e', 'f']); abc
            Basis (a,b,c) on the 3-dimensional vector space over the Rational Field
            sage: phi_abc = V.isomorphism_with_fixed_basis(abc); phi_abc
            Generic morphism:
            From: 3-dimensional vector space over the Rational Field
            To:   Free module generated by {1, 2, 3} over Rational Field
            sage: phi_abc(abc[1] + 2 * abc[2])
            B[1] + 2*B[2]

        Providing a codomain::

            sage: W = CombinatorialFreeModule(QQ, ['a', 'b', 'c'])
            sage: phi_eW = V.isomorphism_with_fixed_basis(basis, codomain=W); phi_eW
            Generic morphism:
            From: 3-dimensional vector space over the Rational Field
            To:   Free module generated by {'a', 'b', 'c'} over Rational Field
            sage: phi_eW(e[1] + 2 * e[2])
            B['a'] + 2*B['b']

        TESTS::

            sage: V = FiniteRankFreeModule(QQ, 3); V
            3-dimensional vector space over the Rational Field
            sage: e = V.basis("e")
            sage: V.isomorphism_with_fixed_basis(e, codomain=QQ^42)
            Traceback (most recent call last):
            ...
            ValueError: domain and codomain must have the same rank
            sage: V.isomorphism_with_fixed_basis(e, codomain=RR^3)
            Traceback (most recent call last):
            ...
            ValueError: domain and codomain must have the same base ring
        """
        base_ring = self.base_ring()
        if basis is None:
            basis = self.default_basis()
        if codomain is None:
            from sage.combinat.free_module import CombinatorialFreeModule
            if isinstance(basis._symbol, str):
                prefix = basis._symbol
            else:
                prefix = None
            codomain = CombinatorialFreeModule(base_ring, list(self.irange()),
                                               prefix=prefix)
        else:
            if codomain.rank() != self.rank():
                raise ValueError("domain and codomain must have the same rank")
            if codomain.base_ring() != base_ring:
                raise ValueError("domain and codomain must have the same "
                                 "base ring")

        codomain_basis = list(codomain.basis())

        def _isomorphism(x):
            r"""
            Concrete isomorphism from ``self`` to ``codomain``.
            """
            return codomain.sum(x[basis, i] * codomain_basis[i - self._sindex]
                                for i in self.irange())

        return self.module_morphism(function=_isomorphism, codomain=codomain)

    def _test_isomorphism_with_fixed_basis(self, **options):
        r"""
        Test that the method ``isomorphism_with_fixed_basis`` works correctly.

        EXAMPLES::

            sage: M = FiniteRankFreeModule(ZZ, 3, name='M')
            sage: M._test_isomorphism_with_fixed_basis()
        """
        tester = self._tester(**options)
        basis = self.basis('test')
        morphism = self.isomorphism_with_fixed_basis(basis)
        tester.assertEqual(morphism.codomain().rank(), self.rank())

=======
>>>>>>> 4541564c
    def endomorphism(self, matrix_rep, basis=None, name=None, latex_name=None):
        r"""
        Construct an endomorphism of the free module ``self``.

        The returned object is a module morphism `\phi: M \rightarrow M`,
        where `M` is ``self``.

        INPUT:

        - ``matrix_rep`` -- matrix of size rank(M)*rank(M) representing the
          endomorphism with respect to ``basis``;
          this entry can actually be any material from which a matrix of
          elements of ``self`` base ring can be constructed; the *columns* of
          ``matrix_rep`` must be the components w.r.t. ``basis`` of
          the images of the elements of ``basis``.
        - ``basis`` -- (default: ``None``) basis of ``self`` defining the
          matrix representation; if None the default basis of ``self`` is
          assumed.
        - ``name`` -- (default: ``None``) string; name given to the
          endomorphism
        - ``latex_name`` -- (default: ``None``) string; LaTeX symbol to denote
          the endomorphism; if none is provided, ``name`` will be used.

        OUTPUT:

        - the endomorphism `\phi: M \rightarrow M` corresponding to the given
          specifications, as an instance of
          :class:`~sage.tensor.modules.free_module_morphism.FiniteRankFreeModuleMorphism`

        EXAMPLES:

        Construction of an endomorphism with minimal data (module's default
        basis and no name)::

            sage: M = FiniteRankFreeModule(ZZ, 2, name='M')
            sage: e = M.basis('e')
            sage: phi = M.endomorphism([[1,-2], [-3,4]]) ; phi
            Generic endomorphism of Rank-2 free module M over the Integer Ring
            sage: phi.matrix()  # matrix w.r.t the default basis
            [ 1 -2]
            [-3  4]

        Construction with full list of arguments (matrix given a basis
        different from the default one)::

            sage: a = M.automorphism() ; a[0,1], a[1,0] = 1, -1
            sage: ep = e.new_basis(a, 'ep', latex_symbol="e'")
            sage: phi = M.endomorphism([[1,-2], [-3,4]], basis=ep, name='phi',
            ....:                      latex_name=r'\phi')
            sage: phi
            Generic endomorphism of Rank-2 free module M over the Integer Ring
            sage: phi.matrix(ep)  # the input matrix
            [ 1 -2]
            [-3  4]
            sage: phi.matrix()  # matrix w.r.t the default basis
            [4 3]
            [2 1]

        See :class:`~sage.tensor.modules.free_module_morphism.FiniteRankFreeModuleMorphism`
        for more documentation.

        """
        from sage.categories.homset import End
        if basis is None:
            basis = self.default_basis()
        return End(self)(matrix_rep, bases=(basis,basis), name=name,
                         latex_name=latex_name)

    def identity_map(self, name='Id', latex_name=None):
        r"""
        Return the identity map of the free module ``self``.

        INPUT:

        - ``name`` -- (string; default: 'Id') name given to the identity
          identity map
        - ``latex_name`` -- (string; default: ``None``) LaTeX symbol to denote
          the identity map; if none is provided, the LaTeX symbol is set to
          '\mathrm{Id}' if ``name`` is 'Id' and to ``name`` otherwise

        OUTPUT:

        - the identity map of ``self`` as an instance of
          :class:`~sage.tensor.modules.free_module_automorphism.FreeModuleAutomorphism`

        EXAMPLES:

        Identity map of a rank-3 `\ZZ`-module::

            sage: M = FiniteRankFreeModule(ZZ, 3, name='M')
            sage: e = M.basis('e')
            sage: Id = M.identity_map() ; Id
            Identity map of the Rank-3 free module M over the Integer Ring
            sage: Id.parent()
            General linear group of the Rank-3 free module M over the Integer Ring
            sage: Id.matrix(e)
            [1 0 0]
            [0 1 0]
            [0 0 1]

        The default LaTeX symbol::

            sage: latex(Id)
            \mathrm{Id}

        It can be changed by means of the method
        :meth:`~sage.tensor.modules.free_module_tensor.FreeModuleTensor.set_name`::

            sage: Id.set_name(latex_name=r'\mathrm{1}_M')
            sage: latex(Id)
            \mathrm{1}_M

        The identity map is actually the identity element of GL(M)::

            sage: Id is M.general_linear_group().one()
            True

        It is also a tensor of type-`(1,1)` on M::

            sage: Id.tensor_type()
            (1, 1)
            sage: Id.comp(e)
            Kronecker delta of size 3x3
            sage: Id[:]
            [1 0 0]
            [0 1 0]
            [0 0 1]

        Example with a LaTeX symbol different from the default one and set
        at the creation of the object::

            sage: N = FiniteRankFreeModule(ZZ, 3, name='N')
            sage: f = N.basis('f')
            sage: Id = N.identity_map(name='Id_N', latex_name=r'\mathrm{Id}_N')
            sage: Id
            Identity map of the Rank-3 free module N over the Integer Ring
            sage: latex(Id)
            \mathrm{Id}_N

        """
        if self._identity_map is None:
            self._identity_map = self.general_linear_group().one()
            if name != 'Id':
                if latex_name is None:
                    latex_name = name
                self._identity_map.set_name(name=name, latex_name=latex_name)
        return self._identity_map

    def base_module(self):
        r"""
        Return the free module on which ``self`` is constructed, namely ``self`` itself.

        EXAMPLES::

            sage: M = FiniteRankFreeModule(ZZ, 3, name='M')
            sage: M.base_module() is M
            True

        """
        return self

    def tensor_type(self):
        r"""
        Return the tensor type of ``self``, the pair `(1, 0)`.

        EXAMPLES::

            sage: M = FiniteRankFreeModule(ZZ, 3)
            sage: M.tensor_type()
            (1, 0)

        """
        return (1, 0)


class FiniteRankDualFreeModule(FiniteRankFreeModule_abstract):
    r"""
    Dual of a free module of finite rank over a commutative ring.

    Given a free module `M` of finite rank over a commutative ring `R`,
    the *dual of* `M` is the set `M^*` of all linear forms on `M`,
    i.e., linear maps

    .. MATH::

        M \longrightarrow R

    This is a Sage *parent* class, whose *element* class is
    :class:`~sage.tensor.modules.free_module_alt_form.FreeModuleAltForm`.

    INPUT:

    - ``fmodule`` -- free module `M` of finite rank, as an instance of
      :class:`~sage.tensor.modules.finite_rank_free_module.FiniteRankFreeModule`
    - ``name`` -- (default: ``None``) string; name given to `M^*`
    - ``latex_name`` -- (default: ``None``) string; LaTeX symbol to denote `M^*`

    EXAMPLES::

        sage: M = FiniteRankFreeModule(ZZ, 3, name='M')
        sage: e = M.basis('e')
        sage: A = M.dual(); A
        Dual of the Rank-3 free module M over the Integer Ring

    ``A`` is a module (actually a free module) over `\ZZ`::

        sage: A.category()
        Category of finite dimensional modules over Integer Ring
        sage: A in Modules(ZZ)
        True
        sage: A.rank()
        3
        sage: A.base_ring()
        Integer Ring
        sage: A.base_module()
        Rank-3 free module M over the Integer Ring

    ``A`` is a *parent* object, whose elements are linear forms,
    represented by instances of the class
    :class:`~sage.tensor.modules.free_module_alt_form.FreeModuleAltForm`::

        sage: a = A.an_element() ; a
        Linear form on the Rank-3 free module M over the Integer Ring
        sage: a.display() # expansion with respect to M's default basis (e)
        e^0
        sage: from sage.tensor.modules.free_module_alt_form import FreeModuleAltForm
        sage: isinstance(a, FreeModuleAltForm)
        True
        sage: a in A
        True
        sage: A.is_parent_of(a)
        True

    Elements can be constructed from ``A``. In particular, 0 yields
    the zero element of ``A``::

        sage: A(0)
        Linear form zero on the Rank-3 free module M over the Integer Ring
        sage: A(0) is A.zero()
        True

    while non-zero elements are constructed by providing their components in a
    given basis::

        sage: e
        Basis (e_0,e_1,e_2) on the Rank-3 free module M over the Integer Ring
        sage: comp = [0,3,-1]
        sage: a = A(comp, basis=e, name='a') ; a
        Linear form a on the Rank-3 free module M over the Integer Ring
        sage: a.display(e)
        a = 3 e^1 - e^2

    An alternative is to construct the alternating form from an empty list of
    components and to set the nonzero components afterwards::

        sage: a = A([], name='a')
        sage: a.set_comp(e)[0] = 3
        sage: a.set_comp(e)[1] = -1
        sage: a.set_comp(e)[2] = 4
        sage: a.display(e)
        a = 3 e^0 - e^1 + 4 e^2

    The dual is unique::

        sage: A is M.dual()
        True

    The exterior power `\Lambda^1(M^*)` is nothing but `M^*`::

        sage: M.dual_exterior_power(1) is M.dual()
        True

    It also coincides with the module of type-`(0,1)` tensors::

        sage: M.dual_exterior_power(1) is M.tensor_module(0,1)
        True
    """

    Element = FreeModuleAltForm

    def __init__(self, fmodule, name=None, latex_name=None):
        r"""
        TESTS::

            sage: from sage.tensor.modules.finite_rank_free_module import FiniteRankDualFreeModule
            sage: M = FiniteRankFreeModule(ZZ, 3, name='M')
            sage: e = M.basis('e')
            sage: A = FiniteRankDualFreeModule(M) ; A
            Dual of the Rank-3 free module M over the Integer Ring
            sage: TestSuite(A).run()

        """
        self._fmodule = fmodule
        rank = fmodule._rank
        if name is None and fmodule._name is not None:
            name = fmodule._name + '*'
        if latex_name is None and fmodule._latex_name is not None:
            latex_name = fmodule._latex_name + r'^*'
        super().__init__(fmodule._ring, rank, name=name,
                         latex_name=latex_name)
        fmodule._all_modules.add(self)

    def construction(self):
        r"""
        Return the functorial construction of ``self``.

        This implementation just returns ``None``, as no functorial construction is implemented.

        TESTS::

            sage: from sage.tensor.modules.ext_pow_free_module import ExtPowerDualFreeModule
            sage: M = FiniteRankFreeModule(ZZ, 3, name='M')
            sage: e = M.basis('e')
            sage: A = M.dual()
            sage: A.construction() is None
            True
        """
        # No construction until we extend VectorFunctor with a parameter 'dual'
        return None

    #### Parent methods

    def _element_constructor_(self, comp=[], basis=None, name=None,
                              latex_name=None):
        r"""
        Construct a linear form.

        EXAMPLES::

            sage: M = FiniteRankFreeModule(ZZ, 3, name='M')
            sage: e = M.basis('e')
            sage: A = M.dual()
            sage: a = A._element_constructor_(0) ; a
            Linear form zero on the Rank-3 free module M over the Integer Ring
            sage: a = A._element_constructor_([2,0,-1], name='a') ; a
            Linear form a on the Rank-3 free module M over the Integer Ring
            sage: a.display()
            a = 2 e^0 - e^2
        """
        if isinstance(comp, (int, Integer)) and comp == 0:
            return self.zero()
        if isinstance(comp, FreeModuleTensor):
            # coercion of a tensor of type (0,1) to a linear form
            tensor = comp # for readability
            if tensor.tensor_type() == (0,1) and self._degree == 1 and \
                                         tensor.base_module() is self._fmodule:
                resu = self.element_class(self._fmodule, 1, name=tensor._name,
                                          latex_name=tensor._latex_name)
                for basis, comp in tensor._components.items():
                    resu._components[basis] = comp.copy()
                return resu
            else:
                raise TypeError("cannot coerce the {} ".format(tensor) +
                                "to an element of {}".format(self))
        # standard construction
        resu = self.element_class(self._fmodule, 1, name=name, latex_name=latex_name)
        if comp:
            resu.set_comp(basis)[:] = comp
        return resu

    def _an_element_(self):
        r"""
        Construct some (unnamed) alternating form.

        EXAMPLES::

            sage: M = FiniteRankFreeModule(QQ, 4, name='M')
            sage: e = M.basis('e')
            sage: a = M.dual()._an_element_() ; a
            Linear form on the 4-dimensional vector space M over the Rational
             Field
            sage: a.display()
            1/2 e^0

        TESTS:

        When the base module has no default basis, a default
        basis will be set for it::

            sage: M2 = FiniteRankFreeModule(QQ, 4, name='M2')
            sage: a = M2.dual()._an_element_(); a
            Linear form on the 4-dimensional vector space M2 over the Rational Field
            sage: a + a
            Linear form on the 4-dimensional vector space M2 over the Rational Field
            sage: M2.default_basis()
            Basis (e_0,e_1,e_2,e_3) on the 4-dimensional vector space M2 over the Rational Field

        """
        resu = self.element_class(self._fmodule, 1)
        # Make sure that the base module has a default basis
        self._fmodule.an_element()
        sindex = self._fmodule._sindex
        ind = [sindex + i for i in range(resu._tensor_rank)]
        resu.set_comp()[ind] = self._fmodule._ring.an_element()
        return resu

    #### End of parent methods

    @cached_method
    def zero(self):
        r"""
        Return the zero of ``self``.

        EXAMPLES::

            sage: M = FiniteRankFreeModule(ZZ, 3, name='M')
            sage: e = M.basis('e')
            sage: A = M.dual()
            sage: A.zero()
            Linear form zero on the Rank-3 free module M over the Integer Ring
            sage: A(0) is A.zero()
            True

        """
        resu = self._element_constructor_(name='zero', latex_name='0')
        for basis in self._fmodule._known_bases:
            resu._components[basis] = resu._new_comp(basis)
            # (since new components are initialized to zero)
        resu._is_zero = True # This element is certainly zero
        resu.set_immutable()
        return resu

    def _repr_(self):
        r"""
        Return a string representation of ``self``.

        EXAMPLES::

            sage: M = FiniteRankFreeModule(ZZ, 5, name='M')
            sage: M.dual_exterior_power(1)._repr_()
            'Dual of the Rank-5 free module M over the Integer Ring'
        """
        return "Dual of the {}".format(self._fmodule)

    def base_module(self):
        r"""
        Return the free module on which ``self`` is constructed.

        OUTPUT:

        - instance of :class:`FiniteRankFreeModule` representing the free
          module on which the dual is defined.

        EXAMPLES::

            sage: M = FiniteRankFreeModule(ZZ, 5, name='M')
            sage: A = M.dual()
            sage: A.base_module()
            Rank-5 free module M over the Integer Ring
            sage: A.base_module() is M
            True

        """
        return self._fmodule

    def tensor_type(self):
        r"""
        Return the tensor type of ``self``.

        EXAMPLES::

            sage: M = FiniteRankFreeModule(ZZ, 3, name='M')
            sage: M.dual().tensor_type()
            (0, 1)

        """
        return (0, 1)<|MERGE_RESOLUTION|>--- conflicted
+++ resolved
@@ -720,7 +720,6 @@
                                            sym=result_sym, antisym=result_antisym)
         result._index_maps = tuple(index_maps)
         return result
-<<<<<<< HEAD
 
     def tensor(self, *args, **kwds):
         # Until https://trac.sagemath.org/ticket/30373 is done,
@@ -743,8 +742,6 @@
             Free module of type-(4,0) tensors on the 2-dimensional vector space over the Rational Field
         """
         return self.tensor_product(*args, **kwds)
-=======
->>>>>>> 4541564c
 
     def rank(self) -> int:
         r"""
@@ -861,8 +858,6 @@
         """
         return self == other or self.ambient_module() == other
 
-<<<<<<< HEAD
-=======
     def isomorphism_with_fixed_basis(self, basis=None, codomain=None):
         r"""
         Construct the canonical isomorphism from the free module ``self``
@@ -1096,7 +1091,6 @@
         morphism = self.isomorphism_with_fixed_basis(basis)
         tester.assertEqual(morphism.codomain().rank(), self.rank())
 
->>>>>>> 4541564c
 
 class FiniteRankFreeModule(FiniteRankFreeModule_abstract):
     r"""
@@ -2150,11 +2144,7 @@
         TestSuite(b).run(verbose=tester._verbose, prefix=tester._prefix + "  ",
                          raise_on_failure=is_sub_testsuite)
 
-<<<<<<< HEAD
     def _tensor(self, tensor_type, name=None, latex_name=None, sym=None,
-=======
-    def tensor(self, tensor_type, name=None, latex_name=None, sym=None,
->>>>>>> 4541564c
                antisym=None):
         r"""
         Construct a tensor on the free module ``self``.
@@ -2169,10 +2159,7 @@
         - ``latex_name`` -- (default: ``None``) string;  LaTeX symbol to
           denote the tensor; if none is provided, the LaTeX symbol is set
           to ``name``
-<<<<<<< HEAD
-
-=======
->>>>>>> 4541564c
+
         - ``sym`` -- (default: ``None``) a symmetry or an iterable of symmetries
           among the tensor arguments: each symmetry is described by a tuple
           containing the positions of the involved arguments, with the
@@ -2183,7 +2170,6 @@
             arguments and a symmetry between the 2nd, 4th and 5th arguments.
 
         - ``antisym`` -- (default: ``None``) antisymmetry or iterable of
-<<<<<<< HEAD
           antisymmetries among the arguments, with the same convention
           as for ``sym``
 
@@ -2252,8 +2238,6 @@
             arguments and a symmetry between the 2nd, 4th and 5th arguments.
 
         - ``antisym`` -- (default: ``None``) antisymmetry or iterable of
-=======
->>>>>>> 4541564c
           antisymmetries among the arguments, with the same convention
           as for ``sym``
 
@@ -2298,35 +2282,12 @@
             sage: M.tensor((3,0), antisym=[[]])
             Type-(3,0) tensor on the Rank-3 free module M over the Integer Ring
         """
-<<<<<<< HEAD
         # Until https://trac.sagemath.org/ticket/30373 is done,
         # TensorProductFunctor._functor_name is "tensor", so this method
         # also needs to double as the tensor product construction
         if isinstance(args[0], Parent):
             return self.tensor_product(*args, **kwds)
         return self._tensor(*args, **kwds)
-=======
-        from .comp import CompWithSym
-        sym, antisym = CompWithSym._canonicalize_sym_antisym(
-            tensor_type[0] + tensor_type[1], sym, antisym)
-        # Special cases:
-        if tensor_type == (1,0):
-            return self.element_class(self, name=name, latex_name=latex_name)
-        elif tensor_type == (0,1):
-            return self.linear_form(name=name, latex_name=latex_name)
-        elif tensor_type[0] == 0 and tensor_type[1] > 1 and antisym:
-            if len(antisym[0]) == tensor_type[1]:
-                return self.alternating_form(tensor_type[1], name=name,
-                                             latex_name=latex_name)
-        elif tensor_type[0] > 1 and tensor_type[1] == 0 and antisym:
-            if len(antisym[0]) == tensor_type[0]:
-                return self.alternating_contravariant_tensor(tensor_type[0],
-                                           name=name, latex_name=latex_name)
-        # Generic case:
-        return self.tensor_module(*tensor_type).element_class(self,
-                                 tensor_type, name=name, latex_name=latex_name,
-                                 sym=sym, antisym=antisym)
->>>>>>> 4541564c
 
     def tensor_from_comp(self, tensor_type, comp, name=None, latex_name=None):
         r"""
@@ -3321,126 +3282,6 @@
         return homset(matrix_rep, bases=bases, name=name,
                       latex_name=latex_name)
 
-<<<<<<< HEAD
-    def isomorphism_with_fixed_basis(self, basis=None, codomain=None):
-        r"""
-        Construct the canonical isomorphism from the free module ``self``
-        to a free module in which ``basis`` of ``self`` is mapped to the
-        distinguished basis of ``codomain``.
-
-        INPUT:
-
-        - ``basis`` -- (default: ``None``) the basis of ``self`` which
-          should be mapped to the distinguished basis on ``codomain``;
-          if ``None``, the default basis is assumed.
-        - ``codomain`` -- (default: ``None``) the codomain of the
-          isomorphism represented by a free module within the category
-          :class:`~sage.categories.modules_with_basis.ModulesWithBasis` with
-          the same rank and base ring as ``self``; if ``None`` a free module
-          represented by
-          :class:`~sage.combinat.free_module.CombinatorialFreeModule` is
-          constructed
-
-        OUTPUT:
-
-        - a module morphism represented by
-          :class:`~sage.modules.with_basis.morphism.ModuleMorphismFromFunction`
-
-        EXAMPLES::
-
-            sage: V = FiniteRankFreeModule(QQ, 3, start_index=1); V
-            3-dimensional vector space over the Rational Field
-            sage: basis = e = V.basis("e"); basis
-            Basis (e_1,e_2,e_3) on the 3-dimensional vector space over the
-             Rational Field
-            sage: phi_e = V.isomorphism_with_fixed_basis(basis); phi_e
-            Generic morphism:
-              From: 3-dimensional vector space over the Rational Field
-              To:   Free module generated by {1, 2, 3} over Rational Field
-            sage: phi_e.codomain().category()
-            Category of finite dimensional vector spaces with basis over
-             Rational Field
-            sage: phi_e(e[1] + 2 * e[2])
-            e[1] + 2*e[2]
-
-            sage: abc = V.basis(['a', 'b', 'c'], symbol_dual=['d', 'e', 'f']); abc
-            Basis (a,b,c) on the 3-dimensional vector space over the Rational Field
-            sage: phi_abc = V.isomorphism_with_fixed_basis(abc); phi_abc
-            Generic morphism:
-            From: 3-dimensional vector space over the Rational Field
-            To:   Free module generated by {1, 2, 3} over Rational Field
-            sage: phi_abc(abc[1] + 2 * abc[2])
-            B[1] + 2*B[2]
-
-        Providing a codomain::
-
-            sage: W = CombinatorialFreeModule(QQ, ['a', 'b', 'c'])
-            sage: phi_eW = V.isomorphism_with_fixed_basis(basis, codomain=W); phi_eW
-            Generic morphism:
-            From: 3-dimensional vector space over the Rational Field
-            To:   Free module generated by {'a', 'b', 'c'} over Rational Field
-            sage: phi_eW(e[1] + 2 * e[2])
-            B['a'] + 2*B['b']
-
-        TESTS::
-
-            sage: V = FiniteRankFreeModule(QQ, 3); V
-            3-dimensional vector space over the Rational Field
-            sage: e = V.basis("e")
-            sage: V.isomorphism_with_fixed_basis(e, codomain=QQ^42)
-            Traceback (most recent call last):
-            ...
-            ValueError: domain and codomain must have the same rank
-            sage: V.isomorphism_with_fixed_basis(e, codomain=RR^3)
-            Traceback (most recent call last):
-            ...
-            ValueError: domain and codomain must have the same base ring
-        """
-        base_ring = self.base_ring()
-        if basis is None:
-            basis = self.default_basis()
-        if codomain is None:
-            from sage.combinat.free_module import CombinatorialFreeModule
-            if isinstance(basis._symbol, str):
-                prefix = basis._symbol
-            else:
-                prefix = None
-            codomain = CombinatorialFreeModule(base_ring, list(self.irange()),
-                                               prefix=prefix)
-        else:
-            if codomain.rank() != self.rank():
-                raise ValueError("domain and codomain must have the same rank")
-            if codomain.base_ring() != base_ring:
-                raise ValueError("domain and codomain must have the same "
-                                 "base ring")
-
-        codomain_basis = list(codomain.basis())
-
-        def _isomorphism(x):
-            r"""
-            Concrete isomorphism from ``self`` to ``codomain``.
-            """
-            return codomain.sum(x[basis, i] * codomain_basis[i - self._sindex]
-                                for i in self.irange())
-
-        return self.module_morphism(function=_isomorphism, codomain=codomain)
-
-    def _test_isomorphism_with_fixed_basis(self, **options):
-        r"""
-        Test that the method ``isomorphism_with_fixed_basis`` works correctly.
-
-        EXAMPLES::
-
-            sage: M = FiniteRankFreeModule(ZZ, 3, name='M')
-            sage: M._test_isomorphism_with_fixed_basis()
-        """
-        tester = self._tester(**options)
-        basis = self.basis('test')
-        morphism = self.isomorphism_with_fixed_basis(basis)
-        tester.assertEqual(morphism.codomain().rank(), self.rank())
-
-=======
->>>>>>> 4541564c
     def endomorphism(self, matrix_rep, basis=None, name=None, latex_name=None):
         r"""
         Construct an endomorphism of the free module ``self``.
