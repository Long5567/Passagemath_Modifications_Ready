r"""
Free modules of finite rank

The class :class:`FiniteRankFreeModule` implements free modules of finite rank
over a commutative ring.

A *free module of finite rank* over a commutative ring `R` is a module `M` over
`R` that admits a *finite basis*, i.e. a finite family of linearly independent
generators. Since `R` is commutative, it has the invariant basis number
property, so that the rank of the free module `M` is defined uniquely, as the
cardinality of any basis of `M`.

No distinguished basis of `M` is assumed. On the contrary, many bases can be
introduced on the free module along with change-of-basis rules (as module
automorphisms). Each
module element has then various representations over the various bases.

.. NOTE::

    The class :class:`FiniteRankFreeModule` does not inherit from
    class :class:`~sage.modules.free_module.FreeModule_generic`
    nor from class
    :class:`~sage.combinat.free_module.CombinatorialFreeModule`, since
    both classes deal with modules with a *distinguished basis* (see
    details :ref:`below <diff-FreeModule>`). Accordingly, the class
    :class:`FiniteRankFreeModule` inherits directly from the generic class
    :class:`~sage.structure.parent.Parent` with the category set to
    :class:`~sage.categories.modules.Modules` (and not to
    :class:`~sage.categories.modules_with_basis.ModulesWithBasis`).

.. TODO::

    - implement submodules
    - create a FreeModules category (cf. the *TODO* statement in the
      documentation of :class:`~sage.categories.modules.Modules`: *Implement
      a ``FreeModules(R)`` category, when so prompted by a concrete use case*)

AUTHORS:

- Eric Gourgoulhon, Michal Bejger (2014-2015): initial version
- Travis Scrimshaw (2016): category set to ``Modules(ring).FiniteDimensional()``
  (:trac:`20770`)
- Michael Jung (2019): improve treatment of the zero element
- Eric Gourgoulhon (2021): unicode symbols for tensor and exterior products
- Matthias Koeppe (2022): ``FiniteRankFreeModule_abstract``, symmetric powers

REFERENCES:

- Chap. 10 of R. Godement : *Algebra* [God1968]_
- Chap. 3 of S. Lang : *Algebra* [Lan2002]_

EXAMPLES:

Let us define a free module of rank 2 over `\ZZ`::

    sage: M = FiniteRankFreeModule(ZZ, 2, name='M') ; M
    Rank-2 free module M over the Integer Ring
    sage: M.category()
    Category of finite dimensional modules over Integer Ring

We introduce a first basis on ``M``::

    sage: e = M.basis('e') ; e
    Basis (e_0,e_1) on the Rank-2 free module M over the Integer Ring

The elements of the basis are of course module elements::

    sage: e[0]
    Element e_0 of the Rank-2 free module M over the Integer Ring
    sage: e[1]
    Element e_1 of the Rank-2 free module M over the Integer Ring
    sage: e[0].parent()
    Rank-2 free module M over the Integer Ring

We define a module element by its components w.r.t. basis ``e``::

    sage: u = M([2,-3], basis=e, name='u')
    sage: u.display(e)
    u = 2 e_0 - 3 e_1

Module elements can be also be created by arithmetic expressions::

    sage: v = -2*u + 4*e[0] ; v
    Element of the Rank-2 free module M over the Integer Ring
    sage: v.display(e)
    6 e_1
    sage: u == 2*e[0] - 3*e[1]
    True

We define a second basis on ``M`` from a family of linearly independent
elements::

    sage: f = M.basis('f', from_family=(e[0]-e[1], -2*e[0]+3*e[1])) ; f
    Basis (f_0,f_1) on the Rank-2 free module M over the Integer Ring
    sage: f[0].display(e)
    f_0 = e_0 - e_1
    sage: f[1].display(e)
    f_1 = -2 e_0 + 3 e_1

We may of course express the elements of basis ``e`` in terms of basis ``f``::

    sage: e[0].display(f)
    e_0 = 3 f_0 + f_1
    sage: e[1].display(f)
    e_1 = 2 f_0 + f_1

as well as any module element::

    sage: u.display(f)
    u = -f_1
    sage: v.display(f)
    12 f_0 + 6 f_1

The two bases are related by a module automorphism::

    sage: a = M.change_of_basis(e,f) ; a
    Automorphism of the Rank-2 free module M over the Integer Ring
    sage: a.parent()
    General linear group of the Rank-2 free module M over the Integer Ring
    sage: a.matrix(e)
    [ 1 -2]
    [-1  3]

Let us check that basis ``f`` is indeed the image of basis ``e`` by ``a``::

    sage: f[0] == a(e[0])
    True
    sage: f[1] == a(e[1])
    True

The reverse change of basis is of course the inverse automorphism::

    sage: M.change_of_basis(f,e) == a^(-1)
    True

We introduce a new module element via its components w.r.t. basis ``f``::

    sage: v = M([2,4], basis=f, name='v')
    sage: v.display(f)
    v = 2 f_0 + 4 f_1

The sum of the two module elements ``u`` and ``v`` can be performed even if
they have been defined on different bases, thanks to the known relation
between the two bases::

    sage: s = u + v ; s
    Element u+v of the Rank-2 free module M over the Integer Ring

We can display the result in either basis::

    sage: s.display(e)
    u+v = -4 e_0 + 7 e_1
    sage: s.display(f)
    u+v = 2 f_0 + 3 f_1

Tensor products of elements are implemented::

    sage: t = u*v ; t
    Type-(2,0) tensor u⊗v on the Rank-2 free module M over the Integer Ring
    sage: t.parent()
    Free module of type-(2,0) tensors on the
     Rank-2 free module M over the Integer Ring
    sage: t.display(e)
    u⊗v = -12 e_0⊗e_0 + 20 e_0⊗e_1 + 18 e_1⊗e_0 - 30 e_1⊗e_1
    sage: t.display(f)
    u⊗v = -2 f_1⊗f_0 - 4 f_1⊗f_1

We can access to tensor components w.r.t. to a given basis via the square
bracket operator::

    sage: t[e,0,1]
    20
    sage: t[f,1,0]
    -2
    sage: u[e,0]
    2
    sage: u[e,:]
    [2, -3]
    sage: u[f,:]
    [0, -1]

The parent of the automorphism ``a`` is the group `\mathrm{GL}(M)`, but
``a`` can also be considered as a tensor of type `(1,1)` on ``M``::

    sage: a.parent()
    General linear group of the Rank-2 free module M over the Integer Ring
    sage: a.tensor_type()
    (1, 1)
    sage: a.display(e)
    e_0⊗e^0 - 2 e_0⊗e^1 - e_1⊗e^0 + 3 e_1⊗e^1
    sage: a.display(f)
    f_0⊗f^0 - 2 f_0⊗f^1 - f_1⊗f^0 + 3 f_1⊗f^1

As such, we can form its tensor product with ``t``, yielding a tensor of
type `(3,1)`::

    sage: t*a
    Type-(3,1) tensor on the Rank-2 free module M over the Integer Ring
    sage: (t*a).display(e)
    -12 e_0⊗e_0⊗e_0⊗e^0 + 24 e_0⊗e_0⊗e_0⊗e^1 + 12 e_0⊗e_0⊗e_1⊗e^0
     - 36 e_0⊗e_0⊗e_1⊗e^1 + 20 e_0⊗e_1⊗e_0⊗e^0 - 40 e_0⊗e_1⊗e_0⊗e^1
     - 20 e_0⊗e_1⊗e_1⊗e^0 + 60 e_0⊗e_1⊗e_1⊗e^1 + 18 e_1⊗e_0⊗e_0⊗e^0
     - 36 e_1⊗e_0⊗e_0⊗e^1 - 18 e_1⊗e_0⊗e_1⊗e^0 + 54 e_1⊗e_0⊗e_1⊗e^1
     - 30 e_1⊗e_1⊗e_0⊗e^0 + 60 e_1⊗e_1⊗e_0⊗e^1 + 30 e_1⊗e_1⊗e_1⊗e^0
     - 90 e_1⊗e_1⊗e_1⊗e^1

The parent of `t\otimes a` is itself a free module of finite rank over `\ZZ`::

        sage: T = (t*a).parent() ; T
        Free module of type-(3,1) tensors on the Rank-2 free module M over the
         Integer Ring
        sage: T.base_ring()
        Integer Ring
        sage: T.rank()
        16

.. _diff-FreeModule:

.. RUBRIC:: Differences between ``FiniteRankFreeModule`` and ``FreeModule``
  (or ``VectorSpace``)

To illustrate the differences, let us create two free modules of rank 3 over
`\ZZ`, one with ``FiniteRankFreeModule`` and the other one with
``FreeModule``::

    sage: M = FiniteRankFreeModule(ZZ, 3, name='M') ; M
    Rank-3 free module M over the Integer Ring
    sage: N = FreeModule(ZZ, 3) ; N
    Ambient free module of rank 3 over the principal ideal domain Integer Ring

The main difference is that ``FreeModule`` returns a free module with a
distinguished basis, while ``FiniteRankFreeModule`` does not::

    sage: N.basis()
    [
    (1, 0, 0),
    (0, 1, 0),
    (0, 0, 1)
    ]
    sage: M.bases()
    []
    sage: M.print_bases()
    No basis has been defined on the Rank-3 free module M over the Integer Ring

This is also revealed by the category of each module::

    sage: M.category()
    Category of finite dimensional modules over Integer Ring
    sage: N.category()
    Category of finite dimensional modules with basis over
     (euclidean domains and infinite enumerated sets and metric spaces)

In other words, the module created by ``FreeModule`` is actually `\ZZ^3`,
while, in the absence of any distinguished basis, no *canonical* isomorphism
relates the module created by ``FiniteRankFreeModule`` to `\ZZ^3`::

    sage: N is ZZ^3
    True
    sage: M is ZZ^3
    False
    sage: M == ZZ^3
    False

Because it is `\ZZ^3`, ``N`` is unique, while there may be various modules
of the same rank over the same ring created by ``FiniteRankFreeModule``;
they are then distinguished by their names (actually by the complete
sequence of arguments of ``FiniteRankFreeModule``)::

    sage: N1 = FreeModule(ZZ, 3) ; N1
    Ambient free module of rank 3 over the principal ideal domain Integer Ring
    sage: N1 is N  # FreeModule(ZZ, 3) is unique
    True
    sage: M1 = FiniteRankFreeModule(ZZ, 3, name='M_1') ; M1
    Rank-3 free module M_1 over the Integer Ring
    sage: M1 is M  # M1 and M are different rank-3 modules over ZZ
    False
    sage: M1b = FiniteRankFreeModule(ZZ, 3, name='M_1') ; M1b
    Rank-3 free module M_1 over the Integer Ring
    sage: M1b is M1  # because M1b and M1 have the same name
    True

As illustrated above, various bases can be introduced on the module created by
``FiniteRankFreeModule``::

    sage: e = M.basis('e') ; e
    Basis (e_0,e_1,e_2) on the Rank-3 free module M over the Integer Ring
    sage: f = M.basis('f', from_family=(-e[0], e[1]-e[2], -2*e[1]+3*e[2])) ; f
    Basis (f_0,f_1,f_2) on the Rank-3 free module M over the Integer Ring
    sage: M.bases()
    [Basis (e_0,e_1,e_2) on the Rank-3 free module M over the Integer Ring,
     Basis (f_0,f_1,f_2) on the Rank-3 free module M over the Integer Ring]

Each element of a basis is accessible via its index::

    sage: e[0]
    Element e_0 of the Rank-3 free module M over the Integer Ring
    sage: e[0].parent()
    Rank-3 free module M over the Integer Ring
    sage: f[1]
    Element f_1 of the Rank-3 free module M over the Integer Ring
    sage: f[1].parent()
    Rank-3 free module M over the Integer Ring

while on module ``N``, the element of the (unique) basis is accessible
directly from the module symbol::

    sage: N.0
    (1, 0, 0)
    sage: N.1
    (0, 1, 0)
    sage: N.0.parent()
    Ambient free module of rank 3 over the principal ideal domain Integer Ring

The arithmetic of elements is similar; the difference lies in the display:
a basis has to be specified for elements of ``M``, while elements of ``N`` are
displayed directly as elements of `\ZZ^3`::

    sage: u = 2*e[0] - 3*e[2] ; u
    Element of the Rank-3 free module M over the Integer Ring
    sage: u.display(e)
    2 e_0 - 3 e_2
    sage: u.display(f)
    -2 f_0 - 6 f_1 - 3 f_2
    sage: u[e,:]
    [2, 0, -3]
    sage: u[f,:]
    [-2, -6, -3]
    sage: v = 2*N.0 - 3*N.2 ; v
    (2, 0, -3)

For the case of ``M``, in order to avoid to specify the basis if the user is
always working with the same basis (e.g. only one basis has been defined),
the concept of *default basis* has been introduced::

    sage: M.default_basis()
    Basis (e_0,e_1,e_2) on the Rank-3 free module M over the Integer Ring
    sage: M.print_bases()
    Bases defined on the Rank-3 free module M over the Integer Ring:
     - (e_0,e_1,e_2) (default basis)
     - (f_0,f_1,f_2)

This is different from the *distinguished basis* of ``N``: it simply means that
the mention of the basis can be omitted in function arguments::

    sage: u.display()  # equivalent to u.display(e)
    2 e_0 - 3 e_2
    sage: u[:]         # equivalent to u[e,:]
    [2, 0, -3]

At any time, the default basis can be changed::

    sage: M.set_default_basis(f)
    sage: u.display()
    -2 f_0 - 6 f_1 - 3 f_2

Another difference between ``FiniteRankFreeModule`` and ``FreeModule`` is that
for the former the range of indices can be specified (by default, it starts
from 0)::

    sage: M = FiniteRankFreeModule(ZZ, 3, name='M', start_index=1) ; M
    Rank-3 free module M over the Integer Ring
    sage: e = M.basis('e') ; e  # compare with (e_0,e_1,e_2) above
    Basis (e_1,e_2,e_3) on the Rank-3 free module M over the Integer Ring
    sage: e[1], e[2], e[3]
    (Element e_1 of the Rank-3 free module M over the Integer Ring,
     Element e_2 of the Rank-3 free module M over the Integer Ring,
     Element e_3 of the Rank-3 free module M over the Integer Ring)

All the above holds for ``VectorSpace`` instead of ``FreeModule``: the object
created by ``VectorSpace`` is actually a Cartesian power of the base field::

    sage: V = VectorSpace(QQ,3) ; V
    Vector space of dimension 3 over Rational Field
    sage: V.category()
    Category of finite dimensional vector spaces with basis
     over (number fields and quotient fields and metric spaces)
    sage: V is QQ^3
    True
    sage: V.basis()
    [
    (1, 0, 0),
    (0, 1, 0),
    (0, 0, 1)
    ]

To create a vector space without any distinguished basis, one has to use
``FiniteRankFreeModule``::

    sage: V = FiniteRankFreeModule(QQ, 3, name='V') ; V
    3-dimensional vector space V over the Rational Field
    sage: V.category()
    Category of finite dimensional vector spaces over Rational Field
    sage: V.bases()
    []
    sage: V.print_bases()
    No basis has been defined on the 3-dimensional vector space V over the
     Rational Field

The class :class:`FiniteRankFreeModule` has been created for the needs
of the `SageManifolds project <http://sagemanifolds.obspm.fr/>`_, where
free modules do not have any distinguished basis. Too kinds of free modules
occur in the context of differentiable manifolds (see
`here <http://sagemanifolds.obspm.fr/tensor_modules.html>`_ for more
details):

- the tangent vector space at any point of the manifold (cf.
  :class:`~sage.manifolds.differentiable.tangent_space.TangentSpace`);
- the set of vector fields on a parallelizable open subset `U` of the manifold,
  which is a free module over the algebra of scalar fields on `U` (cf.
  :class:`~sage.manifolds.differentiable.vectorfield_module.VectorFieldFreeModule`).

For instance, without any specific coordinate choice, no basis can be
distinguished in a tangent space.

On the other side, the modules created by ``FreeModule`` have much more
algebraic functionalities than those created by ``FiniteRankFreeModule``. In
particular, submodules have not been implemented yet in
:class:`FiniteRankFreeModule`. Moreover, modules resulting from ``FreeModule``
are tailored to the specific kind of their base ring:

- free module over a commutative ring that is not an integral domain
  (`\ZZ/6\ZZ`)::

    sage: R = IntegerModRing(6) ; R
    Ring of integers modulo 6
    sage: FreeModule(R, 3)
    Ambient free module of rank 3 over Ring of integers modulo 6
    sage: type(FreeModule(R, 3))
    <class 'sage.modules.free_module.FreeModule_ambient_with_category'>

- free module over an integral domain that is not principal (`\ZZ[X]`)::

    sage: R.<X> = ZZ[] ; R
    Univariate Polynomial Ring in X over Integer Ring
    sage: FreeModule(R, 3)
    Ambient free module of rank 3 over the integral domain Univariate
     Polynomial Ring in X over Integer Ring
    sage: type(FreeModule(R, 3))
    <class 'sage.modules.free_module.FreeModule_ambient_domain_with_category'>

- free module over a principal ideal domain (`\ZZ`)::

    sage: R = ZZ ; R
    Integer Ring
    sage: FreeModule(R,3)
    Ambient free module of rank 3 over the principal ideal domain Integer Ring
    sage: type(FreeModule(R, 3))
    <class 'sage.modules.free_module.FreeModule_ambient_pid_with_category'>

On the contrary, all objects constructed with ``FiniteRankFreeModule`` belong
to the same class::

    sage: R = IntegerModRing(6)
    sage: type(FiniteRankFreeModule(R, 3))
    <class 'sage.tensor.modules.finite_rank_free_module.FiniteRankFreeModule_with_category'>
    sage: R.<X> = ZZ[]
    sage: type(FiniteRankFreeModule(R, 3))
    <class 'sage.tensor.modules.finite_rank_free_module.FiniteRankFreeModule_with_category'>
    sage: R = ZZ
    sage: type(FiniteRankFreeModule(R, 3))
    <class 'sage.tensor.modules.finite_rank_free_module.FiniteRankFreeModule_with_category'>


.. RUBRIC:: Differences between ``FiniteRankFreeModule`` and
  ``CombinatorialFreeModule``

An alternative to construct free modules in Sage is
:class:`~sage.combinat.free_module.CombinatorialFreeModule`.
However, as ``FreeModule``, it leads to a module with a distinguished basis::

    sage: N = CombinatorialFreeModule(ZZ, [1,2,3]) ; N
    Free module generated by {1, 2, 3} over Integer Ring
    sage: N.category()
    Category of finite dimensional modules with basis over Integer Ring

The distinguished basis is returned by the method ``basis()``::

    sage: b = N.basis() ; b
    Finite family {1: B[1], 2: B[2], 3: B[3]}
    sage: b[1]
    B[1]
    sage: b[1].parent()
    Free module generated by {1, 2, 3} over Integer Ring

For the free module ``M`` created above with ``FiniteRankFreeModule``, the
method ``basis`` has at least one argument: the symbol string that
specifies which basis is required::

    sage: e = M.basis('e') ; e
    Basis (e_1,e_2,e_3) on the Rank-3 free module M over the Integer Ring
    sage: e[1]
    Element e_1 of the Rank-3 free module M over the Integer Ring
    sage: e[1].parent()
    Rank-3 free module M over the Integer Ring

The arithmetic of elements is similar::

    sage: u = 2*e[1] - 5*e[3] ; u
    Element of the Rank-3 free module M over the Integer Ring
    sage: v = 2*b[1] - 5*b[3] ; v
    2*B[1] - 5*B[3]

One notices that elements of ``N`` are displayed directly in terms of their
expansions on the distinguished basis. For elements of ``M``, one has to use
the method
:meth:`~sage.tensor.modules.free_module_tensor.FreeModuleTensor.display`
in order to specify the basis::

    sage: u.display(e)
    2 e_1 - 5 e_3

The components on the basis are returned by the square bracket operator for
``M`` and by the method ``coefficient`` for ``N``::

    sage: [u[e,i] for i in {1,2,3}]
    [2, 0, -5]
    sage: u[e,:]  # a shortcut for the above
    [2, 0, -5]
    sage: [v.coefficient(i) for i in {1,2,3}]
    [2, 0, -5]

"""
# ******************************************************************************
#       Copyright (C) 2014-2021 Eric Gourgoulhon <eric.gourgoulhon@obspm.fr>
#                     2014-2016 Travis Scrimshaw <tscrimsh@umn.edu>
#                     2015      Michal Bejger <bejger@camk.edu.pl>
#                     2016      Frédéric Chapoton
#                     2020      Michael Jung
#                     2020-2022 Matthias Koeppe
#
#  Distributed under the terms of the GNU General Public License (GPL)
#  as published by the Free Software Foundation; either version 2 of
#  the License, or (at your option) any later version.
#                  https://www.gnu.org/licenses/
# ******************************************************************************
from __future__ import annotations

from typing import Generator, Optional

from sage.categories.fields import Fields
from sage.categories.modules import Modules
from sage.categories.rings import Rings
from sage.misc.cachefunc import cached_method
from sage.rings.integer import Integer
from sage.sets.family import Family, TrivialFamily
from sage.structure.parent import Parent
from sage.structure.unique_representation import UniqueRepresentation
from sage.tensor.modules.free_module_alt_form import FreeModuleAltForm
from sage.tensor.modules.free_module_element import FiniteRankFreeModuleElement
from sage.tensor.modules.free_module_tensor import FreeModuleTensor

class FiniteRankFreeModule_abstract(UniqueRepresentation, Parent):
    r"""
    Abstract base class for free modules of finite rank over a commutative ring.
    """

    def __init__(
        self,
        ring,
        rank,
        name=None,
        latex_name=None,
        category=None,
        ambient=None,
    ):
        r"""
        See :class:`FiniteRankFreeModule` for documentation and examples.

        TESTS::

            sage: M = FiniteRankFreeModule(ZZ, 3, name='M')
            sage: TestSuite(M).run()
            sage: e = M.basis('e')
            sage: TestSuite(M).run()
            sage: f = M.basis('f')
            sage: TestSuite(M).run()

        """
        # This duplicates the normalization done in __classcall_private__,
        # but it is needed for various subclasses.
        if ring not in Rings().Commutative():
            raise TypeError("the module base ring must be commutative")
        category = Modules(ring).FiniteDimensional().or_subcategory(category)
        Parent.__init__(self, base=ring, category=category)
        self._ring = ring # same as self._base
        if ambient is None:
            self._ambient_module = self
        else:
            self._ambient_module = ambient
        self._rank = rank
        self._name = name
        # This duplicates the normalization done in __classcall_private__,
        # but it is needed for various subclasses.
        if latex_name is None:
            self._latex_name = self._name
        else:
            self._latex_name = latex_name

    def _latex_(self):
        r"""
        LaTeX representation of ``self``.

        EXAMPLES::

            sage: M = FiniteRankFreeModule(ZZ, 3, name='M')
            sage: M._latex_()
            'M'
            sage: latex(M)
            M
            sage: M1 = FiniteRankFreeModule(ZZ, 3, name='M', latex_name=r'\mathcal{M}')
            sage: M1._latex_()
            '\\mathcal{M}'
            sage: latex(M1)
            \mathcal{M}

        """
        if self._latex_name is None:
            return r'\mbox{' + str(self) + r'}'
        else:
            return self._latex_name

    def tensor_power(self, n):
        r"""
        Return the ``n``-fold tensor product of ``self``.

        EXAMPLES::

            sage: M = FiniteRankFreeModule(QQ, 2)
            sage: M.tensor_power(3)
            Free module of type-(3,0) tensors on the 2-dimensional vector space over the Rational Field
            sage: M.tensor_module(1,2).tensor_power(3)
            Free module of type-(3,6) tensors on the 2-dimensional vector space over the Rational Field
        """
        tensor_type = self.tensor_type()
        return self.base_module().tensor_module(n * tensor_type[0], n * tensor_type[1])

    def tensor_product(self, *others):
        r"""
        Return the tensor product of ``self`` and ``others``.

        EXAMPLES::

            sage: M = FiniteRankFreeModule(QQ, 2)
            sage: M.tensor_product(M)
            Free module of type-(2,0) tensors on the 2-dimensional vector space over the Rational Field
            sage: M.tensor_product(M.dual())
            Free module of type-(1,1) tensors on the 2-dimensional vector space over the Rational Field
            sage: M.dual().tensor_product(M, M.dual())
            Free module of type-(1,2) tensors on the 2-dimensional vector space over the Rational Field
            sage: M.tensor_product(M.tensor_module(1,2))
            Free module of type-(2,2) tensors on the 2-dimensional vector space over the Rational Field
            sage: M.tensor_module(1,2).tensor_product(M)
            Free module of type-(2,2) tensors on the 2-dimensional vector space over the Rational Field
            sage: M.tensor_module(1,1).tensor_product(M.tensor_module(1,2))
            Free module of type-(2,3) tensors on the 2-dimensional vector space over the Rational Field

            sage: Sym2M = M.tensor_module(2, 0, sym=range(2)); Sym2M
            Free module of fully symmetric type-(2,0) tensors on the 2-dimensional vector space over the Rational Field
            sage: Sym01x23M = Sym2M.tensor_product(Sym2M); Sym01x23M
            Free module of type-(4,0) tensors on the 2-dimensional vector space over the Rational Field,
             with symmetry on the index positions (0, 1), with symmetry on the index positions (2, 3)
            sage: Sym01x23M._index_maps
            ((0, 1), (2, 3))

            sage: N = M.tensor_module(3, 3, sym=[1, 2], antisym=[3, 4]); N
            Free module of type-(3,3) tensors on the 2-dimensional vector space over the Rational Field,
             with symmetry on the index positions (1, 2),
             with antisymmetry on the index positions (3, 4)
            sage: NxN = N.tensor_product(N); NxN
            Free module of type-(6,6) tensors on the 2-dimensional vector space over the Rational Field,
             with symmetry on the index positions (1, 2), with symmetry on the index positions (4, 5),
             with antisymmetry on the index positions (6, 7), with antisymmetry on the index positions (9, 10)
            sage: NxN._index_maps
            ((0, 1, 2, 6, 7, 8), (3, 4, 5, 9, 10, 11))
        """
        from sage.modules.free_module_element import vector
        from .comp import CompFullySym, CompFullyAntiSym, CompWithSym

        base_module = self.base_module()
        if not all(module.base_module() == base_module for module in others):
            raise NotImplementedError('all factors must be tensor modules over the same base module')
        factors = [self] + list(others)
        result_tensor_type = sum(vector(factor.tensor_type()) for factor in factors)
        result_sym = []
        result_antisym = []
        # Keep track of reordering of the contravariant and covariant indices
        # (compatible with FreeModuleTensor.__mul__)
        index_maps = []
        running_indices = vector([0, result_tensor_type[0]])
        for factor in factors:
            tensor_type = factor.tensor_type()
            index_map = tuple(i + running_indices[0] for i in range(tensor_type[0]))
            index_map += tuple(i + running_indices[1] for i in range(tensor_type[1]))
            index_maps.append(index_map)

            if tensor_type[0] + tensor_type[1] > 1:
                basis_sym = factor._basis_sym()
                all_indices = tuple(range(tensor_type[0] + tensor_type[1]))
                if isinstance(basis_sym, CompFullySym):
                    sym = [all_indices]
                    antisym = []
                elif isinstance(basis_sym, CompFullyAntiSym):
                    sym = []
                    antisym = [all_indices]
                elif isinstance(basis_sym, CompWithSym):
                    sym = basis_sym._sym
                    antisym = basis_sym._antisym
                else:
                    sym = antisym = []

                def map_isym(isym):
                    return tuple(index_map[i] for i in isym)

                result_sym.extend(tuple(index_map[i] for i in isym) for isym in sym)
                result_antisym.extend(tuple(index_map[i] for i in isym) for isym in antisym)

            running_indices += vector(tensor_type)

        result = base_module.tensor_module(*result_tensor_type,
                                           sym=result_sym, antisym=result_antisym)
        result._index_maps = tuple(index_maps)
        return result

    def rank(self) -> int:
        r"""
        Return the rank of the free module ``self``.

        Since the ring over which ``self`` is built is assumed to be
        commutative (and hence has the invariant basis number property), the
        rank is defined uniquely, as the cardinality of any basis of ``self``.

        EXAMPLES:

        Rank of free modules over `\ZZ`::

            sage: M = FiniteRankFreeModule(ZZ, 3)
            sage: M.rank()
            3
            sage: M.tensor_module(0,1).rank()
            3
            sage: M.tensor_module(0,2).rank()
            9
            sage: M.tensor_module(1,0).rank()
            3
            sage: M.tensor_module(1,1).rank()
            9
            sage: M.tensor_module(1,2).rank()
            27
            sage: M.tensor_module(2,2).rank()
            81

        """
        return self._rank

    @cached_method
    def zero(self):
        r"""
        Return the zero element of ``self``.

        EXAMPLES:

        Zero elements of free modules over `\ZZ`::

            sage: M = FiniteRankFreeModule(ZZ, 3, name='M')
            sage: M.zero()
            Element zero of the Rank-3 free module M over the Integer Ring
            sage: M.zero().parent() is M
            True
            sage: M.zero() is M(0)
            True
            sage: T = M.tensor_module(1,1)
            sage: T.zero()
            Type-(1,1) tensor zero on the Rank-3 free module M over the Integer Ring
            sage: T.zero().parent() is T
            True
            sage: T.zero() is T(0)
            True

        Components of the zero element with respect to some basis::

            sage: e = M.basis('e')
            sage: M.zero()[e,:]
            [0, 0, 0]
            sage: all(M.zero()[e,i] == M.base_ring().zero() for i in M.irange())
            True
            sage: T.zero()[e,:]
            [0 0 0]
            [0 0 0]
            [0 0 0]
            sage: M.tensor_module(1,2).zero()[e,:]
            [[[0, 0, 0], [0, 0, 0], [0, 0, 0]],
             [[0, 0, 0], [0, 0, 0], [0, 0, 0]],
             [[0, 0, 0], [0, 0, 0], [0, 0, 0]]]

        """
        resu = self._element_constructor_(name='zero', latex_name='0')
        for basis in self._known_bases:
            resu._add_comp_unsafe(basis)
            # (since new components are initialized to zero)
        resu._is_zero = True # This element is certainly zero
        resu.set_immutable()
        return resu

    def ambient_module(self): # compatible with sage.modules.free_module.FreeModule_generic
        """
        Return the ambient module associated to this module.

        EXAMPLES::

            sage: M = FiniteRankFreeModule(ZZ, 3, name='M')
            sage: M.ambient_module() is M
            True

            sage: M = FiniteRankFreeModule(ZZ, 3, name='M')
            sage: Sym0123x45M = M.tensor_module(6, 0, sym=((0, 1, 2, 3), (4, 5)))
            sage: T60M = M.tensor_module(6, 0)
            sage: Sym0123x45M.ambient_module() is T60M
            True
        """
        return self._ambient_module

    ambient = ambient_module # compatible with sage.modules.with_basis.subquotient.SubmoduleWithBasis

    def is_submodule(self, other):
        """
        Return ``True`` if ``self`` is a submodule of ``other``.

        EXAMPLES::

            sage: M = FiniteRankFreeModule(ZZ, 3, name='M')
            sage: N = FiniteRankFreeModule(ZZ, 4, name='N')
            sage: M.is_submodule(M)
            True
            sage: M.is_submodule(N)
            False
        """
        return self == other or self.ambient_module() == other

    def isomorphism_with_fixed_basis(self, basis=None, codomain=None):
        r"""
        Construct the canonical isomorphism from the free module ``self``
        to a free module in which ``basis`` of ``self`` is mapped to the
        distinguished basis of ``codomain``.

        INPUT:

        - ``basis`` -- (default: ``None``) the basis of ``self`` which
          should be mapped to the distinguished basis on ``codomain``;
          if ``None``, the default basis is assumed.
        - ``codomain`` -- (default: ``None``) the codomain of the
          isomorphism represented by a free module within the category
          :class:`~sage.categories.modules_with_basis.ModulesWithBasis` with
          the same rank and base ring as ``self``; if ``None`` a free module
          represented by
          :class:`~sage.combinat.free_module.CombinatorialFreeModule` is
          constructed

        OUTPUT:

        - a module morphism represented by
          :class:`~sage.modules.with_basis.morphism.ModuleMorphismFromFunction`

        EXAMPLES::

            sage: V = FiniteRankFreeModule(QQ, 3, start_index=1); V
            3-dimensional vector space over the Rational Field
            sage: basis = e = V.basis("e"); basis
            Basis (e_1,e_2,e_3) on the 3-dimensional vector space over the
             Rational Field
            sage: phi_e = V.isomorphism_with_fixed_basis(basis); phi_e
            Generic morphism:
              From: 3-dimensional vector space over the Rational Field
              To:   Free module generated by {1, 2, 3} over Rational Field
            sage: phi_e.codomain().category()
            Category of finite dimensional vector spaces with basis over
             Rational Field
            sage: phi_e(e[1] + 2 * e[2])
            e[1] + 2*e[2]

            sage: abc = V.basis(['a', 'b', 'c'], symbol_dual=['d', 'e', 'f']); abc
            Basis (a,b,c) on the 3-dimensional vector space over the Rational Field
            sage: phi_abc = V.isomorphism_with_fixed_basis(abc); phi_abc
            Generic morphism:
            From: 3-dimensional vector space over the Rational Field
            To:   Free module generated by {1, 2, 3} over Rational Field
            sage: phi_abc(abc[1] + 2 * abc[2])
            B[1] + 2*B[2]

        Providing a codomain::

            sage: W = CombinatorialFreeModule(QQ, ['a', 'b', 'c'])
            sage: phi_eW = V.isomorphism_with_fixed_basis(basis, codomain=W); phi_eW
            Generic morphism:
            From: 3-dimensional vector space over the Rational Field
            To:   Free module generated by {'a', 'b', 'c'} over Rational Field
            sage: phi_eW(e[1] + 2 * e[2])
            B['a'] + 2*B['b']

        Providing a :class:`~sage.modules.free_module.Module_free_ambient` as the codomain::

            sage: W = QQ^3
            sage: phi_eW = V.isomorphism_with_fixed_basis(basis, codomain=W); phi_eW
            Generic morphism:
            From: 3-dimensional vector space over the Rational Field
            To:   Vector space of dimension 3 over Rational Field
            sage: phi_eW(e[1] + 2 * e[2])
            (1, 2, 0)

        Sending (1,1)-tensors to matrices::

            sage: T11 = V.tensor_module(1, 1); T11
            Free module of type-(1,1) tensors on the 3-dimensional vector space over the Rational Field
            sage: e_T11 = T11.basis("e"); e_T11
            Standard basis on the
             Free module of type-(1,1) tensors on the 3-dimensional vector space over the Rational Field
             induced by Basis (e_1,e_2,e_3) on the 3-dimensional vector space over the Rational Field
            sage: W = MatrixSpace(QQ, 3)
            sage: phi_e_T11 = T11.isomorphism_with_fixed_basis(e_T11, codomain=W); phi_e_T11
            Generic morphism:
            From: Free module of type-(1,1) tensors on the 3-dimensional vector space over the Rational Field
            To:   Full MatrixSpace of 3 by 3 dense matrices over Rational Field
            sage: t = T11.an_element(); t.display()
            1/2 e_1⊗e^1
            sage: phi_e_T11(t)
            [1/2   0   0]
            [  0   0   0]
            [  0   0   0]

        Sending symmetric bilinear forms to matrices (note that they are currently elements
        of `T^{(0,2)}(M)`, not the symmetric power of `M`)::

            sage: T02 = V.tensor_module(0, 2); T02
            Free module of type-(0,2) tensors on the 3-dimensional vector space over the Rational Field
            sage: e_T02 = T02.basis("e"); e_T02
            Standard basis on the
             Free module of type-(0,2) tensors on the 3-dimensional vector space over the Rational Field
             induced by Basis (e_1,e_2,e_3) on the 3-dimensional vector space over the Rational Field
            sage: W = MatrixSpace(QQ, 3)
            sage: phi_e_T02 = T02.isomorphism_with_fixed_basis(e_T02, codomain=W); phi_e_T02
            Generic morphism:
            From: Free module of type-(0,2) tensors on the 3-dimensional vector space over the Rational Field
            To:   Full MatrixSpace of 3 by 3 dense matrices over Rational Field

            sage: a = V.sym_bilinear_form()
            sage: a[1,1], a[1,2], a[1,3] = 1, 2, 3
            sage: a[2,2], a[2,3] = 4, 5
            sage: a[3,3] = 6
            sage: a.display()
            e^1⊗e^1 + 2 e^1⊗e^2 + 3 e^1⊗e^3 + 2 e^2⊗e^1 + 4 e^2⊗e^2 + 5 e^2⊗e^3 + 3 e^3⊗e^1 + 5 e^3⊗e^2 + 6 e^3⊗e^3
            sage: phi_e_T02(a)
            [1 2 3]
            [2 4 5]
            [3 5 6]

<<<<<<< HEAD
class FiniteRankFreeModule_abstract(UniqueRepresentation, Parent):
    r"""
    Abstract base class for free modules of finite rank over a commutative ring.
    """

    def __init__(
        self,
        ring,
        rank,
        name=None,
        latex_name=None,
        category=None,
    ):
        r"""
        See :class:`FiniteRankFreeModule` for documentation and examples.

        TESTS::

            sage: M = FiniteRankFreeModule(ZZ, 3, name='M')
            sage: TestSuite(M).run()
            sage: e = M.basis('e')
            sage: TestSuite(M).run()
            sage: f = M.basis('f')
            sage: TestSuite(M).run()

        """
        # This duplicates the normalization done in __classcall_private__,
        # but it is needed for various subclasses.
        if ring not in Rings().Commutative():
            raise TypeError("the module base ring must be commutative")
        category = Modules(ring).FiniteDimensional().or_subcategory(category)
        Parent.__init__(self, base=ring, category=category)
        self._ring = ring # same as self._base
        self._rank = rank
        self._name = name
        # This duplicates the normalization done in __classcall_private__,
        # but it is needed for various subclasses.
        if latex_name is None:
            self._latex_name = self._name
        else:
            self._latex_name = latex_name

    def _latex_(self):
        r"""
        LaTeX representation of ``self``.

        EXAMPLES::

            sage: M = FiniteRankFreeModule(ZZ, 3, name='M')
            sage: M._latex_()
            'M'
            sage: latex(M)
            M
            sage: M1 = FiniteRankFreeModule(ZZ, 3, name='M', latex_name=r'\mathcal{M}')
            sage: M1._latex_()
            '\\mathcal{M}'
            sage: latex(M1)
            \mathcal{M}

        """
        if self._latex_name is None:
            return r'\mbox{' + str(self) + r'}'
        else:
            return self._latex_name

    def tensor_power(self, n):
        r"""
        Return the ``n``-fold tensor product of ``self``.

        EXAMPLES::

            sage: M = FiniteRankFreeModule(QQ, 2)
            sage: M.tensor_power(3)
            Free module of type-(3,0) tensors on the 2-dimensional vector space over the Rational Field
            sage: M.tensor_module(1,2).tensor_power(3)
            Free module of type-(3,6) tensors on the 2-dimensional vector space over the Rational Field
        """
        tensor_type = self.tensor_type()
        return self.base_module().tensor_module(n * tensor_type[0], n * tensor_type[1])

    def tensor_product(self, *others):
        r"""
        Return the tensor product of ``self`` and ``others``.

        EXAMPLES::

            sage: M = FiniteRankFreeModule(QQ, 2)
            sage: M.tensor_product(M)
            Free module of type-(2,0) tensors on the 2-dimensional vector space over the Rational Field
            sage: M.tensor_product(M.tensor_module(1,2))
            Free module of type-(2,2) tensors on the 2-dimensional vector space over the Rational Field
            sage: M.tensor_module(1,2).tensor_product(M)
            Free module of type-(2,2) tensors on the 2-dimensional vector space over the Rational Field
            sage: M.tensor_module(1,1).tensor_product(M.tensor_module(1,2))
            Free module of type-(2,3) tensors on the 2-dimensional vector space over the Rational Field

        """
        from sage.modules.free_module_element import vector
        base_module = self.base_module()
        if not all(module.base_module() == base_module for module in others):
            raise NotImplementedError('all factors must be tensor modules over the same base module')
        tensor_type = sum(vector(module.tensor_type()) for module in [self] + list(others))
        return base_module.tensor_module(*tensor_type)

    def rank(self) -> int:
        r"""
        Return the rank of the free module ``self``.

        Since the ring over which ``self`` is built is assumed to be
        commutative (and hence has the invariant basis number property), the
        rank is defined uniquely, as the cardinality of any basis of ``self``.

        EXAMPLES:

        Rank of free modules over `\ZZ`::

            sage: M = FiniteRankFreeModule(ZZ, 3)
            sage: M.rank()
            3
            sage: M.tensor_module(0,1).rank()
            3
            sage: M.tensor_module(0,2).rank()
            9
            sage: M.tensor_module(1,0).rank()
            3
            sage: M.tensor_module(1,1).rank()
            9
            sage: M.tensor_module(1,2).rank()
            27
            sage: M.tensor_module(2,2).rank()
            81

        """
        return self._rank

    @cached_method
    def zero(self):
        r"""
        Return the zero element of ``self``.

        EXAMPLES:

        Zero elements of free modules over `\ZZ`::

            sage: M = FiniteRankFreeModule(ZZ, 3, name='M')
            sage: M.zero()
            Element zero of the Rank-3 free module M over the Integer Ring
            sage: M.zero().parent() is M
            True
            sage: M.zero() is M(0)
            True
            sage: T = M.tensor_module(1,1)
            sage: T.zero()
            Type-(1,1) tensor zero on the Rank-3 free module M over the Integer Ring
            sage: T.zero().parent() is T
            True
            sage: T.zero() is T(0)
            True

        Components of the zero element with respect to some basis::

            sage: e = M.basis('e')
            sage: M.zero()[e,:]
            [0, 0, 0]
            sage: all(M.zero()[e,i] == M.base_ring().zero() for i in M.irange())
            True
            sage: T.zero()[e,:]
            [0 0 0]
            [0 0 0]
            [0 0 0]
            sage: M.tensor_module(1,2).zero()[e,:]
            [[[0, 0, 0], [0, 0, 0], [0, 0, 0]],
             [[0, 0, 0], [0, 0, 0], [0, 0, 0]],
             [[0, 0, 0], [0, 0, 0], [0, 0, 0]]]

        """
        resu = self._element_constructor_(name='zero', latex_name='0')
        for basis in self._known_bases:
            resu._add_comp_unsafe(basis)
            # (since new components are initialized to zero)
        resu._is_zero = True # This element is certainly zero
        resu.set_immutable()
        return resu
=======
        Same but explicitly in the subspace of symmetric bilinear forms::

            sage: Sym2Vdual = V.dual_symmetric_power(2); Sym2Vdual
            Free module of fully symmetric type-(0,2) tensors on the 3-dimensional vector space over the Rational Field
            sage: Sym2Vdual.is_submodule(T02)
            True
            sage: Sym2Vdual.rank()
            6
            sage: e_Sym2Vdual = Sym2Vdual.basis("e"); e_Sym2Vdual
            Standard basis on the
             Free module of fully symmetric type-(0,2) tensors on the 3-dimensional vector space over the Rational Field
             induced by Basis (e_1,e_2,e_3) on the 3-dimensional vector space over the Rational Field
            sage: W_basis = [phi_e_T02(b) for b in e_Sym2Vdual]; W_basis
            [
            [1 0 0]  [0 1 0]  [0 0 1]  [0 0 0]  [0 0 0]  [0 0 0]
            [0 0 0]  [1 0 0]  [0 0 0]  [0 1 0]  [0 0 1]  [0 0 0]
            [0 0 0], [0 0 0], [1 0 0], [0 0 0], [0 1 0], [0 0 1]
            ]
            sage: W = MatrixSpace(QQ, 3).submodule(W_basis); W
            Free module generated by {0, 1, 2, 3, 4, 5} over Rational Field
            sage: phi_e_Sym2Vdual = Sym2Vdual.isomorphism_with_fixed_basis(e_Sym2Vdual, codomain=W); phi_e_Sym2Vdual
            Generic morphism:
              From: Free module of fully symmetric type-(0,2) tensors on the 3-dimensional vector space over the Rational Field
              To:   Free module generated by {0, 1, 2, 3, 4, 5} over Rational Field

        Sending tensors to elements of the tensor square of :class:`CombinatorialFreeModule`::

            sage: T20 = V.tensor_module(2, 0); T20
            Free module of type-(2,0) tensors on the 3-dimensional vector space over the Rational Field
            sage: e_T20 = T02.basis("e"); e_T20
            Standard basis on the
             Free module of type-(0,2) tensors on the 3-dimensional vector space over the Rational Field
             induced by Basis (e_1,e_2,e_3) on the 3-dimensional vector space over the Rational Field
            sage: W = CombinatorialFreeModule(QQ, [1, 2, 3]).tensor_square(); W
            Free module generated by {1, 2, 3} over Rational Field # Free module generated by {1, 2, 3} over Rational Field
            sage: phi_e_T20 = T20.isomorphism_with_fixed_basis(e_T20, codomain=W); phi_e_T20
            Generic morphism:
            From: Free module of type-(2,0) tensors on the 3-dimensional vector space over the Rational Field
            To:   Free module generated by {1, 2, 3} over Rational Field # Free module generated by {1, 2, 3} over Rational Field
            sage: t = T20.an_element(); t.display()
            1/2 e_1⊗e_1
            sage: phi_e_T20(t)
            1/2*B[1] # B[1]

        TESTS::

            sage: V = FiniteRankFreeModule(QQ, 3); V
            3-dimensional vector space over the Rational Field
            sage: e = V.basis("e")
            sage: V.isomorphism_with_fixed_basis(e, codomain=QQ^42)
            Traceback (most recent call last):
            ...
            ValueError: domain and codomain must have the same rank
            sage: V.isomorphism_with_fixed_basis(e, codomain=RR^3)
            Traceback (most recent call last):
            ...
            ValueError: domain and codomain must have the same base ring
        """
        base_ring = self.base_ring()
        if basis is None:
            basis = self.default_basis()
        if codomain is None:
            from sage.combinat.free_module import CombinatorialFreeModule
            if isinstance(basis._symbol, str):
                prefix = basis._symbol
            else:
                prefix = None
            codomain = CombinatorialFreeModule(base_ring, basis.keys(),
                                               prefix=prefix)
        else:
            try:
                codomain_rank = codomain.rank()
            except AttributeError:
                # https://trac.sagemath.org/ticket/34445: MatrixSpace does not have rank
                codomain_rank = codomain.dimension()
            if codomain_rank != self.rank():
                raise ValueError("domain and codomain must have the same rank")
            if codomain.base_ring() != base_ring:
                raise ValueError("domain and codomain must have the same "
                                 "base ring")

        codomain_basis = Family(codomain.basis())
        if isinstance(codomain_basis, TrivialFamily):
            # assume that codomain basis keys are to be ignored
            key_pairs = enumerate(basis.keys())
        else:
            # assume that the keys of the codomain should be used
            key_pairs = zip(codomain_basis.keys(), basis.keys())
        # Need them several times, can't keep as generators
        key_pairs = tuple(key_pairs)

        def _isomorphism(x):
            r"""
            Concrete isomorphism from ``self`` to ``codomain``.
            """
            return codomain.sum(x[basis, domain_key] * codomain_basis[codomain_key]
                                for codomain_key, domain_key in key_pairs)

        return self.module_morphism(function=_isomorphism, codomain=codomain)

    def _test_isomorphism_with_fixed_basis(self, **options):
        r"""
        Test that the method ``isomorphism_with_fixed_basis`` works correctly.

        EXAMPLES::

            sage: M = FiniteRankFreeModule(ZZ, 3, name='M')
            sage: M._test_isomorphism_with_fixed_basis()
        """
        tester = self._tester(**options)
        try:
            basis = self.basis('test')
        except AttributeError:
            return
        morphism = self.isomorphism_with_fixed_basis(basis)
        tester.assertEqual(morphism.codomain().rank(), self.rank())
>>>>>>> b7f04edc


class FiniteRankFreeModule(FiniteRankFreeModule_abstract):
    r"""
    Free module of finite rank over a commutative ring.

    A *free module of finite rank* over a commutative ring `R` is a module `M`
    over `R` that admits a *finite basis*, i.e. a finite family of linearly
    independent generators. Since `R` is commutative, it has the invariant
    basis number property, so that the rank of the free module `M` is defined
    uniquely, as the cardinality of any basis of `M`.

    No distinguished basis of `M` is assumed. On the contrary, many bases can be
    introduced on the free module along with change-of-basis rules (as module
    automorphisms). Each
    module element has then various representations over the various bases.

    .. NOTE::

        The class :class:`FiniteRankFreeModule` does not inherit from
        class :class:`~sage.modules.free_module.FreeModule_generic`
        nor from class
        :class:`~sage.combinat.free_module.CombinatorialFreeModule`, since
        both classes deal with modules with a *distinguished basis* (see
        details :ref:`above <diff-FreeModule>`).
        Moreover, following the recommendation exposed in :trac:`16427`
        the class :class:`FiniteRankFreeModule` inherits directly from
        :class:`~sage.structure.parent.Parent` (with the category set to
        :class:`~sage.categories.modules.Modules`) and not from the Cython
        class :class:`~sage.modules.module.Module`.

    The class :class:`FiniteRankFreeModule` is a Sage *parent* class,
    the corresponding *element* class being
    :class:`~sage.tensor.modules.free_module_element.FiniteRankFreeModuleElement`.

    INPUT:

    - ``ring`` -- commutative ring `R` over which the free module is
      constructed
    - ``rank`` -- positive integer; rank of the free module
    - ``name`` -- (default: ``None``) string; name given to the free module
    - ``latex_name`` -- (default: ``None``) string;  LaTeX symbol to denote
      the freemodule; if none is provided, it is set to ``name``
    - ``start_index`` -- (default: 0) integer; lower bound of the range of
      indices in bases defined on the free module
    - ``output_formatter`` -- (default: ``None``) function or unbound
      method called to format the output of the tensor components;
      ``output_formatter`` must take 1 or 2 arguments: the first argument
      must be an element of the ring `R` and  the second one, if any, some
      format specification

    EXAMPLES:

    Free module of rank 3 over `\ZZ`::

        sage: FiniteRankFreeModule._clear_cache_() # for doctests only
        sage: M = FiniteRankFreeModule(ZZ, 3) ; M
        Rank-3 free module over the Integer Ring
        sage: M = FiniteRankFreeModule(ZZ, 3, name='M') ; M  # declaration with a name
        Rank-3 free module M over the Integer Ring
        sage: M.category()
        Category of finite dimensional modules over Integer Ring
        sage: M.base_ring()
        Integer Ring
        sage: M.rank()
        3

    If the base ring is a field, the free module is in the category of vector
    spaces::

        sage: V = FiniteRankFreeModule(QQ, 3, name='V') ; V
        3-dimensional vector space V over the Rational Field
        sage: V.category()
        Category of finite dimensional vector spaces over Rational Field

    The LaTeX output is adjusted via the parameter ``latex_name``::

        sage: latex(M)  # the default is the symbol provided in the string ``name``
        M
        sage: M = FiniteRankFreeModule(ZZ, 3, name='M', latex_name=r'\mathcal{M}')
        sage: latex(M)
        \mathcal{M}

    The free module M has no distinguished basis::

        sage: M in ModulesWithBasis(ZZ)
        False
        sage: M in Modules(ZZ)
        True

    In particular, no basis is initialized at the module construction::

        sage: M.print_bases()
        No basis has been defined on the Rank-3 free module M over the Integer Ring
        sage: M.bases()
        []

    Bases have to be introduced by means of the method :meth:`basis`,
    the first defined basis being considered as the *default basis*, meaning
    it can be skipped in function arguments required a basis (this can
    be changed by means of the method :meth:`set_default_basis`)::

        sage: e = M.basis('e') ; e
        Basis (e_0,e_1,e_2) on the Rank-3 free module M over the Integer Ring
        sage: M.default_basis()
        Basis (e_0,e_1,e_2) on the Rank-3 free module M over the Integer Ring

    A second basis can be created from a family of linearly independent
    elements expressed in terms of basis ``e``::

        sage: f = M.basis('f', from_family=(-e[0], e[1]+e[2], 2*e[1]+3*e[2]))
        sage: f
        Basis (f_0,f_1,f_2) on the Rank-3 free module M over the Integer Ring
        sage: M.print_bases()
        Bases defined on the Rank-3 free module M over the Integer Ring:
         - (e_0,e_1,e_2) (default basis)
         - (f_0,f_1,f_2)
        sage: M.bases()
        [Basis (e_0,e_1,e_2) on the Rank-3 free module M over the Integer Ring,
         Basis (f_0,f_1,f_2) on the Rank-3 free module M over the Integer Ring]

    M is a *parent* object, whose elements are instances of
    :class:`~sage.tensor.modules.free_module_element.FiniteRankFreeModuleElement`
    (actually a dynamically generated subclass of it)::

        sage: v = M.an_element() ; v
        Element of the Rank-3 free module M over the Integer Ring
        sage: from sage.tensor.modules.free_module_element import FiniteRankFreeModuleElement
        sage: isinstance(v, FiniteRankFreeModuleElement)
        True
        sage: v in M
        True
        sage: M.is_parent_of(v)
        True
        sage: v.display() # expansion w.r.t. the default basis (e)
        e_0 + e_1 + e_2
        sage: v.display(f)
        -f_0 + f_1

    The test suite of the category of modules is passed::

        sage: TestSuite(M).run()

    Constructing an element of ``M`` from (the integer) 0 yields
    the zero element of ``M``::

        sage: M(0)
        Element zero of the Rank-3 free module M over the Integer Ring
        sage: M(0) is M.zero()
        True

    Non-zero elements are constructed by providing their components in
    a given basis::

        sage: v = M([-1,0,3]) ; v  # components in the default basis (e)
        Element of the Rank-3 free module M over the Integer Ring
        sage: v.display() # expansion w.r.t. the default basis (e)
        -e_0 + 3 e_2
        sage: v.display(f)
        f_0 - 6 f_1 + 3 f_2
        sage: v = M([-1,0,3], basis=f) ; v  # components in a specific basis
        Element of the Rank-3 free module M over the Integer Ring
        sage: v.display(f)
        -f_0 + 3 f_2
        sage: v.display()
        e_0 + 6 e_1 + 9 e_2
        sage: v = M([-1,0,3], basis=f, name='v') ; v
        Element v of the Rank-3 free module M over the Integer Ring
        sage: v.display(f)
        v = -f_0 + 3 f_2
        sage: v.display()
        v = e_0 + 6 e_1 + 9 e_2

    An alternative is to construct the element from an empty list of
    componentsand to set the nonzero components afterwards::

        sage: v = M([], name='v')
        sage: v[e,0] = -1
        sage: v[e,2] = 3
        sage: v.display(e)
        v = -e_0 + 3 e_2

    Indices on the free module, such as indices labelling the element of a
    basis, are provided by the generator method :meth:`irange`. By default,
    they range from 0 to the module's rank minus one::

        sage: list(M.irange())
        [0, 1, 2]

    This can be changed via the parameter ``start_index`` in the module
    construction::

        sage: M1 = FiniteRankFreeModule(ZZ, 3, name='M', start_index=1)
        sage: list(M1.irange())
        [1, 2, 3]

    The parameter ``output_formatter`` in the constructor of the free module
    is used to set the output format of tensor components::

        sage: N = FiniteRankFreeModule(QQ, 3, output_formatter=Rational.numerical_approx)
        sage: e = N.basis('e')
        sage: v = N([1/3, 0, -2], basis=e)
        sage: v[e,:]
        [0.333333333333333, 0.000000000000000, -2.00000000000000]
        sage: v.display(e)  # default format (53 bits of precision)
        0.333333333333333 e_0 - 2.00000000000000 e_2
        sage: v.display(e, format_spec=10)  # 10 bits of precision
        0.33 e_0 - 2.0 e_2

    """

    Element = FiniteRankFreeModuleElement
    _sindex: int

    @staticmethod
    def __classcall_private__(cls, ring, rank, name=None, latex_name=None, start_index=0,
                              output_formatter=None, category=None, ambient=None):
        r"""
        Normalize init arguments for ``UniqueRepresentation``

        TESTS::

            sage: FiniteRankFreeModule(QQ, 3) is FiniteRankFreeModule(QQ, 3, name=None)
            True
            sage: FiniteRankFreeModule(QQ, 3, name='M') is FiniteRankFreeModule(QQ, 3, name='M', latex_name='M')
            True
            sage: FiniteRankFreeModule(QQ, 3) is FiniteRankFreeModule(QQ, 3, start_index=0)
            True
            sage: FiniteRankFreeModule(QQ, 3) is FiniteRankFreeModule(QQ, 3, output_formatter=None)
            True
            sage: FiniteRankFreeModule(QQ, 3) is FiniteRankFreeModule(QQ, 3, category=Modules(QQ).FiniteDimensional())
            True
        """
        if ring not in Rings().Commutative():
            raise TypeError("the module base ring must be commutative")
        category = Modules(ring).FiniteDimensional().or_subcategory(category)
        if latex_name is None:
            latex_name = name
        return super(FiniteRankFreeModule, cls).__classcall__(
            cls, ring, rank, name, latex_name, start_index, output_formatter, category, ambient)

    def __init__(
        self,
        ring,
        rank,
        name=None,
        latex_name=None,
        start_index: int = 0,
        output_formatter=None,
        category=None,
        ambient=None,
    ):
        r"""
        See :class:`FiniteRankFreeModule` for documentation and examples.

        TESTS::

            sage: M = FiniteRankFreeModule(ZZ, 3, name='M')
            sage: TestSuite(M).run()
            sage: e = M.basis('e')
            sage: TestSuite(M).run()
            sage: f = M.basis('f')
            sage: TestSuite(M).run()

        """
        super().__init__(ring, rank, name=name, latex_name=latex_name,
<<<<<<< HEAD
                         category=category)
=======
                         category=category, ambient=ambient)
>>>>>>> b7f04edc
        self._sindex = start_index
        self._output_formatter = output_formatter
        # Dictionary of the tensor modules built on self
        #   (keys = (k,l) --the tensor type)
        # This dictionary is to be extended on need by the method tensor_module
        self._tensor_modules = {}
        # Dictionaries of exterior powers of self and of its dual
        #   (keys = p --the power degree)
        # These dictionaries are to be extended on need by the methods
        # exterior_power and dual_exterior_power
        self._exterior_powers = {}
        self._dual_exterior_powers = {}
        # Set of all modules (tensor powers, exterior powers)
        # that depend on self's bases:
        self._all_modules = set([self])
        # List of known bases on the free module:
        self._known_bases = []
        self._def_basis = None # default basis
        self._basis_changes = {} # Dictionary of the changes of bases
        # Identity automorphism:
        self._identity_map = None # to be set by self.identity_map()
        # General linear group:
        self._general_linear_group = None # to be set by
                                          # self.general_linear_group()

    def construction(self):
        """
        The construction functor and base ring for self.

        EXAMPLES::

            sage: FiniteRankFreeModule._clear_cache_() # for doctests only
            sage: M = FiniteRankFreeModule(ZZ, 3, name='M')
            sage: M.construction()
            (VectorFunctor, Integer Ring)
            sage: N = FiniteRankFreeModule(ZZ, 3, name='N', start_index=17)
            sage: N.construction()
            (VectorFunctor, Integer Ring)
        """
        # Try to take it from the category
        c = super().construction()
        if c is not None:
            return c
        # Implementation restrictions:
        if self._output_formatter:
            return None
        from sage.categories.pushout import VectorFunctor
        kwds = dict(is_sparse=False,
                    inner_product_matrix=None,
                    with_basis=None,
                    name_mapping={self.base_ring(): self._name} if self._name else None,
                    latex_name_mapping={self.base_ring(): self._latex_name} if self._latex_name else None)
        if self._sindex:
            return (VectorFunctor(basis_keys=list(self.irange()), **kwds),
                    self.base_ring())
        return (VectorFunctor(n=self.rank(), **kwds),
                self.base_ring())

    #### Parent methods

    def _element_constructor_(self, comp=[], basis=None, name=None,
                              latex_name=None):
        r"""
        Construct an element of ``self``.

        EXAMPLES::

            sage: FiniteRankFreeModule._clear_cache_() # for doctests only
            sage: M = FiniteRankFreeModule(ZZ, 3, name='M')
            sage: e = M.basis('e')
            sage: v = M._element_constructor_(comp=[1,0,-2], basis=e, name='v') ; v
            Element v of the Rank-3 free module M over the Integer Ring
            sage: v.display()
            v = e_0 - 2 e_2
            sage: v == M([1,0,-2])
            True
            sage: v = M._element_constructor_(0) ; v
            Element zero of the Rank-3 free module M over the Integer Ring
            sage: v = M._element_constructor_() ; v
            Element of the Rank-3 free module M over the Integer Ring

        """
        if isinstance(comp, (int, Integer)) and comp == 0:
            return self.zero()
        resu = self.element_class(self, name=name, latex_name=latex_name)
        if comp:
            resu.set_comp(basis)[:] = comp
        return resu

    def _an_element_(self):
        r"""
        Construct some (unnamed) element of ``self``.

        EXAMPLES::

            sage: FiniteRankFreeModule._clear_cache_() # for doctests only
            sage: M = FiniteRankFreeModule(ZZ, 3, name='M')
            sage: v = M._an_element_(); v
            Element of the Rank-3 free module M over the Integer Ring
            sage: v.display()
            e_0 + e_1 + e_2
            sage: v == M.an_element()
            True
            sage: v.parent()
            Rank-3 free module M over the Integer Ring

        """
        if self._def_basis is None:
            self.basis('e')
        resu = self.element_class(self)
        resu.set_comp()[:] = [self._ring.an_element() for i in range(self._rank)]
        return resu

    #### End of parent methods

    #### Methods to be redefined by derived classes ####

    def _repr_(self):
        r"""
        Return a string representation of ``self``.

        EXAMPLES::

            sage: FiniteRankFreeModule(ZZ, 3, name='M')
            Rank-3 free module M over the Integer Ring

        """
        if self._ring in Fields():
            description = "{}-dimensional vector space ".format(self._rank)
        else:
            description = "Rank-{} free module ".format(self._rank)
        if self._name is not None:
            description += self._name + " "
        description += "over the {}".format(self._ring)
        return description

    def _Hom_(self, other, category=None):
        r"""
        Construct the set of homomorphisms ``self`` --> ``other``.

        INPUT:

        - ``other`` -- another free module of finite rank over the same ring
          as ``self``
        - ``category`` -- (default: ``None``) not used here (to ensure
          compatibility with generic hook ``_Hom_``)

        OUTPUT:

        - the hom-set Hom(M,N), where M is ``self`` and N is ``other``

        EXAMPLES::

            sage: M = FiniteRankFreeModule(ZZ, 3, name='M')
            sage: N = FiniteRankFreeModule(ZZ, 2, name='N')
            sage: H = M._Hom_(N) ; H
            Set of Morphisms from Rank-3 free module M over the Integer Ring
             to Rank-2 free module N over the Integer Ring
             in Category of finite dimensional modules over Integer Ring
            sage: H = Hom(M,N) ; H  # indirect doctest
            Set of Morphisms from Rank-3 free module M over the Integer Ring
             to Rank-2 free module N over the Integer Ring
             in Category of finite dimensional modules over Integer Ring

        """
        from .free_module_homset import FreeModuleHomset
        return FreeModuleHomset(self, other)

    def tensor_module(self, k, l, *, sym=None, antisym=None):
        r"""
        Return the free module of all tensors of type `(k, l)` defined on
        ``self``.

        INPUT:

        - ``k`` -- non-negative integer; the contravariant rank, the tensor
          type being `(k, l)`
        - ``l`` -- non-negative integer; the covariant rank, the tensor type
          being `(k, l)`
        - ``sym`` -- (default: ``None``) a symmetry or a list of symmetries
          among the tensor arguments: each symmetry is described by a tuple
          containing the positions of the involved arguments, with the
          convention ``position = 0`` for the first argument. For instance:

          * ``sym = (0,1)`` for a symmetry between the 1st and 2nd arguments
          * ``sym = [(0,2), (1,3,4)]`` for a symmetry between the 1st and 3rd
            arguments and a symmetry between the 2nd, 4th and 5th arguments.

        - ``antisym`` -- (default: ``None``) antisymmetry or list of
          antisymmetries among the arguments, with the same convention
          as for ``sym``

        OUTPUT:

        - instance of
          :class:`~sage.tensor.modules.tensor_free_module.TensorFreeModule`
          representing the free module
          `T^{(k,l)}(M)` of type-`(k,l)` tensors on the free module ``self``

        EXAMPLES:

        Tensor modules over a free module over `\ZZ`::

            sage: M = FiniteRankFreeModule(ZZ, 3, name='M')
            sage: T = M.tensor_module(1,2) ; T
            Free module of type-(1,2) tensors on the Rank-3 free module M
             over the Integer Ring
            sage: T.an_element()
            Type-(1,2) tensor on the Rank-3 free module M over the Integer Ring

        Tensor modules are unique::

            sage: M.tensor_module(1,2) is T
            True

        The module of type-`(1,0)` tensors is the base module itself::

            sage: M.tensor_module(1,0) is M
            True

        while the module of type-`(0,1)` tensors is the dual of the base module::

            sage: M.tensor_module(0, 1) is M.dual()
            True

        By using the arguments ``sym`` and ``antisym``, submodules of a full tensor
        module can be constructed::

            sage: T = M.tensor_module(4, 4, sym=((0, 1)), antisym=((4, 5))); T
            Free module of type-(4,4) tensors on the Rank-3 free module M over the Integer Ring,
             with symmetry on the index positions (0, 1),
             with antisymmetry on the index positions (4, 5)
            sage: T._name
            'T^{2,3}(M)⊗T^{6,7}(M*)⊗Sym^{0,1}(M)⊗ASym^{4,5}(M*)'
            sage: latex(T)
            T^{\{2,3\}}(M) \otimes T^{\{6,7\}}(M^*) \otimes \mathrm{Sym}^{\{0,1\}}(M) \otimes \mathrm{ASym}^{\{4,5\}}(M^*)

        See :class:`~sage.tensor.modules.tensor_free_module.TensorFreeModule`
        and :class:`~sage.tensor.modules.tensor_free_module.TensorFreeSubmodule_sym`
        for more documentation.

        TESTS::

            sage: M = FiniteRankFreeModule(ZZ, 2)
            sage: M.tensor_module(2, 0, sym=(0,1)) is M.symmetric_power(2)
            True
        """
        from .comp import CompWithSym

        sym, antisym = CompWithSym._canonicalize_sym_antisym(k + l, sym, antisym)
        if sym or antisym:
            key = (k, l, sym, antisym)
        else:
            key = (k, l)
        try:
            return self._tensor_modules[key]
        except KeyError:
            if key == (1, 0):
                T = self
            elif key == (0, 1):
                T = self.dual()
            elif sym or antisym:
                from sage.tensor.modules.tensor_free_submodule import TensorFreeSubmodule_sym
                T = TensorFreeSubmodule_sym(self, (k, l), sym=sym, antisym=antisym)
            else:
                from sage.tensor.modules.tensor_free_module import TensorFreeModule
                T = TensorFreeModule(self, (k, l))
            self._tensor_modules[key] = T
            return T

    def symmetric_power(self, p):
        r"""
        Return the `p`-th symmetric power of ``self``.

        EXAMPLES:

        Symmetric powers of a free `\ZZ`-module of rank 3::

            sage: M = FiniteRankFreeModule(ZZ, 3, name='M')
            sage: e = M.basis('e')
            sage: M.symmetric_power(0)
            Free module of type-(0,0) tensors on the Rank-3 free module M over the Integer Ring
            sage: M.symmetric_power(1)  # return the module itself
            Rank-3 free module M over the Integer Ring
            sage: M.symmetric_power(1) is M
            True
            sage: M.symmetric_power(2)
            Free module of fully symmetric type-(2,0) tensors
             on the Rank-3 free module M over the Integer Ring
            sage: M.symmetric_power(2).an_element()
            Type-(2,0) tensor on the Rank-3 free module M over the Integer Ring
            sage: M.symmetric_power(2).an_element().display()
            e_0⊗e_0
            sage: M.symmetric_power(3)
            Free module of fully symmetric type-(3,0) tensors
             on the Rank-3 free module M over the Integer Ring
            sage: M.symmetric_power(3).an_element()
            Type-(3,0) tensor on the Rank-3 free module M over the Integer Ring
            sage: M.symmetric_power(3).an_element().display()
            e_0⊗e_0⊗e_0
        """
        if p <= 1:
            return self.tensor_module(p, 0)
        return self.tensor_module(p, 0, sym=(tuple(range(p)),))

    def dual_symmetric_power(self, p):
        r"""
        Return the `p`-th symmetric power of the dual of ``self``.

        EXAMPLES:

        Symmetric powers of the dual of a free `\ZZ`-module of rank 3::

            sage: M = FiniteRankFreeModule(ZZ, 3, name='M')
            sage: e = M.basis('e')
            sage: M.dual_symmetric_power(0)
            Free module of type-(0,0) tensors on the Rank-3 free module M over the Integer Ring
            sage: M.dual_symmetric_power(1)  # return the dual module
            Dual of the Rank-3 free module M over the Integer Ring
            sage: M.dual_symmetric_power(2)
            Free module of fully symmetric type-(0,2) tensors
             on the Rank-3 free module M over the Integer Ring
            sage: M.dual_symmetric_power(2).an_element()
            Symmetric bilinear form  on the Rank-3 free module M over the Integer Ring
            sage: M.dual_symmetric_power(2).an_element().display()
            e^0⊗e^0
            sage: M.dual_symmetric_power(3)
            Free module of fully symmetric type-(0,3) tensors
             on the Rank-3 free module M over the Integer Ring
            sage: M.dual_symmetric_power(3).an_element()
            Type-(0,3) tensor on the Rank-3 free module M over the Integer Ring
            sage: M.dual_symmetric_power(3).an_element().display()
            e^0⊗e^0⊗e^0
        """
        if p <= 1:
            return self.tensor_module(0, p)
        return self.tensor_module(0, p, sym=(tuple(range(p)),))

    def exterior_power(self, p):
        r"""
        Return the `p`-th exterior power of ``self``.

        If `M` stands for the free module ``self``, the *p-th exterior
        power of* `M` is the set `\Lambda^p(M)` of all *alternating
        contravariant tensors* of rank `p`, i.e. of all multilinear maps

        .. MATH::

            \underbrace{M^*\times\cdots\times M^*}_{p\ \; \mbox{times}}
            \longrightarrow R

        that vanish whenever any of two of their arguments are equal.
        `\Lambda^p(M)` is a free module of rank `\binom{n}{p}`
        over the same ring as `M`, where `n` is the rank of `M`.

        INPUT:

        - ``p`` -- non-negative integer

        OUTPUT:

        - for `p=0`, the base ring `R`
        - for `p=1`, the free module `M`, since `\Lambda^1(M)=M`
        - for `p\geq 2`, instance of
          :class:`~sage.tensor.modules.ext_pow_free_module.ExtPowerFreeModule`
          representing the free module `\Lambda^p(M)`

        EXAMPLES:

        Exterior powers of a free `\ZZ`-module of rank 3::

            sage: M = FiniteRankFreeModule(ZZ, 3, name='M')
            sage: e = M.basis('e')
            sage: M.exterior_power(0)  # return the base ring
            Integer Ring
            sage: M.exterior_power(1)  # return the module itself
            Rank-3 free module M over the Integer Ring
            sage: M.exterior_power(1) is M
            True
            sage: M.exterior_power(2)
            2nd exterior power of the Rank-3 free module M over the Integer Ring
            sage: M.exterior_power(2).an_element()
            Alternating contravariant tensor of degree 2 on the Rank-3
             free module M over the Integer Ring
            sage: M.exterior_power(2).an_element().display()
            e_0∧e_1
            sage: M.exterior_power(3)
            3rd exterior power of the Rank-3 free module M over the Integer Ring
            sage: M.exterior_power(3).an_element()
            Alternating contravariant tensor of degree 3 on the Rank-3
             free module M over the Integer Ring
            sage: M.exterior_power(3).an_element().display()
            e_0∧e_1∧e_2

        See
        :class:`~sage.tensor.modules.ext_pow_free_module.ExtPowerFreeModule`
        for more documentation.

        """
        try:
            return self._exterior_powers[p]
        except KeyError:
            if p == 0:
                L = self._ring
            elif p == 1:
                L = self
            else:
                from sage.tensor.modules.ext_pow_free_module import ExtPowerFreeModule
                L = ExtPowerFreeModule(self, p)
            self._exterior_powers[p] = L
            return L

    def dual_exterior_power(self, p):
        r"""
        Return the `p`-th exterior power of the dual of ``self``.

        If `M` stands for the free module ``self``, the *p-th exterior
        power of the dual of* `M` is the set `\Lambda^p(M^*)` of all
        *alternating forms of degree* `p` on `M`, i.e. of all
        multilinear maps

        .. MATH::

            \underbrace{M\times\cdots\times M}_{p\ \; \mbox{times}}
            \longrightarrow R

        that vanish whenever any of two of their arguments are equal.
        `\Lambda^p(M^*)` is a free module of rank `\binom{n}{p}`
        over the same ring as `M`, where `n` is the rank of `M`.

        INPUT:

        - ``p`` -- non-negative integer

        OUTPUT:

        - for `p=0`, the base ring `R`
        - for `p=1`, instance of
          :class:`~sage.tensor.modules.finite_rank_free_module.FiniteRankDualFreeModule`
          representing the dual `M^*`
        - for `p\geq 1`, instance of
          :class:`~sage.tensor.modules.ext_pow_free_module.ExtPowerDualFreeModule`
          representing the free module `\Lambda^p(M^*)`

        EXAMPLES:

        Exterior powers of the dual of a free `\ZZ`-module of rank 3::

            sage: M = FiniteRankFreeModule(ZZ, 3, name='M')
            sage: e = M.basis('e')
            sage: M.dual_exterior_power(0)  # return the base ring
            Integer Ring
            sage: M.dual_exterior_power(1)  # return the dual module
            Dual of the Rank-3 free module M over the Integer Ring
            sage: M.dual_exterior_power(1) is M.dual()
            True
            sage: M.dual_exterior_power(2)
            2nd exterior power of the dual of the Rank-3 free module M over the Integer Ring
            sage: M.dual_exterior_power(2).an_element()
            Alternating form of degree 2 on the Rank-3 free module M over the Integer Ring
            sage: M.dual_exterior_power(2).an_element().display()
            e^0∧e^1
            sage: M.dual_exterior_power(3)
            3rd exterior power of the dual of the Rank-3 free module M over the Integer Ring
            sage: M.dual_exterior_power(3).an_element()
            Alternating form of degree 3 on the Rank-3 free module M over the Integer Ring
            sage: M.dual_exterior_power(3).an_element().display()
            e^0∧e^1∧e^2

        See
        :class:`~sage.tensor.modules.ext_pow_free_module.ExtPowerDualFreeModule`
        for more documentation.
        """
        try:
            return self._dual_exterior_powers[p]
        except KeyError:
            if p == 0:
                L = self._ring
            elif p == 1:
                L = FiniteRankDualFreeModule(self)
            else:
                from sage.tensor.modules.ext_pow_free_module import ExtPowerDualFreeModule
                L = ExtPowerDualFreeModule(self, p)
            self._dual_exterior_powers[p] = L
            return L

    def general_linear_group(self):
        r"""
        Return the general linear group of ``self``.

        If ``self`` is the free module `M`, the *general linear group* is the
        group `\mathrm{GL}(M)` of automorphisms of `M`.

        OUTPUT:

        - instance of class
          :class:`~sage.tensor.modules.free_module_linear_group.FreeModuleLinearGroup`
          representing `\mathrm{GL}(M)`

        EXAMPLES:

        The general linear group of a rank-3 free module::

            sage: M = FiniteRankFreeModule(ZZ, 3, name='M')
            sage: e = M.basis('e')
            sage: GL = M.general_linear_group() ; GL
            General linear group of the Rank-3 free module M over the Integer Ring
            sage: GL.category()
            Category of groups
            sage: type(GL)
            <class 'sage.tensor.modules.free_module_linear_group.FreeModuleLinearGroup_with_category'>

        There is a unique instance of the general linear group::

            sage: M.general_linear_group() is GL
            True

        The group identity element::

            sage: GL.one()
            Identity map of the Rank-3 free module M over the Integer Ring
            sage: GL.one().matrix(e)
            [1 0 0]
            [0 1 0]
            [0 0 1]

        An element::

            sage: GL.an_element()
            Automorphism of the Rank-3 free module M over the Integer Ring
            sage: GL.an_element().matrix(e)
            [ 1  0  0]
            [ 0 -1  0]
            [ 0  0  1]

        See
        :class:`~sage.tensor.modules.free_module_linear_group.FreeModuleLinearGroup`
        for more documentation.

        """
        from sage.tensor.modules.free_module_linear_group import \
                                                          FreeModuleLinearGroup
        if self._general_linear_group is None:
            self._general_linear_group = FreeModuleLinearGroup(self)
        return self._general_linear_group

    def basis(self, symbol, latex_symbol=None, from_family=None,
              indices=None, latex_indices=None, symbol_dual=None,
              latex_symbol_dual=None):
        r"""
        Define or return a basis of the free module ``self``.

        Let `M` denotes the free module ``self`` and `n` its rank.

        The basis can be defined from a set of `n` linearly independent
        elements of `M` by means of the argument ``from_family``.
        If ``from_family`` is not specified, the basis is created from
        scratch and, at this stage, is unrelated to bases that could have been
        defined previously on `M`. It can be related afterwards by means of
        the method :meth:`set_change_of_basis`.

        If the basis specified by the given symbol already exists, it is
        simply returned, whatever the value of the arguments ``latex_symbol``
        or ``from_family``.

        Note that another way to construct a basis of ``self`` is to use
        the method
        :meth:`~sage.tensor.modules.free_module_basis.FreeModuleBasis.new_basis`
        on an existing basis, with the automorphism relating the two bases as
        an argument.

        INPUT:

        - ``symbol`` -- either a string, to be used as a common base for the
          symbols of the elements of the basis, or a list/tuple of strings,
          representing the individual symbols of the elements of the basis
        - ``latex_symbol`` -- (default: ``None``) either a string, to be used
          as a common base for the LaTeX symbols of the elements of the basis,
          or a list/tuple of strings, representing the individual LaTeX symbols
          of the elements of the basis; if ``None``, ``symbol`` is used in
          place of ``latex_symbol``
        - ``from_family`` -- (default: ``None``) tuple or list of `n` linearly
          independent elements of the free module ``self`` (`n` being the
          rank of ``self``)
        - ``indices`` -- (default: ``None``; used only if ``symbol`` is a
          single string) list/tuple of strings representing the indices
          labelling the elements of the basis; if ``None``, the indices will be
          generated as integers within the range declared on ``self``
        - ``latex_indices`` -- (default: ``None``) list/tuple of strings
          representing the indices for the LaTeX symbols of the elements of
          the basis; if ``None``, ``indices`` is used instead
        - ``symbol_dual`` -- (default: ``None``) same as ``symbol`` but for the
          dual basis; if ``None``, ``symbol`` must be a string and is used
          for the common base of the symbols of the elements of the dual basis
        - ``latex_symbol_dual`` -- (default: ``None``) same as ``latex_symbol``
          but for the dual basis

        OUTPUT:

        - instance of
          :class:`~sage.tensor.modules.free_module_basis.FreeModuleBasis`
          representing a basis on ``self``

        EXAMPLES:

        Bases on a rank-3 free module::

            sage: M = FiniteRankFreeModule(ZZ, 3, name='M')
            sage: e = M.basis('e') ; e
            Basis (e_0,e_1,e_2) on the Rank-3 free module M over the Integer Ring
            sage: e[0]
            Element e_0 of the Rank-3 free module M over the Integer Ring
            sage: latex(e)
            \left(e_{0},e_{1},e_{2}\right)

        The LaTeX symbol can be set explicitly::

            sage: eps = M.basis('eps', latex_symbol=r'\epsilon') ; eps
            Basis (eps_0,eps_1,eps_2) on the Rank-3 free module M
             over the Integer Ring
            sage: latex(eps)
            \left(\epsilon_{0},\epsilon_{1},\epsilon_{2}\right)

        The indices can be customized::

            sage: f = M.basis('f', indices=('x', 'y', 'z')); f
            Basis (f_x,f_y,f_z) on the Rank-3 free module M over the Integer Ring
            sage: latex(f[1])
            f_{y}

        By providing a list or a tuple for the argument ``symbol``, one can
        have a different symbol for each element of the basis; it is then
        mandatory to specify some symbols for the dual basis::

            sage: g = M.basis(('a', 'b', 'c'), symbol_dual=('A', 'B', 'C')); g
            Basis (a,b,c) on the Rank-3 free module M over the Integer Ring
            sage: g.dual_basis()
            Dual basis (A,B,C) on the Rank-3 free module M over the Integer Ring

        If the provided symbol and indices are that of an already defined
        basis, the latter is returned (no new basis is created)::

            sage: M.basis('e') is e
            True
            sage: M.basis('eps') is eps
            True
            sage: M.basis('e', indices=['x', 'y', 'z']) is e
            False
            sage: M.basis('e', indices=['x', 'y', 'z']) is \
            ....:  M.basis('e', indices=['x', 'y', 'z'])
            True

        The individual elements of the basis are labelled according the
        parameter ``start_index`` provided at the free module construction::

            sage: M = FiniteRankFreeModule(ZZ, 3, name='M', start_index=1)
            sage: e = M.basis('e') ; e
            Basis (e_1,e_2,e_3) on the Rank-3 free module M over the Integer Ring
            sage: e[1]
            Element e_1 of the Rank-3 free module M over the Integer Ring

        Construction of a basis from a spanning family of linearly independent
        module elements::

            sage: f1 = -e[2]
            sage: f2 = 4*e[1] + 3*e[3]
            sage: f3 = 7*e[1] + 5*e[3]
            sage: f = M.basis('f', from_family=(f1,f2,f3))
            sage: f[1].display()
            f_1 = -e_2
            sage: f[2].display()
            f_2 = 4 e_1 + 3 e_3
            sage: f[3].display()
            f_3 = 7 e_1 + 5 e_3

        The change-of-basis automorphisms have been registered::

            sage: M.change_of_basis(e,f).matrix(e)
            [ 0  4  7]
            [-1  0  0]
            [ 0  3  5]
            sage: M.change_of_basis(f,e).matrix(e)
            [ 0 -1  0]
            [-5  0  7]
            [ 3  0 -4]
            sage: M.change_of_basis(f,e) == M.change_of_basis(e,f).inverse()
            True

        Check of the change-of-basis e --> f::

            sage: a = M.change_of_basis(e,f) ; a
            Automorphism of the Rank-3 free module M over the Integer Ring
            sage: all( f[i] == a(e[i]) for i in M.irange() )
            True

        Providing a family of module elements that are not linearly independent
        raise an error::

            sage: g = M.basis('g', from_family=(f1, f2, f1+f2))
            Traceback (most recent call last):
            ...
            ValueError: the provided module elements are not linearly
             independent

        For more documentation on bases see
        :class:`~sage.tensor.modules.free_module_basis.FreeModuleBasis`.

        """
        from .free_module_basis import FreeModuleBasis
        for other in self._known_bases:
            if symbol == other._symbol and indices == other._indices:
                return other
        resu = FreeModuleBasis(self, symbol, latex_symbol=latex_symbol,
                               indices=indices, latex_indices=latex_indices,
                               symbol_dual=symbol_dual,
                               latex_symbol_dual=latex_symbol_dual)
        if from_family:
            try:
                resu._init_from_family(from_family)
            except ZeroDivisionError:
                raise ValueError("the provided module elements are not "
                                 "linearly independent")
        return resu

    def _test_basis(self, tester=None, **options):
        r"""
        Test that the ``basis`` method works correctly.

        EXAMPLES::

            sage: M = FiniteRankFreeModule(ZZ, 3, name='M')
            sage: M._test_basis(verbose=True)
            <BLANKLINE>
              Running the test suite of self.basis('test')
              running ._test_an_element() . . . pass
              running ._test_cardinality() . . . pass
              running ._test_category() . . . pass
              running ._test_construction() . . . pass
              running ._test_elements() . . .
              Running the test suite of self.an_element()
                running ._test_category() . . . pass
                running ._test_eq() . . . pass
                running ._test_new() . . . pass
                running ._test_nonzero_equal() . . . pass
                running ._test_not_implemented_methods() . . . pass
                running ._test_pickling() . . . pass
                pass
              running ._test_elements_eq_reflexive() . . . pass
              running ._test_elements_eq_symmetric() . . . pass
              running ._test_elements_eq_transitive() . . . pass
              running ._test_elements_neq() . . . pass
              running ._test_enumerated_set_contains() . . . pass
              running ._test_enumerated_set_iter_cardinality() . . . pass
              running ._test_enumerated_set_iter_list() . . . pass
              running ._test_eq() . . . pass
              running ._test_iter_len() . . . pass
              running ._test_new() . . . pass
              running ._test_not_implemented_methods() . . . pass
              running ._test_pickling() . . . pass
              running ._test_some_elements() . . . pass

        """
        from sage.misc.sage_unittest import TestSuite
        # The intention is to raise an exception only if this is
        # run as a sub-testsuite of a larger testsuite.
        # (from _test_elements)
        is_sub_testsuite = (tester is not None)
        tester = self._tester(tester=tester, **options)
        try:
            b = self.basis('test')
        except NotImplementedError:
            return
        # Test uniqueness
        b_again = self.basis('test')
        tester.assertTrue(b is b_again)
        # Test rank
        tester.assertEqual(len(b), self.rank())
        indices = list(self.irange())
        tester.assertEqual(len(b), len(indices))
        # Test basis indexing
        for index, element in zip(indices, b):
            tester.assertTrue(element is b[index])
        # Run test suite of the basis object (similar to _test_elements)
        tester.info("\n  Running the test suite of self.basis('test')")
        TestSuite(b).run(verbose=tester._verbose, prefix=tester._prefix + "  ",
                         raise_on_failure=is_sub_testsuite)

    def tensor(self, tensor_type, name=None, latex_name=None, sym=None,
               antisym=None):
        r"""
        Construct a tensor on the free module ``self``.

        INPUT:

        - ``tensor_type`` -- pair ``(k, l)`` with ``k`` being the
          contravariant rank and ``l`` the covariant rank
        - ``name`` -- (default: ``None``) string; name given to the tensor
        - ``latex_name`` -- (default: ``None``) string;  LaTeX symbol to
          denote the tensor; if none is provided, the LaTeX symbol is set
          to ``name``
        - ``sym`` -- (default: ``None``) a symmetry or an iterable of symmetries
          among the tensor arguments: each symmetry is described by a tuple
          containing the positions of the involved arguments, with the
          convention ``position = 0`` for the first argument. For instance:

          * ``sym = (0,1)`` for a symmetry between the 1st and 2nd arguments
          * ``sym = [(0,2), (1,3,4)]`` for a symmetry between the 1st and 3rd
            arguments and a symmetry between the 2nd, 4th and 5th arguments.

        - ``antisym`` -- (default: ``None``) antisymmetry or iterable of
          antisymmetries among the arguments, with the same convention
          as for ``sym``

        OUTPUT:

        - instance of
          :class:`~sage.tensor.modules.free_module_tensor.FreeModuleTensor`
          representing the tensor defined on ``self`` with the provided
          characteristics

        EXAMPLES:

        Tensors on a rank-3 free module::

            sage: M = FiniteRankFreeModule(ZZ, 3, name='M')
            sage: t = M.tensor((1,0), name='t') ; t
            Element t of the Rank-3 free module M over the Integer Ring
            sage: t = M.tensor((0,1), name='t') ; t
            Linear form t on the Rank-3 free module M over the Integer Ring
            sage: t = M.tensor((1,1), name='t') ; t
            Type-(1,1) tensor t on the Rank-3 free module M over the Integer Ring
            sage: t = M.tensor((0,2), name='t', sym=(0,1)) ; t
            Symmetric bilinear form t on the
             Rank-3 free module M over the Integer Ring
            sage: t = M.tensor((0,2), name='t', antisym=(0,1)) ; t
            Alternating form t of degree 2 on the
             Rank-3 free module M over the Integer Ring
            sage: t = M.tensor((1,2), name='t') ; t
            Type-(1,2) tensor t on the Rank-3 free module M over the Integer Ring

        See :class:`~sage.tensor.modules.free_module_tensor.FreeModuleTensor`
        for more examples and documentation.

        TESTS:

        Trivial symmetries in the list of symmetries or antisymmetries are silently
        ignored::

            sage: M = FiniteRankFreeModule(ZZ, 3, name='M')
            sage: M.tensor((3,0), sym=[[1]])
            Type-(3,0) tensor on the Rank-3 free module M over the Integer Ring
            sage: M.tensor((3,0), antisym=[[]])
            Type-(3,0) tensor on the Rank-3 free module M over the Integer Ring
        """
        from .comp import CompWithSym
        sym, antisym = CompWithSym._canonicalize_sym_antisym(
            tensor_type[0] + tensor_type[1], sym, antisym)
        # Special cases:
        if tensor_type == (1,0):
            return self.element_class(self, name=name, latex_name=latex_name)
        elif tensor_type == (0,1):
            return self.linear_form(name=name, latex_name=latex_name)
        elif tensor_type[0] == 0 and tensor_type[1] > 1 and antisym:
            if len(antisym[0]) == tensor_type[1]:
                return self.alternating_form(tensor_type[1], name=name,
                                             latex_name=latex_name)
        elif tensor_type[0] > 1 and tensor_type[1] == 0 and antisym:
            if len(antisym[0]) == tensor_type[0]:
                return self.alternating_contravariant_tensor(tensor_type[0],
                                           name=name, latex_name=latex_name)
        # Generic case:
        return self.tensor_module(*tensor_type).element_class(self,
                                 tensor_type, name=name, latex_name=latex_name,
                                 sym=sym, antisym=antisym)

    def tensor_from_comp(self, tensor_type, comp, name=None, latex_name=None):
        r"""
        Construct a tensor on ``self`` from a set of components.

        The tensor symmetries are deduced from those of the components.

        INPUT:

        - ``tensor_type`` -- pair ``(k, l)`` with ``k`` being the
          contravariant rank and ``l`` the covariant rank
        - ``comp`` -- instance of :class:`~sage.tensor.modules.comp.Components`
          representing the tensor components in a given basis
        - ``name`` -- (default: ``None``) string; name given to the tensor
        - ``latex_name`` -- (default: ``None``) string; LaTeX symbol to denote
          the tensor; if none is provided, the LaTeX symbol is set to ``name``

        OUTPUT:

        - instance of
          :class:`~sage.tensor.modules.free_module_tensor.FreeModuleTensor`
          representing the tensor defined on ``self`` with the provided
          characteristics.

        EXAMPLES:

        Construction of a tensor of rank 1::

            sage: from sage.tensor.modules.comp import Components, CompWithSym, CompFullySym, CompFullyAntiSym
            sage: M = FiniteRankFreeModule(ZZ, 3, name='M')
            sage: e = M.basis('e') ; e
            Basis (e_0,e_1,e_2) on the Rank-3 free module M over the Integer Ring
            sage: c = Components(ZZ, e, 1)
            sage: c[:]
            [0, 0, 0]
            sage: c[:] = [-1,4,2]
            sage: t = M.tensor_from_comp((1,0), c)
            sage: t
            Element of the Rank-3 free module M over the Integer Ring
            sage: t.display(e)
            -e_0 + 4 e_1 + 2 e_2
            sage: t = M.tensor_from_comp((0,1), c) ; t
            Linear form on the Rank-3 free module M over the Integer Ring
            sage: t.display(e)
            -e^0 + 4 e^1 + 2 e^2

        Construction of a tensor of rank 2::

            sage: c = CompFullySym(ZZ, e, 2)
            sage: c[0,0], c[1,2] = 4, 5
            sage: t = M.tensor_from_comp((0,2), c) ; t
            Symmetric bilinear form on the
             Rank-3 free module M over the Integer Ring
            sage: t.symmetries()
            symmetry: (0, 1);  no antisymmetry
            sage: t.display(e)
            4 e^0⊗e^0 + 5 e^1⊗e^2 + 5 e^2⊗e^1
            sage: c = CompFullyAntiSym(ZZ, e, 2)
            sage: c[0,1], c[1,2] = 4, 5
            sage: t = M.tensor_from_comp((0,2), c) ; t
            Alternating form of degree 2 on the
             Rank-3 free module M over the Integer Ring
            sage: t.display(e)
            4 e^0∧e^1 + 5 e^1∧e^2

        """
        from .comp import CompWithSym, CompFullyAntiSym

        # 0/ Compatibility checks:
        if comp._ring is not self._ring:
            raise TypeError("the components are not defined on the same"
                            " ring as the module")
        if comp._frame not in self._known_bases:
            raise TypeError("the components are not defined on a basis of"
                            " the module")
        if comp._nid != tensor_type[0] + tensor_type[1]:
            raise TypeError("number of component indices not compatible with "
                            " the tensor type")

        # 1/ Construction of the tensor:
        if tensor_type == (1, 0):
            resu = self.element_class(self, name=name, latex_name=latex_name)
        elif tensor_type == (0, 1):
            resu = self.linear_form(name=name, latex_name=latex_name)
        elif tensor_type[0] == 0 and tensor_type[1] > 1 and \
                                        isinstance(comp, CompFullyAntiSym):
            resu = self.alternating_form(tensor_type[1], name=name,
                                         latex_name=latex_name)
        elif tensor_type[0] > 1 and tensor_type[1] == 0 and \
                                        isinstance(comp, CompFullyAntiSym):
            resu = self.alternating_contravariant_tensor(tensor_type[0],
                                         name=name,
                                         latex_name=latex_name)
        else:
            resu = self.tensor_module(*tensor_type).element_class(self,
                                 tensor_type, name=name, latex_name=latex_name)
            # Tensor symmetries deduced from those of comp:
            if isinstance(comp, CompWithSym):
                resu._sym = comp._sym
                resu._antisym = comp._antisym
        #
        # 2/ Tensor components set to comp:
        resu._components[comp._frame] = comp
        #
        return resu

    def alternating_contravariant_tensor(self, degree, name=None,
                                         latex_name=None):
        r"""
        Construct an alternating contravariant tensor on the free module.

        INPUT:

        - ``degree`` -- degree of the alternating contravariant tensor
          (i.e. its tensor rank)
        - ``name`` -- (default: ``None``) string; name given to the
          alternating contravariant tensor
        - ``latex_name`` -- (default: ``None``) string; LaTeX symbol to
          denote the alternating contravariant tensor; if none is
          provided, the LaTeX symbol is set to ``name``

        OUTPUT:

        - instance of
          :class:`~sage.tensor.modules.alternating_contr_tensor.AlternatingContrTensor`

        EXAMPLES:

        Alternating contravariant tensor on a rank-3 module::

            sage: M = FiniteRankFreeModule(ZZ, 3, name='M')
            sage: a = M.alternating_contravariant_tensor(2, 'a') ; a
            Alternating contravariant tensor a of degree 2 on the
             Rank-3 free module M over the Integer Ring

        The nonzero components in a given basis have to be set in a second
        step, thereby fully specifying the alternating form::

            sage: e = M.basis('e') ; e
            Basis (e_0,e_1,e_2) on the Rank-3 free module M over the Integer Ring
            sage: a.set_comp(e)[0,1] = 2
            sage: a.set_comp(e)[1,2] = -3
            sage: a.display(e)
            a = 2 e_0∧e_1 - 3 e_1∧e_2

        An alternating contravariant tensor of degree 1 is simply
        an element of the module::

            sage: a = M.alternating_contravariant_tensor(1, 'a') ; a
            Element a of the Rank-3 free module M over the Integer Ring

        See
        :class:`~sage.tensor.modules.alternating_contr_tensor.AlternatingContrTensor`
        for more documentation.

        """
        if degree == 1:
            return self.element_class(self, name=name,
                                      latex_name=latex_name)
        return self.exterior_power(degree).element_class(self, degree,
                                       name=name, latex_name=latex_name)

    def alternating_form(self, degree, name=None, latex_name=None):
        r"""
        Construct an alternating form on the free module.

        INPUT:

        - ``degree`` -- the degree of the alternating form (i.e. its
          tensor rank)
        - ``name`` -- (default: ``None``) string; name given to the
          alternating form
        - ``latex_name`` -- (default: ``None``) string; LaTeX symbol to
          denote the alternating form; if none is provided, the LaTeX symbol
          is set to ``name``

        OUTPUT:

        - instance of
          :class:`~sage.tensor.modules.free_module_alt_form.FreeModuleAltForm`

        EXAMPLES:

        Alternating forms on a rank-3 module::

            sage: M = FiniteRankFreeModule(ZZ, 3, name='M')
            sage: a = M.alternating_form(2, 'a') ; a
            Alternating form a of degree 2 on the
             Rank-3 free module M over the Integer Ring

        The nonzero components in a given basis have to be set in a second
        step, thereby fully specifying the alternating form::

            sage: e = M.basis('e') ; e
            Basis (e_0,e_1,e_2) on the Rank-3 free module M over the Integer Ring
            sage: a.set_comp(e)[0,1] = 2
            sage: a.set_comp(e)[1,2] = -3
            sage: a.display(e)
            a = 2 e^0∧e^1 - 3 e^1∧e^2

        An alternating form of degree 1 is a linear form::

            sage: a = M.alternating_form(1, 'a') ; a
            Linear form a on the Rank-3 free module M over the Integer Ring

        To construct such a form, it is preferable to call the method
        :meth:`linear_form` instead::

            sage: a = M.linear_form('a') ; a
            Linear form a on the Rank-3 free module M over the Integer Ring

        See
        :class:`~sage.tensor.modules.free_module_alt_form.FreeModuleAltForm`
        for more documentation.

        """
        if degree == 0:
            try:
                return self._ring.element_class(self._ring, name=name,
                                                latex_name=latex_name)
            except (KeyError, AttributeError):
                raise NotImplementedError('{} apparently '.format(self._ring) +
                                          'does not provide generic elements')
        return self.dual_exterior_power(degree).element_class(self, degree,
                                              name=name, latex_name=latex_name)

    def linear_form(self, name=None, latex_name=None):
        r"""
        Construct a linear form on the free module ``self``.

        A *linear form* on a free module `M` over a ring `R` is a map
        `M \rightarrow R` that is linear. It can be viewed as a tensor of type
        `(0,1)` on `M`.

        INPUT:

        - ``name`` -- (default: ``None``) string; name given to the linear
          form
        - ``latex_name`` -- (default: ``None``) string; LaTeX symbol to
          denote the linear form; if none is provided, the LaTeX symbol
          is set to ``name``

        OUTPUT:

        - instance of
          :class:`~sage.tensor.modules.free_module_alt_form.FreeModuleAltForm`

        EXAMPLES:

        Linear form on a rank-3 free module::

            sage: M = FiniteRankFreeModule(ZZ, 3, name='M')
            sage: e = M.basis('e')
            sage: a = M.linear_form('A') ; a
            Linear form A on the Rank-3 free module M over the Integer Ring
            sage: a[:] = [2,-1,3]  # components w.r.t. the module's default basis (e)
            sage: a.display()
            A = 2 e^0 - e^1 + 3 e^2

        A linear form maps module elements to ring elements::

            sage: v = M([1,1,1])
            sage: a(v)
            4

        Test of linearity::

            sage: u = M([-5,-2,7])
            sage: a(3*u - 4*v) == 3*a(u) - 4*a(v)
            True

        See
        :class:`~sage.tensor.modules.free_module_alt_form.FreeModuleAltForm`
        for more documentation.

        """
        return self.dual_exterior_power(1).element_class(self, 1, name=name,
                                                         latex_name=latex_name)

    def automorphism(self, matrix=None, basis=None, name=None,
                     latex_name=None):
        r"""
        Construct a module automorphism of ``self``.

        Denoting ``self`` by `M`, an automorphism of ``self`` is an element
        of the general linear group `\mathrm{GL}(M)`.

        INPUT:

        - ``matrix`` -- (default: ``None``) matrix of size rank(M)*rank(M)
          representing the automorphism with respect to ``basis``;
          this entry can actually be any material from which a matrix of
          elements of ``self`` base ring can be constructed; the *columns* of
          ``matrix`` must be the components w.r.t. ``basis`` of
          the images of the elements of ``basis``. If ``matrix`` is ``None``,
          the automorphism has to be initialized afterwards by
          method :meth:`~sage.tensor.modules.free_module_tensor.FreeModuleTensor.set_comp`
          or via the operator [].
        - ``basis`` -- (default: ``None``) basis of ``self`` defining the
          matrix representation; if ``None`` the default basis of ``self`` is
          assumed.
        - ``name`` -- (default: ``None``) string; name given to the
          automorphism
        - ``latex_name`` -- (default: ``None``) string; LaTeX symbol to
          denote the automorphism; if none is provided, the LaTeX symbol
          is set to ``name``

        OUTPUT:

        - instance of
          :class:`~sage.tensor.modules.free_module_automorphism.FreeModuleAutomorphism`

        EXAMPLES:

        Automorphism of a rank-2 free `\ZZ`-module::

            sage: M = FiniteRankFreeModule(ZZ, 2, name='M')
            sage: e = M.basis('e')
            sage: a = M.automorphism(matrix=[[1,2],[1,3]], basis=e, name='a') ; a
            Automorphism a of the Rank-2 free module M over the Integer Ring
            sage: a.parent()
            General linear group of the Rank-2 free module M over the Integer Ring
            sage: a.matrix(e)
            [1 2]
            [1 3]

        An automorphism is a tensor of type (1,1)::

            sage: a.tensor_type()
            (1, 1)
            sage: a.display(e)
            a = e_0⊗e^0 + 2 e_0⊗e^1 + e_1⊗e^0 + 3 e_1⊗e^1

        The automorphism components can be specified in a second step, as
        components of a type-`(1,1)` tensor::

            sage: a1 = M.automorphism(name='a')
            sage: a1[e,:] = [[1,2],[1,3]]
            sage: a1.matrix(e)
            [1 2]
            [1 3]
            sage: a1 == a
            True

        Component by component specification::

            sage: a2 = M.automorphism(name='a')
            sage: a2[0,0] = 1  # component set in the module's default basis (e)
            sage: a2[0,1] = 2
            sage: a2[1,0] = 1
            sage: a2[1,1] = 3
            sage: a2.matrix(e)
            [1 2]
            [1 3]
            sage: a2 == a
            True

        See
        :class:`~sage.tensor.modules.free_module_automorphism.FreeModuleAutomorphism`
        for more documentation.

        """
        resu = self.general_linear_group().element_class(self, name=name,
                                                         latex_name=latex_name)
        if matrix:
            if basis is None:
                basis = self.default_basis()
            resu.set_comp(basis)[:] = matrix
        return resu

    def sym_bilinear_form(self, name=None, latex_name=None):
        r"""
        Construct a symmetric bilinear form on the free module ``self``.

        INPUT:

        - ``name`` -- (default: ``None``) string; name given to the symmetric
          bilinear form
        - ``latex_name`` -- (default: ``None``) string; LaTeX symbol to
          denote the symmetric bilinear form; if none is provided, the LaTeX
          symbol is set to ``name``

        OUTPUT:

        - instance of
          :class:`~sage.tensor.modules.free_module_tensor.FreeModuleTensor`
          of tensor type `(0,2)` and symmetric

        EXAMPLES:

        Symmetric bilinear form on a rank-3 free module::

            sage: M = FiniteRankFreeModule(ZZ, 3, name='M')
            sage: a = M.sym_bilinear_form('A') ; a
            Symmetric bilinear form A on the
             Rank-3 free module M over the Integer Ring

        A symmetric bilinear form is a type-`(0,2)` tensor that is symmetric::

            sage: a.parent()
            Free module of type-(0,2) tensors on the
             Rank-3 free module M over the Integer Ring
            sage: a.tensor_type()
            (0, 2)
            sage: a.tensor_rank()
            2
            sage: a.symmetries()
            symmetry: (0, 1);  no antisymmetry

        Components with respect to a given basis::

            sage: e = M.basis('e')
            sage: a[0,0], a[0,1], a[0,2] = 1, 2, 3
            sage: a[1,1], a[1,2] = 4, 5
            sage: a[2,2] = 6

        Only independent components have been set; the other ones are
        deduced by symmetry::

            sage: a[1,0], a[2,0], a[2,1]
            (2, 3, 5)
            sage: a[:]
            [1 2 3]
            [2 4 5]
            [3 5 6]

        A symmetric bilinear form acts on pairs of module elements::

            sage: u = M([2,-1,3]) ; v = M([-2,4,1])
            sage: a(u,v)
            61
            sage: a(v,u) == a(u,v)
            True

        The sum of two symmetric bilinear forms is another symmetric bilinear
        form::

            sage: b = M.sym_bilinear_form('B')
            sage: b[0,0], b[0,1], b[1,2] = -2, 1, -3
            sage: s = a + b ; s
            Symmetric bilinear form A+B on the
             Rank-3 free module M over the Integer Ring
            sage: a[:], b[:], s[:]
            (
            [1 2 3]  [-2  1  0]  [-1  3  3]
            [2 4 5]  [ 1  0 -3]  [ 3  4  2]
            [3 5 6], [ 0 -3  0], [ 3  2  6]
            )

        Adding a symmetric bilinear from with a non-symmetric one results in a
        generic type-`(0,2)` tensor::

            sage: c = M.tensor((0,2), name='C')
            sage: c[0,1] = 4
            sage: s = a + c ; s
            Type-(0,2) tensor A+C on the Rank-3 free module M over the Integer Ring
            sage: s.symmetries()
            no symmetry;  no antisymmetry
            sage: s[:]
            [1 6 3]
            [2 4 5]
            [3 5 6]

        See :class:`~sage.tensor.modules.free_module_tensor.FreeModuleTensor`
        for more documentation.

        """
        return self.tensor_module(0,2).element_class(self, (0,2), name=name,
                                              latex_name=latex_name, sym=(0,1))

    #### End of methods to be redefined by derived classes ####

    def dual(self):
        r"""
        Return the dual module of ``self``.

        EXAMPLES:

        Dual of a free module over `\ZZ`::

            sage: M = FiniteRankFreeModule(ZZ, 3, name='M')
            sage: M.dual()
            Dual of the Rank-3 free module M over the Integer Ring
            sage: latex(M.dual())
            M^*

        The dual is a free module of the same rank as M::

            sage: from sage.tensor.modules.finite_rank_free_module import FiniteRankFreeModule_abstract
            sage: isinstance(M.dual(), FiniteRankFreeModule_abstract)
            True
            sage: M.dual().rank()
            3

        It is formed by alternating forms of degree 1, i.e. linear forms::

            sage: M.dual() is M.dual_exterior_power(1)
            True
            sage: M.dual().an_element()
            Linear form on the Rank-3 free module M over the Integer Ring
            sage: a = M.linear_form()
            sage: a in M.dual()
            True

        The elements of a dual basis belong of course to the dual module::

            sage: e = M.basis('e')
            sage: e.dual_basis()[0] in M.dual()
            True

        """
        return self.dual_exterior_power(1)

    def irange(self, start: Optional[int] = None) -> Generator[int, None, None]:
        r"""
        Single index generator, labelling the elements of a basis of ``self``.

        INPUT:

        - ``start`` -- (default: ``None``) integer; initial value of the
          index; if none is provided, ``self._sindex`` is assumed

        OUTPUT:

        - an iterable index, starting from ``start`` and ending at
          ``self._sindex + self.rank() - 1``

        EXAMPLES:

        Index range on a rank-3 module::

            sage: M = FiniteRankFreeModule(ZZ, 3)
            sage: list(M.irange())
            [0, 1, 2]
            sage: list(M.irange(start=1))
            [1, 2]

        The default starting value corresponds to the parameter ``start_index``
        provided at the module construction (the default value being 0)::

            sage: M1 = FiniteRankFreeModule(ZZ, 3, start_index=1)
            sage: list(M1.irange())
            [1, 2, 3]
            sage: M2 = FiniteRankFreeModule(ZZ, 3, start_index=-4)
            sage: list(M2.irange())
            [-4, -3, -2]

        """
        si = self._sindex
        imax = self._rank + si
        if start is None:
            i = si
        else:
            i = start
        while i < imax:
            yield i
            i += 1

    def default_basis(self):
        r"""
        Return the default basis of the free module ``self``.

        The *default basis* is simply a basis whose name can be skipped in
        methods requiring a basis as an argument. By default, it is the first
        basis introduced on the module. It can be changed by the method
        :meth:`set_default_basis`.

        OUTPUT:

        - instance of
          :class:`~sage.tensor.modules.free_module_basis.FreeModuleBasis`

        EXAMPLES:

        At the module construction, no default basis is assumed::

            sage: M = FiniteRankFreeModule(ZZ, 2, name='M', start_index=1)
            sage: M.default_basis()
            No default basis has been defined on the
             Rank-2 free module M over the Integer Ring

        The first defined basis becomes the default one::

            sage: e = M.basis('e') ; e
            Basis (e_1,e_2) on the Rank-2 free module M over the Integer Ring
            sage: M.default_basis()
            Basis (e_1,e_2) on the Rank-2 free module M over the Integer Ring
            sage: f =  M.basis('f') ; f
            Basis (f_1,f_2) on the Rank-2 free module M over the Integer Ring
            sage: M.default_basis()
            Basis (e_1,e_2) on the Rank-2 free module M over the Integer Ring

        """
        if self._def_basis is None:
            print("No default basis has been defined on the {}".format(self))
        return self._def_basis

    def set_default_basis(self, basis):
        r"""
        Sets the default basis of ``self``.

        The *default basis* is simply a basis whose name can be skipped in
        methods requiring a basis as an argument. By default, it is the first
        basis introduced on the module.

        INPUT:

        - ``basis`` -- instance of
          :class:`~sage.tensor.modules.free_module_basis.FreeModuleBasis`
          representing a basis on ``self``

        EXAMPLES:

        Changing the default basis on a rank-3 free module::

            sage: M = FiniteRankFreeModule(ZZ, 3, name='M', start_index=1)
            sage: e = M.basis('e') ; e
            Basis (e_1,e_2,e_3) on the Rank-3 free module M over the Integer Ring
            sage: f =  M.basis('f') ; f
            Basis (f_1,f_2,f_3) on the Rank-3 free module M over the Integer Ring
            sage: M.default_basis()
            Basis (e_1,e_2,e_3) on the Rank-3 free module M over the Integer Ring
            sage: M.set_default_basis(f)
            sage: M.default_basis()
            Basis (f_1,f_2,f_3) on the Rank-3 free module M over the Integer Ring

        """
        from .free_module_basis import FreeModuleBasis
        if not isinstance(basis, FreeModuleBasis):
            raise TypeError("the argument is not a free module basis")
        if basis._fmodule is not self:
            raise ValueError("the basis is not defined on the current module")
        self._def_basis = basis

    def print_bases(self):
        r"""
        Display the bases that have been defined on the free module ``self``.

        Use the method :meth:`bases` to get the raw list of bases.

        EXAMPLES:

        Bases on a rank-4 free module::

            sage: M = FiniteRankFreeModule(ZZ, 4, name='M', start_index=1)
            sage: M.print_bases()
            No basis has been defined on the
             Rank-4 free module M over the Integer Ring
            sage: e = M.basis('e')
            sage: M.print_bases()
            Bases defined on the Rank-4 free module M over the Integer Ring:
             - (e_1,e_2,e_3,e_4) (default basis)
            sage: f = M.basis('f')
            sage: M.print_bases()
            Bases defined on the Rank-4 free module M over the Integer Ring:
             - (e_1,e_2,e_3,e_4) (default basis)
             - (f_1,f_2,f_3,f_4)
            sage: M.set_default_basis(f)
            sage: M.print_bases()
            Bases defined on the Rank-4 free module M over the Integer Ring:
             - (e_1,e_2,e_3,e_4)
             - (f_1,f_2,f_3,f_4) (default basis)

        """
        if not self._known_bases:
            print("No basis has been defined on the {}".format(self))
        else:
            print("Bases defined on the {}:".format(self))
            for basis in self._known_bases:
                item = " - " + basis._name
                if basis is self._def_basis:
                    item += " (default basis)"
                print(item)

    def bases(self):
        r"""
        Return the list of bases that have been defined on the free module
        ``self``.

        Use the method :meth:`print_bases` to get a formatted output with more
        information.

        OUTPUT:

        - list of instances of class
          :class:`~sage.tensor.modules.free_module_basis.FreeModuleBasis`

        EXAMPLES:

        Bases on a rank-3 free module::

            sage: M = FiniteRankFreeModule(ZZ, 3, name='M_3', start_index=1)
            sage: M.bases()
            []
            sage: e = M.basis('e')
            sage: M.bases()
            [Basis (e_1,e_2,e_3) on the Rank-3 free module M_3 over the Integer Ring]
            sage: f = M.basis('f')
            sage: M.bases()
            [Basis (e_1,e_2,e_3) on the Rank-3 free module M_3 over the Integer Ring,
             Basis (f_1,f_2,f_3) on the Rank-3 free module M_3 over the Integer Ring]

        """
        return list(self._known_bases)

    def change_of_basis(self, basis1, basis2):
        r"""
        Return a module automorphism linking two bases defined on the free
        module ``self``.

        If the automorphism has not been recorded yet (in the internal
        dictionary ``self._basis_changes``), it is computed by transitivity,
        i.e. by performing products of recorded changes of basis.

        INPUT:

        - ``basis1`` -- a basis of ``self``, denoted `(e_i)` below
        - ``basis2`` -- a basis of ``self``, denoted `(f_i)` below

        OUTPUT:

        - instance of
          :class:`~sage.tensor.modules.free_module_automorphism.FreeModuleAutomorphism`
          describing the automorphism `P` that relates the basis `(e_i)` to the
          basis `(f_i)` according to `f_i = P(e_i)`

        EXAMPLES:

        Changes of basis on a rank-2 free module::

            sage: FiniteRankFreeModule._clear_cache_() # for doctests only
            sage: M = FiniteRankFreeModule(ZZ, 2, name='M', start_index=1)
            sage: e = M.basis('e')
            sage: f = M.basis('f', from_family=(e[1]+2*e[2], e[1]+3*e[2]))
            sage: P = M.change_of_basis(e,f) ; P
            Automorphism of the Rank-2 free module M over the Integer Ring
            sage: P.matrix(e)
            [1 1]
            [2 3]

        Note that the columns of this matrix contain the components of the
        elements of basis ``f`` w.r.t. to basis ``e``::

            sage: f[1].display(e)
            f_1 = e_1 + 2 e_2
            sage: f[2].display(e)
            f_2 = e_1 + 3 e_2

        The change of basis is cached::

            sage: P is M.change_of_basis(e,f)
            True

        Check of the change-of-basis automorphism::

            sage: f[1] == P(e[1])
            True
            sage: f[2] == P(e[2])
            True

        Check of the reverse change of basis::

            sage: M.change_of_basis(f,e) == P^(-1)
            True

        We have of course::

            sage: M.change_of_basis(e,e)
            Identity map of the Rank-2 free module M over the Integer Ring
            sage: M.change_of_basis(e,e) is M.identity_map()
            True

        Let us introduce a third basis on ``M``::

            sage: h = M.basis('h', from_family=(3*e[1]+4*e[2], 5*e[1]+7*e[2]))

        The change of basis ``e`` --> ``h`` has been recorded directly from the
        definition of ``h``::

            sage: Q = M.change_of_basis(e,h) ; Q.matrix(e)
            [3 5]
            [4 7]

        The change of basis ``f`` --> ``h`` is computed by transitivity, i.e.
        from the changes of basis ``f`` --> ``e`` and ``e`` --> ``h``::

            sage: R = M.change_of_basis(f,h) ; R
            Automorphism of the Rank-2 free module M over the Integer Ring
            sage: R.matrix(e)
            [-1  2]
            [-2  3]
            sage: R.matrix(f)
            [ 5  8]
            [-2 -3]

        Let us check that ``R`` is indeed the change of basis ``f`` --> ``h``::

            sage: h[1] == R(f[1])
            True
            sage: h[2] == R(f[2])
            True

        A related check is::

            sage: R == Q*P^(-1)
            True

        """
        if basis1 == basis2:
            return self.identity_map()
        bc = self._basis_changes
        if (basis1, basis2) not in bc:
            if basis1 not in self._known_bases:
                raise TypeError("{} is not a basis of the {}".format(basis1,
                                                                     self))
            if basis2 not in self._known_bases:
                raise TypeError("{} is not a basis of the {}".format(basis2,
                                                                     self))
            # Is the inverse already registered ?
            if (basis2, basis1) in bc:
                inv = bc[(basis2, basis1)].inverse()
                bc[(basis1, basis2)] = inv
                return inv
            # Search for a third basis, basis say, such that either the changes
            # basis1 --> basis and basis --> basis2
            # or
            # basis2 --> basis and basis --> basis1
            # are known:
            for basis in self._known_bases:
                if (basis1, basis) in bc and (basis, basis2) in bc:
                    transf = bc[(basis, basis2)] * bc[(basis1, basis)]
                    bc[(basis1, basis2)] = transf
                    bc[(basis2, basis1)] = transf.inverse()
                    break
                if (basis2, basis) in bc and (basis, basis1) in bc:
                    inv = bc[(basis, basis1)] * bc[(basis2, basis)]
                    bc[(basis2, basis1)] = inv
                    bc[(basis1, basis2)] = inv.inverse()
                    break
            else:
                raise ValueError(("the change of basis from '{!r}' to '{!r}'"
                                + " cannot be computed"
                                ).format(basis1, basis2))
        return bc[(basis1, basis2)]

    def set_change_of_basis(self, basis1, basis2, change_of_basis,
                            compute_inverse=True):
        r"""
        Relates two bases by an automorphism of ``self``.

        This updates the internal dictionary ``self._basis_changes``.

        INPUT:

        - ``basis1`` -- basis 1, denoted `(e_i)` below
        - ``basis2`` -- basis 2, denoted `(f_i)` below
        - ``change_of_basis`` -- instance of class
          :class:`~sage.tensor.modules.free_module_automorphism.FreeModuleAutomorphism`
          describing the automorphism `P` that relates the basis `(e_i)` to
          the basis `(f_i)` according to `f_i = P(e_i)`
        - ``compute_inverse`` (default: ``True``) -- if set to ``True``, the
          inverse automorphism is computed and the change from basis `(f_i)`
          to `(e_i)` is set to it in the internal dictionary
          ``self._basis_changes``

        EXAMPLES:

        Defining a change of basis on a rank-2 free module::

            sage: M = FiniteRankFreeModule(QQ, 2, name='M')
            sage: e = M.basis('e')
            sage: f = M.basis('f')
            sage: a = M.automorphism()
            sage: a[:] = [[1, 2], [-1, 3]]
            sage: M.set_change_of_basis(e, f, a)

        The change of basis and its inverse have been recorded::

            sage: M.change_of_basis(e,f).matrix(e)
            [ 1  2]
            [-1  3]
            sage: M.change_of_basis(f,e).matrix(e)
            [ 3/5 -2/5]
            [ 1/5  1/5]

        and are effective::

            sage: f[0].display(e)
            f_0 = e_0 - e_1
            sage: e[0].display(f)
            e_0 = 3/5 f_0 + 1/5 f_1

        """
        if basis1 not in self._known_bases:
            raise TypeError("{} is not a basis of the {}".format(basis1,
                                                                 self))
        if basis2 not in self._known_bases:
            raise TypeError("{} is not a basis of the {}".format(basis2,
                                                                 self))
        if change_of_basis not in self.general_linear_group():
            raise TypeError("{} is not an automorphism of the {}".format(
                                                        change_of_basis, self))
        self._basis_changes[(basis1, basis2)] = change_of_basis
        if compute_inverse:
            self._basis_changes[(basis2, basis1)] = change_of_basis.inverse()

    def hom(self, codomain, matrix_rep, bases=None, name=None,
            latex_name=None):
        r"""
        Homomorphism from ``self`` to a free module.

        Define a module homomorphism

        .. MATH::

            \phi:\ M \longrightarrow N,

        where `M` is ``self`` and  `N` is a free module of finite rank
        over the same ring `R` as ``self``.

        .. NOTE::

            This method is a redefinition of
            :meth:`sage.structure.parent.Parent.hom` because the latter assumes
            that ``self`` has some privileged generators, while an instance of
            :class:`FiniteRankFreeModule` has no privileged basis.

        INPUT:

        - ``codomain`` -- the target module `N`
        - ``matrix_rep`` -- matrix of size rank(N)*rank(M) representing the
          homomorphism with respect to the pair of bases defined by ``bases``;
          this entry can actually be any material from which a matrix of
          elements of `R` can be constructed; the *columns* of
          ``matrix_rep`` must be the components w.r.t. ``basis_N`` of
          the images of the elements of ``basis_M``.
        - ``bases`` -- (default: ``None``) pair ``(basis_M, basis_N)`` defining
          the matrix representation, ``basis_M`` being a basis of ``self`` and
          ``basis_N`` a basis of module `N` ; if None the pair formed by the
          default bases of each module is assumed.
        - ``name`` -- (default: ``None``) string; name given to the
          homomorphism
        - ``latex_name`` -- (default: ``None``) string; LaTeX symbol to denote
          the homomorphism; if None, ``name`` will be used.

        OUTPUT:

        - the homomorphism `\phi: M \rightarrow N` corresponding to the given
          specifications, as an instance of
          :class:`~sage.tensor.modules.free_module_morphism.FiniteRankFreeModuleMorphism`

        EXAMPLES:

        Homomorphism between two free modules over `\ZZ`::

            sage: M = FiniteRankFreeModule(ZZ, 3, name='M')
            sage: N = FiniteRankFreeModule(ZZ, 2, name='N')
            sage: e = M.basis('e')
            sage: f = N.basis('f')
            sage: phi = M.hom(N, [[-1,2,0], [5,1,2]]) ; phi
            Generic morphism:
              From: Rank-3 free module M over the Integer Ring
              To:   Rank-2 free module N over the Integer Ring

        Homomorphism defined by a matrix w.r.t. bases that are not the
        default ones::

            sage: ep = M.basis('ep', latex_symbol=r"e'")
            sage: fp = N.basis('fp', latex_symbol=r"f'")
            sage: phi = M.hom(N, [[3,2,1], [1,2,3]], bases=(ep, fp)) ; phi
            Generic morphism:
              From: Rank-3 free module M over the Integer Ring
              To:   Rank-2 free module N over the Integer Ring

        Call with all arguments specified::

            sage: phi = M.hom(N, [[3,2,1], [1,2,3]], bases=(ep, fp),
            ....:             name='phi', latex_name=r'\phi')

        The parent::

            sage: phi.parent() is Hom(M,N)
            True

        See class
        :class:`~sage.tensor.modules.free_module_morphism.FiniteRankFreeModuleMorphism`
        for more documentation.

        """
        from sage.categories.homset import Hom
        homset = Hom(self, codomain)
        return homset(matrix_rep, bases=bases, name=name,
                      latex_name=latex_name)

    def endomorphism(self, matrix_rep, basis=None, name=None, latex_name=None):
        r"""
        Construct an endomorphism of the free module ``self``.

        The returned object is a module morphism `\phi: M \rightarrow M`,
        where `M` is ``self``.

        INPUT:

        - ``matrix_rep`` -- matrix of size rank(M)*rank(M) representing the
          endomorphism with respect to ``basis``;
          this entry can actually be any material from which a matrix of
          elements of ``self`` base ring can be constructed; the *columns* of
          ``matrix_rep`` must be the components w.r.t. ``basis`` of
          the images of the elements of ``basis``.
        - ``basis`` -- (default: ``None``) basis of ``self`` defining the
          matrix representation; if None the default basis of ``self`` is
          assumed.
        - ``name`` -- (default: ``None``) string; name given to the
          endomorphism
        - ``latex_name`` -- (default: ``None``) string; LaTeX symbol to denote
          the endomorphism; if none is provided, ``name`` will be used.

        OUTPUT:

        - the endomorphism `\phi: M \rightarrow M` corresponding to the given
          specifications, as an instance of
          :class:`~sage.tensor.modules.free_module_morphism.FiniteRankFreeModuleMorphism`

        EXAMPLES:

        Construction of an endomorphism with minimal data (module's default
        basis and no name)::

            sage: M = FiniteRankFreeModule(ZZ, 2, name='M')
            sage: e = M.basis('e')
            sage: phi = M.endomorphism([[1,-2], [-3,4]]) ; phi
            Generic endomorphism of Rank-2 free module M over the Integer Ring
            sage: phi.matrix()  # matrix w.r.t the default basis
            [ 1 -2]
            [-3  4]

        Construction with full list of arguments (matrix given a basis
        different from the default one)::

            sage: a = M.automorphism() ; a[0,1], a[1,0] = 1, -1
            sage: ep = e.new_basis(a, 'ep', latex_symbol="e'")
            sage: phi = M.endomorphism([[1,-2], [-3,4]], basis=ep, name='phi',
            ....:                      latex_name=r'\phi')
            sage: phi
            Generic endomorphism of Rank-2 free module M over the Integer Ring
            sage: phi.matrix(ep)  # the input matrix
            [ 1 -2]
            [-3  4]
            sage: phi.matrix()  # matrix w.r.t the default basis
            [4 3]
            [2 1]

        See :class:`~sage.tensor.modules.free_module_morphism.FiniteRankFreeModuleMorphism`
        for more documentation.

        """
        from sage.categories.homset import End
        if basis is None:
            basis = self.default_basis()
        return End(self)(matrix_rep, bases=(basis,basis), name=name,
                         latex_name=latex_name)

    def identity_map(self, name='Id', latex_name=None):
        r"""
        Return the identity map of the free module ``self``.

        INPUT:

        - ``name`` -- (string; default: 'Id') name given to the identity
          identity map
        - ``latex_name`` -- (string; default: ``None``) LaTeX symbol to denote
          the identity map; if none is provided, the LaTeX symbol is set to
          '\mathrm{Id}' if ``name`` is 'Id' and to ``name`` otherwise

        OUTPUT:

        - the identity map of ``self`` as an instance of
          :class:`~sage.tensor.modules.free_module_automorphism.FreeModuleAutomorphism`

        EXAMPLES:

        Identity map of a rank-3 `\ZZ`-module::

            sage: M = FiniteRankFreeModule(ZZ, 3, name='M')
            sage: e = M.basis('e')
            sage: Id = M.identity_map() ; Id
            Identity map of the Rank-3 free module M over the Integer Ring
            sage: Id.parent()
            General linear group of the Rank-3 free module M over the Integer Ring
            sage: Id.matrix(e)
            [1 0 0]
            [0 1 0]
            [0 0 1]

        The default LaTeX symbol::

            sage: latex(Id)
            \mathrm{Id}

        It can be changed by means of the method
        :meth:`~sage.tensor.modules.free_module_tensor.FreeModuleTensor.set_name`::

            sage: Id.set_name(latex_name=r'\mathrm{1}_M')
            sage: latex(Id)
            \mathrm{1}_M

        The identity map is actually the identity element of GL(M)::

            sage: Id is M.general_linear_group().one()
            True

        It is also a tensor of type-`(1,1)` on M::

            sage: Id.tensor_type()
            (1, 1)
            sage: Id.comp(e)
            Kronecker delta of size 3x3
            sage: Id[:]
            [1 0 0]
            [0 1 0]
            [0 0 1]

        Example with a LaTeX symbol different from the default one and set
        at the creation of the object::

            sage: N = FiniteRankFreeModule(ZZ, 3, name='N')
            sage: f = N.basis('f')
            sage: Id = N.identity_map(name='Id_N', latex_name=r'\mathrm{Id}_N')
            sage: Id
            Identity map of the Rank-3 free module N over the Integer Ring
            sage: latex(Id)
            \mathrm{Id}_N

        """
        if self._identity_map is None:
            self._identity_map = self.general_linear_group().one()
            if name != 'Id':
                if latex_name is None:
                    latex_name = name
                self._identity_map.set_name(name=name, latex_name=latex_name)
        return self._identity_map

    def base_module(self):
        r"""
        Return the free module on which ``self`` is constructed, namely ``self`` itself.

        EXAMPLES::

            sage: M = FiniteRankFreeModule(ZZ, 3, name='M')
            sage: M.base_module() is M
            True

        """
        return self

    def tensor_type(self):
        r"""
        Return the tensor type of ``self``, the pair `(1, 0)`.

        EXAMPLES::

            sage: M = FiniteRankFreeModule(ZZ, 3)
            sage: M.tensor_type()
            (1, 0)

        """
<<<<<<< HEAD
        return (1, 0)
=======
        return (1, 0)


class FiniteRankDualFreeModule(FiniteRankFreeModule_abstract):
    r"""
    Dual of a free module of finite rank over a commutative ring.

    Given a free module `M` of finite rank over a commutative ring `R`,
    the *dual of* `M` is the set `M^*` of all linear forms on `M`,
    i.e., linear maps

    .. MATH::

        M \longrightarrow R

    This is a Sage *parent* class, whose *element* class is
    :class:`~sage.tensor.modules.free_module_alt_form.FreeModuleAltForm`.

    INPUT:

    - ``fmodule`` -- free module `M` of finite rank, as an instance of
      :class:`~sage.tensor.modules.finite_rank_free_module.FiniteRankFreeModule`
    - ``name`` -- (default: ``None``) string; name given to `M^*`
    - ``latex_name`` -- (default: ``None``) string; LaTeX symbol to denote `M^*`

    EXAMPLES::

        sage: M = FiniteRankFreeModule(ZZ, 3, name='M')
        sage: e = M.basis('e')
        sage: A = M.dual(); A
        Dual of the Rank-3 free module M over the Integer Ring

    ``A`` is a module (actually a free module) over `\ZZ`::

        sage: A.category()
        Category of finite dimensional modules over Integer Ring
        sage: A in Modules(ZZ)
        True
        sage: A.rank()
        3
        sage: A.base_ring()
        Integer Ring
        sage: A.base_module()
        Rank-3 free module M over the Integer Ring

    ``A`` is a *parent* object, whose elements are linear forms,
    represented by instances of the class
    :class:`~sage.tensor.modules.free_module_alt_form.FreeModuleAltForm`::

        sage: a = A.an_element() ; a
        Linear form on the Rank-3 free module M over the Integer Ring
        sage: a.display() # expansion with respect to M's default basis (e)
        e^0
        sage: from sage.tensor.modules.free_module_alt_form import FreeModuleAltForm
        sage: isinstance(a, FreeModuleAltForm)
        True
        sage: a in A
        True
        sage: A.is_parent_of(a)
        True

    Elements can be constructed from ``A``. In particular, 0 yields
    the zero element of ``A``::

        sage: A(0)
        Linear form zero on the Rank-3 free module M over the Integer Ring
        sage: A(0) is A.zero()
        True

    while non-zero elements are constructed by providing their components in a
    given basis::

        sage: e
        Basis (e_0,e_1,e_2) on the Rank-3 free module M over the Integer Ring
        sage: comp = [0,3,-1]
        sage: a = A(comp, basis=e, name='a') ; a
        Linear form a on the Rank-3 free module M over the Integer Ring
        sage: a.display(e)
        a = 3 e^1 - e^2

    An alternative is to construct the alternating form from an empty list of
    components and to set the nonzero components afterwards::

        sage: a = A([], name='a')
        sage: a.set_comp(e)[0] = 3
        sage: a.set_comp(e)[1] = -1
        sage: a.set_comp(e)[2] = 4
        sage: a.display(e)
        a = 3 e^0 - e^1 + 4 e^2

    The dual is unique::

        sage: A is M.dual()
        True

    The exterior power `\Lambda^1(M^*)` is nothing but `M^*`::

        sage: M.dual_exterior_power(1) is M.dual()
        True

    It also coincides with the module of type-`(0,1)` tensors::

        sage: M.dual_exterior_power(1) is M.tensor_module(0,1)
        True
    """

    Element = FreeModuleAltForm

    def __init__(self, fmodule, name=None, latex_name=None):
        r"""
        TESTS::

            sage: from sage.tensor.modules.finite_rank_free_module import FiniteRankDualFreeModule
            sage: M = FiniteRankFreeModule(ZZ, 3, name='M')
            sage: e = M.basis('e')
            sage: A = FiniteRankDualFreeModule(M) ; A
            Dual of the Rank-3 free module M over the Integer Ring
            sage: TestSuite(A).run()

        """
        self._fmodule = fmodule
        rank = fmodule._rank
        if name is None and fmodule._name is not None:
            name = fmodule._name + '*'
        if latex_name is None and fmodule._latex_name is not None:
            latex_name = fmodule._latex_name + r'^*'
        super().__init__(fmodule._ring, rank, name=name,
                         latex_name=latex_name)
        fmodule._all_modules.add(self)

    def construction(self):
        r"""
        Return the functorial construction of ``self``.

        This implementation just returns ``None``, as no functorial construction is implemented.

        TESTS::

            sage: from sage.tensor.modules.ext_pow_free_module import ExtPowerDualFreeModule
            sage: M = FiniteRankFreeModule(ZZ, 3, name='M')
            sage: e = M.basis('e')
            sage: A = M.dual()
            sage: A.construction() is None
            True
        """
        # No construction until we extend VectorFunctor with a parameter 'dual'
        return None

    #### Parent methods

    def _element_constructor_(self, comp=[], basis=None, name=None,
                              latex_name=None):
        r"""
        Construct a linear form.

        EXAMPLES::

            sage: M = FiniteRankFreeModule(ZZ, 3, name='M')
            sage: e = M.basis('e')
            sage: A = M.dual()
            sage: a = A._element_constructor_(0) ; a
            Linear form zero on the Rank-3 free module M over the Integer Ring
            sage: a = A._element_constructor_([2,0,-1], name='a') ; a
            Linear form a on the Rank-3 free module M over the Integer Ring
            sage: a.display()
            a = 2 e^0 - e^2
        """
        if isinstance(comp, (int, Integer)) and comp == 0:
            return self.zero()
        if isinstance(comp, FreeModuleTensor):
            # coercion of a tensor of type (0,1) to a linear form
            tensor = comp # for readability
            if tensor.tensor_type() == (0,1) and self._degree == 1 and \
                                         tensor.base_module() is self._fmodule:
                resu = self.element_class(self._fmodule, 1, name=tensor._name,
                                          latex_name=tensor._latex_name)
                for basis, comp in tensor._components.items():
                    resu._components[basis] = comp.copy()
                return resu
            else:
                raise TypeError("cannot coerce the {} ".format(tensor) +
                                "to an element of {}".format(self))
        # standard construction
        resu = self.element_class(self._fmodule, 1, name=name, latex_name=latex_name)
        if comp:
            resu.set_comp(basis)[:] = comp
        return resu

    def _an_element_(self):
        r"""
        Construct some (unnamed) alternating form.

        EXAMPLES::

            sage: M = FiniteRankFreeModule(QQ, 4, name='M')
            sage: e = M.basis('e')
            sage: a = M.dual()._an_element_() ; a
            Linear form on the 4-dimensional vector space M over the Rational
             Field
            sage: a.display()
            1/2 e^0

        TESTS:

        When the base module has no default basis, a default
        basis will be set for it::

            sage: M2 = FiniteRankFreeModule(QQ, 4, name='M2')
            sage: a = M2.dual()._an_element_(); a
            Linear form on the 4-dimensional vector space M2 over the Rational Field
            sage: a + a
            Linear form on the 4-dimensional vector space M2 over the Rational Field
            sage: M2.default_basis()
            Basis (e_0,e_1,e_2,e_3) on the 4-dimensional vector space M2 over the Rational Field

        """
        resu = self.element_class(self._fmodule, 1)
        # Make sure that the base module has a default basis
        self._fmodule.an_element()
        sindex = self._fmodule._sindex
        ind = [sindex + i for i in range(resu._tensor_rank)]
        resu.set_comp()[ind] = self._fmodule._ring.an_element()
        return resu

    #### End of parent methods

    @cached_method
    def zero(self):
        r"""
        Return the zero of ``self``.

        EXAMPLES::

            sage: M = FiniteRankFreeModule(ZZ, 3, name='M')
            sage: e = M.basis('e')
            sage: A = M.dual()
            sage: A.zero()
            Linear form zero on the Rank-3 free module M over the Integer Ring
            sage: A(0) is A.zero()
            True

        """
        resu = self._element_constructor_(name='zero', latex_name='0')
        for basis in self._fmodule._known_bases:
            resu._components[basis] = resu._new_comp(basis)
            # (since new components are initialized to zero)
        resu._is_zero = True # This element is certainly zero
        resu.set_immutable()
        return resu

    def _repr_(self):
        r"""
        Return a string representation of ``self``.

        EXAMPLES::

            sage: M = FiniteRankFreeModule(ZZ, 5, name='M')
            sage: M.dual_exterior_power(1)._repr_()
            'Dual of the Rank-5 free module M over the Integer Ring'
        """
        return "Dual of the {}".format(self._fmodule)

    def base_module(self):
        r"""
        Return the free module on which ``self`` is constructed.

        OUTPUT:

        - instance of :class:`FiniteRankFreeModule` representing the free
          module on which the dual is defined.

        EXAMPLES::

            sage: M = FiniteRankFreeModule(ZZ, 5, name='M')
            sage: A = M.dual()
            sage: A.base_module()
            Rank-5 free module M over the Integer Ring
            sage: A.base_module() is M
            True

        """
        return self._fmodule

    def tensor_type(self):
        r"""
        Return the tensor type of ``self``.

        EXAMPLES::

            sage: M = FiniteRankFreeModule(ZZ, 3, name='M')
            sage: M.dual().tensor_type()
            (0, 1)

        """
        return (0, 1)
>>>>>>> b7f04edc
<|MERGE_RESOLUTION|>--- conflicted
+++ resolved
@@ -952,191 +952,6 @@
             [2 4 5]
             [3 5 6]
 
-<<<<<<< HEAD
-class FiniteRankFreeModule_abstract(UniqueRepresentation, Parent):
-    r"""
-    Abstract base class for free modules of finite rank over a commutative ring.
-    """
-
-    def __init__(
-        self,
-        ring,
-        rank,
-        name=None,
-        latex_name=None,
-        category=None,
-    ):
-        r"""
-        See :class:`FiniteRankFreeModule` for documentation and examples.
-
-        TESTS::
-
-            sage: M = FiniteRankFreeModule(ZZ, 3, name='M')
-            sage: TestSuite(M).run()
-            sage: e = M.basis('e')
-            sage: TestSuite(M).run()
-            sage: f = M.basis('f')
-            sage: TestSuite(M).run()
-
-        """
-        # This duplicates the normalization done in __classcall_private__,
-        # but it is needed for various subclasses.
-        if ring not in Rings().Commutative():
-            raise TypeError("the module base ring must be commutative")
-        category = Modules(ring).FiniteDimensional().or_subcategory(category)
-        Parent.__init__(self, base=ring, category=category)
-        self._ring = ring # same as self._base
-        self._rank = rank
-        self._name = name
-        # This duplicates the normalization done in __classcall_private__,
-        # but it is needed for various subclasses.
-        if latex_name is None:
-            self._latex_name = self._name
-        else:
-            self._latex_name = latex_name
-
-    def _latex_(self):
-        r"""
-        LaTeX representation of ``self``.
-
-        EXAMPLES::
-
-            sage: M = FiniteRankFreeModule(ZZ, 3, name='M')
-            sage: M._latex_()
-            'M'
-            sage: latex(M)
-            M
-            sage: M1 = FiniteRankFreeModule(ZZ, 3, name='M', latex_name=r'\mathcal{M}')
-            sage: M1._latex_()
-            '\\mathcal{M}'
-            sage: latex(M1)
-            \mathcal{M}
-
-        """
-        if self._latex_name is None:
-            return r'\mbox{' + str(self) + r'}'
-        else:
-            return self._latex_name
-
-    def tensor_power(self, n):
-        r"""
-        Return the ``n``-fold tensor product of ``self``.
-
-        EXAMPLES::
-
-            sage: M = FiniteRankFreeModule(QQ, 2)
-            sage: M.tensor_power(3)
-            Free module of type-(3,0) tensors on the 2-dimensional vector space over the Rational Field
-            sage: M.tensor_module(1,2).tensor_power(3)
-            Free module of type-(3,6) tensors on the 2-dimensional vector space over the Rational Field
-        """
-        tensor_type = self.tensor_type()
-        return self.base_module().tensor_module(n * tensor_type[0], n * tensor_type[1])
-
-    def tensor_product(self, *others):
-        r"""
-        Return the tensor product of ``self`` and ``others``.
-
-        EXAMPLES::
-
-            sage: M = FiniteRankFreeModule(QQ, 2)
-            sage: M.tensor_product(M)
-            Free module of type-(2,0) tensors on the 2-dimensional vector space over the Rational Field
-            sage: M.tensor_product(M.tensor_module(1,2))
-            Free module of type-(2,2) tensors on the 2-dimensional vector space over the Rational Field
-            sage: M.tensor_module(1,2).tensor_product(M)
-            Free module of type-(2,2) tensors on the 2-dimensional vector space over the Rational Field
-            sage: M.tensor_module(1,1).tensor_product(M.tensor_module(1,2))
-            Free module of type-(2,3) tensors on the 2-dimensional vector space over the Rational Field
-
-        """
-        from sage.modules.free_module_element import vector
-        base_module = self.base_module()
-        if not all(module.base_module() == base_module for module in others):
-            raise NotImplementedError('all factors must be tensor modules over the same base module')
-        tensor_type = sum(vector(module.tensor_type()) for module in [self] + list(others))
-        return base_module.tensor_module(*tensor_type)
-
-    def rank(self) -> int:
-        r"""
-        Return the rank of the free module ``self``.
-
-        Since the ring over which ``self`` is built is assumed to be
-        commutative (and hence has the invariant basis number property), the
-        rank is defined uniquely, as the cardinality of any basis of ``self``.
-
-        EXAMPLES:
-
-        Rank of free modules over `\ZZ`::
-
-            sage: M = FiniteRankFreeModule(ZZ, 3)
-            sage: M.rank()
-            3
-            sage: M.tensor_module(0,1).rank()
-            3
-            sage: M.tensor_module(0,2).rank()
-            9
-            sage: M.tensor_module(1,0).rank()
-            3
-            sage: M.tensor_module(1,1).rank()
-            9
-            sage: M.tensor_module(1,2).rank()
-            27
-            sage: M.tensor_module(2,2).rank()
-            81
-
-        """
-        return self._rank
-
-    @cached_method
-    def zero(self):
-        r"""
-        Return the zero element of ``self``.
-
-        EXAMPLES:
-
-        Zero elements of free modules over `\ZZ`::
-
-            sage: M = FiniteRankFreeModule(ZZ, 3, name='M')
-            sage: M.zero()
-            Element zero of the Rank-3 free module M over the Integer Ring
-            sage: M.zero().parent() is M
-            True
-            sage: M.zero() is M(0)
-            True
-            sage: T = M.tensor_module(1,1)
-            sage: T.zero()
-            Type-(1,1) tensor zero on the Rank-3 free module M over the Integer Ring
-            sage: T.zero().parent() is T
-            True
-            sage: T.zero() is T(0)
-            True
-
-        Components of the zero element with respect to some basis::
-
-            sage: e = M.basis('e')
-            sage: M.zero()[e,:]
-            [0, 0, 0]
-            sage: all(M.zero()[e,i] == M.base_ring().zero() for i in M.irange())
-            True
-            sage: T.zero()[e,:]
-            [0 0 0]
-            [0 0 0]
-            [0 0 0]
-            sage: M.tensor_module(1,2).zero()[e,:]
-            [[[0, 0, 0], [0, 0, 0], [0, 0, 0]],
-             [[0, 0, 0], [0, 0, 0], [0, 0, 0]],
-             [[0, 0, 0], [0, 0, 0], [0, 0, 0]]]
-
-        """
-        resu = self._element_constructor_(name='zero', latex_name='0')
-        for basis in self._known_bases:
-            resu._add_comp_unsafe(basis)
-            # (since new components are initialized to zero)
-        resu._is_zero = True # This element is certainly zero
-        resu.set_immutable()
-        return resu
-=======
         Same but explicitly in the subspace of symmetric bilinear forms::
 
             sage: Sym2Vdual = V.dual_symmetric_power(2); Sym2Vdual
@@ -1253,7 +1068,6 @@
             return
         morphism = self.isomorphism_with_fixed_basis(basis)
         tester.assertEqual(morphism.codomain().rank(), self.rank())
->>>>>>> b7f04edc
 
 
 class FiniteRankFreeModule(FiniteRankFreeModule_abstract):
@@ -1520,11 +1334,7 @@
 
         """
         super().__init__(ring, rank, name=name, latex_name=latex_name,
-<<<<<<< HEAD
-                         category=category)
-=======
                          category=category, ambient=ambient)
->>>>>>> b7f04edc
         self._sindex = start_index
         self._output_formatter = output_formatter
         # Dictionary of the tensor modules built on self
@@ -3565,9 +3375,6 @@
             (1, 0)
 
         """
-<<<<<<< HEAD
-        return (1, 0)
-=======
         return (1, 0)
 
 
@@ -3862,5 +3669,4 @@
             (0, 1)
 
         """
-        return (0, 1)
->>>>>>> b7f04edc
+        return (0, 1)