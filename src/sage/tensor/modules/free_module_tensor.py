r"""
Tensors on free modules

The class :class:`FreeModuleTensor` implements tensors on a free module `M`
of finite rank over a commutative ring. A *tensor of type* `(k,l)` on `M`
is a multilinear map:

.. MATH::

    \underbrace{M^*\times\cdots\times M^*}_{k\ \; \mbox{times}}
    \times \underbrace{M\times\cdots\times M}_{l\ \; \mbox{times}}
    \longrightarrow R

where `R` is the commutative ring over which the free module `M` is defined
and `M^* = \mathrm{Hom}_R(M,R)` is the dual of `M`. The integer `k + l` is
called the *tensor rank*. The set `T^{(k,l)}(M)` of tensors of type `(k,l)`
on `M` is a free module of finite rank over `R`, described by the
class :class:`~sage.tensor.modules.tensor_free_module.TensorFreeModule`.

Various derived classes of :class:`FreeModuleTensor` are devoted to specific
tensors:

* :class:`~sage.tensor.modules.alternating_contr_tensor.AlternatingContrTensor`
  for fully antisymmetric type-`(k, 0)` tensors *(alternating contravariant
  tensors)*;

  - :class:`~sage.tensor.modules.free_module_element.FiniteRankFreeModuleElement`
    for elements of `M`, considered as type-`(1,0)` tensors thanks to the
    canonical identification `M^{**}=M` (which holds since `M` is a free module
    of finite rank);

* :class:`~sage.tensor.modules.free_module_alt_form.FreeModuleAltForm` for
  fully antisymmetric type-`(0, l)` tensors *(alternating forms)*;

* :class:`~sage.tensor.modules.free_module_automorphism.FreeModuleAutomorphism`
  for type-`(1,1)` tensors representing invertible endomorphisms.

Each of these classes is a Sage *element* class, the corresponding *parent*
class being:

* :class:`~sage.tensor.modules.tensor_free_module.TensorFreeModule` for
  :class:`FreeModuleTensor`;
* :class:`~sage.tensor.modules.finite_rank_free_module.FiniteRankFreeModule`
  for :class:`~sage.tensor.modules.free_module_element.FiniteRankFreeModuleElement`;
* :class:`~sage.tensor.modules.ext_pow_free_module.ExtPowerFreeModule` for
  :class:`~sage.tensor.modules.alternating_contr_tensor.AlternatingContrTensor`;
* :class:`~sage.tensor.modules.ext_pow_free_module.ExtPowerDualFreeModule` for
  :class:`~sage.tensor.modules.free_module_alt_form.FreeModuleAltForm`;
* :class:`~sage.tensor.modules.free_module_linear_group.FreeModuleLinearGroup`
  for
  :class:`~sage.tensor.modules.free_module_automorphism.FreeModuleAutomorphism`.


AUTHORS:

- Eric Gourgoulhon, Michal Bejger (2014-2015): initial version
- Michael Jung (2019): improve treatment of the zero element; add method
  ``copy_from``

REFERENCES:

- Chap. 21 of R. Godement : *Algebra* [God1968]_
- Chap. 12 of J. M. Lee: *Introduction to Smooth Manifolds* [Lee2013]_ (only
  when the free module is a vector space)
- Chap. 2 of B. O'Neill: *Semi-Riemannian Geometry* [ONe1983]_

EXAMPLES:

A tensor of type `(1, 1)` on a rank-3 free module over `\ZZ`::

    sage: M = FiniteRankFreeModule(ZZ, 3, name='M')
    sage: t = M.tensor((1,1), name='t') ; t
    Type-(1,1) tensor t on the Rank-3 free module M over the Integer Ring
    sage: t.parent()
    Free module of type-(1,1) tensors on the Rank-3 free module M
     over the Integer Ring
    sage: t.parent() is M.tensor_module(1,1)
    True
    sage: t in M.tensor_module(1,1)
    True

Setting some component of the tensor in a given basis::

    sage: e = M.basis('e') ; e
    Basis (e_0,e_1,e_2) on the Rank-3 free module M over the Integer Ring
    sage: t.set_comp(e)[0,0] = -3  # the component [0,0] w.r.t. basis e is set to -3

The unset components are assumed to be zero::

    sage: t.comp(e)[:]  # list of all components w.r.t. basis e
    [-3  0  0]
    [ 0  0  0]
    [ 0  0  0]
    sage: t.display(e)  # displays the expansion of t on the basis e_i*e^j of T^(1,1)(M)
    t = -3 e_0*e^0

The commands ``t.set_comp(e)`` and ``t.comp(e)`` can be abridged by providing
the basis as the first argument in the square brackets::

    sage: t[e,0,0] = -3
    sage: t[e,:]
    [-3  0  0]
    [ 0  0  0]
    [ 0  0  0]

Actually, since ``e`` is ``M``'s default basis, the mention of ``e``
can be omitted::

    sage: t[0,0] = -3
    sage: t[:]
    [-3  0  0]
    [ 0  0  0]
    [ 0  0  0]

For tensors of rank 2, the matrix of components w.r.t. a given basis is
obtained via the function ``matrix``::

    sage: matrix(t.comp(e))
    [-3  0  0]
    [ 0  0  0]
    [ 0  0  0]
    sage: matrix(t.comp(e)).parent()
    Full MatrixSpace of 3 by 3 dense matrices over Integer Ring

Tensor components can be modified (reset) at any time::

    sage: t[0,0] = 0
    sage: t[:]
    [0 0 0]
    [0 0 0]
    [0 0 0]

Checking that ``t`` is zero::

    sage: t.is_zero()
    True
    sage: t == 0
    True
    sage: t == M.tensor_module(1,1).zero()  # the zero element of the module of all type-(1,1) tensors on M
    True

The components are managed by the class
:class:`~sage.tensor.modules.comp.Components`::

    sage: type(t.comp(e))
    <class 'sage.tensor.modules.comp.Components'>

Only non-zero components are actually stored, in the dictionary :attr:`_comp`
of class :class:`~sage.tensor.modules.comp.Components`, whose keys are
the indices::

    sage: t.comp(e)._comp
    {}
    sage: t.set_comp(e)[0,0] = -3 ; t.set_comp(e)[1,2] = 2
    sage: t.comp(e)._comp  # random output order (dictionary)
    {(0, 0): -3, (1, 2): 2}
    sage: t.display(e)
    t = -3 e_0*e^0 + 2 e_1*e^2

Further tests of the comparison operator::

    sage: t.is_zero()
    False
    sage: t == 0
    False
    sage: t == M.tensor_module(1,1).zero()
    False
    sage: t1 = t.copy()
    sage: t1 == t
    True
    sage: t1[2,0] = 4
    sage: t1 == t
    False

As a multilinear map `M^* \times M \rightarrow \ZZ`, the type-`(1,1)`
tensor ``t`` acts on pairs formed by a linear form and a module element::

    sage: a = M.linear_form(name='a') ; a[:] = (2, 1, -3) ; a
    Linear form a on the Rank-3 free module M over the Integer Ring
    sage: b = M([1,-6,2], name='b') ; b
    Element b of the Rank-3 free module M over the Integer Ring
    sage: t(a,b)
    -2

"""
# *****************************************************************************
#       Copyright (C) 2015 Eric Gourgoulhon <eric.gourgoulhon@obspm.fr>
#       Copyright (C) 2015 Michal Bejger <bejger@camk.edu.pl>
#
#  Distributed under the terms of the GNU General Public License (GPL)
#  as published by the Free Software Foundation; either version 2 of
#  the License, or (at your option) any later version.
#                  https://www.gnu.org/licenses/
# *****************************************************************************
from __future__ import absolute_import

from sage.rings.integer import Integer
from sage.structure.element import ModuleElementWithMutability
from sage.tensor.modules.comp import (Components, CompWithSym, CompFullySym,
                                      CompFullyAntiSym)
from sage.tensor.modules.tensor_with_indices import TensorWithIndices
from sage.parallel.decorate import parallel
from sage.parallel.parallelism import Parallelism
from sage.manifolds.chart import Chart

# TODO: remove the import of Chart after _preparse_display has been redefined
# in tensor fields

class FreeModuleTensor(ModuleElementWithMutability):
    r"""
    Tensor over a free module of finite rank over a commutative ring.

    This is a Sage *element* class, the corresponding *parent* class being
    :class:`~sage.tensor.modules.tensor_free_module.TensorFreeModule`.

    INPUT:

    - ``fmodule`` -- free module `M` of finite rank over a commutative ring
      `R`, as an instance of
      :class:`~sage.tensor.modules.finite_rank_free_module.FiniteRankFreeModule`
    - ``tensor_type`` -- pair ``(k, l)`` with ``k`` being the contravariant
      rank and ``l`` the covariant rank
    - ``name`` -- (default: ``None``) name given to the tensor
    - ``latex_name`` -- (default: ``None``) LaTeX symbol to denote the tensor;
      if none is provided, the LaTeX symbol is set to ``name``
    - ``sym`` -- (default: ``None``) a symmetry or a list of symmetries among
      the tensor arguments: each symmetry is described by a tuple containing
      the positions of the involved arguments, with the convention
      ``position=0`` for the first argument. For instance:

      * ``sym = (0,1)`` for a symmetry between the 1st and 2nd arguments;
      * ``sym = [(0,2), (1,3,4)]`` for a symmetry between the 1st and 3rd
        arguments and a symmetry between the 2nd, 4th and 5th arguments.

    - ``antisym`` -- (default: ``None``) antisymmetry or list of antisymmetries
      among the arguments, with the same convention as for ``sym``
    - ``parent`` -- (default: ``None``) some specific parent (e.g. exterior
      power for alternating forms); if ``None``, ``fmodule.tensor_module(k,l)``
      is used

    EXAMPLES:

    A tensor of type `(1,1)` on a rank-3 free module over `\ZZ`::

        sage: M = FiniteRankFreeModule(ZZ, 3, name='M')
        sage: t = M.tensor((1,1), name='t') ; t
        Type-(1,1) tensor t on the Rank-3 free module M over the Integer Ring

    Tensors are *Element* objects whose parents are tensor free modules::

        sage: t.parent()
        Free module of type-(1,1) tensors on the
         Rank-3 free module M over the Integer Ring
        sage: t.parent() is M.tensor_module(1,1)
        True

    """
    def __init__(self, fmodule, tensor_type, name=None, latex_name=None,
                 sym=None, antisym=None, parent=None):
        r"""
        TESTS::

            sage: from sage.tensor.modules.free_module_tensor import FreeModuleTensor
            sage: M = FiniteRankFreeModule(ZZ, 3, name='M')
            sage: e = M.basis('e')
            sage: t = FreeModuleTensor(M, (2,1), name='t', latex_name=r'\tau', sym=(0,1))
            sage: t[e,0,0,0] = -3
            sage: TestSuite(t).run(skip="_test_category") # see below

        In the above test suite, _test_category fails because t is not an
        instance of t.parent().category().element_class. Actually tensors
        must be constructed via TensorFreeModule.element_class and
        not by a direct call to FreeModuleTensor::

            sage: t1 = M.tensor_module(2,1).element_class(M, (2,1), name='t',
            ....:                                         latex_name=r'\tau',
            ....:                                         sym=(0,1))
            sage: t1[e,0,0,0] = -3
            sage: TestSuite(t1).run()

        """
        if parent is None:
            parent = fmodule.tensor_module(*tensor_type)
<<<<<<< HEAD
        super().__init__(parent)
=======
        ModuleElementWithMutability.__init__(self, parent)
>>>>>>> 1b599b28
        self._fmodule = fmodule
        self._tensor_type = tuple(tensor_type)
        self._tensor_rank = self._tensor_type[0] + self._tensor_type[1]
        self._is_zero = False # a priori, may be changed below or via
                              # method __bool__()
        self._name = name
        if latex_name is None:
            self._latex_name = self._name
        else:
            self._latex_name = latex_name
        self._components = {}  # dict. of the sets of components on various
                              # bases, with the bases as keys (initially empty)

        # Treatment of symmetry declarations:
        self._sym = []
        if sym is not None and sym != []:
            if isinstance(sym[0], (int, Integer)):
                # a single symmetry is provided as a tuple -> 1-item list:
                sym = [tuple(sym)]
            for isym in sym:
                if len(isym) > 1:
                    for i in isym:
                        if i<0 or i>self._tensor_rank-1:
                            raise IndexError("invalid position: " + str(i) +
                                " not in [0," + str(self._tensor_rank-1) + "]")
                    self._sym.append(tuple(isym))
        self._antisym = []
        if antisym is not None and antisym != []:
            if isinstance(antisym[0], (int, Integer)):
                # a single antisymmetry is provided as a tuple -> 1-item list:
                antisym = [tuple(antisym)]
            for isym in antisym:
                if len(isym) > 1:
                    for i in isym:
                        if i<0 or i>self._tensor_rank-1:
                            raise IndexError("invalid position: " + str(i) +
                                " not in [0," + str(self._tensor_rank-1) + "]")
                    self._antisym.append(tuple(isym))

        # Final consistency check:
        index_list = []
        for isym in self._sym:
            index_list += isym
        for isym in self._antisym:
            index_list += isym
        if len(index_list) != len(set(index_list)):
            # There is a repeated index position:
            raise IndexError("incompatible lists of symmetries: the same " +
                             "position appears more than once")

        # Initialization of derived quantities:
        FreeModuleTensor._init_derived(self)

    ####### Required methods for ModuleElement (beside arithmetic) #######

    def __bool__(self):
        r"""
        Return ``True`` if ``self`` is nonzero and ``False`` otherwise.

        This method is called by ``self.is_zero()``.

        EXAMPLES::

            sage: M = FiniteRankFreeModule(ZZ, 3, name='M')
            sage: e = M.basis('e')
            sage: t = M.tensor((2,1))
            sage: t.add_comp(e)
            3-indices components w.r.t. Basis (e_0,e_1,e_2) on the
             Rank-3 free module M over the Integer Ring
            sage: bool(t)  # unitialized components are zero
            False
            sage: t == 0
            True
            sage: t[e,1,0,2] = 4  # setting a non-zero component in basis e
            sage: t.display()
            4 e_1*e_0*e^2
            sage: bool(t)
            True
            sage: t == 0
            False
            sage: t[e,1,0,2] = 0
            sage: t.display()
            0
            sage: bool(t)
            False
            sage: t == 0
            True
        """
        basis = self.pick_a_basis()
        if not self._components[basis].is_zero():
            self._is_zero = False
            return True
        self._is_zero = True
        return False

    __nonzero__ = __bool__

    ##### End of required methods for ModuleElement (beside arithmetic) #####

    def _repr_(self):
        r"""
        Return a string representation of ``self``.

        EXAMPLES::

            sage: M = FiniteRankFreeModule(ZZ, 3, name='M')
            sage: t = M.tensor((2,1), name='t')
            sage: t
            Type-(2,1) tensor t on the Rank-3 free module M over the Integer Ring

        """
        # Special cases
        if self._tensor_type == (0,2) and self._sym == [(0,1)]:
            description = "Symmetric bilinear form "
        else:
            # Generic case
            description = "Type-({},{}) tensor".format(
                            self._tensor_type[0], self._tensor_type[1])
        if self._name is not None:
            description += " " + self._name
        description += " on the {}".format(self._fmodule)
        return description

    def _latex_(self):
        r"""
        LaTeX representation of the object.

        EXAMPLES::

            sage: M = FiniteRankFreeModule(ZZ, 3, name='M')
            sage: t = M.tensor((2,1), name='t')
            sage: t._latex_()
            't'
            sage: latex(t)
            t
            sage: t = M.tensor((2,1), name='t', latex_name=r'\tau')
            sage: t._latex_()
            '\\tau'
            sage: latex(t)
            \tau
            sage: t = M.tensor((2,1))  # unnamed tensor
            sage: t._latex_()
            '\\mbox{Type-(2,1) tensor on the Rank-3 free module M over the Integer Ring}'

        """
        if self._latex_name is None:
            return r'\mbox{' + str(self) + r'}'
        return self._latex_name

    def _init_derived(self):
        r"""
        Initialize the derived quantities

        EXAMPLES::

            sage: M = FiniteRankFreeModule(ZZ, 3, name='M')
            sage: t = M.tensor((2,1), name='t')
            sage: t._init_derived()

        """
        pass # no derived quantities

    def _del_derived(self):
        r"""
        Delete the derived quantities

        EXAMPLES::

            sage: M = FiniteRankFreeModule(ZZ, 3, name='M')
            sage: t = M.tensor((2,1), name='t')
            sage: t._del_derived()

        """
        pass # no derived quantities

    #### Simple accessors ####

    def tensor_type(self):
        r"""
        Return the tensor type of ``self``.

        OUTPUT:

        - pair ``(k, l)``, where ``k`` is the contravariant rank and ``l``
          is the covariant rank

        EXAMPLES::

            sage: M = FiniteRankFreeModule(ZZ, 3)
            sage: M.an_element().tensor_type()
            (1, 0)
            sage: t = M.tensor((2,1))
            sage: t.tensor_type()
            (2, 1)

        """
        return self._tensor_type

    def tensor_rank(self):
        r"""
        Return the tensor rank of ``self``.

        OUTPUT:

        - integer ``k+l``, where ``k`` is the contravariant rank and ``l``
          is the covariant rank

        EXAMPLES::

            sage: M = FiniteRankFreeModule(ZZ, 3)
            sage: M.an_element().tensor_rank()
            1
            sage: t = M.tensor((2,1))
            sage: t.tensor_rank()
            3

        """
        return self._tensor_rank

    def base_module(self):
        r"""
        Return the module on which ``self`` is defined.

        OUTPUT:

        - instance of :class:`FiniteRankFreeModule` representing the free
          module on which the tensor is defined.

        EXAMPLES::

            sage: M = FiniteRankFreeModule(ZZ, 3, name='M')
            sage: M.an_element().base_module()
            Rank-3 free module M over the Integer Ring
            sage: t = M.tensor((2,1))
            sage: t.base_module()
            Rank-3 free module M over the Integer Ring
            sage: t.base_module() is M
            True

        """
        return self._fmodule

    def symmetries(self):
        r"""
        Print the list of symmetries and antisymmetries of ``self``.

        EXAMPLES:

        Various symmetries / antisymmetries for a rank-4 tensor::

            sage: M = FiniteRankFreeModule(ZZ, 3, name='M')
            sage: t = M.tensor((4,0), name='T') # no symmetry declared
            sage: t.symmetries()
            no symmetry;  no antisymmetry
            sage: t = M.tensor((4,0), name='T', sym=(0,1))
            sage: t.symmetries()
            symmetry: (0, 1);  no antisymmetry
            sage: t = M.tensor((4,0), name='T', sym=[(0,1), (2,3)])
            sage: t.symmetries()
            symmetries: [(0, 1), (2, 3)];  no antisymmetry
            sage: t = M.tensor((4,0), name='T', sym=(0,1), antisym=(2,3))
            sage: t.symmetries()
            symmetry: (0, 1);  antisymmetry: (2, 3)

        """
        if len(self._sym) == 0:
            s = "no symmetry; "
        elif len(self._sym) == 1:
            s = "symmetry: {}; ".format(self._sym[0])
        else:
            s = "symmetries: {}; ".format(self._sym)
        if len(self._antisym) == 0:
            a = "no antisymmetry"
        elif len(self._antisym) == 1:
            a = "antisymmetry: {}".format(self._antisym[0])
        else:
            a = "antisymmetries: {}".format(self._antisym)
        print(s+a)

    #### End of simple accessors #####

    def _preparse_display(self, basis=None, format_spec=None):
        r"""
        Helper function for display (to be used in the derived classes
        FreeModuleAltForm and AlternatingContrTensor as well)

        TESTS::

            sage: M = FiniteRankFreeModule(ZZ, 2, name='M')
            sage: e = M.basis('e')
            sage: f = M.basis('f')
            sage: v = M([1,-2])
            sage: v._preparse_display()
            (Basis (e_0,e_1) on the Rank-2 free module M over the Integer Ring, None)
            sage: v._preparse_display(f)
            (Basis (f_0,f_1) on the Rank-2 free module M over the Integer Ring, None)
            sage: v._preparse_display(e, 10)
            (Basis (e_0,e_1) on the Rank-2 free module M over the Integer Ring, 10)
            sage: v._preparse_display(format_spec=10)
            (Basis (e_0,e_1) on the Rank-2 free module M over the Integer Ring, 10)

        """
        if basis is None:
            basis = self._fmodule._def_basis
        elif isinstance(basis, Chart):
             # a coordinate chart has been passed instead of a basis;
             # the basis is then assumed to be the coordinate frame
             # associated to the chart:
            if format_spec is None:
                format_spec = basis
            basis = basis.frame()
        return (basis, format_spec)

    def display(self, basis=None, format_spec=None):
        r"""
        Display ``self`` in terms of its expansion w.r.t. a given module basis.

        The expansion is actually performed onto tensor products of elements
        of the given basis and of elements of its dual basis (see examples
        below).
        The output is either text-formatted (console mode) or LaTeX-formatted
        (notebook mode).

        INPUT:

        - ``basis`` -- (default: ``None``) basis of the free module with
          respect to which the tensor is expanded; if none is provided,
          the module's default basis is assumed
        - ``format_spec`` -- (default: ``None``) format specification passed
          to ``self._fmodule._output_formatter`` to format the output

        EXAMPLES:

        Display of a module element (type-`(1,0)` tensor)::

            sage: M = FiniteRankFreeModule(QQ, 2, name='M', start_index=1)
            sage: e = M.basis('e') ; e
            Basis (e_1,e_2) on the 2-dimensional vector space M over the
             Rational Field
            sage: v = M([1/3,-2], name='v')
            sage: v.display(e)
            v = 1/3 e_1 - 2 e_2
            sage: v.display()  # a shortcut since e is M's default basis
            v = 1/3 e_1 - 2 e_2
            sage: latex(v.display())  # display in the notebook
            v = \frac{1}{3} e_{1} -2 e_{2}

        A shortcut is ``disp()``::

            sage: v.disp()
            v = 1/3 e_1 - 2 e_2

        Display of a linear form (type-`(0,1)` tensor)::

            sage: de = e.dual_basis() ; de
            Dual basis (e^1,e^2) on the 2-dimensional vector space M over the
             Rational Field
            sage: w = - 3/4 * de[1] + de[2] ; w
            Linear form on the 2-dimensional vector space M over the Rational
             Field
            sage: w.set_name('w', latex_name='\\omega')
            sage: w.display()
            w = -3/4 e^1 + e^2
            sage: latex(w.display())  # display in the notebook
            \omega = -\frac{3}{4} e^{1} +e^{2}

        Display of a type-`(1,1)` tensor::

            sage: t = v*w ; t  # the type-(1,1) is formed as the tensor product of v by w
            Type-(1,1) tensor v*w on the 2-dimensional vector space M over the
             Rational Field
            sage: t.display()
            v*w = -1/4 e_1*e^1 + 1/3 e_1*e^2 + 3/2 e_2*e^1 - 2 e_2*e^2
            sage: latex(t.display())  # display in the notebook
            v\otimes \omega = -\frac{1}{4} e_{1}\otimes e^{1} +
             \frac{1}{3} e_{1}\otimes e^{2} + \frac{3}{2} e_{2}\otimes e^{1}
             -2 e_{2}\otimes e^{2}

        Display in a basis which is not the default one::

            sage: a = M.automorphism(matrix=[[1,2],[3,4]], basis=e)
            sage: f = e.new_basis(a, 'f')
            sage: v.display(f) # the components w.r.t basis f are first computed via the change-of-basis formula defined by a
            v = -8/3 f_1 + 3/2 f_2
            sage: w.display(f)
            w = 9/4 f^1 + 5/2 f^2
            sage: t.display(f)
            v*w = -6 f_1*f^1 - 20/3 f_1*f^2 + 27/8 f_2*f^1 + 15/4 f_2*f^2

        Parallel computation::

            sage: Parallelism().set('tensor', nproc=2)
            sage: t2 = v*w
            sage: t2.display(f)
            v*w = -6 f_1*f^1 - 20/3 f_1*f^2 + 27/8 f_2*f^1 + 15/4 f_2*f^2
            sage: t2[f,:] == t[f,:]  # check of the parallel computation
            True
            sage: Parallelism().set('tensor', nproc=1)  # switch off parallelization

        The output format can be set via the argument ``output_formatter``
        passed at the module construction::

            sage: N = FiniteRankFreeModule(QQ, 2, name='N', start_index=1,
            ....:                   output_formatter=Rational.numerical_approx)
            sage: e = N.basis('e')
            sage: v = N([1/3,-2], name='v')
            sage: v.display()  # default format (53 bits of precision)
            v = 0.333333333333333 e_1 - 2.00000000000000 e_2
            sage: latex(v.display())
            v = 0.333333333333333 e_{1} -2.00000000000000 e_{2}

        The output format is then controlled by the argument ``format_spec`` of
        the method :meth:`display`::

            sage: v.display(format_spec=10)  # 10 bits of precision
            v = 0.33 e_1 - 2.0 e_2

        Check that the bug reported in :trac:`22520` is fixed::

            sage: M = FiniteRankFreeModule(SR, 3, name='M')
            sage: e = M.basis('e')
            sage: t = SR.var('t', domain='real')
            sage: (t*e[0]).display()
            t e_0

        """
        from sage.misc.latex import latex
        from sage.tensor.modules.format_utilities import (is_atomic,
                                                          FormattedExpansion)
        basis, format_spec = self._preparse_display(basis=basis,
                                                    format_spec=format_spec)
        cobasis = basis.dual_basis()
        comp = self.comp(basis)
        terms_txt = []
        terms_latex = []
        n_con = self._tensor_type[0]
        for ind in comp.index_generator():
            ind_arg = ind + (format_spec,)
            coef = comp[ind_arg]
            # Check whether the coefficient is zero, preferably via
            # the fast method is_trivial_zero():
            if hasattr(coef, 'is_trivial_zero'):
                zero_coef = coef.is_trivial_zero()
            else:
                zero_coef = coef == 0
            if not zero_coef:
                bases_txt = []
                bases_latex = []
                for k in range(n_con):
                    bases_txt.append(basis[ind[k]]._name)
                    bases_latex.append(latex(basis[ind[k]]))
                for k in range(n_con, self._tensor_rank):
                    bases_txt.append(cobasis[ind[k]]._name)
                    bases_latex.append(latex(cobasis[ind[k]]))
                basis_term_txt = "*".join(bases_txt)
                basis_term_latex = r"\otimes ".join(bases_latex)
                coef_txt = repr(coef)
                if coef_txt == "1":
                    terms_txt.append(basis_term_txt)
                    terms_latex.append(basis_term_latex)
                elif coef_txt == "-1":
                    terms_txt.append("-" + basis_term_txt)
                    terms_latex.append("-" + basis_term_latex)
                else:
                    coef_latex = latex(coef)
                    if is_atomic(coef_txt):
                        terms_txt.append(coef_txt + " " + basis_term_txt)
                    else:
                        terms_txt.append("(" + coef_txt + ") " +
                                         basis_term_txt)
                    if is_atomic(coef_latex):
                        terms_latex.append(coef_latex + basis_term_latex)
                    else:
                        terms_latex.append(r"\left(" + coef_latex +
                                           r"\right)" + basis_term_latex)
        if terms_txt == []:
            expansion_txt = "0"
        else:
            expansion_txt = terms_txt[0]
            for term in terms_txt[1:]:
                if term[0] == "-":
                    expansion_txt += " - " + term[1:]
                else:
                    expansion_txt += " + " + term
        if terms_latex == []:
            expansion_latex = "0"
        else:
            expansion_latex = terms_latex[0]
            for term in terms_latex[1:]:
                if term[0] == "-":
                    expansion_latex += term
                else:
                    expansion_latex += "+" + term
        if self._name is None:
            resu_txt = expansion_txt
        else:
            resu_txt = self._name + " = " + expansion_txt
        if self._latex_name is None:
            resu_latex = expansion_latex
        else:
            resu_latex = latex(self) + " = " + expansion_latex
        return FormattedExpansion(resu_txt, resu_latex)

    disp = display

    def display_comp(self, basis=None, format_spec=None, symbol=None,
                     latex_symbol=None, index_labels=None,
                     index_latex_labels=None, only_nonzero=True,
                     only_nonredundant=False):
        r"""
        Display the tensor components with respect to a given module
        basis, one per line.

        The output is either text-formatted (console mode) or LaTeX-formatted
        (notebook mode).

        INPUT:

        - ``basis`` -- (default: ``None``) basis of the free module with
          respect to which the tensor components are defined; if ``None``,
          the module's default basis is assumed
        - ``format_spec`` -- (default: ``None``) format specification passed
          to ``self._fmodule._output_formatter`` to format the output
        - ``symbol`` -- (default: ``None``) string (typically a single letter)
          specifying the symbol for the components; if ``None``, the tensor
          name is used if it has been set, otherwise ``'X'`` is used
        - ``latex_symbol`` -- (default: ``None``) string specifying the LaTeX
          symbol for the components; if ``None``, the tensor LaTeX name
          is used if it has been set, otherwise ``'X'`` is used
        - ``index_labels`` -- (default: ``None``) list of strings representing
          the labels of each of the individual indices; if ``None``, integer
          labels are used
        - ``index_latex_labels`` -- (default: ``None``) list of strings
          representing the LaTeX labels of each of the individual indices; if
          ``None``, integers labels are used
        - ``only_nonzero`` -- (default: ``True``) boolean; if ``True``, only
          nonzero components are displayed
        - ``only_nonredundant`` -- (default: ``False``) boolean; if ``True``,
          only nonredundant components are displayed in case of symmetries

        EXAMPLES:

        Display of the components of a type-`(2,1)` tensor on a rank 2
        vector space over `\QQ`::

            sage: FiniteRankFreeModule._clear_cache_() # for doctests only
            sage: M = FiniteRankFreeModule(QQ, 2, name='M', start_index=1)
            sage: e = M.basis('e')
            sage: t = M.tensor((2,1), name='T', sym=(0,1))
            sage: t[1,2,1], t[1,2,2], t[2,2,2] = 2/3, -1/4, 3
            sage: t.display()
            T = 2/3 e_1*e_2*e^1 - 1/4 e_1*e_2*e^2 + 2/3 e_2*e_1*e^1
                - 1/4 e_2*e_1*e^2 + 3 e_2*e_2*e^2
            sage: t.display_comp()
            T^12_1 = 2/3
            T^12_2 = -1/4
            T^21_1 = 2/3
            T^21_2 = -1/4
            T^22_2 = 3

        The LaTeX output for the notebook::

            sage: latex(t.display_comp())
            \begin{array}{lcl} T_{\phantom{\, 1}\phantom{\, 2}\,1}^{\,1\,2\phantom{\, 1}}
             & = & \frac{2}{3} \\ T_{\phantom{\, 1}\phantom{\, 2}\,2}^{\,1\,2\phantom{\, 2}}
             & = & -\frac{1}{4} \\ T_{\phantom{\, 2}\phantom{\, 1}\,1}^{\,2\,1\phantom{\, 1}}
             & = & \frac{2}{3} \\ T_{\phantom{\, 2}\phantom{\, 1}\,2}^{\,2\,1\phantom{\, 2}}
             & = & -\frac{1}{4} \\ T_{\phantom{\, 2}\phantom{\, 2}\,2}^{\,2\,2\phantom{\, 2}}
             & = & 3 \end{array}

        By default, only the non-vanishing components are displayed; to see
        all the components, the argument ``only_nonzero`` must be set to
        ``False``::

            sage: t.display_comp(only_nonzero=False)
            T^11_1 = 0
            T^11_2 = 0
            T^12_1 = 2/3
            T^12_2 = -1/4
            T^21_1 = 2/3
            T^21_2 = -1/4
            T^22_1 = 0
            T^22_2 = 3

        ``t`` being symmetric w.r.t. to its first two indices, one may ask to
        skip the components that can be deduced by symmetry::

            sage: t.display_comp(only_nonredundant=True)
            T^12_1 = 2/3
            T^12_2 = -1/4
            T^22_2 = 3

        The index symbols can be customized::

            sage: t.display_comp(index_labels=['x', 'y'])
            T^xy_x = 2/3
            T^xy_y = -1/4
            T^yx_x = 2/3
            T^yx_y = -1/4
            T^yy_y = 3

        Display of the components w.r.t. a basis different from the
        default one::

            sage: f = M.basis('f', from_family=(-e[1]+e[2], e[1]+e[2]))
            sage: t.display_comp(basis=f)
            T^11_1 = 29/24
            T^11_2 = 13/24
            T^12_1 = 3/4
            T^12_2 = 3/4
            T^21_1 = 3/4
            T^21_2 = 3/4
            T^22_1 = 7/24
            T^22_2 = 23/24

        """
        if basis is None:
            basis = self._fmodule._def_basis
        if symbol is None:
            if self._name is not None:
                symbol = self._name
            else:
                symbol = 'X'
        if latex_symbol is None:
            if self._latex_name is not None:
                latex_symbol = self._latex_name
            else:
                latex_symbol = 'X'
        index_positions = self._tensor_type[0]*'u' + self._tensor_type[1]*'d'
        return self.comp(basis).display(symbol,
                                        latex_symbol=latex_symbol,
                                        index_positions=index_positions,
                                        index_labels=index_labels,
                                        index_latex_labels=index_latex_labels,
                                        format_spec=format_spec,
                                        only_nonzero=only_nonzero,
                                        only_nonredundant=only_nonredundant)

    def set_name(self, name=None, latex_name=None):
        r"""
        Set (or change) the text name and LaTeX name of ``self``.

        INPUT:

        - ``name`` -- (default: ``None``) string; name given to the tensor
        - ``latex_name`` -- (default: ``None``) string; LaTeX symbol to denote
          the tensor; if None while ``name`` is provided, the LaTeX symbol
          is set to ``name``

        EXAMPLES::

            sage: M = FiniteRankFreeModule(ZZ, 3, name='M')
            sage: t = M.tensor((2,1)) ; t
            Type-(2,1) tensor on the Rank-3 free module M over the Integer Ring
            sage: t.set_name('t') ; t
            Type-(2,1) tensor t on the Rank-3 free module M over the Integer Ring
            sage: latex(t)
            t
            sage: t.set_name(latex_name=r'\tau') ; t
            Type-(2,1) tensor t on the Rank-3 free module M over the Integer Ring
            sage: latex(t)
            \tau

        """
        if name is not None:
            self._name = name
            if latex_name is None:
                self._latex_name = self._name
        if latex_name is not None:
            self._latex_name = latex_name

    def _new_instance(self):
        r"""
        Create a tensor of the same tensor type and with the same symmetries
        as ``self``.

        EXAMPLES::

            sage: M = FiniteRankFreeModule(ZZ, 3, name='M')
            sage: t = M.tensor((2,1), name='t')
            sage: t._new_instance()
            Type-(2,1) tensor on the Rank-3 free module M over the Integer Ring
            sage: t._new_instance().parent() is t.parent()
            True

        """
        return self.__class__(self._fmodule, self._tensor_type, sym=self._sym,
                              antisym=self._antisym)

    def _new_comp(self, basis):
        r"""
        Create some (uninitialized) components of ``self`` w.r.t a given
        module basis.

        This method, to be called by :meth:`comp`, must be redefined by derived
        classes to adapt the output to the relevant subclass of
        :class:`~sage.tensor.modules.comp.Components`.

        INPUT:

        - ``basis`` -- basis of the free module on which ``self`` is defined

        OUTPUT:

        - an instance of :class:`~sage.tensor.modules.comp.Components`
          (or of one of its subclasses)

        EXAMPLES::

            sage: M = FiniteRankFreeModule(ZZ, 3, name='M')
            sage: t = M.tensor((2,1), name='t')
            sage: e = M.basis('e')
            sage: t._new_comp(e)
            3-indices components w.r.t. Basis (e_0,e_1,e_2) on the
             Rank-3 free module M over the Integer Ring
            sage: a = M.tensor((2,1), name='a', sym=(0,1))
            sage: a._new_comp(e)
            3-indices components w.r.t. Basis (e_0,e_1,e_2) on the
             Rank-3 free module M over the Integer Ring,
             with symmetry on the index positions (0, 1)

        """
        fmodule = self._fmodule  # the base free module
        if not self._sym and not self._antisym:
            return Components(fmodule._ring, basis, self._tensor_rank,
                              start_index=fmodule._sindex,
                              output_formatter=fmodule._output_formatter)
        for isym in self._sym:
            if len(isym) == self._tensor_rank:
                return CompFullySym(fmodule._ring, basis, self._tensor_rank,
                                    start_index=fmodule._sindex,
                                    output_formatter=fmodule._output_formatter)
        for isym in self._antisym:
            if len(isym) == self._tensor_rank:
                return CompFullyAntiSym(fmodule._ring, basis, self._tensor_rank,
                                        start_index=fmodule._sindex,
                                     output_formatter=fmodule._output_formatter)
        return CompWithSym(fmodule._ring, basis, self._tensor_rank,
                           start_index=fmodule._sindex,
                           output_formatter=fmodule._output_formatter,
                           sym=self._sym, antisym=self._antisym)

    def components(self, basis=None, from_basis=None):
        r"""
        Return the components of ``self`` w.r.t to a given module basis.

        If the components are not known already, they are computed by the
        tensor change-of-basis formula from components in another basis.

        INPUT:

        - ``basis`` -- (default: ``None``) basis in which the components are
          required; if none is provided, the components are assumed to refer
          to the module's default basis
        - ``from_basis`` -- (default: ``None``) basis from which the
          required components are computed, via the tensor change-of-basis
          formula, if they are not known already in the basis ``basis``;
          if none, a basis from which both the components and a change-of-basis
          to ``basis`` are known is selected.

        OUTPUT:

        - components in the basis ``basis``, as an instance of the
          class :class:`~sage.tensor.modules.comp.Components`

        EXAMPLES:

        Components of a tensor of type-`(1,1)`::

            sage: M = FiniteRankFreeModule(ZZ, 3, name='M', start_index=1)
            sage: e = M.basis('e')
            sage: t = M.tensor((1,1), name='t')
            sage: t[1,2] = -3 ; t[3,3] = 2
            sage: t.components()
            2-indices components w.r.t. Basis (e_1,e_2,e_3)
             on the Rank-3 free module M over the Integer Ring
            sage: t.components() is t.components(e)  # since e is M's default basis
            True
            sage: t.components()[:]
            [ 0 -3  0]
            [ 0  0  0]
            [ 0  0  2]

        A shortcut is ``t.comp()``::

            sage: t.comp() is t.components()
            True

        A direct access to the components w.r.t. the module's default basis is
        provided by the square brackets applied to the tensor itself::

            sage: t[1,2] is t.comp(e)[1,2]
            True
            sage: t[:]
            [ 0 -3  0]
            [ 0  0  0]
            [ 0  0  2]

        Components computed via a change-of-basis formula::

            sage: a = M.automorphism()
            sage: a[:] = [[0,0,1], [1,0,0], [0,-1,0]]
            sage: f = e.new_basis(a, 'f')
            sage: t.comp(f)
            2-indices components w.r.t. Basis (f_1,f_2,f_3)
             on the Rank-3 free module M over the Integer Ring
            sage: t.comp(f)[:]
            [ 0  0  0]
            [ 0  2  0]
            [-3  0  0]

        """
        fmodule = self._fmodule
        if basis is None:
            basis = fmodule._def_basis
        if basis not in self._components:
            # The components must be computed from
            # those in the basis from_basis
            if from_basis is None:
                for known_basis in self._components:
                    if (known_basis, basis) in self._fmodule._basis_changes \
                      and (basis, known_basis) in self._fmodule._basis_changes:
                        from_basis = known_basis
                        break
                if from_basis is None:
                    raise ValueError("no basis could be found for computing " +
                                     "the components in the {}".format(basis))
            elif from_basis not in self._components:
                raise ValueError("the tensor components are not known in " +
                                 "the {}".format(from_basis))
            (n_con, n_cov) = self._tensor_type
            pp = None
            if n_cov > 0:
                if (from_basis, basis) not in fmodule._basis_changes:
                    raise ValueError("the change-of-basis matrix from the " +
                                     "{} to the {}".format(from_basis, basis)
                                     + " has not been set")
                pp = \
                  fmodule._basis_changes[(from_basis, basis)].comp(from_basis)
                # pp not used if n_cov = 0 (pure contravariant tensor)
            ppinv = None
            if n_con > 0:
                if (basis, from_basis) not in fmodule._basis_changes:
                    raise ValueError("the change-of-basis matrix from the " +
                                     "{} to the {}".format(basis, from_basis) +
                                     " has not been set")
                ppinv = \
                  fmodule._basis_changes[(basis, from_basis)].comp(from_basis)
                # ppinv not used if n_con = 0 (pure covariant tensor)
            old_comp = self._components[from_basis]
            new_comp = self._new_comp(basis)
            rank = self._tensor_rank
            # loop on the new components:
            nproc = Parallelism().get('tensor')

            if nproc != 1:
                # Parallel computation
                lol = lambda lst, sz: [lst[i:i+sz] for i in range(0, len(lst), sz)]
                ind_list = [ind for ind in new_comp.non_redundant_index_generator()]
                ind_step = max(1, int(len(ind_list)/nproc/2))
                local_list = lol(ind_list, ind_step)
                # list of input parameters
                listParalInput = [(old_comp, ppinv, pp, n_con, rank, ii) for ii in local_list]
                @parallel(p_iter='multiprocessing', ncpus=nproc)
                def paral_newcomp(old_comp, ppinv, pp, n_con, rank, local_list_ind):
                    partial = []
                    for ind in local_list_ind:
                        res = 0
                        # Summation on the old components multiplied by the proper
                        # change-of-basis matrix elements (tensor formula):
                        for ind_old in old_comp.index_generator():
                            t = old_comp[[ind_old]]
                            for i in range(n_con): # loop on contravariant indices
                                t *= ppinv[[ind[i], ind_old[i]]]
                            for i in range(n_con,rank):  # loop on covariant indices
                                t *= pp[[ind_old[i], ind[i]]]
                            res += t
                        partial.append([ind,res])
                    return partial

                for ii,val in paral_newcomp(listParalInput):
                    for jj in val:
                        new_comp[[jj[0]]] = jj[1]


            else:
                # Sequential computation
                for ind_new in new_comp.non_redundant_index_generator():
                    # Summation on the old components multiplied by the proper
                    # change-of-basis matrix elements (tensor formula):
                    res = 0
                    for ind_old in old_comp.index_generator():
                        t = old_comp[[ind_old]]
                        for i in range(n_con): # loop on contravariant indices
                            t *= ppinv[[ind_new[i], ind_old[i]]]
                        for i in range(n_con,rank):  # loop on covariant indices
                            t *= pp[[ind_old[i], ind_new[i]]]
                        res += t
                    new_comp[ind_new] = res

            self._components[basis] = new_comp
            # end of case where the computation was necessary
        return self._components[basis]

    comp = components

    def _set_comp_unsafe(self, basis=None):
        r"""
        Return the components of ``self`` w.r.t. a given module basis for
        assignment. This private method invokes no security check. Use
        this method at your own risk.

        The components with respect to other bases are deleted, in order to
        avoid any inconsistency. To keep them, use the method
        :meth:`_add_comp_unsafe` instead.

        INPUT:

        - ``basis`` -- (default: ``None``) basis in which the components are
          defined; if none is provided, the components are assumed to refer to
          the module's default basis

        OUTPUT:

        - components in the given basis, as an instance of the
          class :class:`~sage.tensor.modules.comp.Components`; if such
          components did not exist previously, they are created.

        TESTS:

        Setting components of a type-`(1,1)` tensor::

            sage: M = FiniteRankFreeModule(ZZ, 3, name='M')
            sage: e = M.basis('e')
            sage: t = M.tensor((1,1), name='t')
            sage: t._set_comp_unsafe()[0,1] = -3
            sage: t.display()
            t = -3 e_0*e^1
            sage: t._set_comp_unsafe()[1,2] = 2
            sage: t.display()
            t = -3 e_0*e^1 + 2 e_1*e^2
            sage: t._set_comp_unsafe(e)
            2-indices components w.r.t. Basis (e_0,e_1,e_2) on the
             Rank-3 free module M over the Integer Ring

        Setting components in a new basis::

            sage: f =  M.basis('f')
            sage: t._set_comp_unsafe(f)[0,1] = 4
            sage: list(t._components) # the components w.r.t. basis e have been deleted
            [Basis (f_0,f_1,f_2) on the Rank-3 free module M over the Integer Ring]
            sage: t.display(f)
            t = 4 f_0*f^1

        The components w.r.t. basis e can be deduced from those w.r.t. basis f,
        once a relation between the two bases has been set::

            sage: a = M.automorphism()
            sage: a[:] = [[0,0,1], [1,0,0], [0,-1,0]]
            sage: M.set_change_of_basis(e, f, a)
            sage: t.display(e)
            t = -4 e_1*e^2
            sage: sorted(t._components, key=repr)
            [Basis (e_0,e_1,e_2) on the Rank-3 free module M over the Integer Ring,
             Basis (f_0,f_1,f_2) on the Rank-3 free module M over the Integer Ring]

        """
        if basis is None:
            basis = self._fmodule._def_basis
        if basis not in self._components:
            if basis not in self._fmodule._known_bases:
                raise ValueError("the {} has not been ".format(basis) +
                                 "defined on the {}".format(self._fmodule))
            self._components[basis] = self._new_comp(basis)
        self._del_derived() # deletes the derived quantities
        self.del_other_comp(basis)
        return self._components[basis]

    def set_comp(self, basis=None):
        r"""
        Return the components of ``self`` w.r.t. a given module basis for
        assignment.

        The components with respect to other bases are deleted, in order to
        avoid any inconsistency. To keep them, use the method :meth:`add_comp`
        instead.

        INPUT:

        - ``basis`` -- (default: ``None``) basis in which the components are
          defined; if none is provided, the components are assumed to refer to
          the module's default basis

        OUTPUT:

        - components in the given basis, as an instance of the
          class :class:`~sage.tensor.modules.comp.Components`; if such
          components did not exist previously, they are created.

        EXAMPLES:

        Setting components of a type-`(1,1)` tensor::

            sage: M = FiniteRankFreeModule(ZZ, 3, name='M')
            sage: e = M.basis('e')
            sage: t = M.tensor((1,1), name='t')
            sage: t.set_comp()[0,1] = -3
            sage: t.display()
            t = -3 e_0*e^1
            sage: t.set_comp()[1,2] = 2
            sage: t.display()
            t = -3 e_0*e^1 + 2 e_1*e^2
            sage: t.set_comp(e)
            2-indices components w.r.t. Basis (e_0,e_1,e_2) on the
             Rank-3 free module M over the Integer Ring

        Setting components in a new basis::

            sage: f =  M.basis('f')
            sage: t.set_comp(f)[0,1] = 4
            sage: list(t._components) # the components w.r.t. basis e have been deleted
            [Basis (f_0,f_1,f_2) on the Rank-3 free module M over the Integer Ring]
            sage: t.display(f)
            t = 4 f_0*f^1

        The components w.r.t. basis e can be deduced from those w.r.t. basis f,
        once a relation between the two bases has been set::

            sage: a = M.automorphism()
            sage: a[:] = [[0,0,1], [1,0,0], [0,-1,0]]
            sage: M.set_change_of_basis(e, f, a)
            sage: t.display(e)
            t = -4 e_1*e^2
            sage: sorted(t._components, key=repr)
            [Basis (e_0,e_1,e_2) on the Rank-3 free module M over the Integer Ring,
             Basis (f_0,f_1,f_2) on the Rank-3 free module M over the Integer Ring]

        Since zero is an immutable element, its components cannot be changed::

            sage: z = M.tensor_module(1, 1).zero()
            sage: z.set_comp(e)[0,1] = 1
            Traceback (most recent call last):
            ...
            AssertionError: the components of an immutable element cannot be changed

        """
        if self.is_immutable():
            raise AssertionError("the components of an immutable element "
                                 "cannot be changed")
        self._is_zero = False  # a priori
        return self._set_comp_unsafe(basis)

    def _add_comp_unsafe(self, basis=None):
        r"""
        Return the components of ``self`` w.r.t. a given module basis for
        assignment, keeping the components w.r.t. other bases. This private
        method invokes no security check. Use this method at your own risk.

        To delete the components w.r.t. other bases, use the method
        :meth:`_set_comp_unsafe` instead.

        INPUT:

        - ``basis`` -- (default: ``None``) basis in which the components are
          defined; if none is provided, the components are assumed to refer to
          the module's default basis

        OUTPUT:

        - components in the given basis, as an instance of the
          class :class:`~sage.tensor.modules.comp.Components`;
          if such components did not exist previously, they are created

        TESTS:

        Setting components of a type-`(1,1)` tensor::

            sage: M = FiniteRankFreeModule(ZZ, 3, name='M')
            sage: e = M.basis('e')
            sage: t = M.tensor((1,1), name='t')
            sage: t._add_comp_unsafe()[0,1] = -3
            sage: t.display()
            t = -3 e_0*e^1
            sage: t._add_comp_unsafe()[1,2] = 2
            sage: t.display()
            t = -3 e_0*e^1 + 2 e_1*e^2
            sage: t._add_comp_unsafe(e)
            2-indices components w.r.t. Basis (e_0,e_1,e_2) on the
             Rank-3 free module M over the Integer Ring

        Adding components in a new basis::

            sage: f =  M.basis('f')
            sage: t._add_comp_unsafe(f)[0,1] = 4

        The components w.r.t. basis e have been kept::

            sage: sorted(t._components, key=repr)
            [Basis (e_0,e_1,e_2) on the Rank-3 free module M over the Integer Ring,
             Basis (f_0,f_1,f_2) on the Rank-3 free module M over the Integer Ring]
            sage: t.display(f)
            t = 4 f_0*f^1
            sage: t.display(e)
            t = -3 e_0*e^1 + 2 e_1*e^2

        """
        if basis is None:
            basis = self._fmodule._def_basis
        if basis not in self._components:
            if basis not in self._fmodule._known_bases:
                raise ValueError("the {} has not been ".format(basis) +
                                 "defined on the {}".format(self._fmodule))
            self._components[basis] = self._new_comp(basis)
        self._del_derived() # deletes the derived quantities
        return self._components[basis]

    def add_comp(self, basis=None):
        r"""
        Return the components of ``self`` w.r.t. a given module basis for
        assignment, keeping the components w.r.t. other bases.

        To delete the components w.r.t. other bases, use the method
        :meth:`set_comp` instead.

        INPUT:

        - ``basis`` -- (default: ``None``) basis in which the components are
          defined; if none is provided, the components are assumed to refer to
          the module's default basis

        .. WARNING::

            If the tensor has already components in other bases, it
            is the user's responsibility to make sure that the components
            to be added are consistent with them.

        OUTPUT:

        - components in the given basis, as an instance of the
          class :class:`~sage.tensor.modules.comp.Components`;
          if such components did not exist previously, they are created

        EXAMPLES:

        Setting components of a type-`(1,1)` tensor::

            sage: M = FiniteRankFreeModule(ZZ, 3, name='M')
            sage: e = M.basis('e')
            sage: t = M.tensor((1,1), name='t')
            sage: t.add_comp()[0,1] = -3
            sage: t.display()
            t = -3 e_0*e^1
            sage: t.add_comp()[1,2] = 2
            sage: t.display()
            t = -3 e_0*e^1 + 2 e_1*e^2
            sage: t.add_comp(e)
            2-indices components w.r.t. Basis (e_0,e_1,e_2) on the
             Rank-3 free module M over the Integer Ring

        Adding components in a new basis::

            sage: f =  M.basis('f')
            sage: t.add_comp(f)[0,1] = 4

        The components w.r.t. basis e have been kept::

            sage: sorted(t._components, key=repr)
            [Basis (e_0,e_1,e_2) on the Rank-3 free module M over the Integer Ring,
             Basis (f_0,f_1,f_2) on the Rank-3 free module M over the Integer Ring]
            sage: t.display(f)
            t = 4 f_0*f^1
            sage: t.display(e)
            t = -3 e_0*e^1 + 2 e_1*e^2

        Since zero is an immutable element, its components cannot be changed::

            sage: z = M.tensor_module(1, 1).zero()
            sage: z.add_comp(e)[0,1] = 1
            Traceback (most recent call last):
            ...
            AssertionError: the components of an immutable element cannot be changed

        """
        if self.is_immutable():
            raise AssertionError("the components of an immutable element "
                                 "cannot be changed")
        self._is_zero = False  # a priori
        return self._add_comp_unsafe(basis)

    def del_other_comp(self, basis=None):
        r"""
        Delete all the components but those corresponding to ``basis``.

        INPUT:

        - ``basis`` -- (default: ``None``) basis in which the components are
          kept; if none the module's default basis is assumed

        EXAMPLES:

        Deleting components of a module element::

            sage: M = FiniteRankFreeModule(ZZ, 3, name='M', start_index=1)
            sage: e = M.basis('e')
            sage: u = M([2,1,-5])
            sage: f = M.basis('f')
            sage: u.add_comp(f)[:] = [0,4,2]
            sage: sorted(u._components, key=repr)
            [Basis (e_1,e_2,e_3) on the Rank-3 free module M over the Integer Ring,
             Basis (f_1,f_2,f_3) on the Rank-3 free module M over the Integer Ring]
            sage: u.del_other_comp(f)
            sage: list(u._components)
            [Basis (f_1,f_2,f_3) on the Rank-3 free module M over the Integer Ring]

        Let us restore the components w.r.t. e and delete those w.r.t. f::

            sage: u.add_comp(e)[:] = [2,1,-5]
            sage: sorted(u._components, key=repr)
            [Basis (e_1,e_2,e_3) on the Rank-3 free module M over the Integer Ring,
             Basis (f_1,f_2,f_3) on the Rank-3 free module M over the Integer Ring]
            sage: u.del_other_comp()  # default argument: basis = e
            sage: list(u._components)
            [Basis (e_1,e_2,e_3) on the Rank-3 free module M over the Integer Ring]

        """
        if basis is None: basis = self._fmodule._def_basis
        if basis not in self._components:
            raise ValueError("the components w.r.t. the {}".format(basis) +
                             " have not been defined")
        to_be_deleted = []
        for other_basis in self._components:
            if other_basis != basis:
                to_be_deleted.append(other_basis)
        for other_basis in to_be_deleted:
            del self._components[other_basis]

    def __getitem__(self, args):
        r"""
        Return a component w.r.t. some basis.

        NB: if ``args`` is a string, this method acts as a shortcut for
        tensor contractions and symmetrizations, the string containing
        abstract indices.

        INPUT:

        - ``args`` -- list of indices defining the component; if ``[:]`` is
          provided, all the components are returned. The basis can be passed
          as the first item of ``args``; if not, the free module's default
          basis is assumed.

        EXAMPLES::

            sage: M = FiniteRankFreeModule(ZZ, 3, name='M')
            sage: t = M.tensor((2,1), name='t')
            sage: e = M.basis('e')
            sage: t.add_comp(e)
            3-indices components w.r.t. Basis (e_0,e_1,e_2) on the
             Rank-3 free module M over the Integer Ring
            sage: t.__getitem__((1,2,0)) # uninitialized components are zero
            0
            sage: t.__getitem__((e,1,2,0)) # same as above since e in the default basis
            0
            sage: t[1,2,0] = -4
            sage: t.__getitem__((e,1,2,0))
            -4
            sage: v = M([3,-5,2])
            sage: v.__getitem__(slice(None))
            [3, -5, 2]
            sage: v.__getitem__(slice(None)) == v[:]
            True
            sage: v.__getitem__((e, slice(None)))
            [3, -5, 2]

        """
        if isinstance(args, str): # tensor with specified indices
            return TensorWithIndices(self, args).update()
        if isinstance(args, list):  # case of [[...]] syntax
            if isinstance(args[0], (int, Integer, slice)):
                basis = self._fmodule._def_basis
            else:
                basis = args[0]
                args = args[1:]
        else:
            if isinstance(args, (int, Integer, slice)):
                basis = self._fmodule._def_basis
            elif not isinstance(args[0], (int, Integer, slice)):
                basis = args[0]
                args = args[1:]
                if len(args) == 1:
                    args = args[0]  # to accommodate for [e,:] syntax
            else:
                basis = self._fmodule._def_basis
        return self.comp(basis)[args]


    def __setitem__(self, args, value):
        r"""
        Set a component w.r.t. some basis.

        INPUT:

        - ``args`` -- list of indices defining the component; if ``[:]`` is
          provided, all the components are set. The basis can be passed
          as the first item of ``args``; if not, the free module's default
          basis is assumed
        - ``value`` -- the value to be set or a list of values if
          ``args = [:]``

        EXAMPLES::

            sage: M = FiniteRankFreeModule(ZZ, 3, name='M')
            sage: t = M.tensor((0,2), name='t')
            sage: e = M.basis('e')
            sage: t.__setitem__((e,0,1), 5)
            sage: t.display()
            t = 5 e^0*e^1
            sage: t.__setitem__((0,1), 5)  # equivalent to above since e is the default basis
            sage: t.display()
            t = 5 e^0*e^1
            sage: t[0,1] = 5  # end-user usage
            sage: t.display()
            t = 5 e^0*e^1
            sage: t.__setitem__(slice(None), [[1,-2,3], [-4,5,-6], [7,-8,9]])
            sage: t[:]
            [ 1 -2  3]
            [-4  5 -6]
            [ 7 -8  9]

        """
        if isinstance(args, list):  # case of [[...]] syntax
            if isinstance(args[0], (int, Integer, slice, tuple)):
                basis = self._fmodule._def_basis
            else:
                basis = args[0]
                args = args[1:]
        else:
            if isinstance(args, (int, Integer, slice)):
                basis = self._fmodule._def_basis
            elif not isinstance(args[0], (int, Integer, slice)):
                basis = args[0]
                args = args[1:]
                if len(args)==1:
                    args = args[0]  # to accommodate for [e,:] syntax
            else:
                basis = self._fmodule._def_basis
        self.set_comp(basis)[args] = value

    def copy_from(self, other):
        r"""
        Make ``self`` to a copy from ``other``.

        INPUT:

        - ``other`` -- other tensor in the very same module from which
          ``self`` should be a copy of

        .. WARNING::

            All previous defined components will be deleted!

        EXAMPLES::

            sage: M = FiniteRankFreeModule(ZZ, 3, name='M', start_index=1)
            sage: e = M.basis('e')
            sage: t = M.tensor((1,1), name='t')
            sage: t[1,2] = -3 ; t[3,3] = 2
            sage: s = M.tensor((1,1), name='s')
            sage: s.copy_from(t)
            sage: s[:]
            [ 0 -3  0]
            [ 0  0  0]
            [ 0  0  2]
            sage: s == t
            True

        If the original tensor is modified, the copy is not::

            sage: t[2,2] = 4
            sage: s[:]
            [ 0 -3  0]
            [ 0  0  0]
            [ 0  0  2]
            sage: s == t
            False

        """
        if self.is_immutable():
            raise AssertionError("the components of an immutable element "
                                 "cannot be changed")
        if other not in self.parent():
            raise TypeError("the original must be an element "
                            + "of {}".format(self.parent()))
        self._del_derived()
        self._components.clear()
        for basis, comp in other._components.items():
            self._components[basis] = comp.copy()
        self._is_zero = other._is_zero

    def copy(self, name=None, latex_name=None):
        r"""
        Return an exact copy of ``self``.

        The name and the derived quantities are not copied.

        INPUT:

        - ``name`` -- (default: ``None``) name given to the copy
        - ``latex_name`` -- (default: ``None``) LaTeX symbol to denote the
          copy; if none is provided, the LaTeX symbol is set to ``name``

        EXAMPLES:

        Copy of a tensor of type `(1,1)`::

            sage: M = FiniteRankFreeModule(ZZ, 3, name='M', start_index=1)
            sage: e = M.basis('e')
            sage: t = M.tensor((1,1), name='t')
            sage: t[1,2] = -3 ; t[3,3] = 2
            sage: t1 = t.copy()
            sage: t1[:]
            [ 0 -3  0]
            [ 0  0  0]
            [ 0  0  2]
            sage: t1 == t
            True

        If the original tensor is modified, the copy is not::

            sage: t[2,2] = 4
            sage: t1[:]
            [ 0 -3  0]
            [ 0  0  0]
            [ 0  0  2]
            sage: t1 == t
            False

        """
        resu = self._new_instance()
        resu.set_name(name=name, latex_name=latex_name)
        for basis, comp in self._components.items():
             resu._components[basis] = comp.copy()
        resu._is_zero = self._is_zero
        return resu

    def common_basis(self, other):
        r"""
        Find a common basis for the components of ``self`` and ``other``.

        In case of multiple common bases, the free module's default basis is
        privileged. If the current components of ``self`` and ``other``
        are all relative to different bases, a common basis is searched
        by performing a component transformation, via the transformations
        listed in ``self._fmodule._basis_changes``, still privileging
        transformations to the free module's default basis.

        INPUT:

        - ``other`` -- a tensor (instance of :class:`FreeModuleTensor`)

        OUTPUT:

        - instance of
          :class:`~sage.tensor.modules.free_module_basis.FreeModuleBasis`
          representing the common basis; if no common basis is found, ``None``
          is returned

        EXAMPLES:

        Common basis for the components of two module elements::

            sage: M = FiniteRankFreeModule(ZZ, 3, name='M', start_index=1)
            sage: e = M.basis('e')
            sage: u = M([2,1,-5])
            sage: f = M.basis('f')
            sage: M._basis_changes.clear() # to ensure that bases e and f are unrelated at this stage
            sage: v = M([0,4,2], basis=f)
            sage: u.common_basis(v)

        The above result is ``None`` since ``u`` and ``v`` have been defined
        on different bases and no connection between these bases have
        been set::

            sage: list(u._components)
            [Basis (e_1,e_2,e_3) on the Rank-3 free module M over the Integer Ring]
            sage: list(v._components)
            [Basis (f_1,f_2,f_3) on the Rank-3 free module M over the Integer Ring]

        Linking bases ``e`` and ``f`` changes the result::

            sage: a = M.automorphism()
            sage: a[:] = [[0,0,1], [1,0,0], [0,-1,0]]
            sage: M.set_change_of_basis(e, f, a)
            sage: u.common_basis(v)
            Basis (e_1,e_2,e_3) on the Rank-3 free module M over the Integer Ring

        Indeed, v is now known in basis e::

            sage: sorted(v._components, key=repr)
            [Basis (e_1,e_2,e_3) on the Rank-3 free module M over the Integer Ring,
             Basis (f_1,f_2,f_3) on the Rank-3 free module M over the Integer Ring]

        """
        # Compatibility checks:
        if not isinstance(other, FreeModuleTensor):
            raise TypeError("the argument must be a tensor on a free module")
        fmodule = self._fmodule
        if other._fmodule != fmodule:
            raise TypeError("the two tensors are not defined on the same " +
                            "free module")
        def_basis = fmodule._def_basis

        # 1/ Search for a common basis among the existing components, i.e.
        #    without performing any component transformation.
        #    -------------------------------------------------------------
        if def_basis in self._components and def_basis in other._components:
            return def_basis # the module's default basis is privileged
        for basis1 in self._components:
            if basis1 in other._components:
                return basis1

        # 2/ Search for a common basis via one component transformation
        #    ----------------------------------------------------------
        # If this point is reached, it is indeed necessary to perform at least
        # one component transformation to get a common basis
        if def_basis in self._components:
            for obasis in other._components:
                if (obasis, def_basis) in fmodule._basis_changes:
                    other.comp(def_basis, from_basis=obasis)
                    return def_basis
        if def_basis in other._components:
            for sbasis in self._components:
                if (sbasis, def_basis) in fmodule._basis_changes:
                    self.comp(def_basis, from_basis=sbasis)
                    return def_basis
        # If this point is reached, then def_basis cannot be a common basis
        # via a single component transformation
        for sbasis in self._components:
            for obasis in other._components:
                if (obasis, sbasis) in fmodule._basis_changes:
                    other.comp(sbasis, from_basis=obasis)
                    return sbasis
                if (sbasis, obasis) in fmodule._basis_changes:
                    self.comp(obasis, from_basis=sbasis)
                    return obasis

        # 3/ Search for a common basis via two component transformations
        #    -----------------------------------------------------------
        # If this point is reached, it is indeed necessary to perform at two
        # component transformation to get a common basis
        for sbasis in self._components:
            for obasis in other._components:
                if (sbasis, def_basis) in fmodule._basis_changes and \
                   (obasis, def_basis) in fmodule._basis_changes:
                    self.comp(def_basis, from_basis=sbasis)
                    other.comp(def_basis, from_basis=obasis)
                    return def_basis
                for basis in fmodule._known_bases:
                    if (sbasis, basis) in fmodule._basis_changes and \
                       (obasis, basis) in fmodule._basis_changes:
                        self.comp(basis, from_basis=sbasis)
                        other.comp(basis, from_basis=obasis)
                        return basis

        # If this point is reached, no common basis could be found, even at
        # the price of component transformations:
        return None

    def pick_a_basis(self):
        r"""
        Return a basis in which the tensor components are defined.

        The free module's default basis is privileged.

        OUTPUT:

        - instance of
          :class:`~sage.tensor.modules.free_module_basis.FreeModuleBasis`
          representing the basis

        EXAMPLES::

            sage: M = FiniteRankFreeModule(ZZ, 3, name='M')
            sage: t = M.tensor((2,0), name='t')
            sage: e = M.basis('e')
            sage: t[0,1] = 4  # component set in the default basis (e)
            sage: t.pick_a_basis()
            Basis (e_0,e_1,e_2) on the Rank-3 free module M over the Integer Ring
            sage: f = M.basis('f')
            sage: t.add_comp(f)[2,1] = -4  # the components in basis e are not erased
            sage: t.pick_a_basis()
            Basis (e_0,e_1,e_2) on the Rank-3 free module M over the Integer Ring
            sage: t.set_comp(f)[2,1] = -4  # the components in basis e not erased
            sage: t.pick_a_basis()
            Basis (f_0,f_1,f_2) on the Rank-3 free module M over the Integer Ring

        """
        if self._fmodule._def_basis in self._components:
            return self._fmodule._def_basis  # the default basis is privileged
        else:
            # a basis is picked arbitrarily:
            return next(iter(self._components.items()))[0]

    def __eq__(self, other):
        r"""
        Comparison (equality) operator.

        INPUT:

        - ``other`` -- a tensor or 0

        OUTPUT:

        - ``True`` if ``self`` is equal to ``other`` and ``False`` otherwise

        EXAMPLES::

            sage: M = FiniteRankFreeModule(ZZ, 3, name='M')
            sage: t = M.tensor((2,0), name='t')
            sage: e = M.basis('e')
            sage: t[0,1] = 7
            sage: t.__eq__(0)
            False
            sage: t[0,1] = 0
            sage: t.__eq__(0)
            True
            sage: a = M.tensor((0,2), name='a')
            sage: a[0,1] = 7
            sage: t[0,1] = 7
            sage: a[:], t[:]
            (
            [0 7 0]  [0 7 0]
            [0 0 0]  [0 0 0]
            [0 0 0], [0 0 0]
            )
            sage: t.__eq__(a)  # False since t and a do not have the same tensor type
            False
            sage: a = M.tensor((2,0), name='a') # same tensor type as t
            sage: a[0,1] = 7
            sage: t.__eq__(a)
            True

        """
        if self is other:
            return True

        if self._tensor_rank == 0:
            raise NotImplementedError("scalar comparison not implemented")
        if isinstance(other, (int, Integer)): # other should be 0
            if other == 0:
                return self.is_zero()
            else:
                return False
        elif not isinstance(other, FreeModuleTensor):
            return False
        else: # other is another tensor
            if other._fmodule != self._fmodule:
                return False
            if other._tensor_type != self._tensor_type:
                return False
            basis = self.common_basis(other)
            if basis is None:
                raise ValueError("no common basis for the comparison")
            return bool(self._components[basis] == other._components[basis])

    def __ne__(self, other):
        r"""
        Inequality operator.

        INPUT:

        - ``other`` -- a tensor or 0

        OUTPUT:

        - ``True`` if ``self`` is different from ``other`` and ``False``
          otherwise

        EXAMPLES::

            sage: M = FiniteRankFreeModule(ZZ, 3, name='M')
            sage: t = M.tensor((2,0), name='t')
            sage: e = M.basis('e')
            sage: t[0,1] = 7
            sage: t.__ne__(0)
            True
            sage: t[0,1] = 0
            sage: t.__ne__(0)
            False
            sage: a = M.tensor((2,0), name='a') # same tensor type as t
            sage: a[0,1] = 7
            sage: t.__ne__(a)
            True
            sage: t[0,1] = 7
            sage: t.__ne__(a)
            False

        """
        return not self == other

    def __pos__(self):
        r"""
        Unary plus operator.

        OUTPUT:

        - an exact copy of ``self``

        EXAMPLES::

            sage: M = FiniteRankFreeModule(ZZ, 3, name='M')
            sage: t = M.tensor((2,0), name='t')
            sage: e = M.basis('e')
            sage: t[0,1] = 7
            sage: p = t.__pos__() ; p
            Type-(2,0) tensor +t on the Rank-3 free module M over the Integer Ring
            sage: p.display()
            +t = 7 e_0*e_1
            sage: p == t
            True
            sage: p is t
            False

        """
        result = self._new_instance()
        for basis in self._components:
            result._components[basis] = + self._components[basis]
        if self._name is not None:
            result._name = '+' + self._name
        if self._latex_name is not None:
            result._latex_name = '+' + self._latex_name
        return result

    def __neg__(self):
        r"""
        Unary minus operator.

        OUTPUT:

        - the tensor `-T`, where `T` is ``self``

        EXAMPLES::

            sage: M = FiniteRankFreeModule(ZZ, 3, name='M')
            sage: t = M.tensor((2,0), name='t')
            sage: e = M.basis('e')
            sage: t[0,1], t[1,2] = 7, -4
            sage: t.display()
            t = 7 e_0*e_1 - 4 e_1*e_2
            sage: a = t.__neg__() ; a
            Type-(2,0) tensor -t on the Rank-3 free module M over the Integer Ring
            sage: a.display()
            -t = -7 e_0*e_1 + 4 e_1*e_2
            sage: a == -t
            True

        """
        result = self._new_instance()
        for basis in self._components:
            result._components[basis] = - self._components[basis]
        if self._name is not None:
            result._name = '-' + self._name
        if self._latex_name is not None:
            result._latex_name = '-' + self._latex_name
        return result

    ######### ModuleElement arithmetic operators ########

    def _add_(self, other):
        r"""
        Tensor addition.

        INPUT:

        - ``other`` -- a tensor, of the same type as ``self``

        OUTPUT:

        - the tensor resulting from the addition of ``self`` and ``other``

        EXAMPLES::

            sage: M = FiniteRankFreeModule(ZZ, 2, name='M')
            sage: e = M.basis('e')
            sage: a = M.tensor((2,0), name='a')
            sage: a[:] = [[4,0], [-2,5]]
            sage: b = M.tensor((2,0), name='b')
            sage: b[:] = [[0,1], [2,3]]
            sage: s = a._add_(b) ; s
            Type-(2,0) tensor a+b on the Rank-2 free module M over the Integer Ring
            sage: s[:]
            [4 1]
            [0 8]
            sage: a._add_(-a) == 0
            True
            sage: a._add_(a) == 2*a
            True

        """
        # No need for consistency check since self and other are guaranteed
        # to belong to the same tensor module
        #
        # Case zero:
        if self._is_zero:
            return other
        if other._is_zero:
            return self
        # Generic case:
        basis = self.common_basis(other)
        if basis is None:
            raise ValueError("no common basis for the addition")
        comp_result = self._components[basis] + other._components[basis]
        result = self._fmodule.tensor_from_comp(self._tensor_type, comp_result)
        if self._name is not None and other._name is not None:
            result._name = self._name + '+' + other._name
        if self._latex_name is not None and other._latex_name is not None:
            result._latex_name = self._latex_name + '+' + other._latex_name
        return result

    def _sub_(self, other):
        r"""
        Tensor subtraction.

        INPUT:

        - ``other`` -- a tensor, of the same type as ``self``

        OUTPUT:

        - the tensor resulting from the subtraction of ``other`` from ``self``

        EXAMPLES::

            sage: M = FiniteRankFreeModule(ZZ, 2, name='M')
            sage: e = M.basis('e')
            sage: a = M.tensor((2,0), name='a')
            sage: a[:] = [[4,0], [-2,5]]
            sage: b = M.tensor((2,0), name='b')
            sage: b[:] = [[0,1], [2,3]]
            sage: s = a._sub_(b) ; s
            Type-(2,0) tensor a-b on the Rank-2 free module M over the Integer Ring
            sage: s[:]
            [ 4 -1]
            [-4  2]
            sage: b._sub_(a) == -s
            True
            sage: a._sub_(a) == 0
            True
            sage: a._sub_(-a) == 2*a
            True

        TESTS:

        Check for when there is not a basis, but the same object::

            sage: M = FiniteRankFreeModule(QQ, 3, name='M')
            sage: t = M.tensor((2,1), name='t')
            sage: t == t
            True

        """
        # No need for consistency check since self and other are guaranted
        # to belong to the same tensor module
        #
        # Case zero:
        if self._is_zero:
            return -other
        if other._is_zero:
            return self
        # Generic case:
        basis = self.common_basis(other)
        if basis is None:
            raise ValueError("no common basis for the subtraction")
        comp_result = self._components[basis] - other._components[basis]
        result = self._fmodule.tensor_from_comp(self._tensor_type, comp_result)
        if self._name is not None and other._name is not None:
            result._name = self._name + '-' + other._name
        if self._latex_name is not None and other._latex_name is not None:
            result._latex_name = self._latex_name + '-' + other._latex_name
        return result

    def _rmul_(self, other):
        r"""
        Multiplication on the left by ``other``.

        EXAMPLES::

            sage: M = FiniteRankFreeModule(ZZ, 2, name='M')
            sage: e = M.basis('e')
            sage: a = M.tensor((2,0), name='a')
            sage: a[:] = [[4,0], [-2,5]]
            sage: s = a._rmul_(2) ; s
            Type-(2,0) tensor on the Rank-2 free module M over the Integer Ring
            sage: s[:]
            [ 8  0]
            [-4 10]
            sage: s == a + a
            True
            sage: a._rmul_(0)
            Type-(2,0) tensor on the Rank-2 free module M over the Integer Ring
            sage: a._rmul_(0) == 0
            True
            sage: a._rmul_(1) == a
            True
            sage: a._rmul_(-1) == -a
            True

        """
        #!# The following test is probably not necessary:
        if isinstance(other, FreeModuleTensor):
            raise NotImplementedError("left tensor product not implemented")
        # Left multiplication by a scalar:
        result = self._new_instance()
        for basis in self._components:
            result._components[basis] = other * self._components[basis]
        # If other has a name, set the name of the result:
        try:
            from .format_utilities import format_mul_txt, format_mul_latex
            result_name = format_mul_txt(other._name, '*', self._name)
            result_latex = format_mul_latex(other._latex_name, r' \cdot ',
                                            self._latex_name)
            result.set_name(name=result_name, latex_name=result_latex)
        except AttributeError:
            pass
        return result

    ######### End of ModuleElement arithmetic operators ########

    def __mul__(self, other):
        r"""
        Tensor product.

        EXAMPLES::

            sage: M = FiniteRankFreeModule(ZZ, 2, name='M')
            sage: e = M.basis('e')
            sage: a = M.tensor((2,0), name='a')
            sage: a[:] = [[4,0], [-2,5]]
            sage: b = M.tensor((0,2), name='b', antisym=(0,1))
            sage: b[0,1] = 3
            sage: s = a.__mul__(b) ; s
            Type-(2,2) tensor a*b on the Rank-2 free module M over the Integer Ring
            sage: s.symmetries()
            no symmetry;  antisymmetry: (2, 3)
            sage: s[:]
            [[[[0, 12], [-12, 0]], [[0, 0], [0, 0]]],
             [[[0, -6], [6, 0]], [[0, 15], [-15, 0]]]]

        """
        from .format_utilities import format_mul_txt, format_mul_latex
        if isinstance(other, FreeModuleTensor):
            basis = self.common_basis(other)
            if basis is None:
                raise ValueError("no common basis for the tensor product")
            comp_prov = self._components[basis] * other._components[basis]
            # Reordering of the contravariant and covariant indices:
            k1, l1 = self._tensor_type
            k2, l2 = other._tensor_type
            if l1 != 0:
                comp_result = comp_prov.swap_adjacent_indices(k1,
                                                          self._tensor_rank,
                                                          self._tensor_rank+k2)
            else:
                comp_result = comp_prov  # no reordering is necessary
            result = self._fmodule.tensor_from_comp((k1+k2, l1+l2),
                                                    comp_result)
            result._name = format_mul_txt(self._name, '*', other._name)
            result._latex_name = format_mul_latex(self._latex_name,
                                                r'\otimes ', other._latex_name)
            return result

        # multiplication by a scalar:
        return FreeModuleTensor._rmul_(self, other)

    def __truediv__(self, other):
        r"""
        Division (by a scalar).

        EXAMPLES::

            sage: M = FiniteRankFreeModule(QQ, 2, name='M')
            sage: e = M.basis('e')
            sage: a = M.tensor((2,0), name='a')
            sage: a[:] = [[4,0], [-2,5]]
            sage: s = a.__truediv__(4) ; s
            Type-(2,0) tensor on the 2-dimensional vector space M over the
             Rational Field
            sage: s[:]
            [   1    0]
            [-1/2  5/4]
            sage: 4*s == a
            True
            sage: s == a/4
            True

        """
        result = self._new_instance()
        for basis in self._components:
            result._components[basis] = self._components[basis] / other
        return result

    def __call__(self, *args):
        r"""
        The tensor acting on linear forms and module elements as a multilinear
        map.

        INPUT:

        - ``*args`` -- list of `k` linear forms and `l` module elements
          with ``self`` being a tensor of type `(k, l)`

        EXAMPLES:

        Action of a type-`(2,1)` tensor::

            sage: M = FiniteRankFreeModule(ZZ, 2, name='M')
            sage: e = M.basis('e')
            sage: t = M.tensor((2,1), name='t', antisym=(0,1))
            sage: t[0,1,0], t[0,1,1] = 3, 2
            sage: t.display()
            t = 3 e_0*e_1*e^0 + 2 e_0*e_1*e^1 - 3 e_1*e_0*e^0 - 2 e_1*e_0*e^1
            sage: a = M.linear_form()
            sage: a[:] = 1, 2
            sage: b = M.linear_form()
            sage: b[:] = 3, -1
            sage: v = M([-2,1])
            sage: t.__call__(a,b,v)
            28
            sage: t(a,b,v) == t.__call__(a,b,v)
            True
            sage: t(a,b,v) == t.contract(v).contract(b).contract(a)
            True

        Action of a linear form on a vector::

            sage: a.__call__(v)
            0
            sage: a.__call__(v) == a(v)
            True
            sage: a(v) == a.contract(v)
            True
            sage: b.__call__(v)
            -7
            sage: b.__call__(v) == b(v)
            True
            sage: b(v) == b.contract(v)
            True

        Action of a vector on a linear form::

            sage: v.__call__(a)
            0
            sage: v.__call__(b)
            -7

        """
        # Consistency checks:
        p = len(args)
        if p != self._tensor_rank:
            raise TypeError(str(self._tensor_rank) +
                            " arguments must be provided")
        for i in range(self._tensor_type[0]):
            if not isinstance(args[i], FreeModuleTensor):
                raise TypeError("the argument no. " + str(i+1) +
                                " must be a linear form")
            if args[i]._tensor_type != (0,1):
                raise TypeError("the argument no. " + str(i+1) +
                                " must be a linear form")
        for i in range(self._tensor_type[0], p):
            if not isinstance(args[i], FreeModuleTensor):
                raise TypeError("the argument no. " + str(i+1) +
                                " must be a module element")
            if args[i]._tensor_type != (1,0):
                raise TypeError("the argument no. " + str(i+1) +
                                " must be a module element")
        fmodule = self._fmodule
        #
        # Specific case of a linear form acting on a vector (for efficiency):
        #
        if self._tensor_type == (0,1):
            vector = args[0]
            basis = self.common_basis(vector)
            if basis is None:
                raise ValueError("no common basis for the components")
            omega = self._components[basis]
            vv = vector._components[basis]
            resu = 0
            for i in fmodule.irange():
                resu += omega[[i]]*vv[[i]]
            # Name and LaTeX symbol of the output:
            if hasattr(resu, '_name'):
                if self._name is not None and vector._name is not None:
                    resu._name = self._name + "(" + vector._name + ")"
            if hasattr(resu, '_latex_name'):
                if self._latex_name is not None and \
                                                vector._latex_name is not None:
                    resu._latex_name = self._latex_name + r"\left(" + \
                                       vector._latex_name + r"\right)"
            return resu
        #
        # Generic case
        #
        # Search for a common basis
        basis = None
        # First try with the module's default basis
        def_basis = fmodule._def_basis
        if def_basis in self._components:
            basis = def_basis
            for arg in args:
                if def_basis not in arg._components:
                    basis = None
                    break
        if basis is None:
            # Search for another basis:
            for bas in self._components:
                basis = bas
                for arg in args:
                    if bas not in arg._components:
                        basis = None
                        break
                if basis is not None: # common basis found !
                    break
        if basis is None:
            # A last attempt to find a common basis, possibly via a
            # change-of-components transformation
            for arg in args:
                self.common_basis(arg) # to trigger some change of components
            for bas in self._components:
                basis = bas
                for arg in args:
                    if bas not in arg._components:
                        basis = None
                        break
                if basis is not None: # common basis found !
                    break
        if basis is None:
            raise ValueError("no common basis for the components")
        t = self._components[basis]
        v = [args[i]._components[basis] for i in range(p)]
        res = 0
        for ind in t.index_generator():
            prod = t[[ind]]
            for i in range(p):
                prod *= v[i][[ind[i]]]
            res += prod
        # Name of the output:
        if hasattr(res, '_name'):
            res_name = None
            if self._name is not None:
                res_name = self._name + "("
                for i in range(p-1):
                    if args[i]._name is not None:
                        res_name += args[i]._name + ","
                    else:
                        res_name = None
                        break
                if res_name is not None:
                    if args[p-1]._name is not None:
                        res_name += args[p-1]._name + ")"
                    else:
                        res_name = None
            res._name = res_name
        # LaTeX symbol of the output:
        if hasattr(res, '_latex_name'):
            res_latex = None
            if self._latex_name is not None:
                res_latex = self._latex_name + r"\left("
                for i in range(p-1):
                    if args[i]._latex_name is not None:
                        res_latex += args[i]._latex_name + ","
                    else:
                        res_latex = None
                        break
                if res_latex is not None:
                    if args[p-1]._latex_name is not None:
                        res_latex += args[p-1]._latex_name + r"\right)"
                    else:
                        res_latex = None
            res._latex_name = res_latex
        return res

    def trace(self, pos1=0, pos2=1):
        r"""
        Trace (contraction) on two slots of the tensor.

        INPUT:

        - ``pos1`` -- (default: 0) position of the first index for the
          contraction, with the convention ``pos1=0`` for the first slot

        - ``pos2`` -- (default: 1) position of the second index for the
          contraction, with the same convention as for ``pos1``; the variance
          type of ``pos2`` must be opposite to that of ``pos1``

        OUTPUT:

        - tensor or scalar resulting from the ``(pos1, pos2)`` contraction

        EXAMPLES:

        Trace of a type-`(1,1)` tensor::

            sage: M = FiniteRankFreeModule(ZZ, 3, name='M')
            sage: e = M.basis('e') ; e
            Basis (e_0,e_1,e_2) on the Rank-3 free module M over the Integer Ring
            sage: a = M.tensor((1,1), name='a') ; a
            Type-(1,1) tensor a on the Rank-3 free module M over the Integer Ring
            sage: a[:] = [[1,2,3], [4,5,6], [7,8,9]]
            sage: a.trace()
            15
            sage: a.trace(0,1)  # equivalent to above (contraction of slot 0 with slot 1)
            15
            sage: a.trace(1,0)  # the order of the slots does not matter
            15

        Instead of the explicit call to the method :meth:`trace`, one
        may use the index notation with Einstein convention (summation over
        repeated indices); it suffices to pass the indices as a string inside
        square brackets::

            sage: a['^i_i']
            15

        The letter 'i' to denote the repeated index can be replaced by any
        other letter::

            sage: a['^s_s']
            15

        Moreover, the symbol ``^`` can be omitted::

            sage: a['i_i']
            15

        The contraction on two slots having the same tensor type cannot occur::

            sage: b =  M.tensor((2,0), name='b') ; b
            Type-(2,0) tensor b on the Rank-3 free module M over the Integer Ring
            sage: b[:] = [[1,2,3], [4,5,6], [7,8,9]]
            sage: b.trace(0,1)
            Traceback (most recent call last):
            ...
            IndexError: contraction on two contravariant indices is not allowed

        The contraction either preserves or destroys the symmetries::

            sage: b = M.alternating_form(2, 'b') ; b
            Alternating form b of degree 2 on the Rank-3 free module M
             over the Integer Ring
            sage: b[0,1], b[0,2], b[1,2] = 3, 2, 1
            sage: t = a*b ; t
            Type-(1,3) tensor a*b on the Rank-3 free module M
             over the Integer Ring

        By construction, ``t`` is a tensor field antisymmetric w.r.t. its
        last two slots::

            sage: t.symmetries()
            no symmetry;  antisymmetry: (2, 3)
            sage: s = t.trace(0,1) ; s   # contraction on the first two slots
            Alternating form of degree 2 on the
             Rank-3 free module M over the Integer Ring
            sage: s.symmetries()    # the antisymmetry is preserved
            no symmetry;  antisymmetry: (0, 1)
            sage: s[:]
            [  0  45  30]
            [-45   0  15]
            [-30 -15   0]
            sage: s == 15*b  # check
            True
            sage: s = t.trace(0,2) ; s   # contraction on the first and third slots
            Type-(0,2) tensor on the Rank-3 free module M over the Integer Ring
            sage: s.symmetries()  # the antisymmetry has been destroyed by the above contraction:
            no symmetry;  no antisymmetry
            sage: s[:]  # indeed:
            [-26  -4   6]
            [-31  -2   9]
            [-36   0  12]
            sage: s[:] == matrix( [[sum(t[k,i,k,j] for k in M.irange())
            ....:          for j in M.irange()] for i in M.irange()] )  # check
            True

        Use of index notation instead of :meth:`trace`::

            sage: t['^k_kij'] == t.trace(0,1)
            True
            sage: t['^k_{kij}'] == t.trace(0,1) # LaTeX notation
            True
            sage: t['^k_ikj'] == t.trace(0,2)
            True
            sage: t['^k_ijk'] == t.trace(0,3)
            True

        Index symbols not involved in the contraction may be replaced by
        dots::

            sage: t['^k_k..'] == t.trace(0,1)
            True
            sage: t['^k_.k.'] == t.trace(0,2)
            True
            sage: t['^k_..k'] == t.trace(0,3)
            True

        """
        # The indices at pos1 and pos2 must be of different types:
        k_con = self._tensor_type[0]
        l_cov = self._tensor_type[1]
        if pos1 < k_con and pos2 < k_con:
            raise IndexError("contraction on two contravariant indices is " +
                             "not allowed")
        if pos1 >= k_con and pos2 >= k_con:
            raise IndexError("contraction on two covariant indices is " +
                             "not allowed")
        # Frame selection for the computation:
        if self._fmodule._def_basis in self._components:
            basis = self._fmodule._def_basis
        else: # a basis is picked arbitrarily:
            basis = self.pick_a_basis()
        resu_comp = self._components[basis].trace(pos1, pos2)
        if self._tensor_rank == 2:  # result is a scalar
            return resu_comp
        else:
            return self._fmodule.tensor_from_comp((k_con-1, l_cov-1),
                                                  resu_comp)

    def contract(self, *args):
        r"""
        Contraction on one or more indices with another tensor.

        INPUT:

        - ``pos1`` -- positions of the indices in ``self`` involved in the
          contraction; ``pos1`` must be a sequence of integers, with 0 standing
          for the first index position, 1 for the second one, etc; if ``pos1``
          is not provided, a single contraction on the last index position of
          ``self`` is assumed
        - ``other`` -- the tensor to contract with
        - ``pos2`` -- positions of the indices in ``other`` involved in the
          contraction, with the same conventions as for ``pos1``; if ``pos2``
          is not provided, a single contraction on the first index position of
          ``other`` is assumed

        OUTPUT:

        - tensor resulting from the contraction at the positions ``pos1`` and
          ``pos2`` of ``self`` with ``other``

        EXAMPLES:

        Contraction of a tensor of type `(0,1)` with a tensor of type `(1,0)`::

            sage: M = FiniteRankFreeModule(ZZ, 3, name='M')
            sage: e = M.basis('e')
            sage: a = M.linear_form()  # tensor of type (0,1) is a linear form
            sage: a[:] = [-3,2,1]
            sage: b = M([2,5,-2])  # tensor of type (1,0) is a module element
            sage: s = a.contract(b) ; s
            2
            sage: s in M.base_ring()
            True
            sage: s == a[0]*b[0] + a[1]*b[1] + a[2]*b[2]  # check of the computation
            True

        The positions of the contraction indices can be set explicitly::

            sage: s == a.contract(0, b, 0)
            True
            sage: s == a.contract(0, b)
            True
            sage: s == a.contract(b, 0)
            True

        Instead of the explicit call to the method :meth:`contract`, the index
        notation can be used to specify the contraction, via Einstein
        convention (summation on repeated indices); it suffices to pass the
        indices as a string inside square brackets::

            sage: s1 = a['_i']*b['^i'] ; s1
            2
            sage: s1 == s
            True

        In the present case, performing the contraction is identical to
        applying the linear form to the module element::

            sage: a.contract(b) == a(b)
            True

        or to applying the module element, considered as a tensor of type
        `(1,0)`, to the linear form::

            sage: a.contract(b) == b(a)
            True

        We have also::

            sage: a.contract(b) == b.contract(a)
            True

        Contraction of a tensor of type `(1,1)` with a tensor of type `(1,0)`::

            sage: a = M.tensor((1,1))
            sage: a[:] = [[-1,2,3],[4,-5,6],[7,8,9]]
            sage: s = a.contract(b) ; s
            Element of the Rank-3 free module M over the Integer Ring
            sage: s.display()
            2 e_0 - 29 e_1 + 36 e_2

        Since the index positions have not been specified, the contraction
        takes place on the last position of a (i.e. no. 1) and the first
        position of ``b`` (i.e. no. 0)::

            sage: a.contract(b) == a.contract(1, b, 0)
            True
            sage: a.contract(b) == b.contract(0, a, 1)
            True
            sage: a.contract(b) == b.contract(a, 1)
            True

        Using the index notation with Einstein convention::

            sage: a['^i_j']*b['^j'] == a.contract(b)
            True

        The index ``i`` can be replaced by a dot::

            sage: a['^._j']*b['^j'] == a.contract(b)
            True

        and the symbol ``^`` may be omitted, the distinction between
        contravariant and covariant indices being the position with respect to
        the symbol ``_``::

            sage: a['._j']*b['j'] == a.contract(b)
            True

        Contraction is possible only between a contravariant index and a
        covariant one::

            sage: a.contract(0, b)
            Traceback (most recent call last):
            ...
            TypeError: contraction on two contravariant indices not permitted

        Contraction of a tensor of type `(2,1)` with a tensor of type `(0,2)`::

            sage: a = a*b ; a
            Type-(2,1) tensor on the Rank-3 free module M over the Integer Ring
            sage: b = M.tensor((0,2))
            sage: b[:] = [[-2,3,1], [0,-2,3], [4,-7,6]]
            sage: s = a.contract(1, b, 1) ; s
            Type-(1,2) tensor on the Rank-3 free module M over the Integer Ring
            sage: s[:]
            [[[-9, 16, 39], [18, -32, -78], [27, -48, -117]],
             [[36, -64, -156], [-45, 80, 195], [54, -96, -234]],
             [[63, -112, -273], [72, -128, -312], [81, -144, -351]]]

        Check of the computation::

            sage: all(s[i,j,k] == a[i,0,j]*b[k,0]+a[i,1,j]*b[k,1]+a[i,2,j]*b[k,2]
            ....:     for i in range(3) for j in range(3) for k in range(3))
            True

        Using index notation::

            sage: a['il_j']*b['_kl'] == a.contract(1, b, 1)
            True

        LaTeX notation are allowed::

            sage: a['^{il}_j']*b['_{kl}'] == a.contract(1, b, 1)
            True

        Indices not involved in the contraction may be replaced by dots::

            sage: a['.l_.']*b['_.l'] == a.contract(1, b, 1)
            True

        The two tensors do not have to be defined on the same basis for the
        contraction to take place, reflecting the fact that the contraction is
        basis-independent::

            sage: A = M.automorphism()
            sage: A[:] =  [[0,0,1], [1,0,0], [0,-1,0]]
            sage: h = e.new_basis(A, 'h')
            sage: b.comp(h)[:]  # forces the computation of b's components w.r.t. basis h
            [-2 -3  0]
            [ 7  6 -4]
            [ 3 -1 -2]
            sage: b.del_other_comp(h)  # deletes components w.r.t. basis e
            sage: list(b._components)  # indeed:
            [Basis (h_0,h_1,h_2) on the Rank-3 free module M over the Integer Ring]
            sage: list(a._components)  # while a is known only in basis e:
            [Basis (e_0,e_1,e_2) on the Rank-3 free module M over the Integer Ring]
            sage: s1 = a.contract(1, b, 1) ; s1  # yet the computation is possible
            Type-(1,2) tensor on the Rank-3 free module M over the Integer Ring
            sage: s1 == s  # ... and yields the same result as previously:
            True

        The contraction can be performed on more than a single index; for
        instance a `2`-indices contraction of a type-`(2,1)` tensor with a
        type-`(1,2)` one is::

            sage: a  # a is a tensor of type-(2,1)
            Type-(2,1) tensor on the Rank-3 free module M over the Integer Ring
            sage: b = M([1,-1,2])*b ; b # a tensor of type (1,2)
            Type-(1,2) tensor on the Rank-3 free module M over the Integer Ring
            sage: s = a.contract(1,2,b,1,0) ; s # the double contraction
            Type-(1,1) tensor on the Rank-3 free module M over the Integer Ring
            sage: s[:]
            [ -36   30   15]
            [-252  210  105]
            [-204  170   85]
            sage: s == a['^.k_l']*b['^l_k.']  # the same thing in index notation
            True

        """
        #
        # Treatment of the input
        #
        nargs = len(args)
        for i, arg in enumerate(args):
            if isinstance(arg, FreeModuleTensor):
                other = arg
                it = i
                break
        else:
            raise TypeError("a tensor must be provided in the argument list")
        if it == 0:
            pos1 = (self._tensor_rank - 1,)
        else:
            pos1 = args[:it]
        if it == nargs-1:
            pos2 = (0,)
        else:
            pos2 = args[it+1:]
        ncontr = len(pos1) # number of contractions
        if len(pos2) != ncontr:
            raise TypeError("different number of indices for the contraction")
        k1, l1 = self._tensor_type
        k2, l2 = other._tensor_type
        for i in range(ncontr):
            p1 = pos1[i]
            p2 = pos2[i]
            if p1 < k1 and p2 < k2:
                raise TypeError("contraction on two contravariant indices " +
                                "not permitted")
            if p1 >= k1 and p2 >= k2:
                raise TypeError("contraction on two covariant indices " +
                                "not permitted")
        #
        # Contraction at the component level
        #
        basis = self.common_basis(other)
        if basis is None:
            raise ValueError("no common basis for the contraction")
        args = pos1 + (other._components[basis],) + pos2
        cmp_res = self._components[basis].contract(*args)
        if self._tensor_rank + other._tensor_rank - 2*ncontr == 0:
            # Case of scalar output:
            return cmp_res
        #
        # Reordering of the indices to have all contravariant indices first:
        #
        nb_cov_s = 0  # Number of covariant indices of self not involved in the
                      # contraction
        for pos in range(k1,k1+l1):
            if pos not in pos1:
                nb_cov_s += 1
        nb_con_o = 0  # Number of contravariant indices of other not involved
                      # in the contraction
        for pos in range(0,k2):
            if pos not in pos2:
                nb_con_o += 1
        if nb_cov_s != 0 and nb_con_o != 0:
            # some reordering is necessary:
            p2 = k1 + l1 - ncontr
            p1 = p2 - nb_cov_s
            p3 = p2 + nb_con_o
            cmp_res = cmp_res.swap_adjacent_indices(p1, p2, p3)
        type_res = (k1+k2-ncontr, l1+l2-ncontr)
        return self._fmodule.tensor_from_comp(type_res, cmp_res)

    def symmetrize(self, *pos, **kwargs):
        r"""
        Symmetrization over some arguments.

        INPUT:

        - ``pos`` -- list of argument positions involved in the
          symmetrization (with the convention ``position=0`` for the first
          argument); if none, the symmetrization is performed over all the
          arguments
        - ``basis`` -- (default: ``None``) module basis with respect to which
          the component computation is to be performed; if none, the module's
          default basis is used if the tensor field has already components
          in it; otherwise another basis w.r.t. which the tensor has
          components will be picked

        OUTPUT:

        - the symmetrized tensor (instance of :class:`FreeModuleTensor`)

        EXAMPLES:

        Symmetrization of a tensor of type `(2,0)`::

            sage: M = FiniteRankFreeModule(QQ, 3, name='M')
            sage: e = M.basis('e')
            sage: t = M.tensor((2,0))
            sage: t[:] = [[2,1,-3],[0,-4,5],[-1,4,2]]
            sage: s = t.symmetrize() ; s
            Type-(2,0) tensor on the 3-dimensional vector space M over the
             Rational Field
            sage: t[:], s[:]
            (
            [ 2  1 -3]  [  2 1/2  -2]
            [ 0 -4  5]  [1/2  -4 9/2]
            [-1  4  2], [ -2 9/2   2]
            )
            sage: s.symmetries()
            symmetry: (0, 1);  no antisymmetry
            sage: all(s[i,j] == 1/2*(t[i,j]+t[j,i])   # check:
            ....:     for i in range(3) for j in range(3))
            True

        Instead of invoking the method :meth:`symmetrize`, one may use the
        index notation with parentheses to denote the symmetrization; it
        suffices to pass the indices as a string inside square brackets::

            sage: t['(ij)']
            Type-(2,0) tensor on the 3-dimensional vector space M over the
             Rational Field
            sage: t['(ij)'].symmetries()
            symmetry: (0, 1);  no antisymmetry
            sage: t['(ij)'] == t.symmetrize()
            True

        The indices names are not significant; they can even be replaced by
        dots::

            sage: t['(..)'] == t.symmetrize()
            True

        The LaTeX notation can be used as well::

            sage: t['^{(ij)}'] == t.symmetrize()
            True

        Symmetrization of a tensor of type `(0,3)` on the first two arguments::

            sage: t = M.tensor((0,3))
            sage: t[:] = [[[1,2,3], [-4,5,6], [7,8,-9]],
            ....:         [[10,-11,12], [13,14,-15], [16,17,18]],
            ....:         [[19,-20,-21], [-22,23,24], [25,26,-27]]]
            sage: s = t.symmetrize(0,1) ; s  # (0,1) = the first two arguments
            Type-(0,3) tensor on the 3-dimensional vector space M over the
             Rational Field
            sage: s.symmetries()
            symmetry: (0, 1);  no antisymmetry
            sage: s[:]
            [[[1, 2, 3], [3, -3, 9], [13, -6, -15]],
             [[3, -3, 9], [13, 14, -15], [-3, 20, 21]],
             [[13, -6, -15], [-3, 20, 21], [25, 26, -27]]]
            sage: all(s[i,j,k] == 1/2*(t[i,j,k]+t[j,i,k])   # Check:
            ....:     for i in range(3) for j in range(3) for k in range(3))
            True
            sage: s.symmetrize(0,1) == s  # another test
            True

        Again the index notation can be used::

            sage: t['_(ij)k'] == t.symmetrize(0,1)
            True
            sage: t['_(..).'] == t.symmetrize(0,1)  # no index name
            True
            sage: t['_{(ij)k}'] == t.symmetrize(0,1)  # LaTeX notation
            True
            sage: t['_{(..).}'] == t.symmetrize(0,1)  # this also allowed
            True

        Symmetrization of a tensor of type `(0,3)` on the first and
        last arguments::

            sage: s = t.symmetrize(0,2) ; s  # (0,2) = first and last arguments
            Type-(0,3) tensor on the 3-dimensional vector space M over the
             Rational Field
            sage: s.symmetries()
            symmetry: (0, 2);  no antisymmetry
            sage: s[:]
            [[[1, 6, 11], [-4, 9, -8], [7, 12, 8]],
             [[6, -11, -4], [9, 14, 4], [12, 17, 22]],
             [[11, -4, -21], [-8, 4, 24], [8, 22, -27]]]
            sage: all(s[i,j,k] == 1/2*(t[i,j,k]+t[k,j,i])
            ....:     for i in range(3) for j in range(3) for k in range(3))
            True
            sage: s.symmetrize(0,2) == s  # another test
            True

        Symmetrization of a tensor of type `(0,3)` on the last two arguments::

            sage: s = t.symmetrize(1,2) ; s  # (1,2) = the last two arguments
            Type-(0,3) tensor on the 3-dimensional vector space M over the
             Rational Field
            sage: s.symmetries()
            symmetry: (1, 2);  no antisymmetry
            sage: s[:]
            [[[1, -1, 5], [-1, 5, 7], [5, 7, -9]],
             [[10, 1, 14], [1, 14, 1], [14, 1, 18]],
             [[19, -21, 2], [-21, 23, 25], [2, 25, -27]]]
            sage: all(s[i,j,k] == 1/2*(t[i,j,k]+t[i,k,j])   # Check:
            ....:     for i in range(3) for j in range(3) for k in range(3))
            True
            sage: s.symmetrize(1,2) == s  # another test
            True

        Use of the index notation::

            sage: t['_i(jk)'] == t.symmetrize(1,2)
            True
            sage: t['_.(..)'] == t.symmetrize(1,2)
            True
            sage: t['_{i(jk)}'] == t.symmetrize(1,2)  # LaTeX notation
            True

        Full symmetrization of a tensor of type `(0,3)`::

            sage: s = t.symmetrize() ; s
            Type-(0,3) tensor on the 3-dimensional vector space M over the
             Rational Field
            sage: s.symmetries()
            symmetry: (0, 1, 2);  no antisymmetry
            sage: s[:]
            [[[1, 8/3, 29/3], [8/3, 7/3, 0], [29/3, 0, -5/3]],
             [[8/3, 7/3, 0], [7/3, 14, 25/3], [0, 25/3, 68/3]],
             [[29/3, 0, -5/3], [0, 25/3, 68/3], [-5/3, 68/3, -27]]]
            sage: all(s[i,j,k] == 1/6*(t[i,j,k]+t[i,k,j]+t[j,k,i]+t[j,i,k]+t[k,i,j]+t[k,j,i])  # Check:
            ....:     for i in range(3) for j in range(3) for k in range(3))
            True
            sage: s.symmetrize() == s  # another test
            True

        Index notation for the full symmetrization::

            sage: t['_(ijk)'] == t.symmetrize()
            True
            sage: t['_{(ijk)}'] == t.symmetrize()  # LaTeX notation
            True

        Symmetrization can be performed only on arguments on the same type::

            sage: t = M.tensor((1,2))
            sage: t[:] = [[[1,2,3], [-4,5,6], [7,8,-9]],
            ....:         [[10,-11,12], [13,14,-15], [16,17,18]],
            ....:         [[19,-20,-21], [-22,23,24], [25,26,-27]]]
            sage: s = t.symmetrize(0,1)
            Traceback (most recent call last):
            ...
            TypeError: 0 is a contravariant position, while 1 is a covariant position;
            symmetrization is meaningfull only on tensor arguments of the same type
            sage: s = t.symmetrize(1,2) # OK: both 1 and 2 are covariant positions

        The order of positions does not matter::

            sage: t.symmetrize(2,1) == t.symmetrize(1,2)
            True

        Use of the index notation::

            sage: t['^i_(jk)'] == t.symmetrize(1,2)
            True
            sage: t['^._(..)'] ==  t.symmetrize(1,2)
            True

        The character ``^`` can be skipped, the character ``_`` being
        sufficient to separate contravariant indices from covariant ones::

            sage: t['i_(jk)'] == t.symmetrize(1,2)
            True

        The LaTeX notation can be employed::

            sage: t['^{i}_{(jk)}'] == t.symmetrize(1,2)
            True

        """
        if not pos:
            pos = range(self._tensor_rank)
        # check whether the symmetrization is possible:
        pos_cov = self._tensor_type[0]   # first covariant position
        pos0 = pos[0]
        if pos0 < pos_cov:  # pos0 is a contravariant position
            for k in range(1,len(pos)):
                if pos[k] >= pos_cov:
                    raise TypeError(
                        str(pos[0]) + " is a contravariant position, while " +
                        str(pos[k]) + " is a covariant position; \n"
                        "symmetrization is meaningfull only on tensor " +
                        "arguments of the same type")
        else:  # pos0 is a covariant position
            for k in range(1,len(pos)):
                if pos[k] < pos_cov:
                    raise TypeError(
                        str(pos[0]) + " is a covariant position, while " + \
                        str(pos[k]) + " is a contravariant position; \n"
                        "symmetrization is meaningfull only on tensor " +
                        "arguments of the same type")
        if 'basis' in kwargs:
            basis = kwargs['basis']
        else:
            basis = self.pick_a_basis()
        res_comp = self._components[basis].symmetrize(*pos)
        return self._fmodule.tensor_from_comp(self._tensor_type, res_comp)


    def antisymmetrize(self, *pos, **kwargs):
        r"""
        Antisymmetrization over some arguments.

        INPUT:

        - ``pos`` -- list of argument positions involved in the
          antisymmetrization (with the convention ``position=0`` for the first
          argument); if none, the antisymmetrization is performed over all the
          arguments
        - ``basis`` -- (default: ``None``) module basis with respect to which
          the component computation is to be performed; if none, the module's
          default basis is used if the tensor field has already components
          in it; otherwise another basis w.r.t. which the tensor has
          components will be picked

        OUTPUT:

        - the antisymmetrized tensor (instance of :class:`FreeModuleTensor`)

        EXAMPLES:

        Antisymmetrization of a tensor of type `(2,0)`::

            sage: M = FiniteRankFreeModule(QQ, 3, name='M')
            sage: e = M.basis('e')
            sage: t = M.tensor((2,0))
            sage: t[:] = [[1,-2,3], [4,5,6], [7,8,-9]]
            sage: s = t.antisymmetrize() ; s
            Alternating contravariant tensor of degree 2 on the 3-dimensional
             vector space M over the Rational Field
            sage: s.symmetries()
            no symmetry;  antisymmetry: (0, 1)
            sage: t[:], s[:]
            (
            [ 1 -2  3]  [ 0 -3 -2]
            [ 4  5  6]  [ 3  0 -1]
            [ 7  8 -9], [ 2  1  0]
            )
            sage: all(s[i,j] == 1/2*(t[i,j]-t[j,i])   # Check:
            ....:     for i in range(3) for j in range(3))
            True
            sage: s.antisymmetrize() == s  # another test
            True
            sage: t.antisymmetrize() == t.antisymmetrize(0,1)
            True

        Antisymmetrization of a tensor of type `(0, 3)` over the first two
        arguments::

            sage: t = M.tensor((0,3))
            sage: t[:] = [[[1,2,3], [-4,5,6], [7,8,-9]],
            ....:         [[10,-11,12], [13,14,-15], [16,17,18]],
            ....:         [[19,-20,-21], [-22,23,24], [25,26,-27]]]
            sage: s = t.antisymmetrize(0,1) ; s  # (0,1) = the first two arguments
            Type-(0,3) tensor on the 3-dimensional vector space M over the
             Rational Field
            sage: s.symmetries()
            no symmetry;  antisymmetry: (0, 1)
            sage: s[:]
            [[[0, 0, 0], [-7, 8, -3], [-6, 14, 6]],
             [[7, -8, 3], [0, 0, 0], [19, -3, -3]],
             [[6, -14, -6], [-19, 3, 3], [0, 0, 0]]]
            sage: all(s[i,j,k] == 1/2*(t[i,j,k]-t[j,i,k])   # Check:
            ....:     for i in range(3) for j in range(3) for k in range(3))
            True
            sage: s.antisymmetrize(0,1) == s  # another test
            True
            sage: s.symmetrize(0,1) == 0  # of course
            True

        Instead of invoking the method :meth:`antisymmetrize`, one can use
        the index notation with square brackets denoting the
        antisymmetrization; it suffices to pass the indices as a string
        inside square brackets::

            sage: s1 = t['_[ij]k'] ; s1
            Type-(0,3) tensor on the 3-dimensional vector space M over the
             Rational Field
            sage: s1.symmetries()
            no symmetry;  antisymmetry: (0, 1)
            sage: s1 == s
            True

        The LaTeX notation is recognized::

            sage: t['_{[ij]k}'] == s
            True

        Note that in the index notation, the name of the indices is irrelevant;
        they can even be replaced by dots::

            sage: t['_[..].'] == s
            True

        Antisymmetrization of a tensor of type `(0,3)` over the first and last
        arguments::

            sage: s = t.antisymmetrize(0,2) ; s  # (0,2) = first and last arguments
            Type-(0,3) tensor on the 3-dimensional vector space M over the
             Rational Field
            sage: s.symmetries()
            no symmetry;  antisymmetry: (0, 2)
            sage: s[:]
            [[[0, -4, -8], [0, -4, 14], [0, -4, -17]],
             [[4, 0, 16], [4, 0, -19], [4, 0, -4]],
             [[8, -16, 0], [-14, 19, 0], [17, 4, 0]]]
            sage: all(s[i,j,k] == 1/2*(t[i,j,k]-t[k,j,i])   # Check:
            ....:     for i in range(3) for j in range(3) for k in range(3))
            True
            sage: s.antisymmetrize(0,2) == s  # another test
            True
            sage: s.symmetrize(0,2) == 0  # of course
            True
            sage: s.symmetrize(0,1) == 0  # no reason for this to hold
            False

        Antisymmetrization of a tensor of type `(0,3)` over the last two
        arguments::

            sage: s = t.antisymmetrize(1,2) ; s  # (1,2) = the last two arguments
            Type-(0,3) tensor on the 3-dimensional vector space M over the
             Rational Field
            sage: s.symmetries()
            no symmetry;  antisymmetry: (1, 2)
            sage: s[:]
            [[[0, 3, -2], [-3, 0, -1], [2, 1, 0]],
             [[0, -12, -2], [12, 0, -16], [2, 16, 0]],
             [[0, 1, -23], [-1, 0, -1], [23, 1, 0]]]
            sage: all(s[i,j,k] == 1/2*(t[i,j,k]-t[i,k,j])   # Check:
            ....:     for i in range(3) for j in range(3) for k in range(3))
            True
            sage: s.antisymmetrize(1,2) == s  # another test
            True
            sage: s.symmetrize(1,2) == 0  # of course
            True

        The index notation can be used instead of the explicit call to
        :meth:`antisymmetrize`::

            sage: t['_i[jk]'] == t.antisymmetrize(1,2)
            True

        Full antisymmetrization of a tensor of type `(0,3)`::

            sage: s = t.antisymmetrize() ; s
            Alternating form of degree 3 on the 3-dimensional vector space M
             over the Rational Field
            sage: s.symmetries()
            no symmetry;  antisymmetry: (0, 1, 2)
            sage: s[:]
            [[[0, 0, 0], [0, 0, 2/3], [0, -2/3, 0]],
             [[0, 0, -2/3], [0, 0, 0], [2/3, 0, 0]],
             [[0, 2/3, 0], [-2/3, 0, 0], [0, 0, 0]]]
            sage: all(s[i,j,k] == 1/6*(t[i,j,k]-t[i,k,j]+t[j,k,i]-t[j,i,k]
            ....:                      +t[k,i,j]-t[k,j,i])
            ....:     for i in range(3) for j in range(3) for k in range(3))
            True
            sage: s.antisymmetrize() == s  # another test
            True
            sage: s.symmetrize(0,1) == 0  # of course
            True
            sage: s.symmetrize(0,2) == 0  # of course
            True
            sage: s.symmetrize(1,2) == 0  # of course
            True
            sage: t.antisymmetrize() == t.antisymmetrize(0,1,2)
            True

        The index notation can be used instead of the explicit call to
        :meth:`antisymmetrize`::

            sage: t['_[ijk]'] == t.antisymmetrize()
            True
            sage: t['_[abc]'] == t.antisymmetrize()
            True
            sage: t['_[...]'] == t.antisymmetrize()
            True
            sage: t['_{[ijk]}'] == t.antisymmetrize() # LaTeX notation
            True

        Antisymmetrization can be performed only on arguments on the same type::

            sage: t = M.tensor((1,2))
            sage: t[:] = [[[1,2,3], [-4,5,6], [7,8,-9]],
            ....:         [[10,-11,12], [13,14,-15], [16,17,18]],
            ....:         [[19,-20,-21], [-22,23,24], [25,26,-27]]]
            sage: s = t.antisymmetrize(0,1)
            Traceback (most recent call last):
            ...
            TypeError: 0 is a contravariant position, while 1 is a covariant position;
            antisymmetrization is meaningfull only on tensor arguments of the same type
            sage: s = t.antisymmetrize(1,2) # OK: both 1 and 2 are covariant positions

        The order of positions does not matter::

            sage: t.antisymmetrize(2,1) == t.antisymmetrize(1,2)
            True

        Again, the index notation can be used::

            sage: t['^i_[jk]'] == t.antisymmetrize(1,2)
            True
            sage: t['^i_{[jk]}'] == t.antisymmetrize(1,2)  # LaTeX notation
            True

        The character '^' can be skipped::

            sage: t['i_[jk]'] == t.antisymmetrize(1,2)
            True

        """
        if not pos:
            pos = range(self._tensor_rank)
        # check whether the antisymmetrization is possible:
        pos_cov = self._tensor_type[0]   # first covariant position
        pos0 = pos[0]
        if pos0 < pos_cov:  # pos0 is a contravariant position
            for k in range(1,len(pos)):
                if pos[k] >= pos_cov:
                    raise TypeError(
                        str(pos[0]) + " is a contravariant position, while " +
                        str(pos[k]) + " is a covariant position; \n"
                        "antisymmetrization is meaningfull only on tensor " +
                        "arguments of the same type")
        else:  # pos0 is a covariant position
            for k in range(1,len(pos)):
                if pos[k] < pos_cov:
                    raise TypeError(
                        str(pos[0]) + " is a covariant position, while " + \
                        str(pos[k]) + " is a contravariant position; \n"
                        "antisymmetrization is meaningfull only on tensor " +
                        "arguments of the same type")
        if 'basis' in kwargs:
            basis = kwargs['basis']
        else:
            basis = self.pick_a_basis()
        res_comp = self._components[basis].antisymmetrize(*pos)
        return self._fmodule.tensor_from_comp(self._tensor_type, res_comp)<|MERGE_RESOLUTION|>--- conflicted
+++ resolved
@@ -281,11 +281,7 @@
         """
         if parent is None:
             parent = fmodule.tensor_module(*tensor_type)
-<<<<<<< HEAD
-        super().__init__(parent)
-=======
         ModuleElementWithMutability.__init__(self, parent)
->>>>>>> 1b599b28
         self._fmodule = fmodule
         self._tensor_type = tuple(tensor_type)
         self._tensor_rank = self._tensor_type[0] + self._tensor_type[1]
