--- conflicted
+++ resolved
@@ -317,12 +317,7 @@
         10
     """
     D = self.disc()
-<<<<<<< HEAD
-    return prod(filter(lambda p: self.hasse_invariant(p) == -1,
-                       [x[0] for x in factor(2 * self.level())]))
-=======
     return prod([x[0] for x in factor(2 * self.level()) if self.hasse_invariant(x[0]) == -1])
->>>>>>> 6996fd88
 
 def clifford_invariant(self, p):
     """
@@ -397,12 +392,7 @@
 
     """
     D = self.disc()
-<<<<<<< HEAD
-    return prod(filter(lambda p: self.clifford_invariant(p) == -1,
-                       [x[0] for x in factor(2 * self.level())]))
-=======
     return prod([x[0] for x in factor(2 * self.level()) if self.clifford_invariant(x[0]) == -1])
->>>>>>> 6996fd88
 
 
 ### Genus theory
