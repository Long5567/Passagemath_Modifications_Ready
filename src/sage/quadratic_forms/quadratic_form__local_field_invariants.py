"""
Local Field Invariants

This contains routines to compute local (p-adic) invariants of
quadratic forms over the rationals.
"""

#*****************************************************************************
#       Copyright (C) 2007 William Stein and Jonathan Hanke
#       Copyright (C) 2015 Jeroen Demeyer <jdemeyer@cage.ugent.be>
#
# This program is free software: you can redistribute it and/or modify
# it under the terms of the GNU General Public License as published by
# the Free Software Foundation, either version 2 of the License, or
# (at your option) any later version.
#                  http://www.gnu.org/licenses/
#*****************************************************************************


###########################################################################
## TO DO: Add routines for hasse invariants at all places, anisotropic
## places, is_semi_definite, and support for number fields.
###########################################################################


from copy import deepcopy
from sage.rings.integer_ring import ZZ
from sage.rings.rational_field import QQ
from sage.rings.real_mpfr import RR
from sage.arith.all import prime_divisors, hilbert_symbol
from sage.functions.all import sgn
from sage.matrix.matrix_space import MatrixSpace
from sage.misc.cachefunc import cached_method


def rational_diagonal_form(self, return_matrix=False):
    """
    Return a diagonal form equivalent to the given quadratic from
    over the fraction field of its defining ring.

    INPUT:

    - ``return_matrix`` -- (boolean, default: False) also return the
      transformation matrix.

    OUTPUT: either ``D`` (if ``return_matrix`` is false) or ``(D,T)``
    (if ``return_matrix`` is true) where

    - ``D`` -- the diagonalized form of this quadratic form.

    - ``T`` -- transformation matrix. This is such that
      ``T.transpose() * self.matrix() * T`` gives ``D.matrix()``.

    Both ``D`` and ``T`` are defined over the fraction field of the
    base ring of the given form.

    EXAMPLES::

        sage: Q = QuadraticForm(ZZ, 2, [0,1,-1])
        sage: Q
        Quadratic form in 2 variables over Integer Ring with coefficients:
        [ 0 1 ]
        [ * -1 ]
        sage: Q.rational_diagonal_form()
        Quadratic form in 2 variables over Rational Field with coefficients:
        [ 1/4 0 ]
        [ * -1 ]

    If we start with a diagonal form, we get back the same form defined
    over the fraction field::

        sage: Q = DiagonalQuadraticForm(ZZ, [1,3,5,7])
        sage: Q.rational_diagonal_form()
        Quadratic form in 4 variables over Rational Field with coefficients:
        [ 1 0 0 0 ]
        [ * 3 0 0 ]
        [ * * 5 0 ]
        [ * * * 7 ]

    In the following example, we check the consistency of the
    transformation matrix::

        sage: Q = QuadraticForm(ZZ, 4, range(10))
        sage: D, T = Q.rational_diagonal_form(return_matrix=True)
        sage: D
        Quadratic form in 4 variables over Rational Field with coefficients:
        [ -1/16 0 0 0 ]
        [ * 4 0 0 ]
        [ * * 13 0 ]
        [ * * * 563/52 ]
        sage: T
        [     1      0     11 149/26]
        [  -1/8      1     -2 -10/13]
        [     0      0      1 -29/26]
        [     0      0      0      1]
        sage: T.transpose() * Q.matrix() * T
        [  -1/8      0      0      0]
        [     0      8      0      0]
        [     0      0     26      0]
        [     0      0      0 563/26]
        sage: D.matrix()
        [  -1/8      0      0      0]
        [     0      8      0      0]
        [     0      0     26      0]
        [     0      0      0 563/26]

    ::

        sage: Q1 = QuadraticForm(ZZ, 4, [1, 1, 0, 0, 1, 0, 0, 1, 0, 18])
        sage: Q1
        Quadratic form in 4 variables over Integer Ring with coefficients:
        [ 1 1 0 0 ]
        [ * 1 0 0 ]
        [ * * 1 0 ]
        [ * * * 18 ]
        sage: Q1.rational_diagonal_form(return_matrix=True)
        (
        Quadratic form in 4 variables over Rational Field with coefficients:
        [ 1 0 0 0 ]
        [ * 3/4 0 0 ]
        [ * * 1 0 ]
        [ * * * 18 ]                                                         ,
        <BLANKLINE>
        [   1 -1/2    0    0]
        [   0    1    0    0]
        [   0    0    1    0]
        [   0    0    0    1]
        )

    PARI returns a singular transformation matrix for this case::

        sage: Q = QuadraticForm(QQ, 2, [1/2, 1, 1/2])
        sage: Q.rational_diagonal_form()
        Quadratic form in 2 variables over Rational Field with coefficients:
        [ 1/2 0 ]
        [ * 0 ]

    This example cannot be computed by PARI::

        sage: Q = QuadraticForm(RIF, 4, range(10))
        sage: Q._pari_()
        Traceback (most recent call last):
        ...
        TypeError
        sage: Q.rational_diagonal_form()
        Quadratic form in 4 variables over Real Interval Field with 53 bits of precision with coefficients:
        [ 5 0.?e-14 0.?e-13 0.?e-13 ]
        [ * -0.05000000000000? 0.?e-12 0.?e-12 ]
        [ * * 13.00000000000? 0.?e-10 ]
        [ * * * 10.8269230769? ]

    TESTS:

    Changing the output quadratic form does not affect the caching::

        sage: Q, T = Q1.rational_diagonal_form(return_matrix=True)
        sage: Q[0,0] = 13
        sage: Q1.rational_diagonal_form()
        Quadratic form in 4 variables over Rational Field with coefficients:
        [ 1 0 0 0 ]
        [ * 3/4 0 0 ]
        [ * * 1 0 ]
        [ * * * 18 ]

    The transformation matrix is immutable::

        sage: T[0,0] = 13
        Traceback (most recent call last):
        ...
        ValueError: matrix is immutable; please change a copy instead (i.e., use copy(M) to change a copy of M).
    """
    Q, T = self._rational_diagonal_form_and_transformation()
    T.set_immutable()

    # Quadratic forms do not support immutability, so we need to make
    # a copy to be safe.
    Q = deepcopy(Q)

    if return_matrix:
        return Q, T
    else:
        return Q


@cached_method
def _rational_diagonal_form_and_transformation(self):
    """
    Return a diagonal form equivalent to the given quadratic from and
    the corresponding transformation matrix. This is over the fraction
    field of the base ring of the given quadratic form.

    OUTPUT: a tuple ``(D,T)`` where

    - ``D`` -- the diagonalized form of this quadratic form.

    - ``T`` -- transformation matrix. This is such that
      ``T.transpose() * self.matrix() * T`` gives ``D.matrix()``.

    Both ``D`` and ``T`` are defined over the fraction field of the
    base ring of the given form.

    EXAMPLES::

        sage: Q = QuadraticForm(ZZ, 4, [1, 1, 0, 0, 1, 0, 0, 1, 0, 18])
        sage: Q
        Quadratic form in 4 variables over Integer Ring with coefficients:
        [ 1 1 0 0 ]
        [ * 1 0 0 ]
        [ * * 1 0 ]
        [ * * * 18 ]
        sage: Q._rational_diagonal_form_and_transformation()
        (
        Quadratic form in 4 variables over Rational Field with coefficients:
        [ 1 0 0 0 ]
        [ * 3/4 0 0 ]
        [ * * 1 0 ]
        [ * * * 18 ]                                                         ,
        <BLANKLINE>
        [   1 -1/2    0    0]
        [   0    1    0    0]
        [   0    0    1    0]
        [   0    0    0    1]
        )
    """
    n = self.dim()
    K = self.base_ring().fraction_field()
    Q = self.base_change_to(K)
    MS = MatrixSpace(K, n, n)

    try:
        # Try PARI if the type is supported
        pariself = self._pari_()
        # Check that conversion back works
        MS(pariself.sage())
    except Exception:
        pass
    else:
        R = pariself.qfgaussred()
        # Diagonal matrix
        D = MS()
        for i in range(n):
            D[i,i] = R[i,i]
        Q = Q.parent()(D)
        # Transformation matrix (inverted)
        T = MS(R.sage())
        for i in range(n):
            T[i,i] = K.one()
        try:
            return Q, ~T
        except ZeroDivisionError:
            # Singular case is not fully supported by PARI
            pass

    # General case if conversion to/from PARI failed
    T = MS(1)

    ## Clear the entries one row at a time.
    for i in range(n):

        ## Deal with rows where the diagonal entry is zero.
        if Q[i,i] == 0:

            ## Look for a non-zero entry and use it to make the diagonal non-zero (if it exists)
            for j in range(i+1, n):
                if Q[i,j] != 0:
                    temp = MS(1)
                    if Q[i,j] + Q[j,j] == 0:
                        temp[j, i] = -1
                    else:
                        temp[j, i] = 1

                    ## Apply the transformation
                    Q = Q(temp)
                    T = T * temp
                    break

        ## Create a matrix which deals with off-diagonal entries (all at once for each row)
        temp = MS(1)
        for j in range(i+1, n):
            if Q[i,j] != 0:
                temp[i,j] = -Q[i,j] / (Q[i,i] * 2)    ## This should only occur when Q[i,i] != 0, which the above step guarantees.

        Q = Q(temp)
        T = T * temp

    return Q, T


def signature_vector(self):
    """
    Returns the triple `(p, n, z)` of integers where

    - `p` = number of positive eigenvalues
    - `n` = number of negative eigenvalues
    - `z` = number of zero eigenvalues

    for the symmetric matrix associated to Q.

    INPUT:

    (none)

    OUTPUT:

    a triple of integers >= 0

    EXAMPLES::

        sage: Q = DiagonalQuadraticForm(ZZ, [1,0,0,-4])
        sage: Q.signature_vector()
        (1, 1, 2)

    ::

        sage: Q = DiagonalQuadraticForm(ZZ, [1,2,-3,-4])
        sage: Q.signature_vector()
        (2, 2, 0)

    ::

        sage: Q = QuadraticForm(ZZ, 4, range(10)); Q
        Quadratic form in 4 variables over Integer Ring with coefficients:
        [ 0 1 2 3 ]
        [ * 4 5 6 ]
        [ * * 7 8 ]
        [ * * * 9 ]
        sage: Q.signature_vector()
        (3, 1, 0)

    """
    diag = self.rational_diagonal_form()
    p = 0
    n = 0
    z = 0
    for i in range(diag.dim()):
        if diag[i,i] > 0:
            p += 1
        elif diag[i,i] < 0:
            n += 1
        else:
            z += 1

    return (p, n, z)



def signature(self):
    """
    Returns the signature of the quadratic form, defined as:

       number of positive eigenvalues - number of negative eigenvalues

    of the matrix of the quadratic form.

    INPUT:

        None

    OUTPUT:

        an integer

    EXAMPLES:

        sage: Q = DiagonalQuadraticForm(ZZ, [1,0,0,-4,3,11,3])
        sage: Q.signature()
        3

    ::

        sage: Q = DiagonalQuadraticForm(ZZ, [1,2,-3,-4])
        sage: Q.signature()
        0

    ::

        sage: Q = QuadraticForm(ZZ, 4, range(10)); Q
        Quadratic form in 4 variables over Integer Ring with coefficients:
        [ 0 1 2 3 ]
        [ * 4 5 6 ]
        [ * * 7 8 ]
        [ * * * 9 ]
        sage: Q.signature()
        2

    """
    (p, n, z) = self.signature_vector()
    return p - n





def hasse_invariant(self, p):
    """
    Computes the Hasse invariant at a prime `p` or at infinity, as given on p55 of
    Cassels's book.  If Q is diagonal with coefficients `a_i`, then the
    (Cassels) Hasse invariant is given by

    .. math::

        c_p = \prod_{i < j} (a_i, a_j)_p

    where `(a,b)_p` is the Hilbert symbol at `p`.  The underlying
    quadratic form must be non-degenerate over `Q_p` for this to make
    sense.

    WARNING: This is different from the O'Meara Hasse invariant, which
    allows `i <= j` in the product.  That is given by the method
    hasse_invariant__OMeara(p).

    NOTE: We should really rename this hasse_invariant__Cassels(), and
    set hasse_invariant() as a front-end to it.


    INPUT:
<<<<<<< HEAD

        `p` -- a prime number > 0
=======
        `p` -- a prime number > 0 or `-1` for the infinite place.
>>>>>>> abb9f998

    OUTPUT:

        1 or -1

    EXAMPLES::

        sage: Q = QuadraticForm(ZZ, 2, [1,2,3])
        sage: Q.rational_diagonal_form()
        Quadratic form in 2 variables over Rational Field with coefficients:
        [ 1 0 ]
        [ * 2 ]
        sage: [Q.hasse_invariant(p) for p in prime_range(20)]
        [1, 1, 1, 1, 1, 1, 1, 1]
        sage: [Q.hasse_invariant__OMeara(p) for p in prime_range(20)]
        [1, 1, 1, 1, 1, 1, 1, 1]

    ::

        sage: Q = DiagonalQuadraticForm(ZZ, [1,-1])
        sage: [Q.hasse_invariant(p) for p in prime_range(20)]
        [1, 1, 1, 1, 1, 1, 1, 1]
        sage: [Q.hasse_invariant__OMeara(p) for p in prime_range(20)]
        [-1, 1, 1, 1, 1, 1, 1, 1]

    ::

        sage: Q = DiagonalQuadraticForm(ZZ, [1,-1,5])
        sage: [Q.hasse_invariant(p) for p in prime_range(20)]
        [1, 1, 1, 1, 1, 1, 1, 1]
        sage: [Q.hasse_invariant__OMeara(p) for p in prime_range(20)]
        [-1, 1, 1, 1, 1, 1, 1, 1]

    ::

        sage: K.<a>=NumberField(x^2-23)
        sage: Q=DiagonalQuadraticForm(K,[-a,a+2])
        sage: [Q.hasse_invariant(p) for p in K.primes_above(19)]
        [-1, 1]

    """
    ## TO DO: Need to deal with the case n=1 separately somewhere!

    Diag = self.rational_diagonal_form()
    R = Diag.base_ring()

    ## DIAGNOSTIC
    #print "\n Q = " + str(self)
    #print "\n Q diagonalized at p = " + str(p) + " gives " + str(Diag)

    hasse_temp = 1
    n = Diag.dim()

    if R == QQ:
        for j in range(n-1):
            for k in range(j+1, n):
                hasse_temp = hasse_temp * hilbert_symbol(Diag[j,j], Diag[k,k], p)

    else:
        for j in range(n-1):
            for k in range(j+1, n):
                hasse_temp = hasse_temp * R.hilbert_symbol(Diag[j,j], Diag[k,k], p)

    return hasse_temp


def hasse_invariant__OMeara(self, p):
    """
    Computes the O'Meara Hasse invariant at a prime `p`, as given on
    p167 of O'Meara's book.  If Q is diagonal with coefficients `a_i`,
    then the (Cassels) Hasse invariant is given by

    .. math::

        c_p = \prod_{i <= j} (a_i, a_j)_p

    where `(a,b)_p` is the Hilbert symbol at `p`.

    WARNING: This is different from the (Cassels) Hasse invariant, which
    only allows `i < j` in the product.  That is given by the method
    hasse_invariant(p).


    INPUT:
<<<<<<< HEAD

        `p` -- a prime number > 0
=======
        `p` -- a prime number > 0 or `-1` for the infinite place. 
>>>>>>> abb9f998

    OUTPUT:

        1 or -1

    EXAMPLES::

        sage: Q = QuadraticForm(ZZ, 2, [1,2,3])
        sage: Q.rational_diagonal_form()
        Quadratic form in 2 variables over Rational Field with coefficients:
        [ 1 0 ]
        [ * 2 ]
        sage: [Q.hasse_invariant(p) for p in prime_range(20)]
        [1, 1, 1, 1, 1, 1, 1, 1]
        sage: [Q.hasse_invariant__OMeara(p) for p in prime_range(20)]
        [1, 1, 1, 1, 1, 1, 1, 1]

    ::

        sage: Q = DiagonalQuadraticForm(ZZ, [1,-1])
        sage: [Q.hasse_invariant(p) for p in prime_range(20)]
        [1, 1, 1, 1, 1, 1, 1, 1]
        sage: [Q.hasse_invariant__OMeara(p) for p in prime_range(20)]
        [-1, 1, 1, 1, 1, 1, 1, 1]

    ::

        sage: Q=DiagonalQuadraticForm(ZZ,[1,-1,-1])
        sage: [Q.hasse_invariant(p) for p in prime_range(20)]
        [-1, 1, 1, 1, 1, 1, 1, 1]
        sage: [Q.hasse_invariant__OMeara(p) for p in prime_range(20)]
        [-1, 1, 1, 1, 1, 1, 1, 1]

    ::

        sage: K.<a>=NumberField(x^2-23)
        sage: Q=DiagonalQuadraticForm(K,[-a,a+2])
        sage: [Q.hasse_invariant__OMeara(p) for p in K.primes_above(19)]
        [1, 1]

    """
    ## TO DO: Need to deal with the case n=1 separately somewhere!

    Diag = self.rational_diagonal_form()
    R = Diag.base_ring()

    ## DIAGNOSTIC
    #print "\n Q = " + str(self)
    #print "\n Q diagonalized at p = " + str(p) + " gives " + str(Diag)

    hasse_temp = 1
    n = Diag.dim()
    if R == QQ:
        for j in range(n):
            for k in range(j, n):
                hasse_temp = hasse_temp * hilbert_symbol(Diag[j,j], Diag[k,k], p)

    else:
        for j in range(n):
            for k in range(j, n):
                hasse_temp = hasse_temp * R.hilbert_symbol(Diag[j,j], Diag[k,k], p)

    return hasse_temp




def is_hyperbolic(self, p):
    """
    Checks if the quadratic form is a sum of hyperbolic planes over
    the p-adic numbers Q_p or over the real numbers.

    REFERENCES:

        This criteria follows from Cassels's "Rational Quadratic Forms":
            - local invariants for hyperbolic plane (Lemma 2.4, p58)
            - direct sum formulas (Lemma 2.3 on p58)

    INPUT:
<<<<<<< HEAD

        `p` -- a prime number > 0
=======
        `p` -- a prime number > 0 or "infinity" for the real place.
>>>>>>> abb9f998

    OUTPUT:

        boolean

    EXAMPLES::

        sage: Q = DiagonalQuadraticForm(ZZ, [1,1])
        sage: Q.is_hyperbolic("infinity")
        False
        sage: Q.is_hyperbolic(2)
        False
        sage: Q.is_hyperbolic(3)
        False
        sage: Q.is_hyperbolic(5)     ## Here -1 is a square, so it's true.
        True
        sage: Q.is_hyperbolic(7)
        False
        sage: Q.is_hyperbolic(13)    ## Here -1 is a square, so it's true.
        True

    """
    ## False for odd-dim'l forms
    if self.dim() % 2 != 0:
        return False

    ## True for the zero form
    if self.dim == 0:
        return True

    ## Compare local invariants
    ## (Note: since the dimension is even, the extra powers of 2 in
    ##        self.det() := Det(2*Q) don't affect the answer!)
    m = ZZ(self.dim() // 2)
    if p == "infinity":
        return (self.signature() == 0)

    elif p == 2:
        return QQ(self.det() * (-1)**m).is_padic_square(p) and (self.hasse_invariant(p) == (-1)**(m*(m-1)/2))    ## Actually, this -1 is the Hilbert symbol (-1,-1)_p

    else:
        return QQ(self.det() * (-1)**m).is_padic_square(p) and (self.hasse_invariant(p) == 1)



def is_anisotropic(self, p):
    """
    Checks if the quadratic form is anisotropic over the p-adic numbers `Q_p` or `RR`.

    INPUT:
<<<<<<< HEAD

        `p` -- a prime number > 0
=======
        `p` -- a prime number > 0 or "infinity"
>>>>>>> abb9f998

    OUTPUT:

        boolean

    EXAMPLES::

        sage: Q = DiagonalQuadraticForm(ZZ, [1,1])
        sage: Q.is_anisotropic(2)
        True
        sage: Q.is_anisotropic(3)
        True
        sage: Q.is_anisotropic(5)
        False

    ::

        sage: Q = DiagonalQuadraticForm(ZZ, [1,-1])
        sage: Q.is_anisotropic(2)
        False
        sage: Q.is_anisotropic(3)
        False
        sage: Q.is_anisotropic(5)
        False

    ::

        sage: [DiagonalQuadraticForm(ZZ, [1, -least_quadratic_nonresidue(p)]).is_anisotropic(p)  for p in prime_range(3, 30)]
        [True, True, True, True, True, True, True, True, True]

    ::

        sage: [DiagonalQuadraticForm(ZZ, [1, -least_quadratic_nonresidue(p), p, -p*least_quadratic_nonresidue(p)]).is_anisotropic(p)  for p in prime_range(3, 30)]
        [True, True, True, True, True, True, True, True, True]

    """
    n = self.dim()
    D = self.det()

    ## TO DO: Should check that p is prime
    if p == "infinity":
        return self.is_definite()

    else:
        if (n >= 5):
            return False;

        if (n == 4):
            return ( QQ(D).is_padic_square(p) and (self.hasse_invariant(p) == - hilbert_symbol(-1,-1,p)) )

        if (n == 3):
            return (self.hasse_invariant(p) != hilbert_symbol(-1, -D, p))

        if (n == 2):
            return (not QQ(-D).is_padic_square(p))

        if (n == 1):
            return (self[0,0] != 0)

    raise NotImplementedError("Oops!  We haven't established a convention for 0-dim'l quadratic forms... =(")


def is_isotropic(self, p):
    """
    Checks if Q is isotropic over the p-adic numbers `Q_p` or `RR`.

    INPUT:
<<<<<<< HEAD

        `p` -- a prime number > 0
=======
        `p` -- a prime number > 0 or "infinity"
>>>>>>> abb9f998

    OUTPUT:

        boolean

    EXAMPLES::

        sage: Q = DiagonalQuadraticForm(ZZ, [1,1])
        sage: Q.is_isotropic(2)
        False
        sage: Q.is_isotropic(3)
        False
        sage: Q.is_isotropic(5)
        True

    ::

        sage: Q = DiagonalQuadraticForm(ZZ, [1,-1])
        sage: Q.is_isotropic(2)
        True
        sage: Q.is_isotropic(3)
        True
        sage: Q.is_isotropic(5)
        True

    ::

        sage: [DiagonalQuadraticForm(ZZ, [1, -least_quadratic_nonresidue(p)]).is_isotropic(p)  for p in prime_range(3, 30)]
        [False, False, False, False, False, False, False, False, False]

    ::

        sage: [DiagonalQuadraticForm(ZZ, [1, -least_quadratic_nonresidue(p), p, -p*least_quadratic_nonresidue(p)]).is_isotropic(p)  for p in prime_range(3, 30)]
        [False, False, False, False, False, False, False, False, False]

    """
    return not self.is_anisotropic(p)


def anisotropic_primes(self):
    """
    Returns a list with all of the anisotropic primes of the quadratic form.


    INPUT:

        None

    OUTPUT:

        Returns a list of prime numbers >0.

    EXAMPLES::

        sage: Q = DiagonalQuadraticForm(ZZ, [1,1,1])
        sage: Q.anisotropic_primes()
        [2]

    ::

        sage: Q = DiagonalQuadraticForm(ZZ, [1,1,1,1])
        sage: Q.anisotropic_primes()
        [2]

    ::

        sage: Q = DiagonalQuadraticForm(ZZ, [1,1,1,1,1])
        sage: Q.anisotropic_primes()
        []

    """

    ## Look at all prime divisors of 2 * Det(Q) to find the anisotropic primes...
    possible_primes = prime_divisors(2 * self.det()) + ["infinity"]
    AnisoPrimes = []

    ## DIAGNSOTIC
    #print " Possible anisotropic primes are: " + str(possible_primes)

    for p in possible_primes:
        if (self.is_anisotropic(p)):
            AnisoPrimes += [p]

    ## DIAGNSOTIC
    #print " leaving anisotropic_primes..."

    return AnisoPrimes




def compute_definiteness(self):
    """
    Computes whether the given quadratic form is positive-definite,
    negative-definite, indefinite, degenerate, or the zero form.

    This caches one of the following strings in self.__definiteness_string:
    "pos_def", "neg_def", "indef", "zero", "degenerate".  It is called
    from all routines like:

        is_positive_definite(), is_negative_definite(), is_indefinite(), etc.

    Note:  A degenerate form is considered neither definite nor indefinite.
    Note:  The zero-dim'l form is considered both positive definite and negative definite.

    INPUT:

        QuadraticForm

    OUTPUT:

        boolean

    EXAMPLES::

        sage: Q = DiagonalQuadraticForm(ZZ, [1,1,1,1,1])
        sage: Q.compute_definiteness()
        sage: Q.is_positive_definite()
        True
        sage: Q.is_negative_definite()
        False
        sage: Q.is_indefinite()
        False
        sage: Q.is_definite()
        True

    ::

        sage: Q = DiagonalQuadraticForm(ZZ, [])
        sage: Q.compute_definiteness()
        sage: Q.is_positive_definite()
        True
        sage: Q.is_negative_definite()
        True
        sage: Q.is_indefinite()
        False
        sage: Q.is_definite()
        True

    ::

        sage: Q = DiagonalQuadraticForm(ZZ, [1,0,-1])
        sage: Q.compute_definiteness()
        sage: Q.is_positive_definite()
        False
        sage: Q.is_negative_definite()
        False
        sage: Q.is_indefinite()
        False
        sage: Q.is_definite()
        False

    """
    ## Sanity Check
    if not ((self.base_ring() == ZZ) or (self.base_ring() == QQ) or (self.base_ring() == RR)):
        raise NotImplementedError("Oops!  We can only check definiteness over ZZ, QQ, and RR for now.")

    ## Some useful variables
    n = self.dim()
    M = self.matrix()


    ## Deal with the zero-diml form
    if n == 0:
        self.__definiteness_string = "zero"
        return


    sig_pos, sig_neg, sig_zer = self.signature_vector()

    ## Determine and cache the definiteness string
    if sig_zer > 0:
        self.__definiteness_string = "degenerate"
        return
    elif sig_neg == n:
        self.__definiteness_string = "neg_def"
        return
    elif sig_pos == n:
        self.__definiteness_string = "pos_def"
        return
    else:
        self.__definiteness_string = "indefinite"
        return



def compute_definiteness_string_by_determinants(self):
    """
    Compute the (positive) definiteness of a quadratic form by looking
    at the signs of all of its upper-left subdeterminants.  See also
    self.compute_definiteness() for more documentation.

    INPUT:

        None

    OUTPUT:

        string describing the definiteness

    EXAMPLES:

        sage: Q = DiagonalQuadraticForm(ZZ, [1,1,1,1,1])
        sage: Q.compute_definiteness_string_by_determinants()
        'pos_def'

    ::

        sage: Q = DiagonalQuadraticForm(ZZ, [])
        sage: Q.compute_definiteness_string_by_determinants()
        'zero'

    ::

        sage: Q = DiagonalQuadraticForm(ZZ, [1,0,-1])
        sage: Q.compute_definiteness_string_by_determinants()
        'degenerate'

    ::

        sage: Q = DiagonalQuadraticForm(ZZ, [1,-1])
        sage: Q.compute_definiteness_string_by_determinants()
        'indefinite'

    ::

        sage: Q = DiagonalQuadraticForm(ZZ, [-1,-1])
        sage: Q.compute_definiteness_string_by_determinants()
        'neg_def'

    """
    ## Sanity Check
    if not ((self.base_ring() == ZZ) or (self.base_ring() == QQ) or (self.base_ring() == RR)):
        raise NotImplementedError("Oops!  We can only check definiteness over ZZ, QQ, and RR for now.")

    ## Some useful variables
    n = self.dim()
    M = self.matrix()


    ## Deal with the zero-diml form
    if n == 0:
        return "zero"



    ## Deal with degenerate forms
    if self.det() == 0:
        return "degenerate"


    ## Check the sign of the ratios of consecutive determinants of the upper triangular r x r submatrices
    first_coeff = self[0,0]
    for r in range(1,n+1):
        I = range(r)
        new_det = M.matrix_from_rows_and_columns(I, I).det()

        ## Check for a (non-degenerate) zero -- so it's indefinite
        if new_det == 0:
            return "indefinite"


        ## Check for a change of signs in the upper r x r submatrix -- so it's indefinite
        if sgn(first_coeff)**r != sgn(new_det):
            return "indefinite"


    ## Here all ratios of determinants have the correct sign, so the matrix is (pos or neg) definite.
    if first_coeff > 0:
        return "pos_def"
    else:
        return "neg_def"





def is_positive_definite(self):
    """
    Determines if the given quadratic form is positive-definite.

    Note:  A degenerate form is considered neither definite nor indefinite.
    Note:  The zero-dim'l form is considered both positive definite and negative definite.

    INPUT:

        None

    OUTPUT:

        boolean -- True or False

    EXAMPLES::

        sage: Q = DiagonalQuadraticForm(ZZ, [1,3,5])
        sage: Q.is_positive_definite()
        True

    ::

        sage: Q = DiagonalQuadraticForm(ZZ, [1,-3,5])
        sage: Q.is_positive_definite()
        False

    """
    ## Try to use the cached value
    try:
        def_str = self.__definiteness_string
    except AttributeError:
        self.compute_definiteness()
        def_str = self.__definiteness_string

    ## Return the answer
    return (def_str == "pos_def") or (def_str == "zero")




def is_negative_definite(self):
    """
    Determines if the given quadratic form is negative-definite.

    Note:  A degenerate form is considered neither definite nor indefinite.
    Note:  The zero-dim'l form is considered both positive definite and negative definite.

    INPUT:

        None

    OUTPUT:

        boolean -- True or False

    EXAMPLES::

        sage: Q = DiagonalQuadraticForm(ZZ, [-1,-3,-5])
        sage: Q.is_negative_definite()
        True

    ::

        sage: Q = DiagonalQuadraticForm(ZZ, [1,-3,5])
        sage: Q.is_negative_definite()
        False

    """
    ## Try to use the cached value
    try:
        def_str = self.__definiteness_string
    except AttributeError:
        self.compute_definiteness()
        def_str = self.__definiteness_string

    ## Return the answer
    return (def_str == "neg_def") or (def_str == "zero")



def is_indefinite(self):
    """
    Determines if the given quadratic form is indefinite.

    Note:  A degenerate form is considered neither definite nor indefinite.
    Note:  The zero-dim'l form is not considered indefinite.

    INPUT:

        None

    OUTPUT:

        boolean -- True or False

    EXAMPLES::

        sage: Q = DiagonalQuadraticForm(ZZ, [-1,-3,-5])
        sage: Q.is_indefinite()
        False

    ::

        sage: Q = DiagonalQuadraticForm(ZZ, [1,-3,5])
        sage: Q.is_indefinite()
        True

    """
    ## Try to use the cached value
    try:
        def_str = self.__definiteness_string
    except AttributeError:
        self.compute_definiteness()
        def_str = self.__definiteness_string

    ## Return the answer
    return def_str == "indefinite"


def is_definite(self):
    """
    Determines if the given quadratic form is (positive or negative) definite.

    Note:  A degenerate form is considered neither definite nor indefinite.
    Note:  The zero-dim'l form is considered indefinite.

    INPUT:

        None

    OUTPUT:

        boolean -- True or False

    EXAMPLES::

        sage: Q = DiagonalQuadraticForm(ZZ, [-1,-3,-5])
        sage: Q.is_definite()
        True

    ::

        sage: Q = DiagonalQuadraticForm(ZZ, [1,-3,5])
        sage: Q.is_definite()
        False

    """
    ## Try to use the cached value
    try:
        def_str = self.__definiteness_string
    except AttributeError:
        self.compute_definiteness()
        def_str = self.__definiteness_string

    ## Return the answer
    return (def_str == "pos_def") or (def_str == "neg_def") or (def_str == "zero")

<|MERGE_RESOLUTION|>--- conflicted
+++ resolved
@@ -414,16 +414,12 @@
 
 
     INPUT:
-<<<<<<< HEAD
-
-        `p` -- a prime number > 0
-=======
-        `p` -- a prime number > 0 or `-1` for the infinite place.
->>>>>>> abb9f998
-
-    OUTPUT:
-
-        1 or -1
+
+    `p` -- a prime number > 0 or `-1` for the infinite place.
+
+    OUTPUT:
+
+    1 or -1
 
     EXAMPLES::
 
@@ -488,8 +484,10 @@
 
 def hasse_invariant__OMeara(self, p):
     """
-    Computes the O'Meara Hasse invariant at a prime `p`, as given on
-    p167 of O'Meara's book.  If Q is diagonal with coefficients `a_i`,
+    Compute the O'Meara Hasse invariant at a prime `p`.
+
+    This is defined on
+    p167 of O'Meara's book. If Q is diagonal with coefficients `a_i`,
     then the (Cassels) Hasse invariant is given by
 
     .. math::
@@ -502,18 +500,13 @@
     only allows `i < j` in the product.  That is given by the method
     hasse_invariant(p).
 
-
-    INPUT:
-<<<<<<< HEAD
-
-        `p` -- a prime number > 0
-=======
-        `p` -- a prime number > 0 or `-1` for the infinite place. 
->>>>>>> abb9f998
-
-    OUTPUT:
-
-        1 or -1
+    INPUT:
+
+    `p` -- a prime number > 0 or `-1` for the infinite place. 
+
+    OUTPUT:
+
+    1 or -1
 
     EXAMPLES::
 
@@ -537,7 +530,7 @@
 
     ::
 
-        sage: Q=DiagonalQuadraticForm(ZZ,[1,-1,-1])
+        sage: Q = DiagonalQuadraticForm(ZZ,[1,-1,-1])
         sage: [Q.hasse_invariant(p) for p in prime_range(20)]
         [-1, 1, 1, 1, 1, 1, 1, 1]
         sage: [Q.hasse_invariant__OMeara(p) for p in prime_range(20)]
@@ -546,10 +539,9 @@
     ::
 
         sage: K.<a>=NumberField(x^2-23)
-        sage: Q=DiagonalQuadraticForm(K,[-a,a+2])
+        sage: Q = DiagonalQuadraticForm(K,[-a,a+2])
         sage: [Q.hasse_invariant__OMeara(p) for p in K.primes_above(19)]
         [1, 1]
-
     """
     ## TO DO: Need to deal with the case n=1 separately somewhere!
 
@@ -575,35 +567,30 @@
     return hasse_temp
 
 
-
-
 def is_hyperbolic(self, p):
-    """
-    Checks if the quadratic form is a sum of hyperbolic planes over
-    the p-adic numbers Q_p or over the real numbers.
+    r"""
+    Check if the quadratic form is a sum of hyperbolic planes over
+    the `p`-adic numbers `\QQ_p` or over the real numbers `\RR`.
 
     REFERENCES:
 
-        This criteria follows from Cassels's "Rational Quadratic Forms":
-            - local invariants for hyperbolic plane (Lemma 2.4, p58)
-            - direct sum formulas (Lemma 2.3 on p58)
-
-    INPUT:
-<<<<<<< HEAD
-
-        `p` -- a prime number > 0
-=======
-        `p` -- a prime number > 0 or "infinity" for the real place.
->>>>>>> abb9f998
-
-    OUTPUT:
-
-        boolean
+    This criteria follows from Cassels's "Rational Quadratic Forms":
+
+    - local invariants for hyperbolic plane (Lemma 2.4, p58)
+    - direct sum formulas (Lemma 2.3, p58)
+
+    INPUT:
+
+    `p` -- a prime number > 0 or `-1` for the infinite place. 
+
+    OUTPUT:
+
+    boolean
 
     EXAMPLES::
 
         sage: Q = DiagonalQuadraticForm(ZZ, [1,1])
-        sage: Q.is_hyperbolic("infinity")
+        sage: Q.is_hyperbolic(-1)
         False
         sage: Q.is_hyperbolic(2)
         False
@@ -615,46 +602,42 @@
         False
         sage: Q.is_hyperbolic(13)    ## Here -1 is a square, so it's true.
         True
-
     """
     ## False for odd-dim'l forms
-    if self.dim() % 2 != 0:
+    if self.dim() % 2:
         return False
 
     ## True for the zero form
-    if self.dim == 0:
+    if not self.dim():
         return True
 
     ## Compare local invariants
-    ## (Note: since the dimension is even, the extra powers of 2 in
-    ##        self.det() := Det(2*Q) don't affect the answer!)
+    ## Note: since the dimension is even, the extra powers of 2 in
+    ##        self.det() := Det(2*Q) don't affect the answer!
     m = ZZ(self.dim() // 2)
-    if p == "infinity":
-        return (self.signature() == 0)
-
-    elif p == 2:
-        return QQ(self.det() * (-1)**m).is_padic_square(p) and (self.hasse_invariant(p) == (-1)**(m*(m-1)/2))    ## Actually, this -1 is the Hilbert symbol (-1,-1)_p
-
-    else:
-        return QQ(self.det() * (-1)**m).is_padic_square(p) and (self.hasse_invariant(p) == 1)
-
+    if p == -1:
+        return self.signature() == 0
+
+    if p == 2:
+        return (QQ(self.det() * (-1) ** m).is_padic_square(p) and
+                self.hasse_invariant(p) ==
+                hilbert_symbol(-1, -1, p) ** m.binomial(2))
+
+    return (QQ(self.det() * (-1) ** m).is_padic_square(p) and
+            self.hasse_invariant(p) == 1)
 
 
 def is_anisotropic(self, p):
-    """
-    Checks if the quadratic form is anisotropic over the p-adic numbers `Q_p` or `RR`.
-
-    INPUT:
-<<<<<<< HEAD
-
-        `p` -- a prime number > 0
-=======
-        `p` -- a prime number > 0 or "infinity"
->>>>>>> abb9f998
-
-    OUTPUT:
-
-        boolean
+    r"""
+    Check if the quadratic form is anisotropic over the p-adic numbers `\QQ_p` or `\RR`.
+
+    INPUT:
+
+    `p` -- a prime number > 0 or `-1` for the infinite place.
+
+    OUTPUT:
+
+    boolean
 
     EXAMPLES::
 
@@ -685,30 +668,29 @@
 
         sage: [DiagonalQuadraticForm(ZZ, [1, -least_quadratic_nonresidue(p), p, -p*least_quadratic_nonresidue(p)]).is_anisotropic(p)  for p in prime_range(3, 30)]
         [True, True, True, True, True, True, True, True, True]
-
-    """
+    """
+    ## TO DO: Should check that p is prime
+    if p == -1:
+        return self.is_definite()
+
     n = self.dim()
     D = self.det()
 
-    ## TO DO: Should check that p is prime
-    if p == "infinity":
-        return self.is_definite()
-
-    else:
-        if (n >= 5):
-            return False;
-
-        if (n == 4):
-            return ( QQ(D).is_padic_square(p) and (self.hasse_invariant(p) == - hilbert_symbol(-1,-1,p)) )
-
-        if (n == 3):
-            return (self.hasse_invariant(p) != hilbert_symbol(-1, -D, p))
-
-        if (n == 2):
-            return (not QQ(-D).is_padic_square(p))
-
-        if (n == 1):
-            return (self[0,0] != 0)
+    if n >= 5:
+        return False
+
+    if n == 4:
+        return (QQ(D).is_padic_square(p) and
+                (self.hasse_invariant(p) == - hilbert_symbol(-1, -1, p)))
+
+    if n == 3:
+        return self.hasse_invariant(p) != hilbert_symbol(-1, -D, p)
+
+    if n == 2:
+        return not QQ(-D).is_padic_square(p)
+
+    if n == 1:
+        return self[0, 0] != 0
 
     raise NotImplementedError("Oops!  We haven't established a convention for 0-dim'l quadratic forms... =(")
 
@@ -718,16 +700,12 @@
     Checks if Q is isotropic over the p-adic numbers `Q_p` or `RR`.
 
     INPUT:
-<<<<<<< HEAD
-
-        `p` -- a prime number > 0
-=======
-        `p` -- a prime number > 0 or "infinity"
->>>>>>> abb9f998
-
-    OUTPUT:
-
-        boolean
+
+    `p` -- a prime number > 0 or `-1` for the infinite place.
+
+    OUTPUT:
+
+    boolean
 
     EXAMPLES::
 
@@ -797,7 +775,7 @@
     """
 
     ## Look at all prime divisors of 2 * Det(Q) to find the anisotropic primes...
-    possible_primes = prime_divisors(2 * self.det()) + ["infinity"]
+    possible_primes = prime_divisors(2 * self.det()) + [-1]
     AnisoPrimes = []
 
     ## DIAGNSOTIC
