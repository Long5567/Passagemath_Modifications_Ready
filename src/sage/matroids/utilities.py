r"""
Some useful functions for the matroid class.

For direct access to the methods :meth:`newlabel`, :meth:`setprint` and
:meth:`get_nonisomorphic_matroids`, type::

    sage: from sage.matroids.advanced import *

See also :mod:`sage.matroids.advanced`.

AUTHORS:

- Stefan van Zwam (2011-06-24): initial version

"""
#*****************************************************************************
#       Copyright (C) 2013 Rudi Pendavingh <rudi.pendavingh@gmail.com>
#       Copyright (C) 2013 Stefan van Zwam <stefanvanzwam@gmail.com>
#
#
#  Distributed under the terms of the GNU General Public License (GPL)
#  as published by the Free Software Foundation; either version 2 of
#  the License, or (at your option) any later version.
#                  http://www.gnu.org/licenses/
#*****************************************************************************

from sage.matrix.constructor import Matrix
from sage.rings.all import ZZ, QQ, FiniteField, GF
from sage.graphs.all import BipartiteGraph, Graph
from pprint import pformat
from sage.structure.all import SageObject
<<<<<<< HEAD
=======
from sage.graphs.spanning_tree import kruskal
from sage.graphs.graph import Graph
from sage.matrix.constructor import matrix
from operator import itemgetter
>>>>>>> 58f931d0
from sage.rings.number_field.number_field import NumberField

def setprint(X):
    """
    Print nested data structures nicely.

    Python's data structures ``set`` and ``frozenset`` do not print nicely.
    This function can be used as replacement for ``print`` to overcome this.
    For direct access to ``setprint``, run::

        sage: from sage.matroids.advanced import *

    .. NOTE::

        This function will be redundant when Sage moves to Python 3, since the
        default ``print`` will suffice then.

    INPUT:

    - ``X`` -- Any Python object

    OUTPUT:

    ``None``. However, the function prints a nice representation of ``X``.

    EXAMPLES:

    Output looks much better::

        sage: from sage.matroids.advanced import setprint
        sage: L = [{1, 2, 3}, {1, 2, 4}, {2, 3, 4}, {4, 1, 3}]
        sage: print(L)
        [set([1, 2, 3]), set([1, 2, 4]), set([2, 3, 4]), set([1, 3, 4])]
        sage: setprint(L)
        [{1, 2, 3}, {1, 2, 4}, {2, 3, 4}, {1, 3, 4}]

    Note that for iterables, the effect can be undesirable::

        sage: from sage.matroids.advanced import setprint
        sage: M = matroids.named_matroids.Fano().delete('efg')
        sage: M.bases()
        Iterator over a system of subsets
        sage: setprint(M.bases())
        [{'a', 'b', 'c'}, {'a', 'c', 'd'}, {'a', 'b', 'd'}]

    An exception was made for subclasses of SageObject::

        sage: from sage.matroids.advanced import setprint
        sage: G = graphs.PetersenGraph()
        sage: list(G)
        [0, 1, 2, 3, 4, 5, 6, 7, 8, 9]
        sage: setprint(G)
        Petersen graph: Graph on 10 vertices
    """
    print setprint_s(X, toplevel=True)


def setprint_s(X, toplevel=False):
    """
    Create the string for use by ``setprint()``.

    INPUT:

    - ``X`` -- any Python object
    - ``toplevel`` -- (default: ``False``) indicates whether this is a
      recursion or not.

    OUTPUT:

    A string representation of the object, with nice notation for sets and
    frozensets.

    EXAMPLES::

        sage: from sage.matroids.utilities import setprint_s
        sage: L = [{1, 2, 3}, {1, 2, 4}, {2, 3, 4}, {4, 1, 3}]
        sage: setprint_s(L)
        '[{1, 2, 3}, {1, 2, 4}, {2, 3, 4}, {1, 3, 4}]'

    The ``toplevel`` argument only affects strings, to mimic ``print``'s
    behavior::

        sage: X = 'abcd'
        sage: setprint_s(X)
        "'abcd'"
        sage: setprint_s(X, toplevel=True)
        'abcd'
    """
    if isinstance(X, frozenset) or isinstance(X, set):
        return '{' + ', '.join([setprint_s(x) for x in sorted(X)]) + '}'
    elif isinstance(X, dict):
        return '{' + ', '.join([setprint_s(key) + ': ' + setprint_s(val) for key, val in sorted(X.iteritems())]) + '}'
    elif isinstance(X, str):
        if toplevel:
            return X
        else:
            return "'" + X + "'"
    elif hasattr(X, '__iter__') and not isinstance(X, SageObject):
        return '[' + ', '.join([setprint_s(x) for x in sorted(X)]) + ']'
    else:
        return repr(X)


def newlabel(groundset):
    r"""
    Create a new element label different from the labels in ``groundset``.

    INPUT:

    - ``groundset`` -- A set of objects.

    OUTPUT:

    A string not in the set ``groundset``.

    For direct access to ``newlabel``, run::

        sage: from sage.matroids.advanced import *

    ALGORITHM:

    #. Create a set of all one-character alphanumeric strings.
    #. Remove the string representation of each existing element from this
       list.
    #. If the list is nonempty, return any element.
    #. Otherwise, return the concatenation of the strings of each existing
       element, preceded by 'e'.

    EXAMPLES::

        sage: from sage.matroids.advanced import newlabel
        sage: S = set(['a', 42, 'b'])
        sage: newlabel(S) in S
        False

        sage: S = set('abcdefghijklmnopqrstuvwxyzABCDEFGHIJKLMNOPQRSTUVWXYZ0123456789')
        sage: t = newlabel(S)
        sage: len(t)
        63
        sage: t[0]
        'e'

    """
    char_list = set('abcdefghijklmnopqrstuvwxyzABCDEFGHIJKLMNOPQRSTUVWXYZ0123456789')
    char_list.difference_update([str(e) for e in groundset])
    try:
        s = char_list.pop()
    except KeyError:
        s = 'e' + ''.join([str(e) for e in groundset])
    return s


def sanitize_contractions_deletions(matroid, contractions, deletions):
    r"""
    Return a fixed version of sets ``contractions`` and ``deletions``.

    INPUT:

    - ``matroid`` -- a :class:`Matroid <sage.matroids.matroid.Matroid>`
      instance.
    - ``contractions`` -- a subset of the groundset.
    - ``deletions`` -- a subset of the groundset.

    OUTPUT:

    An independent set ``C`` and a coindependent set ``D`` such that

        ``matroid / contractions \ deletions == matroid / C \ D``

    Raise an error if either is not a subset of the groundset of ``matroid``
    or if they are not disjoint.

    This function is used by the
    :meth:`Matroid.minor() <sage.matroids.matroid.Matroid.minor>` method.

    EXAMPLES::

        sage: from sage.matroids.utilities import setprint
        sage: from sage.matroids.utilities import sanitize_contractions_deletions
        sage: M = matroids.named_matroids.Fano()
        sage: setprint(sanitize_contractions_deletions(M, 'abc', 'defg'))
        [{'a', 'b', 'c'}, {'d', 'e', 'f', 'g'}]
        sage: setprint(sanitize_contractions_deletions(M, 'defg', 'abc'))
        [{'d', 'e', 'g'}, {'a', 'b', 'c', 'f'}]
        sage: setprint(sanitize_contractions_deletions(M, [1, 2, 3], 'efg'))
        Traceback (most recent call last):
        ...
        ValueError: input contractions is not a subset of the groundset.
        sage: setprint(sanitize_contractions_deletions(M, 'efg', [1, 2, 3]))
        Traceback (most recent call last):
        ...
        ValueError: input deletions is not a subset of the groundset.
        sage: setprint(sanitize_contractions_deletions(M, 'ade', 'efg'))
        Traceback (most recent call last):
        ...
        ValueError: contraction and deletion sets are not disjoint.

    """
    if contractions is None:
        contractions = frozenset([])
    contractions = frozenset(contractions)
    if not matroid.groundset().issuperset(contractions):
        raise ValueError("input contractions is not a subset of the groundset.")

    if deletions is None:
        deletions = frozenset([])
    deletions = frozenset(deletions)
    if not matroid.groundset().issuperset(deletions):
        raise ValueError("input deletions is not a subset of the groundset.")

    if not contractions.isdisjoint(deletions):
        raise ValueError("contraction and deletion sets are not disjoint.")

    conset = matroid._max_independent(contractions)
    delset = matroid._max_coindependent(deletions)

    return conset.union(deletions.difference(delset)), delset.union(contractions.difference(conset))


def make_regular_matroid_from_matroid(matroid):
    r"""
    Attempt to construct a regular representation of a matroid.

    INPUT:

    - ``matroid`` -- a matroid.

    OUTPUT:

    Return a `(0, 1, -1)`-matrix over the integers such that, if the input is
    a regular matroid, then the output is a totally unimodular matrix
    representing that matroid.

    EXAMPLES::

        sage: from sage.matroids.utilities import make_regular_matroid_from_matroid
        sage: make_regular_matroid_from_matroid(
        ....:               matroids.CompleteGraphic(6)).is_isomorphic(
        ....:                                     matroids.CompleteGraphic(6))
        True
    """
    import sage.matroids.linear_matroid
    M = matroid
    if isinstance(M, sage.matroids.linear_matroid.RegularMatroid):
        return M
    rk = M.full_rank()
    # First create a reduced 0-1 matrix
    B = list(M.basis())
    NB = list(M.groundset().difference(B))
    dB = {}
    i = 0
    for e in B:
        dB[e] = i
        i += 1
    dNB = {}
    i = 0
    for e in NB:
        dNB[e] = i
        i += 1
    A = Matrix(ZZ, len(B), len(NB), 0)
    G = BipartiteGraph(A.transpose())  # Sage's BipartiteGraph uses the column set as first color class. This is an edgeless graph.
    for e in NB:
        C = M.circuit(B + [e])
        for f in C.difference([e]):
            A[dB[f], dNB[e]] = 1
    # Change some entries from -1 to 1
    entries = BipartiteGraph(A.transpose()).edges(labels=False)
    while len(entries) > 0:
        L = [G.shortest_path(u, v) for u, v in entries]
        mindex, minval = min(enumerate(L), key=lambda x: len(x[1]))

        # if minval = 0, there is an edge not spanned by the current subgraph. Its entry is free to be scaled any way.
        if len(minval) > 0:
            # Check the subdeterminant
            S = frozenset(L[mindex])
            rows = []
            cols = []
            for i in S:
                if i < rk:
                    rows.append(i)
                else:
                    cols.append(i - rk)
            if A[rows, cols].det() != 0:
                A[entries[mindex][0], entries[mindex][1] - rk] = -1
        G.add_edge(entries[mindex][0], entries[mindex][1])
        entries.pop(mindex)
    return sage.matroids.linear_matroid.RegularMatroid(groundset=B + NB, reduced_matrix=A)


def get_nonisomorphic_matroids(MSet):
    """
    Return non-isomorphic members of the matroids in set ``MSet``.

    For direct access to ``get_nonisomorphic_matroids``, run::

        sage: from sage.matroids.advanced import *

    INPUT:

    - ``MSet`` -- an iterable whose members are matroids.

    OUTPUT:

    A list containing one representative of each isomorphism class of
    members of ``MSet``.

    EXAMPLES::

        sage: from sage.matroids.advanced import *
        sage: L = matroids.Uniform(3, 5).extensions()
        sage: len(list(L))
        32
        sage: len(get_nonisomorphic_matroids(L))
        5
    """
    OutSet = []
    for M in MSet:
        seen = False
        for N in OutSet:
            if N.is_isomorphic(M):
                seen = True
                break
        if not seen:
            OutSet.append(M)
    return OutSet

<<<<<<< HEAD
=======
def spanning_forest(M):
    r"""
    Return a list of edges of a spanning forest of the bipartite
    graph defined by `M`

    INPUT:

    - ``M`` -- a matrix defining a bipartite graph G. The vertices are the 
      rows and columns, if `M[i,j]` is non-zero, then there is an edge
      between row `i` and column `j`.

    OUTPUT:

    A list of tuples `(r_i,c_i)` representing edges between row `r_i` and column `c_i`.

    EXAMPLES::

        sage: len(sage.matroids.utilities.spanning_forest(matrix([[1,1,1],[1,1,1],[1,1,1]])))
        5
        sage: len(sage.matroids.utilities.spanning_forest(matrix([[0,0,1],[0,1,0],[0,1,0]])))
        3
    """
    # Given a matrix, produce a spanning tree
    G = Graph()
    m = M.ncols()
    for (x,y) in M.dict():
        G.add_edge(x+m,y)
    T = []
    # find spanning tree in each component
    for component in G.connected_components():
        spanning_tree = kruskal(G.subgraph(component))
        for (x,y,z) in spanning_tree:
            if x < m:
                t = x
                x = y
                y = t
            T.append((x-m,y))
    return T

def spanning_stars(M):
    r"""
    Returns the edges of a connected subgraph that is a union of 
    all edges incident some subset of vertices.

    INPUT:

    - ``M`` -- a matrix defining a bipartite graph G. The vertices are the 
      rows and columns, if `M[i,j]` is non-zero, then there is an edge
      between row i and column 0.

    OUTPUT:

    A list of tuples `(row,column)` in a spanning forest of the bipartite graph defined by ``M``
    
    EXAMPLES::

        sage: edges = sage.matroids.utilities.spanning_stars(matrix([[1,1,1],[1,1,1],[1,1,1]]))
        sage: Graph(map(lambda (x,y): (x+3,y), edges)).is_connected()
        True
    """

    G = Graph()
    m = M.ncols()
    for (x,y) in M.dict():
        G.add_edge(x+m,y)

    delta = (M.nrows()+m)**0.5
    # remove low degree vertices
    H = []
    # candidate vertices
    V_0 = set([])
    d = 0
    while G.order()>0:
        (x,d) = min(G.degree_iterator(labels=True),key=itemgetter(1))
        if d < delta:
            V_0.add(x)
            H.extend(G.edges_incident(x,False))
            G.delete_vertex(x)
        else:
            break

    # min degree is at least sqrt(n)
    # greedily remove vertices
    G2 = G.copy()
    # set of picked vertices
    V_1 = set([])
    while G2.order()>0:
        # choose vertex with maximum degree in G2
        (x,d) = max(G2.degree_iterator(labels=True),key=itemgetter(1))
        V_1.add(x)
        G2.delete_vertices(G2.neighbors(x))
        G2.delete_vertex(x)

    # G2 is a graph of all edges incident to V_1
    G2 = Graph()
    for v in V_1:
        for u in G.neighbors(v):
            G2.add_edge(u,v)

    V = V_0 | V_1
    # compute a spanning tree
    T = spanning_forest(M)
    for (x,y) in T:
        if not x in V and not y in V:
            V.add(v)

    for v in V:
        if G.has_vertex(v): # some vertices are not in G
            H.extend(G.edges_incident(v,False))

    # T contain all edges in some spanning tree
    T = []
    for (x,y) in H:
        if x < m:
            t = x
            x = y
            y = t
        T.append((x-m,y))
    return T
>>>>>>> 58f931d0

# Partial fields and lifting

def lift_cross_ratios(A, lift_map = None):
    r"""
    Return a matrix which arises from the given matrix by lifting cross ratios.

    INPUT:

    - ``A`` -- a matrix over a ring ``source_ring``.
    - ``lift_map`` -- a python dictionary, mapping each cross ratio of ``A`` to some element
      of a target ring, and such that ``lift_map[source_ring(1)] = target_ring(1)``.

    OUTPUT:

    - ``Z`` -- a matrix over the ring ``target_ring``.

    The intended use of this method is to create a (reduced) matrix representation of a
    matroid ``M`` over a ring ``target_ring``, given a (reduced) matrix representation of
    ``A`` of ``M`` over a ring ``source_ring`` and a map ``lift_map`` from ``source_ring``
    to ``target_ring``.

    This method will create a unique candidate representation ``Z``, but will not verify
    if ``Z`` is indeed a representation of ``M``. However, this is guaranteed if the
    conditions of the lift theorem (see [PvZ]_) hold for the lift map in combination with
    the matrix ``A``.

    For a lift map `f` and a matrix `A` these conditions are as follows. First of all
    `f: S \rightarrow T`, where `S` is a set of invertible elements of the source ring and
    `T` is a set of invertible elements of the target ring. The matrix `A` has entries
    from the source ring, and each cross ratio of `A` is contained in `S`. Moreover:

    - `1 \in S`, `1 \in T`;
    - for all `x \in S`: `f(x) = 1` if and only if `x = 1`;
    - for all `x, y \in S`: if `x + y = 0` then `f(x) + f(y) = 0`;
    - for all `x, y \in S`: if `x + y = 1` then `f(x) + f(y) = 1`;
    - for all `x, y, z \in S`: if  `xy = z` then `f(x)f(y) = f(z)`.

    Any ring homomorphism `h: P \rightarrow R` induces a lift map from the set of units `S` of
    `P` to the set of units `T` of `R`. There exist lift maps which do not arise in
    this manner. Several such maps can be created by the function
    :meth:`lift_map() <sage.matroids.utilities.lift_map>`.

    .. SEEALSO::

        :meth:`lift_map() <sage.matroids.utilities.lift_map>`

    EXAMPLES::

        sage: from sage.matroids.advanced import lift_cross_ratios, lift_map, LinearMatroid
        sage: R = GF(7)
        sage: to_sixth_root_of_unity = lift_map('sru')
        sage: A = Matrix(R, [[1, 0, 6, 1, 2],[6, 1, 0, 0, 1],[0, 6, 3, 6, 0]])
        sage: A
        [1 0 6 1 2]
        [6 1 0 0 1]
        [0 6 3 6 0]
        sage: Z = lift_cross_ratios(A, to_sixth_root_of_unity)
        sage: Z
        [ 1  0  1  1  1]
        [ 1  1  0  0  z]
<<<<<<< HEAD
        [ 0  1 -z -1  0]
=======
        [ 0  z - 1  1  -z + 1  0]
>>>>>>> 58f931d0
        sage: M = LinearMatroid(reduced_matrix = A)
        sage: sorted(M.cross_ratios())
        [3, 5]
        sage: N = LinearMatroid(reduced_matrix = Z)
        sage: sorted(N.cross_ratios())
        [-z + 1, z]
        sage: M.is_isomorphism(N, {e:e for e in M.groundset()})
        True

    """
    for s,t in lift_map.iteritems():
        source_ring = s.parent()
        target_ring = t.parent()
        break
    plus_one1 = source_ring(1)
    minus_one1 = source_ring(-1)
    plus_one2 = target_ring(1)
    minus_one2 = target_ring(-1)

    G = Graph([((r,0),(c,1),(r,c)) for r,c in A.nonzero_positions()])
    # write the entries of (a scaled version of) A as products of cross ratios of A
    T = set()
    for C in G.connected_components():
        T.update(G.subgraph(C).min_spanning_tree())
    # - fix a tree of the support graph G to units (= empty dict, product of 0 terms)
    F = {entry[2]: dict() for entry in T}
    W = set(G.edges()) - set(T)
    H = G.subgraph(edges = T)
    while W:
        # - find an edge in W to process, closing a circuit in H which is induced in G
        edge = W.pop()
        path = H.shortest_path(edge[0], edge[1])
        retry = True
        while retry:
            retry = False
            for edge2 in W:
                if edge2[0] in path and edge2[1] in path:
                    W.add(edge)
                    edge = edge2
                    W.remove(edge)
                    path = H.shortest_path(edge[0], edge[1])
                    retry = True
                    break
        entry = edge[2]
        entries = []
        for i in range(len(path) - 1):
            v = path[i]
            w = path[i+1]
            if v[1] == 0:
                entries.append((v[0],w[0]))
            else:
                entries.append((w[0],v[0]))
        # - compute the cross ratio `cr` of this whirl
        cr = source_ring(A[entry])
        div = True
        for entry2 in entries:
            if div:
                cr = cr/A[entry2]
            else:
                cr = cr* A[entry2]
            div = not div

        monomial = dict()
        if len(path) % 4 == 0:
            if not cr == plus_one1:
                monomial[cr] = 1
        else:
            cr = -cr
            if not cr ==plus_one1:
                monomial[cr] = 1
            if  minus_one1 in monomial:
                monomial[minus_one1] = monomial[minus_one1] + 1
            else:
                monomial[minus_one1] = 1

        if cr != plus_one1 and not cr in lift_map:
            raise ValueError("Input matrix has a cross ratio "+str(cr)+", which is not in the lift_map")
        # - write the entry as a product of cross ratios of A
        div = True
        for entry2 in entries:
            if div:
                for cr, degree in F[entry2].iteritems():
                    if cr in monomial:
                        monomial[cr] = monomial[cr]+ degree
                    else:
                        monomial[cr] = degree
            else:
                for cr, degree in F[entry2].iteritems():
                    if cr in monomial:
                        monomial[cr] = monomial[cr] - degree
                    else:
                        monomial[cr] = -degree
            div = not div
        F[entry] = monomial
        # - current edge is done, can be used in next iteration
        H.add_edge(edge)

    # compute each entry of Z as the product of lifted cross ratios
    Z = Matrix(target_ring, A.nrows(), A.ncols())
    for entry, monomial in F.iteritems():
        Z[entry] = plus_one2
        for cr,degree in monomial.iteritems():
            if cr == minus_one1:
                Z[entry] = Z[entry] * (minus_one2**degree)
            else:
                Z[entry] = Z[entry] * (lift_map[cr]**degree)

    return Z

def lift_map(target):
    """
    Create a lift map, to be used for lifting the cross ratios of a matroid
    representation.

    .. SEEALSO::

        :meth:`lift_cross_ratios() <sage.matroids.utilities.lift_cross_ratios>`

    INPUT:

    - ``target`` -- a string describing the target (partial) field.

    OUTPUT:

    - a dictionary

    Depending on the value of ``target``, the following lift maps will be created:

    - "reg": a lift map from `\GF3` to the regular partial field `(\ZZ, <-1>)`.

    - "sru": a lift map from `\GF7` to the
      sixth-root-of-unity partial field `(\QQ(z), <z>)`, where `z` is a sixth root
      of unity. The map sends 3 to `z`.

    - "dyadic": a lift map from `\GF{11}` to the dyadic partial field `(\QQ, <-1, 2>)`.

    - "gm": a lift map from `\GF{19}` to the golden mean partial field
      `(\QQ(t), <-1,t>)`, where `t` is a root of `t^2-t-1`. The map sends `5` to `t`.

    The example below shows that the latter map satisfies three necessary conditions stated in
    :meth:`lift_cross_ratios() <sage.matroids.utilities.lift_cross_ratios>`

    EXAMPLES::

        sage: from sage.matroids.utilities import lift_map
        sage: lm = lift_map('gm')
        sage: for x in lm:
        ....:     if (x == 1) is not (lm[x] == 1):
        ....:         print 'not a proper lift map'
        ....:     for y in lm:
        ....:         if (x+y == 0) and not (lm[x]+lm[y] == 0):
        ....:             print 'not a proper lift map'
        ....:         if (x+y == 1) and not (lm[x]+lm[y] == 1):
        ....:             print 'not a proper lift map'
        ....:         for z in lm:
        ....:             if (x*y==z) and not (lm[x]*lm[y]==lm[z]):
        ....:                 print 'not a proper lift map'

    """
    if target == "reg":
        R = GF(3)
        return {R(1): ZZ(1)}

    if target == "sru":
        R = GF(7)
        z = ZZ['z'].gen()
        S = NumberField(z*z-z+1, 'z')
        return { R(1): S(1), R(3): S(z), R(3)**(-1): S(z)**5}

    if target == "dyadic":
        R = GF(11)
        return {R(1):QQ(1), R(-1):QQ(-1), R(2):QQ(2), R(6): QQ(1/2)}

    if target == "gm":
        R = GF(19)
        t = QQ['t'].gen()
        G = NumberField(t*t-t-1, 't')
        return { R(1): G(1), R(5): G(t), R(1)/R(5): G(1)/G(t), R(-5): G(-t),
            R(-5)**(-1): G(-t)**(-1), R(5)**2: G(t)**2, R(5)**(-2): G(t)**(-2) }

    raise NotImplementedError(target)<|MERGE_RESOLUTION|>--- conflicted
+++ resolved
@@ -29,13 +29,10 @@
 from sage.graphs.all import BipartiteGraph, Graph
 from pprint import pformat
 from sage.structure.all import SageObject
-<<<<<<< HEAD
-=======
 from sage.graphs.spanning_tree import kruskal
 from sage.graphs.graph import Graph
 from sage.matrix.constructor import matrix
 from operator import itemgetter
->>>>>>> 58f931d0
 from sage.rings.number_field.number_field import NumberField
 
 def setprint(X):
@@ -362,8 +359,6 @@
             OutSet.append(M)
     return OutSet
 
-<<<<<<< HEAD
-=======
 def spanning_forest(M):
     r"""
     Return a list of edges of a spanning forest of the bipartite
@@ -483,7 +478,6 @@
             y = t
         T.append((x-m,y))
     return T
->>>>>>> 58f931d0
 
 # Partial fields and lifting
 
@@ -545,11 +539,7 @@
         sage: Z
         [ 1  0  1  1  1]
         [ 1  1  0  0  z]
-<<<<<<< HEAD
-        [ 0  1 -z -1  0]
-=======
         [ 0  z - 1  1  -z + 1  0]
->>>>>>> 58f931d0
         sage: M = LinearMatroid(reduced_matrix = A)
         sage: sorted(M.cross_ratios())
         [3, 5]
