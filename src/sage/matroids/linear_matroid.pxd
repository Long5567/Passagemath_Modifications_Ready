# sage_setup: distribution = sagemath-modules
from sage.data_structures.bitset cimport bitset_t

from sage.matroids.matroid cimport Matroid
from sage.matroids.basis_exchange_matroid cimport BasisExchangeMatroid
from sage.matroids.lean_matrix cimport LeanMatrix, GenericMatrix, BinaryMatrix, TernaryMatrix, QuaternaryMatrix


cdef class LinearMatroid(BasisExchangeMatroid):
    cdef LeanMatrix _A, _representation
    cdef long *_prow
    cdef object _zero, _one

    cpdef _forget(self)
    cpdef base_ring(self)
    cpdef characteristic(self)

    cdef list _setup_internal_representation(self, matrix, reduced_matrix, ring, keep_initial_representation)
    cdef _exchange_value_internal(self, long x, long y)

    cpdef representation(self, B=*, reduced=*, labels=*, order=*, lift_map=*)
    cpdef _current_rows_cols(self, B=*)
    cpdef representation_vectors(self)
    cpdef LeanMatrix _basic_representation(self, B=*)
    cpdef LeanMatrix _reduced_representation(self, B=*)

    cpdef bint _is_field_isomorphism(self, LinearMatroid other, morphism) noexcept
    cpdef is_field_equivalent(self, other)
    cpdef is_field_isomorphism(self, other, morphism)
    # cpdef is_field_isomorphic(self, other)  # TODO: currently only works as ``def``
    cpdef _fast_isom_test(self, other)
    cpdef relabel(self, mapping)

    cpdef _minor(self, contractions, deletions)
    cpdef dual(self)
    cpdef has_line_minor(self, k, hyperlines=*, certificate=*)
    cpdef has_field_minor(self, N)

    cpdef _exchange_value(self, e, f)
    cpdef fundamental_cycle(self, B, e)
    cpdef fundamental_cocycle(self, B, e)

    cpdef _line_ratios(self, F)
    cpdef _line_length(self, F)

    cpdef _line_cross_ratios(self, F)
    cpdef cross_ratios(self, hyperlines=*)
    cpdef cross_ratio(self, F, a, b, c, d)
    cpdef _line_cross_ratio_test(self, F, x, fundamentals)
    cpdef _cross_ratio_test(self, x, fundamentals, hyperlines=*)

    cpdef linear_extension(self, element, chain=*, col=*)
    cpdef linear_coextension(self, element, cochain=*, row=*)
    cpdef _linear_extensions(self, element, chains)
    cpdef _linear_coextensions(self, element, cochains)
    cdef _extend_chains(self, C, f, fundamentals=*)
    cpdef _linear_extension_chains(self, F, fundamentals=*)
    cpdef linear_extension_chains(self, F=*, simple=*, fundamentals=*)
    cpdef linear_coextension_cochains(self, F=*, cosimple=*, fundamentals=*)
    cpdef linear_extensions(self, element=*, F=*, simple=*, fundamentals=*)
    cpdef linear_coextensions(self, element=*, F=*, cosimple=*, fundamentals=*)

    cpdef _is_3connected_shifting(self, certificate=*)
    cpdef _is_4connected_shifting(self, certificate=*)

    cpdef is_valid(self, certificate=*)

cdef class BinaryMatroid(LinearMatroid):
    cdef tuple _b_invariant, _b_partition
    cdef BinaryMatrix _b_projection, _eq_part

    cpdef base_ring(self)
    cpdef characteristic(self)

    cpdef _current_rows_cols(self, B=*)
    cpdef LeanMatrix _basic_representation(self, B=*)
    cpdef LeanMatrix _reduced_representation(self, B=*)

    cdef  __fundamental_cocircuit(self, bitset_t, long x)

    cpdef _is_isomorphic(self, other, certificate=*)

    cpdef _minor(self, contractions, deletions)

    cpdef _make_invariant(self)
    cpdef _invariant(self)
    cpdef bicycle_dimension(self)
    cpdef brown_invariant(self)
    cpdef _principal_tripartition(self)
    cpdef BinaryMatrix _projection(self)
    cpdef BinaryMatrix _projection_partition(self)
    cpdef _fast_isom_test(self, other)
    cpdef relabel(self, mapping)

<<<<<<< HEAD
    cpdef bint is_graphic(self, algorithm=*) except -1
    cpdef _is_graphic_GG(self)
    cpdef _is_graphic_cmr(self)
    cpdef bint is_valid(self) noexcept
=======
    cpdef bint is_graphic(self) noexcept
    cpdef is_valid(self, certificate=*)
>>>>>>> 6e9f93e9


cdef class TernaryMatroid(LinearMatroid):
    cdef object _two
    cdef tuple _t_invariant, _t_partition
    cdef TernaryMatrix _t_projection

    cpdef base_ring(self)
    cpdef characteristic(self)

    cpdef _current_rows_cols(self, B=*)
    cpdef LeanMatrix _basic_representation(self, B=*)
    cpdef LeanMatrix _reduced_representation(self, B=*)

    cdef  __fundamental_cocircuit(self, bitset_t, long x)

    cpdef _is_isomorphic(self, other, certificate=*)

    cpdef _minor(self, contractions, deletions)

    cpdef _make_invariant(self)
    cpdef _invariant(self)
    cpdef bicycle_dimension(self)
    cpdef character(self)
    cpdef _principal_quadripartition(self)
    cpdef TernaryMatrix _projection(self)
    cpdef _fast_isom_test(self, other)
    cpdef relabel(self, mapping)

    cpdef is_valid(self, certificate=*)

cdef class QuaternaryMatroid(LinearMatroid):
    cdef object _x_zero, _x_one
    cdef tuple _q_invariant, _q_partition
    cdef QuaternaryMatrix _q_projection

    cpdef base_ring(self)
    cpdef characteristic(self)

    cpdef _current_rows_cols(self, B=*)
    cpdef LeanMatrix _basic_representation(self, B=*)
    cpdef LeanMatrix _reduced_representation(self, B=*)

    cdef  __fundamental_cocircuit(self, bitset_t, long x)

    cpdef _is_isomorphic(self, other, certificate=*)

    cpdef _minor(self, contractions, deletions)

    cpdef _make_invariant(self)
    cpdef _invariant(self)
    cpdef bicycle_dimension(self)
    cpdef _principal_tripartition(self)
    cpdef _fast_isom_test(self, other)
    cpdef relabel(self, mapping)

    cpdef is_valid(self, certificate=*)

cdef class RegularMatroid(LinearMatroid):
    cdef _bases_count, _r_invariant
    cdef _r_projection, _r_hypergraph
    cdef _hypergraph_vertex_partition, _hypergraph_tuples

    cpdef base_ring(self)
    cpdef characteristic(self)

    cpdef _is_isomorphic(self, other, certificate=*)

    cpdef _invariant(self)
    cpdef _fast_isom_test(self, other)
    cpdef relabel(self, mapping)

    cpdef bases_count(self)
    cpdef _projection(self)
    cpdef _hypergraph(self)
    cdef _hypertest(self, other)
    cpdef has_line_minor(self, k, hyperlines=*, certificate=*)
    cpdef _linear_extension_chains(self, F, fundamentals=*)

<<<<<<< HEAD
    cpdef bint is_regular(self, algorithm=*) except -1
    cpdef bint is_graphic(self, algorithm=*) except -1
    cpdef bint is_valid(self) noexcept
=======
    cpdef bint is_regular(self) noexcept
    cpdef bint is_graphic(self) noexcept
    cpdef is_valid(self, certificate=*)
>>>>>>> 6e9f93e9
<|MERGE_RESOLUTION|>--- conflicted
+++ resolved
@@ -92,15 +92,10 @@
     cpdef _fast_isom_test(self, other)
     cpdef relabel(self, mapping)
 
-<<<<<<< HEAD
     cpdef bint is_graphic(self, algorithm=*) except -1
     cpdef _is_graphic_GG(self)
     cpdef _is_graphic_cmr(self)
-    cpdef bint is_valid(self) noexcept
-=======
-    cpdef bint is_graphic(self) noexcept
-    cpdef is_valid(self, certificate=*)
->>>>>>> 6e9f93e9
+    cpdef bint is_valid(self, certificate=*)
 
 
 cdef class TernaryMatroid(LinearMatroid):
@@ -180,12 +175,6 @@
     cpdef has_line_minor(self, k, hyperlines=*, certificate=*)
     cpdef _linear_extension_chains(self, F, fundamentals=*)
 
-<<<<<<< HEAD
     cpdef bint is_regular(self, algorithm=*) except -1
     cpdef bint is_graphic(self, algorithm=*) except -1
-    cpdef bint is_valid(self) noexcept
-=======
-    cpdef bint is_regular(self) noexcept
-    cpdef bint is_graphic(self) noexcept
-    cpdef is_valid(self, certificate=*)
->>>>>>> 6e9f93e9
+    cpdef is_valid(self, certificate=*)