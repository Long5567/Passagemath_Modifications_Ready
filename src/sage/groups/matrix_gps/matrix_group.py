"""
Base classes for Matrix Groups

TESTS:

Loading, saving, ... works::

    sage: # needs sage.libs.gap
    sage: G = GL(2,5); G
    General Linear Group of degree 2 over Finite Field of size 5
    sage: TestSuite(G).run()
    sage: g = G.1; g
    [4 1]
    [4 0]
    sage: TestSuite(g).run()

We test that :issue:`9437` is fixed::

    sage: len(list(SL(2, Zmod(4))))
    48

AUTHORS:

- William Stein: initial version

- David Joyner (2006-03-15): degree, base_ring, _contains_, list,
  random, order methods; examples

- William Stein (2006-12): rewrite

- David Joyner (2007-12): Added invariant_generators (with Martin
  Albrecht and Simon King)

- David Joyner (2008-08): Added module_composition_factors (interface
  to GAP's MeatAxe implementation) and as_permutation_group (returns
  isomorphic PermutationGroup).

- Simon King (2010-05): Improve invariant_generators by using GAP
  for the construction of the Reynolds operator in Singular.

- Sebastian Oehms (2018-07): Add :meth:`subgroup` and :meth:`ambient` see :issue:`25894`
"""

# ****************************************************************************
#       Copyright (C) 2006 David Joyner and William Stein <wstein@gmail.com>
#                     2009      Mike Hansen
#                     2013      Volker Braun <vbraun.name@gmail.com>
#                     2017-2021 Frédéric Chapoton
#                     2018-2019 Sebastian Oehms
#                     2020      Siddharth Singh
#                     2023      Matthias Koeppe
#
# This program is free software: you can redistribute it and/or modify
# it under the terms of the GNU General Public License as published by
# the Free Software Foundation, either version 2 of the License, or
# (at your option) any later version.
#                  https://www.gnu.org/licenses/
# ****************************************************************************

from sage.categories.groups import Groups
from sage.categories.rings import Rings
from sage.rings.integer import Integer
from sage.matrix.matrix_space import MatrixSpace
from sage.misc.latex import latex
from sage.structure.richcmp import (richcmp_not_equal, rich_to_bool,
                                    richcmp_method, richcmp)
from sage.misc.cachefunc import cached_method
from sage.groups.group import Group

from sage.groups.matrix_gps.group_element import MatrixGroupElement_generic


def is_MatrixGroup(x):
    """
    Test whether ``x`` is a matrix group.

    EXAMPLES::

        sage: from sage.groups.matrix_gps.matrix_group import is_MatrixGroup
        sage: is_MatrixGroup(MatrixSpace(QQ, 3))
        doctest:warning...
        DeprecationWarning: the function is_MatrixGroup is deprecated;
        use 'isinstance(..., MatrixGroup_base)' instead
        See https://github.com/sagemath/sage/issues/37898 for details.
        False
        sage: is_MatrixGroup(Mat(QQ, 3))
        False
        sage: is_MatrixGroup(GL(2, ZZ))
        True
        sage: is_MatrixGroup(MatrixGroup([matrix(2, [1,1,0,1])]))
        True
    """
    from sage.misc.superseded import deprecation
    deprecation(37898, "the function is_MatrixGroup is deprecated; use 'isinstance(..., MatrixGroup_base)' instead")
    return isinstance(x, MatrixGroup_base)

###################################################################
#
# Base class for all matrix groups
#
###################################################################


class MatrixGroup_base(Group):
    """
    Base class for all matrix groups.

    This base class just holds the base ring, but not the degree. So
    it can be a base for affine groups where the natural matrix is
    larger than the degree of the affine group. Makes no assumption
    about the group except that its elements have a ``matrix()``
    method.

    TESTS::

        sage: G = SO(3, GF(11)); G
        Special Orthogonal Group of degree 3 over Finite Field of size 11
        sage: G.category()
        Category of finite groups
    """
    _ambient = None  # internal attribute to register the ambient group in case this instance is a subgroup

    def _check_matrix(self, x, *args):
        """
        Check whether the matrix ``x`` defines a group element.

        This is used by the element constructor (if you pass
        ``check=True``, the default) that the defining matrix is valid
        for this parent. Derived classes must override this to verify
        that the matrix is, for example, orthogonal or symplectic.

        INPUT:

        - ``x`` -- a Sage matrix in the correct matrix space (degree
          and base ring)

        - ``*args`` -- optional other representations of ``x``,
          depending on the group implementation. Ignored by default

        OUTPUT: a :class:`TypeError` must be raised if ``x`` is invalid

        EXAMPLES::

            sage: G = SU(2, GF(5)); F = G.base_ring()  # this is GF(5^2,'a')            # needs sage.rings.finite_rings
            sage: G._check_matrix(identity_matrix(F, 2))                                # needs sage.rings.finite_rings
            sage: G._check_matrix(matrix(F, [[1,1], [0,1]]))                            # needs sage.rings.finite_rings
            Traceback (most recent call last):
            ...
            TypeError: matrix must be unitary with respect to the hermitian form
            [0 1]
            [1 0]
        """
        if not x.is_invertible():
            raise TypeError('matrix is not invertible')

    def as_matrix_group(self):
        """
        Return a new matrix group from the generators.

        This will throw away any extra structure (encoded in a derived
        class) that a group of special matrices has.

        EXAMPLES::

            sage: G = SU(4, GF(5))                                                      # needs sage.rings.finite_rings
            sage: G.as_matrix_group()                                                   # needs sage.libs.gap sage.rings.finite_rings
            Matrix group over Finite Field in a of size 5^2 with 2 generators (
            [      a       0       0       0]  [      1       0 4*a + 3       0]
            [      0 2*a + 3       0       0]  [      1       0       0       0]
            [      0       0 4*a + 1       0]  [      0 2*a + 4       0       1]
            [      0       0       0     3*a], [      0 3*a + 1       0       0]
            )

            sage: # needs sage.libs.gap
            sage: G = GO(3, GF(5))
            sage: G.as_matrix_group()
            Matrix group over Finite Field of size 5 with 2 generators (
            [2 0 0]  [0 1 0]
            [0 3 0]  [1 4 4]
            [0 0 1], [0 2 1]
            )
        """
        from sage.groups.matrix_gps.finitely_generated import MatrixGroup
        return MatrixGroup(self.gens())

    def subgroup(self, generators, check=True):
        """
        Return the subgroup generated by the given generators.

        INPUT:

        - ``generators`` -- list/tuple/iterable of group elements of ``self``
        - ``check`` -- boolean (default: ``True``); whether to check that each
          matrix is invertible

        OUTPUT: the subgroup generated by ``generators`` as an instance of
        :class:`FinitelyGeneratedMatrixGroup_gap`

        EXAMPLES::

            sage: # needs sage.libs.gap sage.rings.number_field
            sage: UCF = UniversalCyclotomicField()
            sage: G  = GL(3, UCF)
            sage: e3 = UCF.gen(3); e5 = UCF.gen(5)
            sage: m = matrix(UCF, 3,3, [[e3, 1, 0], [0, e5, 7],[4, 3, 2]])
            sage: S = G.subgroup([m]); S
            Subgroup with 1 generators (
            [E(3)    1    0]
            [   0 E(5)    7]
            [   4    3    2]
            ) of General Linear Group of degree 3 over Universal Cyclotomic Field

            sage: # needs sage.rings.number_field
            sage: CF3 = CyclotomicField(3)
            sage: G  = GL(3, CF3)
            sage: e3 = CF3.gen()
            sage: m = matrix(CF3, 3,3, [[e3, 1, 0], [0, ~e3, 7],[4, 3, 2]])
            sage: S = G.subgroup([m]); S
            Subgroup with 1 generators (
            [     zeta3          1          0]
            [         0 -zeta3 - 1          7]
            [         4          3          2]
            ) of General Linear Group of degree 3 over Cyclotomic Field of order 3 and degree 2

        TESTS::

            sage: TestSuite(G).run()                                                    # needs sage.rings.number_field
            sage: TestSuite(S).run()                                                    # needs sage.rings.number_field
        """
        try:
            test = self.is_finite()
        except NotImplementedError:
            test = self in Groups().Finite()
        cat = Groups().Finite() if test else Groups()

        for g in generators:
            if g not in self:
                raise ValueError("generator %s is not in the group" % (g))

        from sage.groups.matrix_gps.finitely_generated import MatrixGroup
        subgroup = MatrixGroup(generators, check=check, category=cat)
        subgroup._ambient = self
        return subgroup

    def ambient(self):
        """
        Return the ambient group of a subgroup.

        OUTPUT:

        A group containing ``self``. If ``self`` has not been defined
        as a subgroup, we just return ``self``.

        EXAMPLES::

            sage: G = GL(2, QQ)
            sage: m = matrix(QQ, 2, 2, [[3, 0], [~5,1]])
            sage: S = G.subgroup([m])
            sage: S.ambient() is G
            True
        """
        if self._ambient is None:
            return self
        else:
            return self._ambient

    def _repr_(self):
        """
        Return a string representation.

        EXAMPLES::

            sage: F = GF(5); MS = MatrixSpace(F, 2, 2)
            sage: gens = [MS([[1,2], [-1,1]]), MS([[1,1], [0,1]])]
            sage: G = MatrixGroup(gens)
            sage: G
            Matrix group over Finite Field of size 5 with 2 generators (
            [1 2]  [1 1]
            [4 1], [0 1]
            )

        case of being a subgroup::

            sage: # needs sage.rings.number_field
            sage: CF3 = CyclotomicField(3)
            sage: G  = GL(2, CF3)
            sage: e3 = CF3.gen()
            sage: m = matrix(CF3, 2, 2, [[e3, 1], [0, ~e3]])
            sage: S = G.subgroup([m]); S
            Subgroup with 1 generators (
            [     zeta3          1]
            [         0 -zeta3 - 1]
            ) of General Linear Group of degree 2 over Cyclotomic Field of order 3 and degree 2
        """
        ambient_group = self._ambient

        if ambient_group is None:
            if self.ngens() > 5:
                return 'Matrix group over {0} with {1} generators'.format(
                    self.base_ring(), self.ngens())
            else:
                from sage.repl.display.util import format_list
                return 'Matrix group over {0} with {1} generators {2}'.format(
                    self.base_ring(), self.ngens(), format_list(self.gens()))
        else:
            if self.ngens() > 5:
                return 'Subgroup with {0} generators of {1}'.format(
                    self.ngens(), ambient_group)
            else:
                from sage.repl.display.util import format_list
                return 'Subgroup with {0} generators {1} of {2}'.format(
                    self.ngens(), format_list(self.gens()), ambient_group)

    def _repr_option(self, key):
        """
        Metadata about the :meth:`_repr_` output.

        See :meth:`sage.structure.parent._repr_option` for details.

        EXAMPLES::

            sage: SO3 = groups.matrix.SO(3, QQ)
            sage: SO3._repr_option('element_ascii_art')
            True
        """
        if key == 'element_ascii_art':
            return True
        return super()._repr_option(key)

    def _latex_(self):
        r"""
        EXAMPLES::

            sage: MS = MatrixSpace(GF(5), 2, 2)
            sage: G = MatrixGroup(MS([[1,2], [-1,1]]), MS([[1,1], [0,1]]))
            sage: latex(G)
            \left\langle \left(\begin{array}{rr}
            1 & 2 \\
            4 & 1
            \end{array}\right), \left(\begin{array}{rr}
            1 & 1 \\
            0 & 1
            \end{array}\right) \right\rangle
        """
        gens = ', '.join(latex(x) for x in self.gens())
        return '\\left\\langle %s \\right\\rangle' % gens

<<<<<<< HEAD
    def sign_representation(self, base_ring=None, side='twosided'):
=======
    def sign_representation(self, base_ring=None):
>>>>>>> ab24dac4
        r"""
        Return the sign representation of ``self`` over ``base_ring``.

        INPUT:

        - ``base_ring`` -- (optional) the base ring; the default is the base
          ring of ``self``

        EXAMPLES::

            sage: G = GL(2, QQ)
            sage: V = G.sign_representation()
            sage: e = G.an_element()
            sage: e
            [1 0]
            [0 1]
            sage: m2 = V.an_element()
            sage: m2
            2*B['v']
            sage: m2*e
            2*B['v']
            sage: m2*e*e
            2*B['v']

            sage: W = WeylGroup(["A", 1, 1])
            sage: W.sign_representation()
            Sign representation of
             Weyl Group of type ['A', 1, 1] (as a matrix group acting on the root space)
             over Rational Field

            sage: G = GL(4, 2)
            sage: G.sign_representation() == G.trivial_representation()
            True
        """
        if base_ring is None:
            base_ring = self.base_ring()
        if base_ring.characteristic() == 2:  # characteristic 2
            return self.trivial_representation()
        from sage.modules.with_basis.representation import SignRepresentationMatrixGroup
        return SignRepresentationMatrixGroup(self, base_ring)

    def natural_representation(self, base_ring=None):
        r"""
        Return the natural representation of ``self`` over ``base_ring``.

        INPUT:

        - ``base_ring`` -- (optional) the base ring; the default is the base
          ring of ``self``

        EXAMPLES::

            sage: G = groups.matrix.SL(6, 3)
            sage: V = G.natural_representation()
            sage: V
            Natural representation of Special Linear Group of degree 6
             over Finite Field of size 3
            sage: e = prod(G.gens())
            sage: e
            [2 0 0 0 0 1]
            [2 0 0 0 0 0]
            [0 2 0 0 0 0]
            [0 0 2 0 0 0]
            [0 0 0 2 0 0]
            [0 0 0 0 2 0]
            sage: v = V.an_element()
            sage: v
            2*e[0] + 2*e[1]
            sage: e * v
            e[0] + e[1] + e[2]
        """
        from sage.modules.with_basis.representation import NaturalMatrixRepresentation
        return NaturalMatrixRepresentation(self, base_ring)


###################################################################
#
# Matrix group over a generic ring
#
###################################################################


@richcmp_method
class MatrixGroup_generic(MatrixGroup_base):

    Element = MatrixGroupElement_generic

    def __init__(self, degree, base_ring, category=None):
        """
        Base class for matrix groups over generic base rings.

        You should not use this class directly. Instead, use one of
        the more specialized derived classes.

        INPUT:

        - ``degree`` -- integer; the degree (matrix size) of the
          matrix group

        - ``base_ring`` -- ring; the base ring of the matrices

        TESTS::

            sage: G = GL(2, QQ)
            sage: from sage.groups.matrix_gps.matrix_group import MatrixGroup_generic
            sage: isinstance(G, MatrixGroup_generic)
            True
        """
        assert base_ring in Rings
        assert isinstance(degree, Integer)

        self._deg = degree
        if self._deg <= 0:
            raise ValueError('the degree must be at least 1')

        cat = Groups() if category is None else category
        if base_ring in Rings().Finite():
            cat = cat.Finite()
        super().__init__(base=base_ring, category=cat)

    def degree(self):
        """
        Return the degree of this matrix group.

        OUTPUT: integer; the size (number of rows equals number of columns)
        of the matrices

        EXAMPLES::

            sage: SU(5,5).degree()                                                      # needs sage.rings.finite_rings
            5
        """
        return self._deg

    @cached_method
    def matrix_space(self):
        """
        Return the matrix space corresponding to this matrix group.

        This is a matrix space over the field of definition of this matrix
        group.

        EXAMPLES::

            sage: F = GF(5); MS = MatrixSpace(F, 2, 2)
            sage: G = MatrixGroup([MS(1), MS([1,2,3,4])])
            sage: G.matrix_space()
            Full MatrixSpace of 2 by 2 dense matrices over Finite Field of size 5
            sage: G.matrix_space() is MS
            True
        """
        return MatrixSpace(self.base_ring(), self.degree())

    def __richcmp__(self, other, op):
        """
        Implement rich comparison.

        We treat two matrix groups as equal if their generators are
        the same in the same order. Infinitely-generated groups are
        compared by identity.

        INPUT:

        - ``other`` -- anything

        - ``op`` -- comparison operator

        OUTPUT: boolean

        EXAMPLES::

            sage: # needs sage.libs.gap
            sage: G = GL(2,3)
            sage: H = MatrixGroup(G.gens())
            sage: H == G
            True
            sage: G == H
            True

            sage: # needs sage.libs.gap
            sage: MS = MatrixSpace(QQ, 2, 2)
            sage: G = MatrixGroup([MS(1), MS([1,2,3,4])])
            sage: G == G
            True
            sage: G == MatrixGroup(G.gens())
            True

        TESTS::

            sage: # needs sage.groups sage.rings.finite_rings
            sage: G = groups.matrix.GL(4,2)
            sage: H = MatrixGroup(G.gens())
            sage: G == H
            True
            sage: G != H
            False
        """
        if not isinstance(other, MatrixGroup_base):
            return NotImplemented

        if self is other:
            return rich_to_bool(op, 0)

        lx = self.matrix_space()
        rx = other.matrix_space()
        if lx != rx:
            return richcmp_not_equal(lx, rx, op)

        # compare number of generators
        try:
            n_self = self.ngens()
            n_other = other.ngens()
        except (AttributeError, NotImplementedError):
            return richcmp(id(self), id(other), op)

        if n_self != n_other:
            return richcmp_not_equal(self, other, op)

        from sage.structure.element import InfinityElement as Infinity
        if isinstance(n_self, Infinity) or isinstance(n_other, Infinity):
            return richcmp(id(self), id(other), op)

        # compact generator matrices
        try:
            self_gens = self.gens()
            other_gens = other.gens()
        except (AttributeError, NotImplementedError):
            return richcmp(id(self), id(other), op)

        assert n_self == n_other
        for g, h in zip(self_gens, other_gens):
            lx = g.matrix()
            rx = h.matrix()
            if lx != rx:
                return richcmp_not_equal(lx, rx, op)
        return rich_to_bool(op, 0)

    def is_trivial(self):
        r"""
        Return ``True`` if this group is the trivial group.

        A group is trivial, if it consists only of the identity
        element, that is, if all its generators are the identity.

        EXAMPLES::

            sage: MatrixGroup([identity_matrix(3)]).is_trivial()
            True
            sage: SL(2, ZZ).is_trivial()
            False
            sage: CoxeterGroup(['B',3], implementation='matrix').is_trivial()
            False

        TESTS::

            sage: CoxeterGroup(['A',0], implementation='matrix').is_trivial()
            True
            sage: MatrixGroup([matrix(SR, [[1,x], [0,1]])]).is_trivial()
            False
            sage: G = MatrixGroup([identity_matrix(3), identity_matrix(3)])
            sage: G.ngens()
            2
            sage: G.is_trivial()
            True
        """
        return all(g.is_one() for g in self.gens())<|MERGE_RESOLUTION|>--- conflicted
+++ resolved
@@ -345,11 +345,7 @@
         gens = ', '.join(latex(x) for x in self.gens())
         return '\\left\\langle %s \\right\\rangle' % gens
 
-<<<<<<< HEAD
-    def sign_representation(self, base_ring=None, side='twosided'):
-=======
     def sign_representation(self, base_ring=None):
->>>>>>> ab24dac4
         r"""
         Return the sign representation of ``self`` over ``base_ring``.
 
