--- conflicted
+++ resolved
@@ -809,12 +809,8 @@
 
         INPUT:
 
-<<<<<<< HEAD
-        - ``kwds`` -- (optional) arguments passed to the show method for :class:`Graph` or :class:`DiGraph`
-=======
         - ``kwds`` -- (optional) arguments passed to the show method
-          for Graph or DiGraph
->>>>>>> f48da11b
+          for :class:`Graph` or :class:`DiGraph`
 
         EXAMPLES::
 
