r"""
Lie Algebras With Basis

AUTHORS:

- Travis Scrimshaw (07-15-2013): Initial implementation
"""

#*****************************************************************************
#       Copyright (C) 2013-2017 Travis Scrimshaw <tcscrims at gmail.com>
#
# This program is free software: you can redistribute it and/or modify
# it under the terms of the GNU General Public License as published by
# the Free Software Foundation, either version 2 of the License, or
# (at your option) any later version.
#                  http://www.gnu.org/licenses/
#*****************************************************************************

from sage.misc.abstract_method import abstract_method
from sage.misc.cachefunc import cached_method
from sage.categories.category_with_axiom import CategoryWithAxiom_over_base_ring
from sage.categories.lie_algebras import LieAlgebras

class LieAlgebrasWithBasis(CategoryWithAxiom_over_base_ring):
    """
    Category of Lie algebras with a basis.
    """
    _base_category_class_and_axiom = [LieAlgebras, "WithBasis"]

    def example(self, gens=None):
        """
        Return an example of a Lie algebra as per
        :meth:`Category.example <sage.categories.category.Category.example>`.

        EXAMPLES::

            sage: LieAlgebras(QQ).WithBasis().example()
            An example of a Lie algebra: the abelian Lie algebra on the
             generators indexed by Partitions over Rational Field

        Another set of generators can be specified as an optional argument::

            sage: LieAlgebras(QQ).WithBasis().example(Compositions())
            An example of a Lie algebra: the abelian Lie algebra on the
             generators indexed by Compositions of non-negative integers
             over Rational Field
        """
        if gens is None:
            from sage.combinat.partition import Partitions
            gens = Partitions()
        from sage.categories.examples.lie_algebras_with_basis import Example
        return Example(self.base_ring(), gens)

    class ParentMethods:
        def _basis_key(self, x):
            """
            Return the key used to compare two basis element indices.

            The default is to call the element itself.

            TESTS::

                sage: L = LieAlgebras(QQ).WithBasis().example()
                sage: L._basis_key(Partition([3,1]))
                [3, 1]
            """
            return x

        @abstract_method(optional=True)
        def bracket_on_basis(self, x, y):
            """
            Return the bracket of basis elements indexed by ``x`` and ``y``
            where ``x < y``. If this is not implemented, then the method
            ``_bracket_()`` for the elements must be overwritten.

            EXAMPLES::

                sage: L = LieAlgebras(QQ).WithBasis().example()
                sage: L.bracket_on_basis(Partition([3,1]), Partition([2,2,1,1]))
                0
            """

        def module(self):
            """
            Return an `R`-module which is isomorphic to the
            underlying `R`-module of ``self``.

            See
            :meth:`sage.categories.lie_algebras.LieAlgebras.module` for
            an explanation.

            EXAMPLES::

                sage: L = LieAlgebras(QQ).WithBasis().example()
                sage: L.module()
                Free module generated by Partitions over Rational Field
            """
            from sage.combinat.free_module import CombinatorialFreeModule
            try:
                # Try to see if it has an indexing set
                return CombinatorialFreeModule(self.base_ring(), self.basis().keys())
            except AttributeError:
                # Otherwise just index by the basis of ``self`` as a fallback
                return CombinatorialFreeModule(self.base_ring(), self.basis())

        def from_vector(self, v):
            """
            Return the element of ``self`` corresponding to the
            vector ``v`` in ``self.module()``.

            Implement this if you implement :meth:`module`; see the
            documentation of
            :meth:`sage.categories.lie_algebras.LieAlgebras.module`
            for how this is to be done.

            EXAMPLES::

                sage: L = LieAlgebras(QQ).FiniteDimensional().WithBasis().example()
                sage: u = L.from_vector(vector(QQ, (1, 0, 0))); u
                (1, 0, 0)
                sage: parent(u) is L
                True
            """
            B = self.basis()
            return self.sum(v[i] * B[i] for i in v.support())

<<<<<<< HEAD
        # Remove once #22629 is merged
        def dimension(self):
            """
            Return the dimension of ``self``.

            EXAMPLES::

                sage: L = LieAlgebras(QQ).FiniteDimensional().WithBasis().example()
                sage: L.dimension()
                3

            ::

                sage: L = LieAlgebra(QQ, 'x,y', {('x','y'): {'x':1}})
                sage: L.dimension()
                2
            """
            return self.basis().cardinality()
=======
        def pbw_basis(self, basis_cmp=None, **kwds):
            """
            Return the Poincare-Birkhoff-Witt basis of the universal
            enveloping algebra corresponding to ``self``.

            EXAMPLES::

                sage: L = lie_algebras.sl(QQ, 2)
                sage: PBW = L.pbw_basis()
            """
            from sage.algebras.lie_algebras.poincare_birkhoff_witt \
                import PoincareBirkhoffWittBasis
            return PoincareBirkhoffWittBasis(self, basis_cmp, **kwds)

        poincare_birkhoff_witt_basis = pbw_basis

        _construct_UEA = pbw_basis
>>>>>>> 374e7860

    class ElementMethods:
        def _bracket_(self, y):
            """
            Return the Lie bracket ``[self, y]``, where ``y`` is an
            element of the same Lie algebra as ``self``.

            EXAMPLES::

                sage: L = LieAlgebras(QQ).WithBasis().example()
                sage: G = L.lie_algebra_generators()
                sage: x = G[Partition([4,3,3,1])]
                sage: y = G[Partition([6,1])]
                sage: x.bracket(y)
                0
            """
            P = self.parent()

            def term(ml, mr):
                key_ml = P._basis_key(ml)
                key_mr = P._basis_key(mr)
                if key_ml == key_mr:
                    return P.zero()
                if key_ml < key_mr:
                    return P.bracket_on_basis(ml, mr)
                return -P.bracket_on_basis(mr, ml)

            return P.sum(cl * cr * term(ml, mr)
                         for ml, cl in self for mr, cr in y)

        def to_vector(self):
            """
            Return the vector in ``g.module()`` corresponding to the
            element ``self`` of ``g`` (where ``g`` is the parent of
            ``self``).

            Implement this if you implement ``g.module()``.
            See :meth:`sage.categories.lie_algebras.LieAlgebras.module`
            for how this is to be done.

            EXAMPLES::

                sage: L = LieAlgebras(QQ).FiniteDimensional().WithBasis().example()
                sage: L.an_element().to_vector()
                (0, 0, 0)

            .. TODO::

                Doctest this implementation on an example not overshadowed.
            """
            M = self.parent().module()
            B = M.basis()
            return M.sum(self[i] * B[i] for i in self.support())
<|MERGE_RESOLUTION|>--- conflicted
+++ resolved
@@ -124,7 +124,6 @@
             B = self.basis()
             return self.sum(v[i] * B[i] for i in v.support())
 
-<<<<<<< HEAD
         # Remove once #22629 is merged
         def dimension(self):
             """
@@ -143,7 +142,7 @@
                 2
             """
             return self.basis().cardinality()
-=======
+
         def pbw_basis(self, basis_cmp=None, **kwds):
             """
             Return the Poincare-Birkhoff-Witt basis of the universal
@@ -161,7 +160,6 @@
         poincare_birkhoff_witt_basis = pbw_basis
 
         _construct_UEA = pbw_basis
->>>>>>> 374e7860
 
     class ElementMethods:
         def _bracket_(self, y):
