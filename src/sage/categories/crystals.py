r"""
Crystals
"""
#*****************************************************************************
#  Copyright (C) 2010    Anne Schilling <anne at math.ucdavis.edu>
#
#  Distributed under the terms of the GNU General Public License (GPL)
#                  http://www.gnu.org/licenses/
#******************************************************************************

from sage.misc.cachefunc import cached_method
from sage.misc.abstract_method import abstract_method
from sage.misc.lazy_import import LazyImport
from sage.categories.category_singleton import Category_singleton
from sage.categories.enumerated_sets import EnumeratedSets
from sage.categories.category import HomCategory
from sage.categories.morphism import Morphism
from sage.categories.homset import Hom, Homset
from sage.misc.latex import latex
from sage.graphs.dot2tex_utils import have_dot2tex
<<<<<<< HEAD
from sage.rings.integer import Integer
from sage.sets.recursively_enumerated_set import RecursivelyEnumeratedSet
=======
>>>>>>> a3c4cf39

class Crystals(Category_singleton):
    r"""
    The category of crystals.

    See :mod:`sage.combinat.crystals.crystals` for an introduction to crystals.

    EXAMPLES::

        sage: C = Crystals()
        sage: C
        Category of crystals
        sage: C.super_categories()
        [Category of... enumerated sets]
        sage: C.example()
        Highest weight crystal of type A_3 of highest weight omega_1

    Parents in this category should implement the following methods:

    - either an attribute ``_cartan_type`` or a method ``cartan_type``

    - ``module_generators``: a list (or container) of distinct elements
      which generate the crystal using `f_i`

    Furthermore, their elements should implement the following methods:

    - ``x.e(i)`` (returning `e_i(x)`)

    - ``x.f(i)`` (returning `f_i(x)`)

    - ``x.epsilon(i)`` (returning `\varepsilon_i(x)`)

    - ``x.phi(i)`` (returning `\varphi_i(x)`)

    EXAMPLES::

        sage: from sage.misc.abstract_method import abstract_methods_of_class
        sage: abstract_methods_of_class(Crystals().element_class)
        {'required': ['e', 'epsilon', 'f', 'phi', 'weight'], 'optional': []}

    TESTS::

        sage: TestSuite(C).run()
        sage: B = Crystals().example()
        sage: TestSuite(B).run(verbose = True)
        running ._test_an_element() . . . pass
        running ._test_category() . . . pass
        running ._test_elements() . . .
          Running the test suite of self.an_element()
          running ._test_category() . . . pass
          running ._test_eq() . . . pass
          running ._test_not_implemented_methods() . . . pass
          running ._test_pickling() . . . pass
          running ._test_stembridge_local_axioms() . . . pass
          pass
        running ._test_elements_eq_reflexive() . . . pass
        running ._test_elements_eq_symmetric() . . . pass
        running ._test_elements_eq_transitive() . . . pass
        running ._test_elements_neq() . . . pass
        running ._test_enumerated_set_contains() . . . pass
        running ._test_enumerated_set_iter_cardinality() . . . pass
        running ._test_enumerated_set_iter_list() . . . pass
        running ._test_eq() . . . pass
        running ._test_fast_iter() . . . pass
        running ._test_not_implemented_methods() . . . pass
        running ._test_pickling() . . . pass
        running ._test_some_elements() . . . pass
        running ._test_stembridge_local_axioms() . . . pass
    """

    def super_categories(self):
        r"""
        EXAMPLES::

            sage: Crystals().super_categories()
            [Category of enumerated sets]
        """
        return [EnumeratedSets()]

    def example(self, choice="highwt", **kwds):
        r"""
        Returns an example of a crystal, as per
        :meth:`Category.example()
        <sage.categories.category.Category.example>`.

        INPUT::

         - ``choice`` -- str [default: 'highwt']. Can be either 'highwt'
           for the highest weight crystal of type A, or 'naive' for an
           example of a broken crystal.

         - ``**kwds`` -- keyword arguments passed onto the constructor for the
           chosen crystal.

        EXAMPLES::

            sage: Crystals().example(choice='highwt', n=5)
            Highest weight crystal of type A_5 of highest weight omega_1
            sage: Crystals().example(choice='naive')
            A broken crystal, defined by digraph, of dimension five.
        """
        import sage.categories.examples.crystals as examples
        if choice == "naive":
            return examples.NaiveCrystal(**kwds)
        else:
            from sage.rings.integer import Integer
            if isinstance(choice, Integer):
                return examples.HighestWeightCrystalOfTypeA(n=choice, **kwds)
            else:
                return examples.HighestWeightCrystalOfTypeA(**kwds)

    class HomCategory(HomCategory):
        """
        The category of homomorphisms sets `Hom(X,Y)` for crystals `X, Y`.
        """
        class ElementMethods:
            @abstract_method(optional=True)
            def is_isomorphism(self):
                """
                Check if ``self`` is a crystal isomorphism.

                EXAMPLES::

                    sage: B = crystals.Tableaux(['C',2], shape=[1,1])
                    sage: C = crystals.Tableaux(['C',2], ([2,1], [1,1]))
                    sage: psi = B.crystal_morphism(C.module_generators[1:], codomain=C)
                    sage: psi.is_isomorphism()
                    False
                """

            @abstract_method(optional=True)
            def is_embedding(self):
                """
                Check if ``self`` is an injective crystal morphism.

                EXAMPLES::

                    sage: B = crystals.Tableaux(['C',2], shape=[1,1])
                    sage: C = crystals.Tableaux(['C',2], ([2,1], [1,1]))
                    sage: psi = B.crystal_morphism(C.module_generators[1:], codomain=C)
                    sage: psi.is_embedding()
                    True
                """

            @abstract_method(optional=True)
            def is_strict(self):
                """
                Check if ``self`` is a strict crystal morphism.

                EXAMPLES::

                    sage: B = crystals.Tableaux(['C',2], shape=[1,1])
                    sage: C = crystals.Tableaux(['C',2], ([2,1], [1,1]))
                    sage: psi = B.crystal_morphism(C.module_generators[1:], codomain=C)
                    sage: psi.is_strict()
                    True
                """

    class ParentMethods:

        def an_element(self):
            """
            Returns an element of ``self``

                sage: C = crystals.Letters(['A', 5])
                sage: C.an_element()
                1
            """
            return self.first()

        def weight_lattice_realization(self):
            """
            Returns the weight lattice realization used to express weights.

            This default implementation uses the ambient space of the
            root system for (non relabelled) finite types and the
            weight lattice otherwise. This is a legacy from when
            ambient spaces were partially implemented, and may be
            changed in the future.

            EXAMPLES::

                sage: C = crystals.Letters(['A', 5])
                sage: C.weight_lattice_realization()
                Ambient space of the Root system of type ['A', 5]
                sage: K = crystals.KirillovReshetikhin(['A',2,1], 1, 1)
                sage: K.weight_lattice_realization()
                Weight lattice of the Root system of type ['A', 2, 1]
            """
            F = self.cartan_type().root_system()
            if F.is_finite() and F.ambient_space() is not None:
                return F.ambient_space()
            else:
                return F.weight_lattice()

        def cartan_type(self):
            """
            Returns the Cartan type of the crystal

            EXAMPLES::

                sage: C = crystals.Letters(['A',2])
                sage: C.cartan_type()
                ['A', 2]
            """
            return self._cartan_type

        @cached_method
        def index_set(self):
            """
            Returns the index set of the Dynkin diagram underlying the crystal

            EXAMPLES::

                sage: C = crystals.Letters(['A', 5])
                sage: C.index_set()
                (1, 2, 3, 4, 5)
            """
            return self.cartan_type().index_set()

        def Lambda(self):
            """
            Returns the fundamental weights in the weight lattice
            realization for the root system associated with the crystal

            EXAMPLES::

                sage: C = crystals.Letters(['A', 5])
                sage: C.Lambda()
                Finite family {1: (1, 0, 0, 0, 0, 0), 2: (1, 1, 0, 0, 0, 0), 3: (1, 1, 1, 0, 0, 0), 4: (1, 1, 1, 1, 0, 0), 5: (1, 1, 1, 1, 1, 0)}
            """
            return self.weight_lattice_realization().fundamental_weights()

        def __iter__(self, index_set=None, max_depth=float('inf')):
            """
            Return an iterator over the elements of ``self``.

            INPUT:

            - ``index_set`` -- (Default: ``None``) The index set; if ``None``
              then use the index set of the crystal

            - ``max_depth`` -- (Default: infinity) The maximum depth to build

            The iteration order is not specified except that, if
            ``max_depth`` is finite, then the iteration goes depth by
            depth.

            EXAMPLES::

                sage: C = crystals.LSPaths(['A',2,1],[-1,0,1])
                sage: C.__iter__.__module__
                'sage.categories.crystals'
                sage: g = C.__iter__()
                sage: g.next()
                (-Lambda[0] + Lambda[2],)
                sage: g.next()
                (Lambda[0] - Lambda[1] + delta,)
                sage: g.next()
                (Lambda[1] - Lambda[2] + delta,)
                sage: g.next()
                (-Lambda[0] + Lambda[2] + delta,)
                sage: g.next()
                (Lambda[1] - Lambda[2],)

                sage: sorted(C.__iter__(index_set=[1,2]), key=str)
                [(-Lambda[0] + Lambda[2],),
                 (Lambda[0] - Lambda[1],),
                 (Lambda[1] - Lambda[2],)]

                sage: sorted(C.__iter__(max_depth=1), key=str)
                [(-Lambda[0] + Lambda[2],),
                 (Lambda[0] - Lambda[1] + delta,),
                 (Lambda[1] - Lambda[2],)]

            """
            if index_set is None:
                index_set = self.index_set()
            if max_depth < float('inf'):
                return RecursivelyEnumeratedSet(self.module_generators,
                                                lambda x: [x.f(i) for i in index_set]
                                                        + [x.e(i) for i in index_set],
                                                structure=None, enumeration='breadth',
                                                max_depth=max_depth).__iter__()
            return RecursivelyEnumeratedSet(self.module_generators,
                                            lambda x: [x.f(i) for i in index_set]
                                                    + [x.e(i) for i in index_set],
                                            structure=None,
                                            enumeration='naive').__iter__()

        def subcrystal(self, index_set=None, generators=None, max_depth=float("inf"),
                       direction="both", contained=None,
                       virtualization=None, scaling_factors=None,
                       cartan_type=None, category=None):
            r"""
            Construct the subcrystal from ``generators`` using `e_i` and `f_i`
            for all `i` in ``index_set``.

            INPUT:

            - ``index_set`` -- (default: ``None``) the index set; if ``None``
              then use the index set of the crystal

            - ``generators`` -- (default: ``None``) the list of generators; if
              ``None`` then use the module generators of the crystal

            - ``max_depth`` -- (default: infinity) the maximum depth to build

            - ``direction`` -- (default: ``'both'``) the direction to build
              the subcrystal; it can be one of the following:

              - ``'both'`` - using both `e_i` and `f_i`
              - ``'upper'`` - using `e_i`
              - ``'lower'`` - using `f_i`

            - ``contained`` -- (optional) a set (or function) defining the
              containment in the subcrystal

            - ``virtualization``, ``scaling_factors`` -- (optional)
              dictionaries whose key `i` corresponds to the sets `\sigma_i`
              and `\gamma_i` respectively used to define virtual crystals; see
              :class:`~sage.combinat.crystals.virtual_crystal.VirtualCrystal`

            - ``cartan_type`` -- (optional) specify the Cartan type of the
              subcrystal

            - ``category`` -- (optional) specify the category of the subcrystal

            EXAMPLES::

                sage: C = crystals.KirillovReshetikhin(['A',3,1], 1, 2)
                sage: S = list(C.subcrystal(index_set=[1,2])); S
                [[[1, 1]], [[1, 2]], [[1, 3]], [[2, 2]], [[2, 3]], [[3, 3]]]
                sage: C.cardinality()
                10
                sage: len(S)
                6
                sage: list(C.subcrystal(index_set=[1,3], generators=[C(1,4)]))
                [[[1, 4]], [[2, 4]], [[2, 3]], [[1, 3]]]
                sage: list(C.subcrystal(index_set=[1,3], generators=[C(1,4)], max_depth=1))
                [[[1, 4]], [[2, 4]], [[1, 3]]]
                sage: list(C.subcrystal(index_set=[1,3], generators=[C(1,4)], direction='upper'))
                [[[1, 4]], [[1, 3]]]
                sage: list(C.subcrystal(index_set=[1,3], generators=[C(1,4)], direction='lower'))
                [[[1, 4]], [[2, 4]]]
            """
            from sage.combinat.crystals.subcrystal import Subcrystal
            from sage.categories.finite_crystals import FiniteCrystals

            if cartan_type is None:
                cartan_type = self.cartan_type()
            else:
                from sage.combinat.root_system.cartan_type import CartanType
                cartan_type = CartanType(cartan_type)
            if index_set is None:
                index_set = self.index_set()
            if generators is None:
                generators = self.module_generators

            if max_depth == float('inf'):
                if self not in FiniteCrystals():
                    if contained is None and index_set == self.index_set() \
                            and generators == self.module_generators:
                        return self
                    return Subcrystal(self, contained, generators,
                                      virtualization, scaling_factors,
                                      cartan_type, index_set, category)
                if contained is None and direction == 'both':
                    if category is None:
                        category = FiniteCrystals()
                    return Subcrystal(self, contained, generators,
                                      virtualization, scaling_factors,
                                      cartan_type, index_set, category)

            # TODO: Make this work for virtual crystals as well
            if direction == 'both':
                subset = RecursivelyEnumeratedSet(generators, 
                                                  lambda x: [x.f(i) for i in index_set]
                                                          + [x.e(i) for i in index_set],
                                                  structure=None, enumeration='breadth',
                                                  max_depth=max_depth)
            elif direction == 'upper':
                subset = RecursivelyEnumeratedSet(generators, 
                                                  lambda x: [x.e(i) for i in index_set],
                                                  structure=None, enumeration='breadth',
                                                  max_depth=max_depth)
            elif direction == 'lower':
                subset = RecursivelyEnumeratedSet(generators, 
                                                  lambda x: [x.f(i) for i in index_set],
                                                  structure=None, enumeration='breadth',
                                                  max_depth=max_depth)
            else:
                raise ValueError("direction must be either 'both', 'upper', or 'lower'")

            # We perform the filtering here since checking containment
            #   in a frozenset should be fast
            if contained is not None:
                subset = frozenset(x for x in subset if contained(x))
            else:
                subset = frozenset(subset)

            if category is None:
                category = FiniteCrystals()
            else:
               category = FiniteCrystals().join(category)

            if self in FiniteCrystals() and len(subset) == self.cardinality():
                if index_set == self.index_set():
                    return self
                return Subcrystal(self, subset, generators,
                                  virtualization, scaling_factors,
                                  cartan_type, index_set, category)

            return Subcrystal(self, subset, generators,
                              virtualization, scaling_factors,
                              cartan_type, index_set, category)

        def _Hom_(self, Y, category=None, **options):
            r"""
            Return the homset from ``self`` to ``Y`` in the
            category ``category``.

            INPUT::

            - ``Y`` -- a crystal
            - ``category`` -- a subcategory of :class:`Crysals`() or ``None``

            The sole purpose of this method is to construct the homset
            as a :class:`~sage.categories.crystals.CrystalHomset`. If
            ``category`` is specified and is not a subcategory of
            :class:`Crystals`, a ``TypeError`` is raised instead

            This method is not meant to be called directly. Please use
            :func:`sage.categories.homset.Hom` instead.

            EXAMPLES::

                sage: B = crystals.elementary.B(['A',2], 1)
                sage: H = B._Hom_(B); H
                Set of Crystal Morphisms from The 1-elementary crystal of type ['A', 2]
                 to The 1-elementary crystal of type ['A', 2]
            """
            if category is None:
                category = self.category()
            elif not category.is_subcategory(Crystals()):
                raise TypeError("{} is not a subcategory of Crystals()".format(category))
            if Y not in Crystals():
                raise TypeError("{} is not a crystal".format(Y))
            return CrystalHomset(self, Y, category=category, **options)

        def crystal_morphism(self, on_gens, codomain=None,
                             cartan_type=None, index_set=None, generators=None,
                             automorphism=None,
                             virtualization=None, scaling_factors=None,
                             category=None, check=True):
            r"""
            Construct a crystal morphism from ``self`` to another crystal
            ``codomain``.

            INPUT:

            - ``on_gens`` -- a function that determines the image of the
              generators of ``self`` under the crystal morphism
            - ``codomain`` -- (default: ``self``) the codomain of the morphism
            - ``cartan_type`` -- (optional) the Cartan type of the morphism;
              the default is the Cartan type of ``self``
            - ``index_set`` -- (optional) the index set of the morphism;
              the default is the index set of the Cartan type
            - ``generators`` -- (optional) the generators to define the
              morphism; the default is the generators of ``self``
            - ``automorphism`` -- (optional) the automorphism to perform the
              twisting
            - ``virtualization`` -- a dictionary whose keys are in the index
              set of the domain and whose values are lists of entries in the
              index set of the codomain
            - ``scaling_factors`` -- a dictionary whose keys are in the index
              set of the domain and whose values are scaling factors for the
              weight, `\varepsilon` and `\varphi`.
            - ``category`` -- (optional) the category for the crystal morphism;
              the default is the category of :class:`Crystals`.
            - ``check`` -- (default: ``True``) check if the crystal morphism
              is valid

            .. SEEALSO::

                For more examples, see
                :class:`sage.categories.crystals.CrystalHomset`.

            EXAMPLES:

            We construct the natural embedding of a crystal using tableaux
            into the tensor product of single boxes via the reading word::

                sage: B = crystals.Tableaux(['A',2], shape=[2,1])
                sage: F = crystals.Tableaux(['A',2], shape=[1])
                sage: T = crystals.TensorProduct(F, F, F)
                sage: mg = T.highest_weight_vectors()[2]; mg
                [[[2]], [[1]], [[1]]]
                sage: psi = B.crystal_morphism([mg], codomain=T); psi
                ['A', 2] Crystal morphism:
                  From: The crystal of tableaux of type ['A', 2] and shape(s) [[2, 1]]
                  To:   Full tensor product of the crystals
                         [The crystal of tableaux of type ['A', 2] and shape(s) [[1]],
                          The crystal of tableaux of type ['A', 2] and shape(s) [[1]],
                          The crystal of tableaux of type ['A', 2] and shape(s) [[1]]]
                  Defn: [2, 1, 1] |--> [[[2]], [[1]], [[1]]]
                sage: b = B.module_generators[0]
                sage: b.pp()
                  1  1
                  2
                sage: psi(b)
                [[[2]], [[1]], [[1]]]
                sage: psi(b.f(2))
                [[[3]], [[1]], [[1]]]
                sage: psi(b.f_string([2,1,1]))
                [[[3]], [[2]], [[2]]]
                sage: lw = b.to_lowest_weight()[0]
                sage: lw.pp()
                  2  3
                  3
                sage: psi(lw)
                [[[3]], [[2]], [[3]]]
                sage: psi(lw) == mg.to_lowest_weight()[0]
                True

            We now take the other isomorphic factor in the tensor product::

                sage: mg = T.highest_weight_vectors()[1]; mg
                [[[1]], [[2]], [[1]]]
                sage: psi = B.crystal_morphism([mg], codomain=T)
                sage: psi(lw)
                [[[3]], [[3]], [[2]]]

            We construct a crystal morphism as classical crystals using a
            Kirillov-Reshetikhin crystal::

                sage: B = crystals.Tableaux(['D', 4], shape=[1,1])
                sage: K = crystals.KirillovReshetikhin(['D',4,1], 2,2)
                sage: K.module_generators
                [[], [[1], [2]], [[1, 1], [2, 2]]]
                sage: v = K.module_generators[1]
                sage: psi = B.crystal_morphism([v], codomain=K, cartan_type=['D',4], category=FiniteCrystals())
                sage: psi
                ['D', 4] Crystal morphism:
                  From: The crystal of tableaux of type ['D', 4] and shape(s) [[1, 1]]
                  To:   Kirillov-Reshetikhin crystal of type ['D', 4, 1] with (r,s)=(2,2)
                  Defn: [2, 1] |--> [[1], [2]]
                sage: b = B.module_generators[0]
                sage: psi(b)
                [[1], [2]]
                sage: psi(b.to_lowest_weight()[0])
                [[-2], [-1]]
            """
            # Determine the codomain
            if codomain is None:
                if hasattr(on_gens, 'codomain'):
                    codomain = on_gens.codomain()
                elif isinstance(on_gens, (list, tuple)):
                    if on_gens:
                        codomain = on_gens[0].parent()
                elif isinstance(on_gens, dict):
                    if on_gens:
                        codomain = on_gens.values()[0].parent()
                else:
                    for x in self.module_generators:
                        y = on_gens(x)
                        if y is not None:
                            codomain = y.parent()
                            break
            if codomain is None:
                codomain = self
            elif codomain not in Crystals():
                raise ValueError("the codomain must be a crystal")

            if category is None:
                category = self.category()
            homset = Hom(self, codomain, category=category)
            return homset(on_gens, cartan_type, index_set, generators,
                          automorphism, virtualization, scaling_factors, check)

        def digraph(self, subset=None, index_set=None):
            """
            Returns the DiGraph associated to ``self``.

            INPUT:

            - ``subset`` -- (Optional) A subset of vertices for
              which the digraph should be constructed

            - ``index_set`` -- (Optional) The index set to draw arrows

            EXAMPLES::

                sage: C = Crystals().example(5)
                sage: C.digraph()
                Digraph on 6 vertices

            The edges of the crystal graph are by default colored using blue for edge 1, red for edge 2,
            and green for edge 3::

                sage: C = Crystals().example(3)
                sage: G = C.digraph()
                sage: view(G, pdflatex=True, tightpage=True)  #optional - dot2tex graphviz

            One may also overwrite the colors::

                sage: C = Crystals().example(3)
                sage: G = C.digraph()
                sage: G.set_latex_options(color_by_label = {1:"red", 2:"purple", 3:"blue"})
                sage: view(G, pdflatex=True, tightpage=True)  #optional - dot2tex graphviz

            Or one may add colors to yet unspecified edges::

                sage: C = Crystals().example(4)
                sage: G = C.digraph()
                sage: C.cartan_type()._index_set_coloring[4]="purple"
                sage: view(G, pdflatex=True, tightpage=True)  #optional - dot2tex graphviz

            Here is an example of how to take the top part up to a given depth of an infinite dimensional
            crystal::

                sage: C = CartanType(['C',2,1])
                sage: La = C.root_system().weight_lattice().fundamental_weights()
                sage: T = crystals.HighestWeight(La[0])
                sage: S = T.subcrystal(max_depth=3)
                sage: G = T.digraph(subset=S); G
                Digraph on 5 vertices
                sage: sorted(G.vertices(), key=str)
                [(-Lambda[0] + 2*Lambda[1] - delta,),
                 (1/2*Lambda[0] + Lambda[1] - Lambda[2] - 1/2*delta, -1/2*Lambda[0] + Lambda[1] - 1/2*delta),
                 (1/2*Lambda[0] - Lambda[1] + Lambda[2] - 1/2*delta, -1/2*Lambda[0] + Lambda[1] - 1/2*delta),
                 (Lambda[0] - 2*Lambda[1] + 2*Lambda[2] - delta,),
                 (Lambda[0],)]

            Here is a way to construct a picture of a Demazure crystal using
            the ``subset`` option::

                sage: B = crystals.Tableaux(['A',2], shape=[2,1])
                sage: C = CombinatorialFreeModule(QQ,B)
                sage: t = B.highest_weight_vector()
                sage: b = C(t)
                sage: D = B.demazure_operator(b,[2,1]); D
                B[[[1, 1], [2]]] + B[[[1, 2], [2]]] + B[[[1, 3], [2]]] + B[[[1, 1], [3]]] + B[[[1, 3], [3]]]
                sage: G = B.digraph(subset=D.support())
                sage: G.vertices()
                [[[1, 1], [2]], [[1, 2], [2]], [[1, 3], [2]], [[1, 1], [3]], [[1, 3], [3]]]
                sage: view(G, pdflatex=True, tightpage=True)  #optional - dot2tex graphviz

            We can also choose to display particular arrows using the
            ``index_set`` option::

                sage: C = crystals.KirillovReshetikhin(['D',4,1], 2, 1)
                sage: G = C.digraph(index_set=[1,3])
                sage: len(G.edges())
                20
                sage: view(G, pdflatex=True, tightpage=True)  #optional - dot2tex graphviz

            TODO: add more tests
            """
            from sage.graphs.all import DiGraph
            from sage.categories.highest_weight_crystals import HighestWeightCrystals
            d = {}
            if self in HighestWeightCrystals:
                f = lambda u_v_label: ({})
            else:
                f = lambda u_v_label: ({"backward": u_v_label[2] == 0})

            # Parse optional arguments
            if subset is None:
                subset = self
            if index_set is None:
                index_set = self.index_set()

            for x in subset:
                d[x] = {}
                for i in index_set:
                    child = x.f(i)
                    if child is None or child not in subset:
                        continue
                    d[x][child]=i
            G = DiGraph(d)
            if have_dot2tex():
                G.set_latex_options(format="dot2tex",
                                    edge_labels = True,
                                    color_by_label = self.cartan_type()._index_set_coloring,
                                    edge_options = f)
            return G

        def latex_file(self, filename):
            r"""
            Exports a file, suitable for pdflatex, to 'filename'. This requires
            a proper installation of ``dot2tex`` in sage-python. For more
            information see the documentation for ``self.latex()``.

            EXAMPLES::

                sage: C = crystals.Letters(['A', 5])
                sage: C.latex_file('/tmp/test.tex') #optional - dot2tex
            """
            header = r"""\documentclass{article}
            \usepackage[x11names, rgb]{xcolor}
            \usepackage[utf8]{inputenc}
            \usepackage{tikz}
            \usetikzlibrary{snakes,arrows,shapes}
            \usepackage{amsmath}
            \usepackage[active,tightpage]{preview}
            \newenvironment{bla}{}{}
            \PreviewEnvironment{bla}

            \begin{document}
            \begin{bla}"""

            footer = r"""\end{bla}
            \end{document}"""

            f = open(filename, 'w')
            f.write(header + self.latex() + footer)
            f.close()

        def _latex_(self, **options):
            r"""
            Returns the crystal graph as a latex string. This can be exported
            to a file with self.latex_file('filename').

            EXAMPLES::

                sage: T = crystals.Tableaux(['A',2],shape=[1])
                sage: T._latex_()   #optional - dot2tex
                '...tikzpicture...'
                sage: view(T, pdflatex = True, tightpage = True) #optional - dot2tex graphviz

            One can for example also color the edges using the following options::

                sage: T = crystals.Tableaux(['A',2],shape=[1])
                sage: T._latex_(color_by_label = {0:"black", 1:"red", 2:"blue"})   #optional - dot2tex graphviz
                '...tikzpicture...'
            """
            if not have_dot2tex():
                print "dot2tex not available.  Install after running \'sage -sh\'"
                return
            G=self.digraph()
            G.set_latex_options(**options)
            return G._latex_()

        latex = _latex_

        def metapost(self, filename, thicklines=False, labels=True, scaling_factor=1.0, tallness=1.0):
            r"""
            Use C.metapost("filename.mp",[options]), where options can be:

            thicklines = True (for thicker edges) labels = False (to suppress
            labeling of the vertices) scaling_factor=value, where value is a
            floating point number, 1.0 by default. Increasing or decreasing the
            scaling factor changes the size of the image. tallness=1.0.
            Increasing makes the image taller without increasing the width.

            Root operators e(1) or f(1) move along red lines, e(2) or f(2)
            along green. The highest weight is in the lower left. Vertices with
            the same weight are kept close together. The concise labels on the
            nodes are strings introduced by Berenstein and Zelevinsky and
            Littelmann; see Littelmann's paper Cones, Crystals, Patterns,
            sections 5 and 6.

            For Cartan types B2 or C2, the pattern has the form

            a2 a3 a4 a1

            where c\*a2 = a3 = 2\*a4 =0 and a1=0, with c=2 for B2, c=1 for C2.
            Applying e(2) a1 times, e(1) a2 times, e(2) a3 times, e(1) a4 times
            returns to the highest weight. (Observe that Littelmann writes the
            roots in opposite of the usual order, so our e(1) is his e(2) for
            these Cartan types.) For type A2, the pattern has the form

            a3 a2 a1

            where applying e(1) a1 times, e(2) a2 times then e(3) a1 times
            returns to the highest weight. These data determine the vertex and
            may be translated into a Gelfand-Tsetlin pattern or tableau.

            EXAMPLES::

                sage: C = crystals.Letters(['A', 2])
                sage: C.metapost('/tmp/test.mp') #optional

            ::

                sage: C = crystals.Letters(['A', 5])
                sage: C.metapost('/tmp/test.mp')
                Traceback (most recent call last):
                ...
                NotImplementedError
            """
            # FIXME: those tests are not robust
            # Should use instead self.cartan_type() == CartanType(['B',2])
            if self.cartan_type()[0] == 'B' and self.cartan_type()[1] == 2:
                word = [2,1,2,1]
            elif self.cartan_type()[0] == 'C' and self.cartan_type()[1] == 2:
                word = [2,1,2,1]
            elif self.cartan_type()[0] == 'A' and self.cartan_type()[1] == 2:
                word = [1,2,1]
            else:
                raise NotImplementedError
            size = self.cardinality()
            string_data = []
            for i in range(size):
                turtle = self.list()[i]
                string_datum = []
                for j in word:
                    turtlewalk = 0
                    while turtle.e(j) is not None:
                        turtle = turtle.e(j)
                        turtlewalk += 1
                    string_datum.append(turtlewalk)
                string_data.append(string_datum)

            if self.cartan_type()[0] == 'A':
                if labels:
                    c0 = int(55*scaling_factor)
                    c1 = int(-25*scaling_factor)
                    c2 = int(45*tallness*scaling_factor)
                    c3 = int(-12*scaling_factor)
                    c4 = int(-12*scaling_factor)
                else:
                    c0 = int(45*scaling_factor)
                    c1 = int(-20*scaling_factor)
                    c2 = int(35*tallness*scaling_factor)
                    c3 = int(12*scaling_factor)
                    c4 = int(-12*scaling_factor)
                outstring = "verbatimtex\n\\magnification=600\netex\n\nbeginfig(-1);\nsx:=35; sy:=30;\n\nz1000=(%d,0);\nz1001=(%d,%d);\nz1002=(%d,%d);\nz2001=(-3,3);\nz2002=(3,3);\nz2003=(0,-3);\nz2004=(7,0);\nz2005=(0,7);\nz2006=(-7,0);\nz2007=(0,7);\n\n"%(c0,c1,c2,c3,c4)
            else:
                if labels:
                    outstring = "verbatimtex\n\\magnification=600\netex\n\nbeginfig(-1);\n\nsx := %d;\nsy=%d;\n\nz1000=(2*sx,0);\nz1001=(-sx,sy);\nz1002=(-16,-10);\n\nz2001=(0,-3);\nz2002=(-5,3);\nz2003=(0,3);\nz2004=(5,3);\nz2005=(10,1);\nz2006=(0,10);\nz2007=(-10,1);\nz2008=(0,-8);\n\n"%(int(scaling_factor*40),int(tallness*scaling_factor*40))
                else:
                    outstring = "beginfig(-1);\n\nsx := %d;\nsy := %d;\n\nz1000=(2*sx,0);\nz1001=(-sx,sy);\nz1002=(-5,-5);\n\nz1003=(10,10);\n\n"%(int(scaling_factor*35),int(tallness*scaling_factor*35))
            for i in range(size):
                if self.cartan_type()[0] == 'A':
                    [a1,a2,a3] = string_data[i]
                else:
                    [a1,a2,a3,a4] = string_data[i]
                shift = 0
                for j in range(i):
                    if self.cartan_type()[0] == 'A':
                        [b1,b2,b3] = string_data[j]
                        if b1+b3 == a1+a3 and b2 == a2:
                            shift += 1
                    else:
                        [b1,b2,b3,b4] = string_data[j]
                        if b1+b3 == a1+a3 and b2+b4 == a2+a4:
                            shift += 1
                if self.cartan_type()[0] == 'A':
                    outstring = outstring +"z%d=%d*z1000+%d*z1001+%d*z1002;\n"%(i,a1+a3,a2,shift)
                else:
                    outstring = outstring +"z%d=%d*z1000+%d*z1001+%d*z1002;\n"%(i,a1+a3,a2+a4,shift)
            outstring = outstring + "\n"
            if thicklines:
                outstring = outstring +"pickup pencircle scaled 2\n\n"
            for i in range(size):
                for j in range(1,3):
                    dest = self.list()[i].f(j)
                    if dest is not None:
                        dest = self.list().index(dest)
                        if j == 1:
                            col = "red;"
                        else:
                            col = "green;  "
                        if self.cartan_type()[0] == 'A':
                            [a1,a2,a3] = string_data[i] # included to facilitate hand editing of the .mp file
                            outstring = outstring+"draw z%d--z%d withcolor %s   %% %d %d %d\n"%(i,dest,col,a1,a2,a3)
                        else:
                            [a1,a2,a3,a4] = string_data[i]
                            outstring = outstring+"draw z%d--z%d withcolor %s   %% %d %d %d %d\n"%(i,dest,col,a1,a2,a3,a4)
            outstring += "\npickup pencircle scaled 3;\n\n"
            for i in range(self.cardinality()):
                if labels:
                    if self.cartan_type()[0] == 'A':
                        outstring = outstring+"pickup pencircle scaled 15;\nfill z%d+z2004..z%d+z2006..z%d+z2006..z%d+z2007..cycle withcolor white;\nlabel(btex %d etex, z%d+z2001);\nlabel(btex %d etex, z%d+z2002);\nlabel(btex %d etex, z%d+z2003);\npickup pencircle scaled .5;\ndraw z%d+z2004..z%d+z2006..z%d+z2006..z%d+z2007..cycle;\n"%(i,i,i,i,string_data[i][2],i,string_data[i][1],i,string_data[i][0],i,i,i,i,i)
                    else:
                        outstring = outstring+"%%%d %d %d %d\npickup pencircle scaled 1;\nfill z%d+z2005..z%d+z2006..z%d+z2007..z%d+z2008..cycle withcolor white;\nlabel(btex %d etex, z%d+z2001);\nlabel(btex %d etex, z%d+z2002);\nlabel(btex %d etex, z%d+z2003);\nlabel(btex %d etex, z%d+z2004);\npickup pencircle scaled .5;\ndraw z%d+z2005..z%d+z2006..z%d+z2007..z%d+z2008..cycle;\n\n"%(string_data[i][0],string_data[i][1],string_data[i][2],string_data[i][3],i,i,i,i,string_data[i][0],i,string_data[i][1],i,string_data[i][2],i,string_data[i][3],i,i,i,i,i)
                else:
                    outstring += "drawdot z%d;\n"%i
            outstring += "\nendfig;\n\nend;\n\n"

            f = open(filename, 'w')
            f.write(outstring)
            f.close()

        def dot_tex(self):
            r"""
            Return a dot_tex string representation of ``self``.

            EXAMPLES::

                sage: C = crystals.Letters(['A',2])
                sage: C.dot_tex()
                'digraph G { \n  node [ shape=plaintext ];\n  N_0 [ label = " ", texlbl = "$1$" ];\n  N_1 [ label = " ", texlbl = "$2$" ];\n  N_2 [ label = " ", texlbl = "$3$" ];\n  N_0 -> N_1 [ label = " ", texlbl = "1" ];\n  N_1 -> N_2 [ label = " ", texlbl = "2" ];\n}'
            """
            import re
            from sage.combinat import ranker
            rank = ranker.from_list(self.list())[0]
            vertex_key = lambda x: "N_"+str(rank(x))

            # To do: check the regular expression
            # Removing %-style comments, newlines, quotes
            # This should probably be moved to sage.misc.latex
            quoted_latex = lambda x: re.sub("\"|\r|(%[^\n]*)?\n","", latex(x))

            result = "digraph G { \n  node [ shape=plaintext ];\n"

            for x in self:
                result += "  " + vertex_key(x) + " [ label = \" \", texlbl = \"$"+quoted_latex(x)+"$\" ];\n"
            for x in self:
                for i in self.index_set():
                    child = x.f(i)
                    if child is None:
                        continue
    #                result += "  " + vertex_key(x) + " -> "+vertex_key(child)+ " [ label = \" \", texlbl = \""+quoted_latex(i)+"\" ];\n"
                    if i == 0:
                        option = "dir = back, "
                        (source, target) = (child, x)
                    else:
                        option = ""
                        (source, target) = (x, child)
                    result += "  " + vertex_key(source) + " -> "+vertex_key(target)+ " [ "+option+"label = \" \", texlbl = \""+quoted_latex(i)+"\" ];\n"
            result+="}"
            return result

        def plot(self, **options):
            """
            Return the plot of ``self`` as a directed graph.

            EXAMPLES::

                sage: C = crystals.Letters(['A', 5])
                sage: print(C.plot())
                Graphics object consisting of 17 graphics primitives
            """
            return self.digraph().plot(edge_labels=True,vertex_size=0,**options)

        def plot3d(self, **options):
            """
            Return the 3-dimensional plot of ``self`` as a directed graph.

            EXAMPLES::

                sage: C = crystals.KirillovReshetikhin(['A',3,1],2,1)
                sage: print(C.plot3d())
                Graphics3d Object
            """
            G = self.digraph(**options)
            return G.plot3d()

        def direct_sum(self, X):
            """
            Return the direct sum of ``self`` with ``X``.

            EXAMPLES::

                sage: B = crystals.Tableaux(['A',2], shape=[2,1])
                sage: C = crystals.Letters(['A',2])
                sage: B.direct_sum(C)
                Direct sum of the crystals Family
                (The crystal of tableaux of type ['A', 2] and shape(s) [[2, 1]],
                 The crystal of letters for type ['A', 2])

            As a shorthand, we can use ``+``::

                sage: B + C
                Direct sum of the crystals Family
                (The crystal of tableaux of type ['A', 2] and shape(s) [[2, 1]],
                 The crystal of letters for type ['A', 2])
            """
            if X not in Crystals():
                raise ValueError("{} is not a crystal".format(X))
            from sage.combinat.crystals.direct_sum import DirectSumOfCrystals
            return DirectSumOfCrystals([self, X])

        __add__ = direct_sum

        @abstract_method(optional=True)
        def connected_components_generators(self):
            """
            Return a tuple of generators for each of the connected components
            of ``self``.

            EXAMPLES::

                sage: B = crystals.Tableaux(['A',2], shape=[2,1])
                sage: C = crystals.Letters(['A',2])
                sage: T = crystals.TensorProduct(B,C)
                sage: T.connected_components_generators()
                ([[[1, 1], [2]], 1], [[[1, 2], [2]], 1], [[[1, 2], [3]], 1])
            """

        def connected_components(self):
            """
            Return the connected components of ``self`` as subcrystals.

            EXAMPLES::

                sage: B = crystals.Tableaux(['A',2], shape=[2,1])
                sage: C = crystals.Letters(['A',2])
                sage: T = crystals.TensorProduct(B,C)
                sage: T.connected_components()
                [Subcrystal of Full tensor product of the crystals
                 [The crystal of tableaux of type ['A', 2] and shape(s) [[2, 1]],
                  The crystal of letters for type ['A', 2]],
                 Subcrystal of Full tensor product of the crystals
                 [The crystal of tableaux of type ['A', 2] and shape(s) [[2, 1]],
                  The crystal of letters for type ['A', 2]],
                 Subcrystal of Full tensor product of the crystals
                 [The crystal of tableaux of type ['A', 2] and shape(s) [[2, 1]],
                  The crystal of letters for type ['A', 2]]]
            """
            return map(lambda mg: self.subcrystal(generators=[mg]),
                       self.connected_components_generators())

        def number_of_connected_components(self):
            """
            Return the number of connected components of ``self``.

            EXAMPLES::

                sage: B = crystals.Tableaux(['A',2], shape=[2,1])
                sage: C = crystals.Letters(['A',2])
                sage: T = crystals.TensorProduct(B,C)
                sage: T.number_of_connected_components()
                3
            """
            return len(self.connected_components_generators())

        def is_connected(self):
            """
            Return ``True`` if ``self`` is a connected crystal.

            EXAMPLES::

                sage: B = crystals.Tableaux(['A',2], shape=[2,1])
                sage: C = crystals.Letters(['A',2])
                sage: T = crystals.TensorProduct(B,C)
                sage: B.is_connected()
                True
                sage: T.is_connected()
                False
            """
            return self.number_of_connected_components() == 1

    class ElementMethods:

        @cached_method
        def index_set(self):
            """
            EXAMPLES::

                sage: C = crystals.Letters(['A',5])
                sage: C(1).index_set()
                (1, 2, 3, 4, 5)
            """
            return self.parent().index_set()

        def cartan_type(self):
            """
            Returns the Cartan type associated to ``self``

            EXAMPLES::

                sage: C = crystals.Letters(['A', 5])
                sage: C(1).cartan_type()
                ['A', 5]
            """
            return self.parent().cartan_type()

        @abstract_method
        def e(self, i):
            r"""
            Returns `e_i` of ``self`` if it exists or ``None`` otherwise.

            This method should be implemented by the element class of
            the crystal.

            EXAMPLES::

                sage: C = Crystals().example(5)
                sage: x = C[2]; x
                3
                sage: x.e(1), x.e(2), x.e(3)
                (None, 2, None)
            """

        @abstract_method
        def f(self, i):
            r"""
            Returns `f_i` of ``self`` if it exists or ``None`` otherwise.

            This method should be implemented by the element class of
            the crystal.

            EXAMPLES::

                sage: C = Crystals().example(5)
                sage: x = C[1]; x
                2
                sage: x.f(1), x.f(2), x.f(3)
                (None, 3, None)
            """

        @abstract_method
        def epsilon(self, i):
            r"""
            EXAMPLES::

                sage: C = crystals.Letters(['A',5])
                sage: C(1).epsilon(1)
                0
                sage: C(2).epsilon(1)
                1
            """

        @abstract_method
        def phi(self, i):
            r"""
            EXAMPLES::

                sage: C = crystals.Letters(['A',5])
                sage: C(1).phi(1)
                1
                sage: C(2).phi(1)
                0
            """

        @abstract_method
        def weight(self):
            r"""
            Return the weight of this crystal element.

            This method should be implemented by the element class of
            the crystal.

            EXAMPLES::

                sage: C = crystals.Letters(['A',5])
                sage: C(1).weight()
                (1, 0, 0, 0, 0, 0)
            """

        def phi_minus_epsilon(self, i):
            """
            Return `\phi_i - \epsilon_i` of ``self``.

            There are sometimes better implementations using the weight
            for this. It is used for reflections along a string.

            EXAMPLES::

                sage: C = crystals.Letters(['A',5])
                sage: C(1).phi_minus_epsilon(1)
                1
            """
            return self.phi(i) - self.epsilon(i)

        def Epsilon(self):
            """
            EXAMPLES::

                sage: C = crystals.Letters(['A',5])
                sage: C(0).Epsilon()
                (0, 0, 0, 0, 0, 0)
                sage: C(1).Epsilon()
                (0, 0, 0, 0, 0, 0)
                sage: C(2).Epsilon()
                (1, 0, 0, 0, 0, 0)
            """
            Lambda = self.parent().Lambda()
            return sum(self.epsilon(i) * Lambda[i] for i in self.index_set())

        def Phi(self):
            """
            EXAMPLES::

                sage: C = crystals.Letters(['A',5])
                sage: C(0).Phi()
                (0, 0, 0, 0, 0, 0)
                sage: C(1).Phi()
                (1, 0, 0, 0, 0, 0)
                sage: C(2).Phi()
                (1, 1, 0, 0, 0, 0)
            """
            Lambda = self.parent().Lambda()
            return sum(self.phi(i) * Lambda[i] for i in self.index_set())

        def f_string(self, list):
            r"""
            Applies `f_{i_r} \cdots f_{i_1}` to self for ``list`` as
            `[i_1, ..., i_r]`

            EXAMPLES::

                sage: C = crystals.Letters(['A',3])
                sage: b = C(1)
                sage: b.f_string([1,2])
                3
                sage: b.f_string([2,1])
            """
            b = self
            for i in list:
                b = b.f(i)
                if b is None:
                    return None
            return b

        def e_string(self, list):
            r"""
            Applies `e_{i_r} \cdots e_{i_1}` to self for ``list`` as
            `[i_1, ..., i_r]`

            EXAMPLES::

                sage: C = crystals.Letters(['A',3])
                sage: b = C(3)
                sage: b.e_string([2,1])
                1
                sage: b.e_string([1,2])
            """
            b = self
            for i in list:
                b = b.e(i)
                if b is None:
                    return None
            return b

        def s(self, i):
            r"""
            Return the reflection of ``self`` along its `i`-string.

            EXAMPLES::

                sage: C = crystals.Tableaux(['A',2], shape=[2,1])
                sage: b = C(rows=[[1,1],[3]])
                sage: b.s(1)
                [[2, 2], [3]]
                sage: b = C(rows=[[1,2],[3]])
                sage: b.s(2)
                [[1, 2], [3]]
                sage: T = crystals.Tableaux(['A',2],shape=[4])
                sage: t = T(rows=[[1,2,2,2]])
                sage: t.s(1)
                [[1, 1, 1, 2]]
            """
            d = self.phi_minus_epsilon(i)
            b = self
            if d > 0:
                for j in range(d):
                    b = b.f(i)
            else:
                for j in range(-d):
                    b = b.e(i)
            return b

        def is_highest_weight(self, index_set = None):
            r"""
            Returns ``True`` if ``self`` is a highest weight.
            Specifying the option ``index_set`` to be a subset `I` of the
            index set of the underlying crystal, finds all highest
            weight vectors for arrows in `I`.

            EXAMPLES::

                sage: C = crystals.Letters(['A',5])
                sage: C(1).is_highest_weight()
                True
                sage: C(2).is_highest_weight()
                False
                sage: C(2).is_highest_weight(index_set = [2,3,4,5])
                True
            """
            if index_set is None:
                index_set = self.index_set()
            return all(self.e(i) is None for i in index_set)

        def is_lowest_weight(self, index_set = None):
            r"""
            Returns ``True`` if ``self`` is a lowest weight.
            Specifying the option ``index_set`` to be a subset `I` of the
            index set of the underlying crystal, finds all lowest
            weight vectors for arrows in `I`.

            EXAMPLES::

                sage: C = crystals.Letters(['A',5])
                sage: C(1).is_lowest_weight()
                False
                sage: C(6).is_lowest_weight()
                True
                sage: C(4).is_lowest_weight(index_set = [1,3])
                True
            """
            if index_set is None:
                index_set = self.index_set()
            return all(self.f(i) is None for i in index_set)

        def to_highest_weight(self, index_set = None):
            r"""
            Yields the highest weight element `u` and a list `[i_1,...,i_k]`
            such that `self = f_{i_1} ... f_{i_k} u`, where `i_1,...,i_k` are
            elements in `index_set`. By default the index set is assumed to be
            the full index set of self.

            EXAMPLES::

                sage: T = crystals.Tableaux(['A',3], shape = [1])
                sage: t = T(rows = [[3]])
                sage: t.to_highest_weight()
                [[[1]], [2, 1]]
                sage: T = crystals.Tableaux(['A',3], shape = [2,1])
                sage: t = T(rows = [[1,2],[4]])
                sage: t.to_highest_weight()
                [[[1, 1], [2]], [1, 3, 2]]
                sage: t.to_highest_weight(index_set = [3])
                [[[1, 2], [3]], [3]]
                sage: K = crystals.KirillovReshetikhin(['A',3,1],2,1)
                sage: t = K(rows=[[2],[3]]); t.to_highest_weight(index_set=[1])
                [[[1], [3]], [1]]
                sage: t.to_highest_weight()
                Traceback (most recent call last):
                ...
                ValueError: This is not a highest weight crystals!
            """
            from sage.categories.highest_weight_crystals import HighestWeightCrystals
            if index_set is None:
                if HighestWeightCrystals() not in self.parent().categories():
                    raise ValueError("This is not a highest weight crystals!")
                index_set = self.index_set()
            for i in index_set:
                next = self.e(i)
                if next is not None:
                    hw = next.to_highest_weight(index_set = index_set)
                    return [hw[0], [i] + hw[1]]
            return [self, []]

        def to_lowest_weight(self, index_set = None):
            r"""
            Yields the lowest weight element `u` and a list `[i_1,...,i_k]`
            such that `self = e_{i_1} ... e_{i_k} u`, where `i_1,...,i_k` are
            elements in `index_set`. By default the index set is assumed to be
            the full index set of self.

            EXAMPLES::

                sage: T = crystals.Tableaux(['A',3], shape = [1])
                sage: t = T(rows = [[3]])
                sage: t.to_lowest_weight()
                [[[4]], [3]]
                sage: T = crystals.Tableaux(['A',3], shape = [2,1])
                sage: t = T(rows = [[1,2],[4]])
                sage: t.to_lowest_weight()
                [[[3, 4], [4]], [1, 2, 2, 3]]
                sage: t.to_lowest_weight(index_set = [3])
                [[[1, 2], [4]], []]
                sage: K = crystals.KirillovReshetikhin(['A',3,1],2,1)
                sage: t = K.module_generator(); t
                [[1], [2]]
                sage: t.to_lowest_weight(index_set=[1,2,3])
                [[[3], [4]], [2, 1, 3, 2]]
                sage: t.to_lowest_weight()
                Traceback (most recent call last):
                ...
                ValueError: This is not a highest weight crystals!
            """
            from sage.categories.highest_weight_crystals import HighestWeightCrystals
            if index_set is None:
                if HighestWeightCrystals() not in self.parent().categories():
                    raise ValueError, "This is not a highest weight crystals!"
                index_set = self.index_set()
            for i in index_set:
                next = self.f(i)
                if next is not None:
                    lw = next.to_lowest_weight(index_set = index_set)
                    return [lw[0], [i] + lw[1]]
            return [self, []]

        def subcrystal(self, index_set=None, max_depth=float("inf"), direction="both",
                       contained=None, cartan_type=None, category=None):
            r"""
            Construct the subcrystal generated by ``self`` using `e_i` and/or
            `f_i` for all `i` in ``index_set``.

            INPUT:

            - ``index_set`` -- (default: ``None``) the index set; if ``None``
              then use the index set of the crystal

            - ``max_depth`` -- (default: infinity) the maximum depth to build

            - ``direction`` -- (default: ``'both'``) the direction to build
              the subcrystal; it can be one of the following:

              - ``'both'`` - using both `e_i` and `f_i`
              - ``'upper'`` - using `e_i`
              - ``'lower'`` - using `f_i`

            - ``contained`` -- (optional) a set (or function) defining the
              containment in the subcrystal

            - ``cartan_type`` -- (optional) specify the Cartan type of the
              subcrystal

            - ``category`` -- (optional) specify the category of the subcrystal

            .. SEEALSO::

                - :meth:`Crystals.ParentMethods.subcrystal()`

            EXAMPLES::

                sage: C = crystals.KirillovReshetikhin(['A',3,1], 1, 2)
                sage: elt = C(1,4)
                sage: list(elt.subcrystal(index_set=[1,3]))
                [[[1, 4]], [[2, 4]], [[2, 3]], [[1, 3]]]
                sage: list(elt.subcrystal(index_set=[1,3], max_depth=1))
                [[[1, 4]], [[2, 4]], [[1, 3]]]
                sage: list(elt.subcrystal(index_set=[1,3], direction='upper'))
                [[[1, 4]], [[1, 3]]]
                sage: list(elt.subcrystal(index_set=[1,3], direction='lower'))
                [[[1, 4]], [[2, 4]]]
            """
            return self.parent().subcrystal(generators=[self], index_set=index_set,
<<<<<<< HEAD
                                            max_depth=max_depth, direction=direction,
                                            contained=contained, cartan_type=cartan_type,
                                            category=category)


###############################################################################
## Morphisms

class CrystalMorphism(Morphism):
    r"""
    A crystal morphism.

    INPUT:

    - ``parent`` -- a homset
    - ``cartan_type`` -- (optional) the Cartan type of the morphism; the
      default is the Cartan type of the domain
    - ``index_set`` -- (optional) the index set of the morphism; the
      default is the index set of the Cartan type
    """
    def __init__(self, parent, cartan_type=None, index_set=None):
        """
        Initialize ``self``.

        TESTS::

            sage: B = crystals.Tableaux(['A',2], shape=[2,1])
            sage: H = Hom(B, B)
            sage: psi = H.an_element()
        """
        if cartan_type is None:
            cartan_type = parent.domain().cartan_type()
        from sage.combinat.root_system.cartan_type import CartanType
        self._cartan_type = CartanType(cartan_type)

        if index_set is None:
            index_set = self._cartan_type.index_set()
        self._index_set = tuple(index_set)
        Morphism.__init__(self, parent)

    def _repr_type(self):
        """
        Used internally in printing this morphism.

        TESTS::

            sage: B = crystals.Tableaux(['A',2], shape=[2,1])
            sage: H = Hom(B, B)
            sage: psi = H.an_element()
            sage: psi._repr_type()
            "['A', 2] Crystal"

            sage: psi = H(lambda x: None, index_set=[1])
            sage: psi._repr_type()
            "['A', 2] [1]-Crystal"
        """
        if self._index_set != self._cartan_type.index_set():
            return "{} {}-Crystal".format(self._cartan_type, list(self._index_set))
        return "{} Crystal".format(self._cartan_type)

    def index_set(self):
        """
        Return the index set of ``self``.

        EXAMPLES::

            sage: B = crystals.Tableaux(['A',2], shape=[2,1])
            sage: H = Hom(B, B)
            sage: psi = H.an_element()
            sage: psi.index_set()
            (1, 2)
            sage: psi = H(lambda x: None, index_set=[1])
            sage: psi.index_set()
            (1,)
        """
        return self._index_set

    def cartan_type(self):
        """
        Return the Cartan type of ``self``.

        EXAMPLES::

            sage: B = crystals.Tableaux(['A',2], shape=[2,1])
            sage: psi = Hom(B, B).an_element()
            sage: psi.cartan_type()
            ['A', 2]
        """
        return self._cartan_type

    def is_injective(self):
        """
        Return if ``self`` is an injective crystal morphism.

        EXAMPLES::

            sage: B = crystals.Tableaux(['A',2], shape=[2,1])
            sage: psi = Hom(B, B).an_element()
            sage: psi.is_injective()
            False
        """
        # This is needed because is_injective is defined in a superclass, so
        #   we can't overwrite it with the category
        return self.is_embedding()

    def __call__(self, x, *args, **kwds):
        """
        Apply this map to ``x``. We need to do special processing
        for ``None``.

        EXAMPLES::

            sage: B = crystals.Tableaux(['A',2], shape=[2,1])
            sage: F = crystals.Tableaux(['A',2], shape=[1])
            sage: T = crystals.TensorProduct(F, F, F)
            sage: H = Hom(T, B)
            sage: b = B.module_generators[0]
            sage: psi = H((None, b, b, None), generators=T.highest_weight_vectors())
            sage: psi(None)
            sage: map(psi, T.highest_weight_vectors())
            [None, [[1, 1], [2]], [[1, 1], [2]], None]
        """
        if x is None:
            return None
        return super(CrystalMorphism, self).__call__(x, *args, **kwds)

class CrystalMorphismByGenerators(CrystalMorphism):
    """
    A crystal morphism defined by a set of generators.

    INPUT:

    - ``parent`` -- a homset
    - ``on_gens`` -- a function for the images of the generators
    - ``cartan_type`` -- (optional) the Cartan type of the morphism; the
      default is the Cartan type of the domain
    - ``index_set`` -- (optional) the index set of the morphism; the
      default is the index set of the Cartan type
    - ``gens`` -- a list of generators to define the morphism; the
      default is to use the module generators of the crystal
    - ``check`` -- (default: ``True``) check if the crystal morphism is valid

    If there is a fast way to find the module generators, overwrite
    :meth:`to_module_generator()` which currently looks for a module generator
    by a breath first search.
    """
    def __init__(self, parent, on_gens, cartan_type=None, index_set=None,
                 gens=None, check=True):
        """
        Construct a crystal morphism.

        TESTS::

            sage: B = crystals.Tableaux(['A',2], shape=[2,1])
            sage: H = Hom(B, B)
            sage: psi = H.an_element()
        """
        if gens is None:
            if isinstance(on_gens, dict):
                gens = on_gens.keys()
            else:
                gens = parent.domain().module_generators
        self._gens = tuple(gens)

        # Make sure on_gens is a function
        if isinstance(on_gens, dict):
            f = lambda x: on_gens[x]
        elif isinstance(on_gens, (list, tuple)):
            if len(self._gens) != len(on_gens):
                raise ValueError("not all module generators have an image")
            d = {x: y for x,y in zip(self._gens, on_gens)}
            f = lambda x: d[x]
        else:
            f = on_gens
        self._on_gens = f
        self._path_mg_cache = {x: (x, [], []) for x in self._gens}

        CrystalMorphism.__init__(self, parent, cartan_type, index_set)

        if check:
            self._check()

    def _check(self):
        """
        Check that ``self`` is a valid crystal morphism.

        EXAMPLES::

            sage: B = crystals.Tableaux(['A',2], shape=[2,1])
            sage: C = crystals.Tableaux(['A',2], shape=[4,2])
            sage: B.crystal_morphism(C.module_generators, codomain=C) # indirect doctest
            Traceback (most recent call last):
            ...
            ValueError: invalid crystal morphism: weights do not match

            sage: La = RootSystem(['A',2]).ambient_space().fundamental_weights()
            sage: T = crystals.TensorProduct(crystals.elementary.T(['A',2], La[1]+La[2]), B)
            sage: psi = T.crystal_morphism(C.module_generators, codomain=C)
        """
        index_set = self._index_set
        acx = self.domain().weight_lattice_realization().simple_coroots()
        acy = self.codomain().weight_lattice_realization().simple_coroots()
        for x in self._gens:
            y = self._on_gens(x)
            if y is None:
                continue
            xwt = x.weight()
            ywt = y.weight()
            if any(xwt.scalar(acx[i]) != ywt.scalar(acy[i]) for i in index_set):
                raise ValueError("invalid crystal morphism: weights do not match")
            if any(x.epsilon(i) != y.epsilon(i) for i in index_set):
                raise ValueError("invalid crystal morphism: epsilons do not match")
            if any(x.phi(i) != y.phi(i) for i in index_set):
                raise ValueError("invalid crystal morphism: phis do not match")

    def _call_(self, x):
        """
        Return the image of ``x`` under ``self``.

        EXAMPLES::

            sage: B = crystals.Tableaux(['A',2], shape=[2,1])
            sage: H = Hom(B, B)
            sage: psi = H(B.module_generators)
            sage: psi(B.highest_weight_vector())
            [[1, 1], [2]]
        """
        mg, ef, indices = self.to_module_generator(x)
        cur = self._on_gens(mg)
        for op,i in reversed(zip(ef, indices)):
            if cur is None:
                return None

            if op == 'e':
                cur = cur.f(i)
            elif op == 'f':
                cur = cur.e(i)
        return cur

    # TODO: Does this belong in the element_class of the Crystals() category?
    def to_module_generator(self, x):
        """
        Return a generator ``mg`` and a path of `e_i` and `f_i` operations
        to ``mg``.

        OUTPUT:

        A tuple consisting of:

        - a module generator,
        - a list of ``'e'`` and ``'f'`` to denote which operation, and
        - a list of matching indices.

        EXAMPLES::

            sage: B = crystals.elementary.Elementary(['A',2], 2)
            sage: psi = B.crystal_morphism(B.module_generators)
            sage: psi.to_module_generator(B(4))
            (0, ['f', 'f', 'f', 'f'], [2, 2, 2, 2])
            sage: psi.to_module_generator(B(-2))
            (0, ['e', 'e'], [2, 2])
        """
        if x in self._path_mg_cache:
            return self._path_mg_cache[x]

        mg = set(self._path_mg_cache.keys())
        visited = set([None, x])
        index_set = self._index_set
        todo = [x]
        ef = [[]]
        indices = [[]]

        while len(todo) > 0:
            cur = todo.pop(0)
            cur_ef = ef.pop(0)
            cur_indices = indices.pop(0)
            for i in index_set:
                next = cur.e(i)
                if next in mg:
                    gen,ef,indices = self._path_mg_cache[next]
                    ef = cur_ef + ['e'] + ef
                    indices = cur_indices + [i] + indices
                    self._path_mg_cache[x] = (gen, ef, indices)
                    return (gen, ef, indices)
                if next not in visited:
                    todo.append(next)
                    ef.append(cur_ef + ['e'])
                    indices.append(cur_indices + [i])
                    visited.add(next)

                # Now for f's
                next = cur.f(i)
                if next in mg:
                    gen,ef,indices = self._path_mg_cache[next]
                    ef = cur_ef + ['f'] + ef
                    indices = cur_indices + [i] + indices
                    self._path_mg_cache[x] = (gen, ef, indices)
                    return (gen, ef, indices)
                if next not in visited:
                    todo.append(next)
                    ef.append(cur_ef + ['f'])
                    indices.append(cur_indices + [i])
                    visited.add(next)
        raise ValueError("no module generator in the component of {}".format(x))

    def _repr_defn(self):
        """
        Used in constructing string representation of ``self``.

        EXAMPLES::

            sage: B = crystals.Tableaux(['A',2], shape=[2,1])
            sage: F = crystals.Tableaux(['A',2], shape=[1])
            sage: T = crystals.TensorProduct(F, F, F)
            sage: H = Hom(T, B)
            sage: b = B.highest_weight_vector()
            sage: psi = H((None, b, b, None), generators=T.highest_weight_vectors())
            sage: print psi._repr_defn()
            [[[1]], [[1]], [[1]]] |--> None
            [[[1]], [[2]], [[1]]] |--> [2, 1, 1]
            [[[2]], [[1]], [[1]]] |--> [2, 1, 1]
            [[[3]], [[2]], [[1]]] |--> None
        """
        return '\n'.join(['{} |--> {}'.format(mg, im)
                          for mg,im in zip(self._gens, self.im_gens())])

    @cached_method
    def im_gens(self):
        """
        Return the image of the generators of ``self`` as a tuple.

        EXAMPLES::

            sage: B = crystals.Tableaux(['A',2], shape=[2,1])
            sage: F = crystals.Tableaux(['A',2], shape=[1])
            sage: T = crystals.TensorProduct(F, F, F)
            sage: H = Hom(T, B)
            sage: b = B.highest_weight_vector()
            sage: psi = H((None, b, b, None), generators=T.highest_weight_vectors())
            sage: psi.im_gens()
            (None, [[1, 1], [2]], [[1, 1], [2]], None)
        """
        return tuple(map(self._on_gens, self._gens))

class TwistedCrystalMorphismByGenerators(CrystalMorphismByGenerators):
    """
    A crystal morphism defined by a set of generators twisted by
    an automorphism.

    INPUT:

    - ``parent`` -- a homset
    - ``on_gens`` -- a function for the images of the generators
    - ``automorphism`` -- the twisting automorphism
    - ``cartan_type`` -- (optional) the Cartan type of the morphism; the
      default is the Cartan type of the domain
    - ``index_set`` -- (optional) the index set of the morphism; the
      default is the index set of the Cartan type
    - ``gens`` -- a list of generators to define the morphism; the
      default is to use the module generators of the crystal
    - ``check`` -- (default: ``True``) check if the crystal morphism is valid
    """
    def __init__(self, parent, on_gens, automorphism, cartan_type=None,
                 index_set=None, gens=None, check=True):
        """
        Construct a twisted crystal morphism.

        TESTS::

            sage: B = crystals.Tableaux(['D',4], shape=[1])
            sage: H = Hom(B, B)
            sage: d = {1:1, 2:2, 3:4, 4:3}
            sage: psi = H(B.module_generators, automorphism=lambda x: d[x])
        """
        self._twist = automorphism
        CrystalMorphismByGenerators.__init__(self, parent, on_gens, cartan_type,
                                             index_set, gens, check)

    def _check(self):
        """
        Check if ``self`` is a valid twisted crystal morphism.

        TESTS::

            sage: B = crystals.Tableaux(['D',4], shape=[1])
            sage: H = Hom(B, B)
            sage: d = {1:1, 2:2, 3:4, 4:3}
            sage: psi = H(B.module_generators, automorphism=lambda x: d[x]) # indirect doctest
        """
        index_set = self._index_set
        acx = self.domain().weight_lattice_realization().simple_coroots()
        acy = self.codomain().weight_lattice_realization().simple_coroots()
        for x in self._gens:
            y = self._on_gens(x)
            if y is None:
                continue
            xwt = x.weight()
            ywt = y.weight()
            if any(xwt.scalar(acx[self._twist(i)]) != ywt.scalar(acy[i]) for i in index_set):
                raise ValueError("invalid crystal morphism: weights do not match")
            if any(x.epsilon(self._twist(i)) != y.epsilon(i) for i in index_set):
                raise ValueError("invalid crystal morphism: epsilons do not match")
            if any(x.phi(self._twist(i)) != y.phi(i) for i in index_set):
                raise ValueError("invalid crystal morphism: phis do not match")

    def _call_(self, x):
        """
        Return the image of ``x`` under ``self``.

        EXAMPLES::

            sage: B = crystals.Tableaux(['D',4], shape=[1])
            sage: H = Hom(B, B)
            sage: d = {1:1, 2:2, 3:4, 4:3}
            sage: psi = H(B.module_generators, automorphism=lambda x: d[x])
            sage: b = B.highest_weight_vector()
            sage: psi(b.f_string([1,2,3]))
            [[-4]]
            sage: psi(b.f_string([1,2,4]))
            [[4]]
        """
        mg, ef, indices = self.to_module_generator(x)
        cur = self._on_gens(mg)
        for op,i in reversed(zip(ef, indices)):
            if cur is None:
                return None
            if op == 'e':
                cur = cur.f(self._twist(i))
            elif op == 'f':
                cur = cur.e(self._twist(i))
        return cur

class VirtualCrystalMorphismByGenerators(CrystalMorphismByGenerators):
    r"""
    A crystal morphism defined by a set of generators which create a virtual
    crystal inside the codomain.

    INPUT:

    - ``parent`` -- a homset
    - ``on_gens`` -- a function for the images of the generators
    - ``virtualization`` -- a dictionary whose keys are in the index set of
      the domain and whose values are lists of entries in the index set of the
      codomain
    - ``scaling_factors`` -- a dictionary whose keys are in the index set of
      the domain and whose values are scaling factors for the weight,
      `\varepsilon` and `\varphi`.
    - ``cartan_type`` -- (optional) the Cartan type of the morphism; the
      default is the Cartan type of the domain
    - ``index_set`` -- (optional) the index set of the morphism; the
      default is the index set of the Cartan type
    - ``gens`` -- a list of generators to define the morphism; the
      default is to use the module generators of the crystal
    - ``check`` -- (default: ``True``) check if the crystal morphism is valid
    """
    def __init__(self, parent, on_gens, virtualization=None, scaling_factors=None,
                 cartan_type=None, index_set=None, gens=None, check=True):
        """
        Construct a virtual crystal morphism.

        TESTS::

            sage: B = crystals.Tableaux(['B',3], shape=[1])
            sage: C = crystals.Tableaux(['D',4], shape=[2])
            sage: H = Hom(B, C)
            sage: psi = H(C.module_generators)
        """
        # We skip the check on the initialization because we may not have initialized everything
        CrystalMorphismByGenerators.__init__(self, parent, on_gens, cartan_type,
                                             index_set, gens, False)
        if scaling_factors is None:
            scaling_factors = {i: 1 for i in index_set}
        if virtualization is None:
            virtualization = {i: (i,) for i in index_set}
        self._virtualization = virtualization
        self._scaling_factors = scaling_factors

        # Now that everything is initialized, run the check (if it is wanted)
        if check:
            self._check()

    def _check(self):
        """
        Check if ``self`` is a valid virtual crystal morphism.

        TESTS::

            sage: B = crystals.Tableaux(['B',3], shape=[1])
            sage: C = crystals.Tableaux(['D',4], shape=[2])
            sage: H = Hom(B, C)
            sage: psi = H(C.module_generators) # indirect doctest
        """
        index_set = self._index_set
        acx = self.domain().weight_lattice_realization().simple_coroots()
        La = self.codomain().weight_lattice_realization().fundamental_weights()
        v = self._virtualization
        sf = self._scaling_factors
        for x in self._gens:
            y = self._on_gens(x)
            if y is None:
                continue
            xwt = x.weight()
            xwt = {i: xwt.scalar(acx[i]) for i in index_set}
            if y.weight() != sum(xwt[i] * sf[i] * La[j] for i in index_set for j in v[i]):
                raise ValueError("invalid crystal morphism: weights do not match")
            if any(sf[i] * x.epsilon(i) != y.epsilon(j) for i in index_set for j in v[i]):
                raise ValueError("invalid crystal morphism: epsilons are not aligned")
            if any(sf[i] * x.phi(i) != y.phi(j) for i in index_set for j in v[i]):
                raise ValueError("invalid crystal morphism: phis are not aligned")

    def _call_(self, x):
        """
        Return the image of ``x`` under ``self``.

        EXAMPLES::

            sage: B = crystals.Tableaux(['B',3], shape=[1])
            sage: C = crystals.Tableaux(['D',4], shape=[2])
            sage: H = Hom(B, C)
            sage: psi = H(C.module_generators)
            sage: psi(B.highest_weight_vector())
            [[1, 1]]
        """
        mg, ef, indices = self.to_module_generator(x)
        cur = self._on_gens(mg)
        for op,i in reversed(zip(ef, indices)):
            if cur is None:
                return None

            s = []
            sf = self._scaling_factors[i]
            for j in self._virtualization[i]:
                s += [j]*sf
            if op == 'e':
                cur = cur.f_string(s)
            elif op == 'f':
                cur = cur.e_string(s)
        return cur

    def image(self):
        """
        Return the image of ``self`` in the codomain as a
        :class:`~sage.combinat.crystals.virtual_crystal.VirtualCrystal`.

        .. WARNING::

            This assumes that ``self`` is a strict crystal morphism.

        .. TODO::

            A more general image as a (virtual) subcrystal and provide a
            better mechanic to construct virtual crystals.

        EXAMPLES::

            sage: B = crystals.Tableaux(['B',3], shape=[1])
            sage: C = crystals.Tableaux(['D',4], shape=[2])
            sage: H = Hom(B, C)
            sage: psi = H(C.module_generators)
            sage: psi.image()
            Virtual crystal of The crystal of tableaux of type ['D', 4] and shape(s) [[2]] of type ['B', 3]
        """
        #if not self.is_strict():
        #    raise NotImplementedError
        from sage.combinat.crystals.virtual_crystal import VirtualCrystal
        return VirtualCrystal(self.codomain(), self._virtualization, self._scaling_factors,
                              None, self.im_gens(), self.cartan_type(), self.index_set(),
                              self.domain().category())

###############################################################################
## Homset

class CrystalHomset(Homset):
    r"""
    The set of crystal morphisms from one crystal to another.

    An `U_q(\mathfrak{g})` `I`-crystal morphism `\Psi : B \to C` is a map
    `\Psi : B \cup \{ 0 \} \to C \cup \{ 0 \}` such that:

    - `\Psi(0) = 0`.
    - If `b \in B` and `\Psi(b) \in C`, then
      `\mathrm{wt}(\Psi(b)) = \mathrm{wt}(b)`,
      `\varepsilon_i(\Psi(b)) = \varepsilon_i(b)`, and
      `\varphi_i(\Psi(b)) = \varphi_i(b)` for all `i \in I`.
    - If `b, b^{\prime} \in B`, `\Psi(b), \Psi(b^{\prime}) \in C` and
      `f_i b = b^{\prime}`, then `f_i \Psi(b) = \Psi(b^{\prime})` and
      `\Psi(b) = e_i \Psi(b^{\prime})` for all `i \in I`.

    If the Cartan type is unambiguous, it is often surpressed from the
    notation. Similarly if the full index set is used, it is also surpressed.

    We can also generalize the definition of a crystal morphism by considering
    a map of `\sigma` of the (now possibly different) Dynkin diagrams `B` and
    `C` a along with scaling factors `\gamma_i \in \ZZ` for `i \in I`.
    Let `\sigma_i` denote the orbit of `i` under `\sigma`. Then a *virtual*
    crystal morphism `\Psi` is a map `\Psi` such that the following holds:

    - `\Psi(0) = 0`.
    - If `b \in B` and `\Psi(b) \in C`, then for all `j \in \sigma_i`:

    .. MATH::

        \varepsilon_i(b) = \frac{\varepsilon_j}{\gamma_j} \Psi(b), \quad
        \widehat{\varphi}_i(b) = \frac{\varphi_j}{\gamma_j} \Psi(b), \quad
        \mathrm{wt}(\Phi(b)) = c_i \sum_{j \in \sigma_i} \gamma_j \Lambda_j.

    where `\mathrm{wt}(b) = \sum_i c_i \Lambda_i`.

    - If `b, b^{\prime} \in B`, `\Psi(b), \Psi(b^{\prime}) \in C` and
      `f_i b = b^{\prime}`, then independent of the ordering of `\sigma_i`
      we have:

      .. MATH::

          \Psi(b^{\prime}) = \widehat{e}_i \Psi(b) =
              \prod_{j \in \sigma_i} e_j^{\gamma_i} \Psi(b), \quad
          \Psi(b^{\prime}) = \widehat{f}_i \Psi(b) =
              \prod_{j \in \sigma_i} f_j^{\gamma_i} \Psi(b).

    If `\gamma_i = 1` for all `I` and the Dynkin diagrams are the same, then
    we call `\Psi` a *twisted* crystal morphism.

    INPUT:

    - ``X`` -- the domain
    - ``Y`` -- the codomain
    - ``category`` -- (optional) the category of the crystal morphisms

    EXAMPLES:

    We begin with the natural embedding of `B(2\Lambda_1)` into
    `B(\Lambda_1) \otimes B(\Lambda_1)` in type `A_1`::

        sage: B = crystals.Tableaux(['A',1], shape=[2])
        sage: F = crystals.Tableaux(['A',1], shape=[1])
        sage: T = crystals.TensorProduct(F, F)
        sage: v = T.highest_weight_vectors()[0]; v
        [[[1]], [[1]]]
        sage: H = Hom(B, T)
        sage: psi = H([v])
        sage: b = B.highest_weight_vector(); b
        [[1, 1]]
        sage: psi(b)
        [[[1]], [[1]]]
        sage: b.f(1)
        [[1, 2]]
        sage: psi(b.f(1))
        [[[1]], [[2]]]

    We now look at the decomposition of `B(\Lambda_1) \otimes B(\Lambda_1)`
    into `B(2\Lambda_1) \oplus B(0)`::

        sage: B0 = crystals.Tableaux(['A',1], shape=[])
        sage: D = crystals.DirectSum([B, B0])
        sage: H = Hom(T, D)
        sage: psi = H(D.module_generators)
        sage: psi
        ['A', 1] Crystal morphism:
          From: Full tensor product of the crystals
           [The crystal of tableaux of type ['A', 1] and shape(s) [[1]],
            The crystal of tableaux of type ['A', 1] and shape(s) [[1]]]
          To:   Direct sum of the crystals Family
           (The crystal of tableaux of type ['A', 1] and shape(s) [[2]],
            The crystal of tableaux of type ['A', 1] and shape(s) [[]])
          Defn: [[[1]], [[1]]] |--> [1, 1]
                [[[2]], [[1]]] |--> []
        sage: psi.is_isomorphism()
        True

    We can always construct the trivial morphism which sends
    everything to `0`::

        sage: Binf = crystals.infinity.Tableaux(['B', 2])
        sage: B = crystals.Tableaux(['B',2], shape=[1])
        sage: H = Hom(Binf, B)
        sage: psi = H(lambda x: None)
        sage: psi(Binf.highest_weight_vector())

    For Kirillov-Reshetikhin crystals, we consider the map to the
    corresponding classical crystal::

        sage: K = crystals.KirillovReshetikhin(['D',4,1], 2,1)
        sage: B = K.classical_decomposition()
        sage: H = Hom(K, B)
        sage: psi = H(lambda x: x.lift(), cartan_type=['D',4])
        sage: L = map(psi, K.module_generators); L
        [[], [[1], [2]]]
        sage: all(x.parent() == B for x in L)
        True

    Next we consider a type `D_4` crystal morphism where we twist by
    `3 \leftrightarrow 4`::

        sage: B = crystals.Tableaux(['D',4], shape=[1])
        sage: H = Hom(B, B)
        sage: d = {1:1, 2:2, 3:4, 4:3}
        sage: psi = H(B.module_generators, automorphism=lambda x: d[x])
        sage: b = B.highest_weight_vector()
        sage: b.f_string([1,2,3])
        [[4]]
        sage: b.f_string([1,2,4])
        [[-4]]
        sage: psi(b.f_string([1,2,3]))
        [[-4]]
        sage: psi(b.f_string([1,2,4]))
        [[4]]

    We construct the natural virtual embedding of a type `B_3` into a type
    `D_4` crystal::

        sage: B = crystals.Tableaux(['B',3], shape=[1])
        sage: C = crystals.Tableaux(['D',4], shape=[2])
        sage: H = Hom(B, C)
        sage: psi = H(C.module_generators)
        sage: psi
        ['B', 3] Crystal morphism:
          From: The crystal of tableaux of type ['B', 3] and shape(s) [[1]]
          To:   The crystal of tableaux of type ['D', 4] and shape(s) [[2]]
          Defn: [1] |--> [1, 1]
        sage: for b in B: print "{} |--> {}".format(b, psi(b))
        [1] |--> [1, 1]
        [2] |--> [2, 2]
        [3] |--> [3, 3]
        [0] |--> [3, -3]
        [-3] |--> [-3, -3]
        [-2] |--> [-2, -2]
        [-1] |--> [-1, -1]
    """
    def __init__(self, X, Y, category=None):
        """
        Initialize ``self``.

        TESTS::

            sage: B = crystals.Tableaux(['A', 2], shape=[2,1])
            sage: H = Hom(B, B)
            sage: Binf = crystals.infinity.Tableaux(['B',2])
            sage: H = Hom(Binf, B)
        """
        if category is None:
            category = Crystals()
        # TODO: Should we make one of the types of morphisms into the self.Element?
        Homset.__init__(self, X, Y, category)

    _generic = CrystalMorphismByGenerators
    _twisted = TwistedCrystalMorphismByGenerators
    _virtual = VirtualCrystalMorphismByGenerators

    def _repr_(self):
        """
        TESTS::

            sage: B = crystals.Tableaux(['A', 2], shape=[2,1])
            sage: Hom(B, B)
            Set of Crystal Morphisms from The crystal of tableaux of type ['A', 2] and shape(s) [[2, 1]]
             to The crystal of tableaux of type ['A', 2] and shape(s) [[2, 1]]
        """
        return "Set of Crystal Morphisms from {} to {}".format(self.domain(), self.codomain())

    def _coerce_impl(self, x):
        """
        Check to see if we can coerce ``x`` into a morphism with the
        correct parameters.

        EXAMPLES::

            sage: B = crystals.Tableaux(['B',3], shape=[2,1])
            sage: H = Hom(B, B)
            sage: H(H.an_element()) # indirect doctest
            ['B', 3] Crystal endomorphism of The crystal of tableaux of type ['B', 3] and shape(s) [[2, 1]]
              Defn: [2, 1, 1] |--> None
        """
        if not isinstance(x, CrystalMorphism):
            raise TypeError

        if x.parent() is self:
            return x

        # Case 1: the parent fits
        if x.parent() == self:
            if isinstance(x, CrystalMorphismByGenerators):
                return self._generic(self, x._on_gens, x._cartan_type, x._index_set, x._gens)
            if isinstance(x, TwistedCrystalMorphismByGenerators):
                return self._twisted(self, x._on_gens, x._automorphism,
                                     x._cartan_type, x._index_set, x._gens)
            if isinstance(x, VirtualCrystalMorphismByGenerators):
                return self._virtual(self, x._on_gens, x._virtualization, x._scaling_factors,
                                     x._cartan_type, x._index_set, x._gens)

        # TODO: Should we try extraordinary measures (like twisting)?
        raise ValueError

    def __call__(self, on_gens, cartan_type=None, index_set=None, generators=None,
                 automorphism=None, virtualization=None, scaling_factors=None, check=True):
        """
        Construct a crystal morphism.

        EXAMPLES::

            sage: B = crystals.Tableaux(['A', 2], shape=[2,1])
            sage: H = Hom(B, B)
            sage: psi = H(B.module_generators)

            sage: F = crystals.Tableaux(['A',3], shape=[1])
            sage: T = crystals.TensorProduct(F, F, F)
            sage: H = Hom(B, T)
            sage: v = T.highest_weight_vectors()[2]
            sage: psi = H([v], cartan_type=['A',2])
        """
        if isinstance(on_gens, CrystalMorphism):
            return self._coerce_impl(on_gens)

        if cartan_type is None:
            cartan_type = self.domain().cartan_type()
        else:
            from sage.combinat.root_system.cartan_type import CartanType
            cartan_type = CartanType(cartan_type)
        if index_set is None:
            index_set = cartan_type.index_set()

        # Check for twisted morphisms
        if automorphism is not None:
            return self._twisted(self, on_gens, automorphism,
                                 cartan_type, index_set, generators, check)

        # Check for virtual morphisms
        if virtualization is not None or scaling_factors is not None:
            return self._virtual(self, on_gens, virtualization, scaling_factors,
                                 cartan_type, index_set, generators, check)

        # Try as a natural folding
        if cartan_type != self.codomain().cartan_type():
            fct = self.domain().cartan_type().as_folding()
            if fct.folding_of() == self.codomain().cartan_type():
                return self._virtual(self, on_gens, fct.folding_orbit(), fct.scaling_factors(),
                                     cartan_type, index_set, generators, check)

        # It is a regular morphism
        return self._generic(self, on_gens, cartan_type, index_set, generators, check)

    def _an_element_(self):
        """
        Return an element of ``self``. Every homset has the crystal morphism
        which sends all elements to ``None``.

        EXAMPLES::

            sage: B = crystals.Tableaux(['A', 2], shape=[2,1])
            sage: C = crystals.infinity.Tableaux(['A', 2])
            sage: H = Hom(B, C)
            sage: H.an_element()
            ['A', 2] Crystal morphism:
              From: The crystal of tableaux of type ['A', 2] and shape(s) [[2, 1]]
              To:   The infinity crystal of tableaux of type ['A', 2]
              Defn: [2, 1, 1] |--> None
        """
        return self._generic(self, lambda x: None)
=======
                                            max_depth=max_depth, direction=direction)

    Finite = LazyImport('sage.categories.finite_crystals', 'FiniteCrystals')
>>>>>>> a3c4cf39
<|MERGE_RESOLUTION|>--- conflicted
+++ resolved
@@ -17,12 +17,10 @@
 from sage.categories.morphism import Morphism
 from sage.categories.homset import Hom, Homset
 from sage.misc.latex import latex
+from sage.combinat import ranker
 from sage.graphs.dot2tex_utils import have_dot2tex
-<<<<<<< HEAD
 from sage.rings.integer import Integer
 from sage.sets.recursively_enumerated_set import RecursivelyEnumeratedSet
-=======
->>>>>>> a3c4cf39
 
 class Crystals(Category_singleton):
     r"""
@@ -1448,11 +1446,9 @@
                 [[[1, 4]], [[2, 4]]]
             """
             return self.parent().subcrystal(generators=[self], index_set=index_set,
-<<<<<<< HEAD
-                                            max_depth=max_depth, direction=direction,
-                                            contained=contained, cartan_type=cartan_type,
-                                            category=category)
-
+                                            max_depth=max_depth, direction=direction)
+
+    Finite = LazyImport('sage.categories.finite_crystals', 'FiniteCrystals')
 
 ###############################################################################
 ## Morphisms
@@ -2306,8 +2302,3 @@
               Defn: [2, 1, 1] |--> None
         """
         return self._generic(self, lambda x: None)
-=======
-                                            max_depth=max_depth, direction=direction)
-
-    Finite = LazyImport('sage.categories.finite_crystals', 'FiniteCrystals')
->>>>>>> a3c4cf39
