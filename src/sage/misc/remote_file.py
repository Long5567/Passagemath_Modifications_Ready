"get_remote_file"

from __future__ import absolute_import

import os
<<<<<<< HEAD
import sys
=======
>>>>>>> 69d2b2da
from urllib.request import Request, urlopen


def get_remote_file(filename, verbose=True):
    """
    INPUT:

    - ``filename`` -- the URL of a file on the web, e.g.,
      ``"http://modular.math.washington.edu/myfile.txt"``

    - ``verbose`` -- whether to display download status

    OUTPUT:

    creates a file in the temp directory and returns the absolute path
    to that file.

    EXAMPLES::

        sage: url = 'http://www.sagemath.org/files/loadtest.py'
        sage: g = get_remote_file(url, verbose=False)      # optional - internet
        sage: with open(g) as f: print(f.read())           # optional - internet
        print("hi from the net")
        <BLANKLINE>
        print(2+3)

    """
    if verbose:
        print("Attempting to load remote file: " + filename)

    from sage.misc.temporary_file import tmp_filename
    temp_name = tmp_filename() + '.' + os.path.splitext(filename)[1][1:]
    # IMPORTANT -- urllib takes a long time to load,
    # so do not import it in the module scope.

    # import compatible with py2 and py3
    req = Request(filename, headers={"User-Agent":"sage-doctest"})

    if verbose:
        print("Loading started")

    content = urlopen(req, timeout=1)
    with open(temp_name, 'wb') as f:
        f.write(content.read())

    if verbose:
        print("Loading ended")

    return temp_name<|MERGE_RESOLUTION|>--- conflicted
+++ resolved
@@ -3,10 +3,6 @@
 from __future__ import absolute_import
 
 import os
-<<<<<<< HEAD
-import sys
-=======
->>>>>>> 69d2b2da
 from urllib.request import Request, urlopen
 
 
