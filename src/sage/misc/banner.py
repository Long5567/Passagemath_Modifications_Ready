# sage_setup: distribution = sagemath-repl
r"""
SageMath version and banner info
"""

# ****************************************************************************
#       Copyright (C) 2005 William Stein <wstein@gmail.com>
#
#  Distributed under the terms of the GNU General Public License (GPL)
#  as published by the Free Software Foundation; either version 2 of
#  the License, or (at your option) any later version.
#                  https://www.gnu.org/licenses/
# ****************************************************************************
import sys

from sage.env import SAGE_BANNER, SAGE_VERSION
from sage.version import banner as sage_banner


def version():
    """
    Return the version of Sage.

    OUTPUT: string

    EXAMPLES::

       sage: version()
<<<<<<< HEAD
       '... version ..., Release Date: ...'
=======
       doctest:warning
       ...
       DeprecationWarning: Use sage.version instead.
       ...
       'SageMath version ..., Release Date: ...'
>>>>>>> 9352a325
    """
    from sage.misc.superseded import deprecation

    deprecation(39015, "Use sage.version instead.")
    return sage_banner


def banner_text(full=True):
    """
    Text for the Sage banner.

    INPUT:

    - ``full`` -- boolean (default: ``True``)

    OUTPUT:

    A string containing the banner message.

    If option full is ``False``, a simplified plain ASCII banner is
    displayed; if ``True`` the full banner with box art is displayed.

    EXAMPLES::

        sage: print(sage.misc.banner.banner_text(full=True))
        ┌────────────────────────────────────────────────────────────────────┐
        │ ... version ...
        sage: print(sage.misc.banner.banner_text(full=False))
        ... version ..., Release Date: ...
    """
    if not full:
        return sage_banner

    bars = "─" * 68
    s = []
    a = s.append
    a('┌' + bars + '┐')
    a("\n│ %-66s │\n" % sage_banner)
    python_version = sys.version_info[:3]
    a("│ %-66s │\n" % 'Using Python {}.{}.{}. Type "help()" for help.'.format(*python_version))
    a('└' + bars + '┘')
    pre = version_dict()['prerelease']
    try:
        import sage.all
        have_sage_all = True
    except ImportError:
        have_sage_all = False
    if pre or not have_sage_all:
        red_in = '\033[31m'
        red_out = '\033[0m'
        bars2 = bars.replace('─', '━')
        a('\n')
        a(red_in + '┏' + bars2 + '┓' + '\n')
        if pre:
            a("┃ %-66s ┃\n" % 'Warning: this is a prerelease version, and it may be unstable.')
        if not have_sage_all:
            a("┃ %-66s ┃\n" % 'Warning: sage.all is not available; this is a limited REPL.')
        a('┗' + bars2 + '┛' + red_out)
    return ''.join(s)


def banner():
    """
    Print the Sage banner.

    OUTPUT: none

    If the environment variable ``SAGE_BANNER`` is set to ``no``, no
    banner is displayed. If ``SAGE_BANNER`` is set to ``bare``, a
    simplified plain ASCII banner is displayed. Otherwise, the full
    banner with box art is displayed.

    EXAMPLES::

        sage: import sage.misc.banner; sage.misc.banner.SAGE_BANNER = ''
        sage: sage.misc.banner.banner()
        ┌────────────────────────────────────────────────────────────────────┐
        │ ... version ..., Release Date: ...                                 │
        │ Using Python .... Type "help()" for help.                          │
        ...
    """
    typ = SAGE_BANNER.lower()

    if typ == "no":
        return

    if typ != "bare":
        try:
            print(banner_text(full=True))
            return
        except UnicodeEncodeError:
            pass

    print(banner_text(full=False))


def version_dict():
    """
    A dictionary describing the version of Sage.

    OUTPUT: dictionary with keys 'major', 'minor', 'tiny', 'prerelease'

    This process the Sage version string and produces a dictionary.
    It expects the Sage version to be in one of these forms::

       N.N
       N.N.N
       N.N.N.N
       N.N.str
       N.N.N.str
       N.N.N.N.str

    where 'N' stands for an integer and 'str' stands for a string.
    The first integer is stored under the 'major' key and the second
    integer under 'minor'.  If there is one more integer, it is stored
    under 'tiny'; if there are two more integers, then they are stored
    together as a float N.N under 'tiny'.  If there is a string, then
    the key 'prerelease' returns True.

    For example, if the Sage version is '3.2.1', then the dictionary
    is {'major': 3, 'minor': 2, 'tiny': 1, 'prerelease': False}.
    If the Sage version is '3.2.1.2', then the dictionary is
    {'major': 3, 'minor': 2, 'tiny': 1.200..., 'prerelease': False}.
    If the Sage version is '3.2.alpha0', then the dictionary is
    {'major': 3, 'minor': 2, 'tiny': 0, 'prerelease': True}.

    EXAMPLES::

        sage: from sage.misc.banner import version_dict
        sage: print("SageMath major version is %s" % version_dict()['major'])
        SageMath major version is ...
        sage: version_dict()['major'] == int(sage.version.version.split('.')[0])
        True
    """
    v = SAGE_VERSION.split('.')
    dict = {}
    dict['major'] = int(v[0])
    dict['minor'] = int(v[1])
    dict['tiny'] = 0
    dict['prerelease'] = False
    try:
        int(v[-1])
    except ValueError:  # when last entry is not an integer
        dict['prerelease'] = True
    if (len(v) == 3 and not dict['prerelease']) or len(v) > 3:
        dict['tiny'] = int(v[2])
    try:
        teeny = int(v[3])
        dict['tiny'] += 0.1 * teeny
    except (ValueError, IndexError):
        pass
    return dict


def require_version(major, minor=0, tiny=0, prerelease=False,
                    print_message=False):
    """
    Return ``True`` if Sage version is at least ``major.minor.tiny``.

    INPUT:

    - ``major`` -- integer
    - ``minor`` -- integer (default: 0)
    - ``tiny`` -- float (default: 0)
    - ``prerelease`` -- boolean (default: ``False``)
    - ``print_message`` -- boolean (default: ``False``)

    OUTPUT: ``True`` if ``major.minor.tiny`` is <= version of Sage, ``False``
    otherwise

    For example, if the Sage version number is 3.1.2, then
    require_version(3, 1, 3) will return False, while
    require_version(3, 1, 2) will return True.
    If the Sage version is 3.1.2.alpha0, then
    require_version(3, 1, 1) will return True, while, by default,
    require_version(3, 1, 2) will return False.  Note, though, that
    require_version(3, 1, 2, prerelease=True) will return True:
    if the optional argument prerelease is True, then a prerelease
    version of Sage counts as if it were the released version.

    If optional argument print_message is ``True`` and this function
    is returning False, print a warning message.

    EXAMPLES::

        sage: from sage.misc.banner import require_version
        sage: require_version(2, 1, 3)
        True
        sage: require_version(821, 4)
        False
        sage: require_version(821, 4, print_message=True)
        This code requires at least version 821.4 of SageMath to run correctly.
        You are running version ...
        False
    """
    vers = version_dict()
    prerelease_checked = (prerelease if vers['prerelease'] else True)
    if (vers['major'] > major
        or (vers['major'] == major and vers['minor'] > minor)
        or (vers['major'] == major and vers['minor'] == minor
            and vers['tiny'] > tiny)
        or (vers['major'] == major and vers['minor'] == minor
            and vers['tiny'] == tiny and prerelease_checked)):
        return True
    else:
        if print_message:
            txt = "This code requires at least version {} of SageMath to run correctly."
            print(txt.format(major + 0.1 * minor + 0.01 * tiny))
            print("You are running version {}.".format(SAGE_VERSION))
        return False<|MERGE_RESOLUTION|>--- conflicted
+++ resolved
@@ -26,15 +26,11 @@
     EXAMPLES::
 
        sage: version()
-<<<<<<< HEAD
-       '... version ..., Release Date: ...'
-=======
        doctest:warning
        ...
        DeprecationWarning: Use sage.version instead.
        ...
-       'SageMath version ..., Release Date: ...'
->>>>>>> 9352a325
+       '... version ..., Release Date: ...'
     """
     from sage.misc.superseded import deprecation
 
