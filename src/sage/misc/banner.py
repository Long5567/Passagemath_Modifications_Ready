# -*- coding: utf-8 -*-
r"""
SageMath version and banner info
"""

#*****************************************************************************
#       Copyright (C) 2005 William Stein <wstein@gmail.com>
#
#  Distributed under the terms of the GNU General Public License (GPL)
#  as published by the Free Software Foundation; either version 2 of
#  the License, or (at your option) any later version.
#                  http://www.gnu.org/licenses/
#*****************************************************************************
from __future__ import print_function

from sage.env import (SAGE_VERSION, SAGE_DATE, SAGE_VERSION_BANNER,
                      SAGE_SRC, SAGE_BANNER)

def version():
    """
    Return the version of Sage.

    OUTPUT:

    str

    EXAMPLES::

       sage: version()
       'SageMath version ..., Release Date: ...'
    """
    return SAGE_VERSION_BANNER


def banner_text(full=True):
    """
    Text for the Sage banner.

    INPUT:

    - ``full`` -- boolean (optional, default=True)

    OUTPUT:

    A string containing the banner message.

    If option full is False, a simplified plain ASCII banner is displayed; if
    True the full banner with box art is displayed.

    EXAMPLES::

        sage: print(sage.misc.banner.banner_text(full=True))
        ┌────────────────────────────────────────────────────────────────────┐
        │ SageMath version ...
        sage: print(sage.misc.banner.banner_text(full=False))
        SageMath version ..., Release Date: ...
    """
    if not full:
        return version()

    bars = u"─"*68
    s = []
    a = s.append
    a(u'┌' + bars + u'┐')
    a(u"\n│ %-66s │\n" % version())
    a(u"│ %-66s │\n" % 'Type "notebook()" for the browser-based notebook interface.')
    a(u"│ %-66s │\n" % 'Type "help()" for help.')
    #s += u"│ %-66s │\n" % 'Distributed under the GNU General Public License V2.'
    a(u'└' + bars + u'┘')
    pre = version_dict()['prerelease']
    if pre:
        red_in = '\033[31m'
        red_out = '\033[0m'
        bars2 = bars.replace(u'─', u'━')
        a('\n')
        a(red_in + u'┏' + bars2 + u'┓' + '\n')
        a(u"┃ %-66s ┃\n" % 'Warning: this is a prerelease version, and it may be unstable.')
        a(u'┗' + bars2 + u'┛' + red_out)
    return u''.join(s)


def banner():
    """
    Print the Sage banner.

    OUTPUT: None

    If the environment variable ``SAGE_BANNER`` is set to ``no``, no
    banner is displayed. If ``SAGE_BANNER`` is set to ``bare``, a
    simplified plain ASCII banner is displayed. Otherwise, the full
    banner with box art is displayed.

    EXAMPLES::

<<<<<<< HEAD
=======
        sage: import sage.misc.banner; sage.misc.banner.SAGE_BANNER = ''
>>>>>>> f96bbd40
        sage: banner()
        ┌────────────────────────────────────────────────────────────────────┐
        │ SageMath version ..., Release Date: ...                            │
        │ Type "notebook()" for the browser-based notebook interface.        │
        │ Type "help()" for help.                                            │
        ...
    """
    typ = SAGE_BANNER.lower()

    if typ == "no":
        return

    if typ != "bare":
        try:
            print(banner_text(full=True))
            return
        except UnicodeEncodeError:
            pass

    print(banner_text(full=False))


def version_dict():
    """
    A dictionary describing the version of Sage.

    INPUT:

    nothing

    OUTPUT:

    dictionary with keys 'major', 'minor', 'tiny', 'prerelease'

    This process the Sage version string and produces a dictionary.
    It expects the Sage version to be in one of these forms::

       N.N
       N.N.N
       N.N.N.N
       N.N.str
       N.N.N.str
       N.N.N.N.str

    where 'N' stands for an integer and 'str' stands for a string.
    The first integer is stored under the 'major' key and the second
    integer under 'minor'.  If there is one more integer, it is stored
    under 'tiny'; if there are two more integers, then they are stored
    together as a float N.N under 'tiny'.  If there is a string, then
    the key 'prerelease' returns True.

    For example, if the Sage version is '3.2.1', then the dictionary
    is {'major': 3, 'minor': 2, 'tiny': 1, 'prerelease': False}.
    If the Sage version is '3.2.1.2', then the dictionary is
    {'major': 3, 'minor': 2, 'tiny': 1.200..., 'prerelease': False}.
    If the Sage version is '3.2.alpha0', then the dictionary is
    {'major': 3, 'minor': 2, 'tiny': 0, 'prerelease': True}.

    EXAMPLES::

        sage: from sage.misc.banner import version_dict
        sage: print("SageMath major version is %s" % version_dict()['major'])
        SageMath major version is ...
        sage: version_dict()['major'] == int(sage.version.version.split('.')[0])
        True
    """
    v = SAGE_VERSION.split('.')
    dict = {}
    dict['major'] = int(v[0])
    dict['minor'] = int(v[1])
    dict['tiny'] = 0
    dict['prerelease'] = False
    try:
        int(v[-1])
    except ValueError:  # when last entry is not an integer
        dict['prerelease'] = True
    if (len(v) == 3 and not dict['prerelease']) or len(v) > 3:
        dict['tiny'] = int(v[2])
    try:
        teeny = int(v[3])
        dict['tiny'] += 0.1 * teeny
    except (ValueError, IndexError):
        pass
    return dict


def require_version(major, minor=0, tiny=0, prerelease=False,
                    print_message=False):
    """
    True if Sage version is at least major.minor.tiny.

    INPUT:

    - major -- integer
    - minor -- integer (optional, default = 0)
    - tiny -- float (optional, default = 0)
    - prerelease -- boolean (optional, default = False)
    - print_message -- boolean (optional, default = False)

    OUTPUT:

    True if major.minor.tiny is <= version of Sage, False otherwise

    For example, if the Sage version number is 3.1.2, then
    require_version(3, 1, 3) will return False, while
    require_version(3, 1, 2) will return True.
    If the Sage version is 3.1.2.alpha0, then
    require_version(3, 1, 1) will return True, while, by default,
    require_version(3, 1, 2) will return False.  Note, though, that
    require_version(3, 1, 2, prerelease=True) will return True:
    if the optional argument prerelease is True, then a prerelease
    version of Sage counts as if it were the released version.

    If optional argument print_message is True and this function
    is returning False, print a warning message.

    EXAMPLES::

        sage: from sage.misc.banner import require_version
        sage: require_version(2, 1, 3)
        True
        sage: require_version(821, 4)
        False
        sage: require_version(821, 4, print_message=True)
        This code requires at least version 821.4 of SageMath to run correctly.
        You are running version ...
        False
    """
    vers = version_dict()
    prerelease_checked = (prerelease if vers['prerelease'] else True)
    if (vers['major'] > major
        or (vers['major'] == major and vers['minor'] > minor)
        or (vers['major'] == major and vers['minor'] == minor
            and vers['tiny'] > tiny)
        or (vers['major'] == major and vers['minor'] == minor
            and vers['tiny'] == tiny and prerelease_checked)):
        return True
    else:
        if print_message:
            print("This code requires at least version {} of SageMath to run correctly.".
                   format(major + 0.1 * minor + 0.01 * tiny))
            print("You are running version {}.".format(SAGE_VERSION))
        return False<|MERGE_RESOLUTION|>--- conflicted
+++ resolved
@@ -92,10 +92,7 @@
 
     EXAMPLES::
 
-<<<<<<< HEAD
-=======
         sage: import sage.misc.banner; sage.misc.banner.SAGE_BANNER = ''
->>>>>>> f96bbd40
         sage: banner()
         ┌────────────────────────────────────────────────────────────────────┐
         │ SageMath version ..., Release Date: ...                            │
