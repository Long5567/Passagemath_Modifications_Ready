--- conflicted
+++ resolved
@@ -304,20 +304,13 @@
 
 def preparse(line, reset=True, do_time=False, ignore_prompts=False):
 
-<<<<<<< HEAD
     try:
         # [1,2,..,n] notation
         L, literals = strip_string_literals(line)
-        L = parse_ellipsis(L)
+        L = parse_ellipsis(L, preparse_step=False)
         line = L % literals
     except SyntaxError:
         pass
-=======
-    # [1,2,..,n] notation
-    L, literals = strip_string_literals(line)
-    L = parse_ellipsis(L, preparse_step=False)
-    line = L % literals
->>>>>>> bb8c284a
 
     # find where the parens are for function assignment notation
     oparen_index = -1
