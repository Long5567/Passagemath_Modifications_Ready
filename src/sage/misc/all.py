# from sage.misc.all__sagemath_objects import *
from sage.misc.all__sagemath_environment import *
from sage.misc.all__sagemath_modules import *
from sage.misc.all__sagemath_repl import *

from sage.misc.misc import (BackslashOperator,
<<<<<<< HEAD
                            exists, forall, is_iterator,
                            random_sublist,
                            pad_zeros,
                            SAGE_DB,
                            newton_method_sizes, compose,
                            nest)
=======
                  exists, forall, is_iterator,
                  random_sublist,
                  pad_zeros,
                  newton_method_sizes, compose,
                  nest)

from sage.misc.banner import version

from sage.misc.dev_tools import import_statements

from sage.misc.html import html, pretty_print_default

from sage.misc.table import table

from sage.misc.sage_timeit_class import timeit

from sage.misc.edit_module import edit

from sage.misc.map_threaded import map_threaded

from sage.misc.session import load_session, save_session, show_identifiers

from sage.misc.remote_file import get_remote_file

from sage.misc.mrange import xmrange, mrange, xmrange_iter, mrange_iter, cartesian_product_iterator

from sage.misc.fpickle import pickle_function, unpickle_function

lazy_import('sage.misc.pager', 'pager')

lazy_import('sage.misc.sagedoc', ['browse_sage_doc',
        'search_src', 'search_def', 'search_doc',
        'tutorial', 'reference', 'manual', 'developer',
        'constructions', 'help'])
lazy_import('pydoc', 'help', 'python_help')

from sage.misc.classgraph import class_graph

from sage.misc.reset import reset, restore

from sage.misc.mathml import mathml

from sage.misc.defaults import (set_default_variable_name,
                       series_precision, set_series_precision)

lazy_import("sage.misc.cython", "cython_lambda")
lazy_import("sage.misc.cython", "cython_compile", "cython")

from sage.misc.func_persist import func_persist

from sage.misc.functional import (additive_order,
                        base_ring,
                        base_field,
                        basis,
                        category,
                        charpoly,
                        characteristic_polynomial,
                        coerce,
                        cyclotomic_polynomial,
                        decomposition,
                        denominator,
                        det,
                        dimension,
                        dim,
                        discriminant,
                        disc,
                        eta,
                        fcp,
                        gen,
                        gens,
                        hecke_operator,
                        image,
                        integral, integrate,
                        integral_closure,
                        interval,
                        xinterval,
                        is_even,
                        is_odd,
                        kernel,
                        krull_dimension,
                        lift,
                        log as log_b,
                        minimal_polynomial,
                        minpoly,
                        multiplicative_order,
                        ngens,
                        norm,
                        numerator,
                        numerical_approx,
                        n, N,
                        objgens,
                        objgen,
                        order,
                        rank,
                        regulator,
                        round,
                        quotient,
                        quo,
                        isqrt,
                        squarefree_part,
                        sqrt,
                        symbolic_sum as sum,
                        symbolic_prod as product,
                        transpose)


from sage.misc.latex import LatexExpr, latex, view

from sage.misc.randstate import seed, set_random_seed, initial_seed, current_randstate

from sage.misc.prandom import *

from sage.misc.timing import walltime, cputime

from sage.misc.explain_pickle import explain_pickle, unpickle_newobj, unpickle_global, unpickle_build, unpickle_instantiate, unpickle_persistent, unpickle_extension, unpickle_appends

lazy_import('sage.misc.inline_fortran', 'fortran')
>>>>>>> 766c7a0c

lazy_import('sage.misc.banner', 'banner', deprecation=34259)
lazy_import('sage.misc.dev_tools', 'runsnake', deprecation=34259)
lazy_import('sage.misc.edit_module', 'set_edit_template', deprecation=34259)
lazy_import('sage.misc.profiler', 'Profiler', deprecation=34259)
lazy_import('sage.misc.trace', 'trace', deprecation=34259)
lazy_import('sage.misc.package', ('installed_packages', 'is_package_installed',
                                  'package_versions'),
            deprecation=34259)
lazy_import('sage.misc.benchmark', 'benchmark', deprecation=34259)
lazy_import('sage.repl.interpreter', 'logstr', deprecation=34259)

# Following will go to all__sagemath_objects.py in #36566
from sage.misc.randstate import seed, set_random_seed, initial_seed, current_randstate
from sage.misc.prandom import *
from sage.misc.sage_timeit_class import timeit
from sage.misc.session import load_session, save_session, show_identifiers
from sage.misc.reset import reset, restore<|MERGE_RESOLUTION|>--- conflicted
+++ resolved
@@ -4,132 +4,11 @@
 from sage.misc.all__sagemath_repl import *
 
 from sage.misc.misc import (BackslashOperator,
-<<<<<<< HEAD
                             exists, forall, is_iterator,
                             random_sublist,
                             pad_zeros,
-                            SAGE_DB,
                             newton_method_sizes, compose,
                             nest)
-=======
-                  exists, forall, is_iterator,
-                  random_sublist,
-                  pad_zeros,
-                  newton_method_sizes, compose,
-                  nest)
-
-from sage.misc.banner import version
-
-from sage.misc.dev_tools import import_statements
-
-from sage.misc.html import html, pretty_print_default
-
-from sage.misc.table import table
-
-from sage.misc.sage_timeit_class import timeit
-
-from sage.misc.edit_module import edit
-
-from sage.misc.map_threaded import map_threaded
-
-from sage.misc.session import load_session, save_session, show_identifiers
-
-from sage.misc.remote_file import get_remote_file
-
-from sage.misc.mrange import xmrange, mrange, xmrange_iter, mrange_iter, cartesian_product_iterator
-
-from sage.misc.fpickle import pickle_function, unpickle_function
-
-lazy_import('sage.misc.pager', 'pager')
-
-lazy_import('sage.misc.sagedoc', ['browse_sage_doc',
-        'search_src', 'search_def', 'search_doc',
-        'tutorial', 'reference', 'manual', 'developer',
-        'constructions', 'help'])
-lazy_import('pydoc', 'help', 'python_help')
-
-from sage.misc.classgraph import class_graph
-
-from sage.misc.reset import reset, restore
-
-from sage.misc.mathml import mathml
-
-from sage.misc.defaults import (set_default_variable_name,
-                       series_precision, set_series_precision)
-
-lazy_import("sage.misc.cython", "cython_lambda")
-lazy_import("sage.misc.cython", "cython_compile", "cython")
-
-from sage.misc.func_persist import func_persist
-
-from sage.misc.functional import (additive_order,
-                        base_ring,
-                        base_field,
-                        basis,
-                        category,
-                        charpoly,
-                        characteristic_polynomial,
-                        coerce,
-                        cyclotomic_polynomial,
-                        decomposition,
-                        denominator,
-                        det,
-                        dimension,
-                        dim,
-                        discriminant,
-                        disc,
-                        eta,
-                        fcp,
-                        gen,
-                        gens,
-                        hecke_operator,
-                        image,
-                        integral, integrate,
-                        integral_closure,
-                        interval,
-                        xinterval,
-                        is_even,
-                        is_odd,
-                        kernel,
-                        krull_dimension,
-                        lift,
-                        log as log_b,
-                        minimal_polynomial,
-                        minpoly,
-                        multiplicative_order,
-                        ngens,
-                        norm,
-                        numerator,
-                        numerical_approx,
-                        n, N,
-                        objgens,
-                        objgen,
-                        order,
-                        rank,
-                        regulator,
-                        round,
-                        quotient,
-                        quo,
-                        isqrt,
-                        squarefree_part,
-                        sqrt,
-                        symbolic_sum as sum,
-                        symbolic_prod as product,
-                        transpose)
-
-
-from sage.misc.latex import LatexExpr, latex, view
-
-from sage.misc.randstate import seed, set_random_seed, initial_seed, current_randstate
-
-from sage.misc.prandom import *
-
-from sage.misc.timing import walltime, cputime
-
-from sage.misc.explain_pickle import explain_pickle, unpickle_newobj, unpickle_global, unpickle_build, unpickle_instantiate, unpickle_persistent, unpickle_extension, unpickle_appends
-
-lazy_import('sage.misc.inline_fortran', 'fortran')
->>>>>>> 766c7a0c
 
 lazy_import('sage.misc.banner', 'banner', deprecation=34259)
 lazy_import('sage.misc.dev_tools', 'runsnake', deprecation=34259)
