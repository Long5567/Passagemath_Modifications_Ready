"""
Miscellaneous functions

AUTHORS:

- William Stein

- William Stein (2006-04-26): added workaround for Windows where most
  users' home directory has a space in it.

- Robert Bradshaw (2007-09-20): Ellipsis range/iterator.

TESTS:

The following test, verifying that :trac:`16181` has been resolved, needs
to stay at the beginning of this file so that its context is not
poisoned by other tests::

    sage: sage.misc.misc.inject_variable('a', 0)
    sage: a
    0

Check the fix from :trac:`8323`::

    sage: 'name' in globals()
    False
    sage: 'func' in globals()
    False
"""

#*****************************************************************************
#       Copyright (C) 2006 William Stein <wstein@gmail.com>
#
# This program is free software: you can redistribute it and/or modify
# it under the terms of the GNU General Public License as published by
# the Free Software Foundation, either version 2 of the License, or
# (at your option) any later version.
#                  http://www.gnu.org/licenses/
#*****************************************************************************
from __future__ import print_function, absolute_import
from six.moves import range
from six import integer_types

import os
import stat
import sys
import time
import resource
import sage.misc.prandom as random
import warnings
from .lazy_string import lazy_string

from sage.env import DOT_SAGE, HOSTNAME

LOCAL_IDENTIFIER = '%s.%s'%(HOSTNAME , os.getpid())

def sage_makedirs(dir):
    """
    Python version of ``mkdir -p``: try to create a directory, and also
    create all intermediate directories as necessary.  Succeed silently
    if the directory already exists (unlike ``os.makedirs()``).
    Raise other errors (like permission errors) normally.

    EXAMPLES::

        sage: from sage.misc.misc import sage_makedirs
        sage: sage_makedirs(DOT_SAGE) # no output

    The following fails because we are trying to create a directory in
    place of an ordinary file (the main Sage executable)::

        sage: sage_executable = os.path.join(SAGE_ROOT, 'sage')
        sage: sage_makedirs(sage_executable)
        Traceback (most recent call last):
        ...
        OSError: ...
    """
    try:
        os.makedirs(dir)
    except OSError:
        if not os.path.isdir(dir):
            raise


#################################################
# Now that the variable DOT_SAGE has been set,
# we make sure that the DOT_SAGE directory
# has restrictive permissions, since otherwise
# possibly just anybody can easily see every
# command you type, since it is in the history,
# and every worksheet you create, etc.
# We do the following:
#   1. If there is no DOT_SAGE, we create it.
#   2. Check to see if the permissions on DOT_SAGE are
#      sufficiently restrictive.  If not, we change them.

sage_makedirs(DOT_SAGE)

if hasattr(os, 'chmod'):
    _mode = os.stat(DOT_SAGE)[stat.ST_MODE]
    _desired_mode = 0o40700     # drwx------
    if _mode != _desired_mode:
        # On Cygwin, if the sage directory is not in a filesystem mounted with
        # 'acl' support, setting the permissions may fail silently, so only
        # print the message after we've changed the permissions and confirmed
        # that the change succeeded
        os.chmod(DOT_SAGE, _desired_mode)
        if os.stat(DOT_SAGE)[stat.ST_MODE] == _desired_mode:
            print("Setting permissions of DOT_SAGE directory so only you "
                  "can read and write it.")


#################################################
# Next we create the Sage temporary directory.
#################################################

@lazy_string
def SAGE_TMP():
    """
    EXAMPLES::

        sage: from sage.misc.misc import SAGE_TMP
        sage: SAGE_TMP
        l'.../temp/...'
    """
    d = os.path.join(DOT_SAGE, 'temp', HOSTNAME, str(os.getpid()))
    sage_makedirs(d)
    return d


@lazy_string
def ECL_TMP():
    """
    Temporary directory that should be used by ECL interfaces launched from
    Sage.

    EXAMPLES::

        sage: from sage.misc.misc import ECL_TMP
        sage: ECL_TMP
        l'.../temp/.../ecl'
    """
<<<<<<< HEAD
    d = os.path.join(SAGE_TMP, 'ecl')
=======
    d = os.path.join(str(SAGE_TMP), 'ecl')
>>>>>>> 59d4b29e
    sage_makedirs(d)
    return d


@lazy_string
def SPYX_TMP():
    """
    EXAMPLES::

        sage: from sage.misc.misc import SPYX_TMP
        sage: SPYX_TMP
        l'.../temp/.../spyx'
    """
    return os.path.join(str(SAGE_TMP), 'spyx')


@lazy_string
def SAGE_TMP_INTERFACE():
    """
    EXAMPLES::

        sage: from sage.misc.misc import SAGE_TMP_INTERFACE
        sage: SAGE_TMP_INTERFACE
        l'.../temp/.../interface'
    """
    d = os.path.join(str(SAGE_TMP), 'interface')
    sage_makedirs(d)
    return d

SAGE_DB = os.path.join(DOT_SAGE, 'db')
sage_makedirs(SAGE_DB)

try:
    # Create the matplotlib config directory.
    sage_makedirs(os.environ["MPLCONFIGDIR"])
except KeyError:
    pass

#################################################################
# Functions to help with interfacing with CXX code that
# uses the GMP library
#################################################################
def to_gmp_hex(n):
    from sage.misc.superseded import deprecation
    deprecation(21926, "to_gmp_hex() is deprecated")
    return hex(n).replace("L","").replace("0x","")

#################################################################
# timing
#################################################################

def cputime(t=0, subprocesses=False):
    """
    Return the time in CPU seconds since Sage started, or with
    optional argument ``t``, return the time since ``t``. This is how
    much time Sage has spent using the CPU.  If ``subprocesses=False``
    this does not count time spent in subprocesses spawned by Sage
    (e.g., Gap, Singular, etc.). If ``subprocesses=True`` this
    function tries to take all subprocesses with a working
    ``cputime()`` implementation into account.

    The measurement for the main Sage process is done via a call to
    :func:`resource.getrusage()`, so it avoids the wraparound problems in
    :func:`time.clock()` on Cygwin.

    INPUT:

    - ``t`` - (optional) time in CPU seconds, if ``t`` is a result
      from an earlier call with ``subprocesses=True``, then
      ``subprocesses=True`` is assumed.

    - subprocesses -- (optional), include subprocesses (default:
      ``False``)

    OUTPUT:

    - ``float`` - time in CPU seconds if ``subprocesses=False``

    - :class:`GlobalCputime` - object which holds CPU times of
      subprocesses otherwise

    EXAMPLES::

        sage: t = cputime()
        sage: F = gp.factor(2^199-1)
        sage: cputime(t)          # somewhat random
        0.010999000000000092

        sage: t = cputime(subprocesses=True)
        sage: F = gp.factor(2^199-1)
        sage: cputime(t) # somewhat random
        0.091999

        sage: w = walltime()
        sage: F = gp.factor(2^199-1)
        sage: walltime(w)         # somewhat random
        0.58425593376159668

    .. NOTE::

        Even with ``subprocesses=True`` there is no guarantee that the
        CPU time is reported correctly because subprocesses can be
        started and terminated at any given time.
    """
    if isinstance(t, GlobalCputime):
        subprocesses=True

    if not subprocesses:
        try:
            t = float(t)
        except TypeError:
            t = 0.0
        u,s = resource.getrusage(resource.RUSAGE_SELF)[:2]
        return u+s - t
    else:
        if t == 0:
            ret = GlobalCputime(cputime())
            for s in sage.interfaces.quit.expect_objects:
                S = s()
                if S and S.is_running():
                    try:
                        ct = S.cputime()
                        ret.total += ct
                        ret.interfaces[s] = ct
                    except NotImplementedError:
                        pass
            return ret
        else:
            if not isinstance(t, GlobalCputime):
                t = GlobalCputime(t)
            ret = GlobalCputime(cputime() - t.local)
            for s in sage.interfaces.quit.expect_objects:
                S = s()
                if S and S.is_running():
                    try:
                        ct = S.cputime() - t.interfaces.get(s, 0.0)
                        ret.total += ct
                        ret.interfaces[s] = ct
                    except NotImplementedError:
                        pass
            return ret

class GlobalCputime:
    """
    Container for CPU times of subprocesses.

    AUTHOR:

    - Martin Albrecht - (2008-12): initial version

    EXAMPLES:

    Objects of this type are returned if ``subprocesses=True`` is
    passed to :func:`cputime`::

        sage: cputime(subprocesses=True) # indirect doctest, output random
        0.2347431

    We can use it to keep track of the CPU time spent in Singular for
    example::

        sage: t = cputime(subprocesses=True)
        sage: P = PolynomialRing(QQ,7,'x')
        sage: I = sage.rings.ideal.Katsura(P)
        sage: gb = I.groebner_basis() # calls Singular
        sage: cputime(subprocesses=True) - t # output random
        0.462987

    For further processing we can then convert this container to a
    float::

        sage: t = cputime(subprocesses=True)
        sage: float(t) #output somewhat random
        2.1088339999999999

    .. SEEALSO::

      :func:`cputime`
    """
    def __init__(self, t):
        """
        Create a new CPU time object which also keeps track of
        subprocesses.

        EXAMPLES::

            sage: from sage.misc.misc import GlobalCputime
            sage: ct = GlobalCputime(0.0); ct
            0.0...
        """
        self.total = t
        self.local = t
        self.interfaces = {}

    def __repr__(self):
        """
        EXAMPLES::

            sage: cputime(subprocesses=True) # indirect doctest, output random
            0.2347431
        """
        return str(self.total)

    def __add__(self, other):
        """
        EXAMPLES::

            sage: t = cputime(subprocesses=True)
            sage: P = PolynomialRing(QQ,7,'x')
            sage: I = sage.rings.ideal.Katsura(P)
            sage: gb = I.groebner_basis() # calls Singular
            sage: cputime(subprocesses=True) + t # output random
            2.798708
        """
        if not isinstance(other, GlobalCputime):
            other = GlobalCputime(other)
        ret = GlobalCputime(self.total + other.total)
        return ret

    def __sub__(self, other):
        """
        EXAMPLES::

            sage: t = cputime(subprocesses=True)
            sage: P = PolynomialRing(QQ,7,'x')
            sage: I = sage.rings.ideal.Katsura(P)
            sage: gb = I.groebner_basis() # calls Singular
            sage: cputime(subprocesses=True) - t # output random
            0.462987
        """
        if not isinstance(other, GlobalCputime):
            other = GlobalCputime(other)
        ret = GlobalCputime(self.total - other.total)
        return ret

    def __float__(self):
        """
        EXAMPLES::

            sage: t = cputime(subprocesses=True)
            sage: float(t) #output somewhat random
            2.1088339999999999
        """
        return float(self.total)

def walltime(t=0):
    """
    Return the wall time in second, or with optional argument t, return
    the wall time since time t. "Wall time" means the time on a wall
    clock, i.e., the actual time.

    INPUT:


    -  ``t`` - (optional) float, time in CPU seconds

    OUTPUT:

    -  ``float`` - time in seconds


    EXAMPLES::

        sage: w = walltime()
        sage: F = factor(2^199-1)
        sage: walltime(w)   # somewhat random
        0.8823847770690918
    """
    return time.time() - t


#################################################################
# simple verbosity system
#################################################################
LEVEL=0  # default

verbose_files = []

def verbose(mesg="", t=0, level=1, caller_name=None):
    """
    Print a message if the current verbosity is at least level.

    INPUT:


    -  ``mesg`` - str, a message to print

    -  ``t`` - int, optional, if included, will also print
       cputime(t), - which is the time since time t. Thus t should have
       been obtained with t=cputime()

    -  ``level`` - int, (default: 1) the verbosity level of
       what we are printing

    -  ``caller_name`` - string (default: None), the name
       of the calling function; in most cases Python can deduce this, so
       it need not be provided.


    OUTPUT: possibly prints a message to stdout; also returns
    cputime()

    EXAMPLES::

        sage: set_verbose(1)
        sage: t = cputime()
        sage: t = verbose("This is Sage.", t, level=1, caller_name="william")       # not tested
        VERBOSE1 (william): This is Sage. (time = 0.0)
        sage: set_verbose(0)
    """
    if level>LEVEL:
        return cputime()

    frame = sys._getframe(1).f_code
    file_name = frame.co_filename
    lineno = frame.co_firstlineno
    if 'all' in verbose_files or level<=0:
        show = True
    else:
        show = False
        for X in verbose_files:
            if file_name.find(X) != -1:
                show = True
                break

    if not show:
        return cputime()

    if t != 0 and mesg=="":
        mesg = "Finished."

    # see recipe 14.7 in Python Cookbook
    if caller_name is None:
        caller_name = frame.co_name
        if caller_name == "?: ":
            caller_name = ""
    short_file_name = os.path.split(frame.co_filename)[1]
    if '<' in short_file_name and '>' in short_file_name:
        s = "verbose %s (%s) %s"%(level, caller_name, mesg)
    else:
        s = "verbose %s (%s: %s, %s) %s"%(level, lineno, short_file_name, caller_name, mesg)
    if t!=0:
        s = s + " (time = %s)"%cputime(t)
    print(s)
    sys.stdout.flush()
    return cputime()

def todo(mesg=""):
    from sage.misc.superseded import deprecation
    deprecation(21926, "todo() is deprecated")
    caller_name = sys._getframe(1).f_code.co_name
    raise NotImplementedError("{}: todo -- {}".format(caller_name, mesg))

def set_verbose(level, files='all'):
    """
    Set the global Sage verbosity level.

    INPUT:

    - ``level`` - an integer between 0 and 2, inclusive.

    - ``files`` (default: 'all'): list of files to make verbose, or
       'all' to make ALL files verbose (the default).

    OUTPUT: changes the state of the verbosity flag and possibly
    appends to the list of files that are verbose.

    EXAMPLES::

        sage: set_verbose(2)
        sage: verbose("This is Sage.", level=1)  # not tested
        VERBOSE1 (?): This is Sage.
        sage: verbose("This is Sage.", level=2)  # not tested
        VERBOSE2 (?): This is Sage.
        sage: verbose("This is Sage.", level=3)  # not tested
        [no output]
        sage: set_verbose(0)
    """
    if isinstance(level, str):
        set_verbose_files([level])
    global LEVEL
    LEVEL = level
    if isinstance(files, str):
        files = [files]
    set_verbose_files(files)

def set_verbose_files(file_name):
    """

    """
    if not isinstance(file_name, list):
        file_name = [file_name]
    global verbose_files
    verbose_files = file_name

def get_verbose_files():
    """

    """
    return verbose_files

def unset_verbose_files(file_name):
    """

    """
    if not isinstance(file_name, list):
        file_name = [file_name]
    for X in file_name:
        verbose_files.remove(X)


def get_verbose():
    """
    Return the global Sage verbosity level.

    INPUT: int level: an integer between 0 and 2, inclusive.

    OUTPUT: changes the state of the verbosity flag.

    EXAMPLES::

        sage: get_verbose()
        0
        sage: set_verbose(2)
        sage: get_verbose()
        2
        sage: set_verbose(0)
    """
    global LEVEL
    return LEVEL



def generic_cmp(x,y):
    """
    Compare x and y and return -1, 0, or 1.

    This is similar to x.__cmp__(y), but works even in some cases
    when a .__cmp__ method isn't defined.
    """
    from sage.misc.superseded import deprecation
    deprecation(21926, "generic_cmp() is deprecated")
    if x<y:
        return -1
    elif x==y:
        return 0
    return 1


def cmp_props(left, right, props):
    from sage.misc.superseded import deprecation
    deprecation(23149, "cmp_props is deprecated")
    for a in props:
        c = cmp(left.__getattribute__(a)(), right.__getattribute__(a)())
        if c:
            return c
    return 0


def union(x, y=None):
    """
    Return the union of x and y, as a list. The resulting list need not
    be sorted and can change from call to call.

    INPUT:


    -  ``x`` - iterable

    -  ``y`` - iterable (may optionally omitted)


    OUTPUT: list

    EXAMPLES::

        sage: answer = union([1,2,3,4], [5,6]); answer
        [1, 2, 3, 4, 5, 6]
        sage: union([1,2,3,4,5,6], [5,6]) == answer
        True
        sage: union((1,2,3,4,5,6), [5,6]) == answer
        True
        sage: union((1,2,3,4,5,6), set([5,6])) == answer
        True
    """
    if y is None:
        return list(set(x))
    return list(set(x).union(y))

def uniq(x):
    """
    Return the sublist of all elements in the list x that is sorted and
    is such that the entries in the sublist are unique.

    EXAMPLES::

        sage: v = uniq([1,1,8,-5,3,-5,'a','x','a'])
        sage: v            # potentially random ordering of output
        ['a', 'x', -5, 1, 3, 8]
        sage: set(v) == set(['a', 'x', -5, 1, 3, 8])
        True
    """
    v = sorted(set(x))
    return v


def coeff_repr(c, is_latex=False):
    if not is_latex:
        try:
            return c._coeff_repr()
        except AttributeError:
            pass
    if isinstance(c, integer_types + (float,)):
        return str(c)
    if is_latex and hasattr(c, '_latex_'):
        s = c._latex_()
    else:
        s = str(c).replace(' ','')
    if s.find("+") != -1 or s.find("-") != -1:
        if is_latex:
            return "\\left(%s\\right)"%s
        else:
            return "(%s)"%s
    return s

def repr_lincomb(terms, is_latex=False, scalar_mult="*", strip_one=False, repr_monomial = None, latex_scalar_mult = None):
    """
    Compute a string representation of a linear combination of some
    formal symbols.

    INPUT:

    - ``terms`` -- list of terms, as pairs (support, coefficient)
    - ``is_latex`` -- whether to produce latex (default: ``False``)
    - ``scalar_mult`` -- string representing the multiplication (default:``'*'``)
    - ``latex_scalar_mult`` -- latex string representing the multiplication
      (default: ``''`` if ``scalar_mult`` is ``'*'``; otherwise ``scalar_mult``)
    - ``coeffs`` -- for backward compatibility

    OUTPUT:

    -  ``str`` - a string

    EXAMPLES::

        sage: repr_lincomb([('a',1), ('b',-2), ('c',3)])
        'a - 2*b + 3*c'
        sage: repr_lincomb([('a',0), ('b',-2), ('c',3)])
        '-2*b + 3*c'
        sage: repr_lincomb([('a',0), ('b',2), ('c',3)])
        '2*b + 3*c'
        sage: repr_lincomb([('a',1), ('b',0), ('c',3)])
        'a + 3*c'
        sage: repr_lincomb([('a',-1), ('b','2+3*x'), ('c',3)])
        '-a + (2+3*x)*b + 3*c'
        sage: repr_lincomb([('a', '1+x^2'), ('b', '2+3*x'), ('c', 3)])
        '(1+x^2)*a + (2+3*x)*b + 3*c'
        sage: repr_lincomb([('a', '1+x^2'), ('b', '-2+3*x'), ('c', 3)])
        '(1+x^2)*a + (-2+3*x)*b + 3*c'
        sage: repr_lincomb([('a', 1), ('b', -2), ('c', -3)])
        'a - 2*b - 3*c'
        sage: t = PolynomialRing(RationalField(),'t').gen()
        sage: repr_lincomb([('a', -t), ('s', t - 2), ('', t^2 + 2)])
        '-t*a + (t-2)*s + (t^2+2)'

    Examples for ``scalar_mult``::

        sage: repr_lincomb([('a',1), ('b',2), ('c',3)], scalar_mult='*')
        'a + 2*b + 3*c'
        sage: repr_lincomb([('a',2), ('b',0), ('c',-3)], scalar_mult='**')
        '2**a - 3**c'
        sage: repr_lincomb([('a',-1), ('b',2), ('c',3)], scalar_mult='**')
        '-a + 2**b + 3**c'

    Examples for ``scalar_mult`` and ``is_latex``::

        sage: repr_lincomb([('a',-1), ('b',2), ('c',3)], is_latex=True)
        '-a + 2b + 3c'
        sage: repr_lincomb([('a',-1), ('b',-1), ('c',3)], is_latex=True, scalar_mult='*')
        '-a - b + 3c'
        sage: repr_lincomb([('a',-1), ('b',2), ('c',-3)], is_latex=True, scalar_mult='**')
        '-a + 2**b - 3**c'
        sage: repr_lincomb([('a',-2), ('b',-1), ('c',-3)], is_latex=True, latex_scalar_mult='*')
        '-2*a - b - 3*c'

    Examples for ``strip_one``::

        sage: repr_lincomb([ ('a',1), (1,-2), ('3',3) ])
        'a - 2*1 + 3*3'
        sage: repr_lincomb([ ('a',-1), (1,1), ('3',3) ])
        '-a + 1 + 3*3'
        sage: repr_lincomb([ ('a',1), (1,-2), ('3',3) ], strip_one = True)
        'a - 2 + 3*3'
        sage: repr_lincomb([ ('a',-1), (1,1), ('3',3) ], strip_one = True)
        '-a + 1 + 3*3'
        sage: repr_lincomb([ ('a',1), (1,-1), ('3',3) ], strip_one = True)
        'a - 1 + 3*3'

    Examples for ``repr_monomial``::

        sage: repr_lincomb([('a',1), ('b',2), ('c',3)], repr_monomial = lambda s: s+"1")
        'a1 + 2*b1 + 3*c1'
    """
    # Setting scalar_mult: symbol used for scalar multiplication
    if is_latex:
        if latex_scalar_mult is not None:
            scalar_mult = latex_scalar_mult
        elif scalar_mult == "*":
            scalar_mult = ""

    if repr_monomial is None:
        if is_latex:
            repr_monomial = lambda monomial: monomial._latex_() if hasattr(monomial, '_latex_') else str(monomial)
        else:
            repr_monomial = str

    s = ""
    first = True

    if scalar_mult is None:
        scalar_mult = "" if is_latex else "*"

    for (monomial,c) in terms:
        if c != 0:
            coeff = coeff_repr(c)
            negative = False
            if len(coeff)>0 and coeff[0] == "-":
                negative = True
            try:
                if c < 0:
                    negative = True
            except NotImplementedError:
                # comparisons may not be implemented for some coefficients
                pass
            if negative:
                coeff = coeff_repr(-c, is_latex)
            else:
                coeff = coeff_repr(c, is_latex)
            if coeff == "1":
                coeff = ""
            if coeff != "0":
                if negative:
                    if first:
                        sign = "-" # add trailing space?
                    else:
                        sign = " - "
                else:
                    if first:
                        sign = ""
                    else:
                        sign= " + "
                b = repr_monomial(monomial)
                if len(b) > 0:
                    if  coeff != "":
                        if b =="1" and strip_one:
                            b = ""
                        else:
                            b = scalar_mult + b
                s += "%s%s%s"%(sign, coeff, b)
                first = False
    if first:
        return "0" # this can happen only if are only terms with coeff_repr(c) == "0"
    #elif s == "":
        #return "1" # is empty string representation invalid?
    else:
        return s


def strunc(s, n = 60):
    """
    Truncate at first space after position n, adding '...' if
    nontrivial truncation.
    """
    n = int(n)
    s = str(s)
    if len(s) > n:
        i = n
        while i < len(s) and s[i] != ' ':
            i += 1
        return s[:i] + " ..."
        #return s[:n-4] + " ..."
    return s



def newton_method_sizes(N):
    r"""
    Returns a sequence of integers
    `1 = a_1 \leq a_2 \leq \cdots \leq a_n = N` such that
    `a_j = \lceil a_{j+1} / 2 \rceil` for all `j`.

    This is useful for Newton-style algorithms that double the
    precision at each stage. For example if you start at precision 1
    and want an answer to precision 17, then it's better to use the
    intermediate stages 1, 2, 3, 5, 9, 17 than to use 1, 2, 4, 8, 16,
    17.

    INPUT:


    -  ``N`` - positive integer


    EXAMPLES::

        sage: newton_method_sizes(17)
        [1, 2, 3, 5, 9, 17]
        sage: newton_method_sizes(16)
        [1, 2, 4, 8, 16]
        sage: newton_method_sizes(1)
        [1]

    AUTHORS:

    - David Harvey (2006-09-09)
    """

    N = int(N)
    if N < 1:
        raise ValueError("N (={}) must be a positive integer".format(N))

    output = []
    while N > 1:
        output.append(N)
        N = (N + 1) >> 1

    output.append(1)
    output.reverse()
    return output


#################################################################
# Generally useful
#################################################################


def assert_attribute(x, attr, init=None):
    """
    If the object x has the attribute attr, do nothing. If not, set
    x.attr to init.
    """
    from sage.misc.superseded import deprecation
    deprecation(21926, "assert_attribute() is deprecated")
    if attr in x.__dict__: return
    if attr[:2] == "__":
        z = str(x.__class__).split("'")
        if len(z) > 1:
            z = z[1]
        else:
            z = z[0]
        attr = "_" + z[len(x.__module__)+1:] + attr
    x.__dict__[attr] = init


def compose(f, g):
    """
    Return the composition of one-variable functions: `f \circ g`

    See also :func:`nest()`

    INPUT:
        - `f` -- a function of one variable
        - `g` -- another function of one variable

    OUTPUT:
        A function, such that compose(f,g)(x) = f(g(x))

    EXAMPLES::

        sage: def g(x): return 3*x
        sage: def f(x): return x + 1
        sage: h1 = compose(f,g)
        sage: h2 = compose(g,f)
        sage: _ = var ('x')
        sage: h1(x)
        3*x + 1
        sage: h2(x)
        3*x + 3

    ::

        sage: _ = function('f g')
        sage: _ = var ('x')
        sage: compose(f,g)(x)
        f(g(x))

    """
    return lambda x: f(g(x))


def self_compose(f, n):
    """
    Return the function `f` composed with itself `n` times.

    See :func:`nest()` if you want `f(f(...(f(x))...))` for
    known `x`.


    INPUT:
        - `f` -- a function of one variable
        - `n` -- a nonnegative integer

    OUTPUT:
        A function, the result of composing `f` with itself `n` times

    EXAMPLES::

        sage: def f(x): return x^2 + 1
        sage: g = self_compose(f, 3)
        doctest:... DeprecationWarning: self_compose() is deprecated, use nest() instead
        See http://trac.sagemath.org/21926 for details.
        sage: x = var('x')
        sage: g(x)
        ((x^2 + 1)^2 + 1)^2 + 1

    ::

        sage: def f(x): return x + 1
        sage: g = self_compose(f, 10000)
        sage: g(0)
        10000

    ::

        sage: x = var('x')
        sage: self_compose(sin, 0)(x)
        x

    """
    from sage.misc.superseded import deprecation
    deprecation(21926, "self_compose() is deprecated, use nest() instead")
    from sage.rings.all import Integer
    n = Integer(n)

    if n < 0:
        raise ValueError("n must be a nonnegative integer, not {}.".format(n))

    return lambda x: nest(f, n, x)


def nest(f, n, x):
    """
    Return `f(f(...f(x)...))`, where the composition occurs n times.

    See also :func:`compose()` and :func:`self_compose()`

    INPUT:
        - `f` -- a function of one variable
        - `n` -- a nonnegative integer
        - `x` -- any input for `f`

    OUTPUT:
        `f(f(...f(x)...))`, where the composition occurs n times

    EXAMPLES::

        sage: def f(x): return x^2 + 1
        sage: x = var('x')
        sage: nest(f, 3, x)
        ((x^2 + 1)^2 + 1)^2 + 1

    ::

        sage: _ = function('f')
        sage: _ = var('x')
        sage: nest(f, 10, x)
        f(f(f(f(f(f(f(f(f(f(x))))))))))

    ::

        sage: _ = function('f')
        sage: _ = var('x')
        sage: nest(f, 0, x)
        x

    """
    from sage.rings.all import Integer
    n = Integer(n)

    if n < 0:
        raise ValueError("n must be a nonnegative integer, not {}.".format(n))

    for i in range(n):
        x = f(x)
    return x


#################################################################
# The A \ b operator
#################################################################

class BackslashOperator:
    """
    Implements Matlab-style backslash operator for solving systems::

        A \\ b

    The preparser converts this to multiplications using
    ``BackslashOperator()``.

    EXAMPLES::

        sage: preparse("A \ matrix(QQ,2,1,[1/3,'2/3'])")
        "A  * BackslashOperator() * matrix(QQ,Integer(2),Integer(1),[Integer(1)/Integer(3),'2/3'])"
        sage: preparse("A \ matrix(QQ,2,1,[1/3,2*3])")
        'A  * BackslashOperator() * matrix(QQ,Integer(2),Integer(1),[Integer(1)/Integer(3),Integer(2)*Integer(3)])'
        sage: preparse("A \ B + C")
        'A  * BackslashOperator() * B + C'
        sage: preparse("A \ eval('C+D')")
        "A  * BackslashOperator() * eval('C+D')"
        sage: preparse("A \ x / 5")
        'A  * BackslashOperator() * x / Integer(5)'
        sage: preparse("A^3 \ b")
        'A**Integer(3)  * BackslashOperator() * b'
    """
    def __rmul__(self, left):
        """
        EXAMPLES::

            sage: A = random_matrix(ZZ, 4)
            sage: B = random_matrix(ZZ, 4)
            sage: temp = A * BackslashOperator()
            sage: temp.left is A
            True
            sage: X = temp * B
            sage: A * X == B
            True
        """
        self.left = left
        return self

    def __mul__(self, right):
        """
        EXAMPLES::

            sage: A = matrix(RDF, 5, 5, 2)
            sage: b = vector(RDF, 5, range(5))
            sage: v = A \ b
            sage: v.zero_at(1e-19)  # On at least one platform, we get a "negative zero"
            (0.0, 0.5, 1.0, 1.5, 2.0)
            sage: v = A._backslash_(b)
            sage: v.zero_at(1e-19)
            (0.0, 0.5, 1.0, 1.5, 2.0)
            sage: v = A * BackslashOperator() * b
            sage: v.zero_at(1e-19)
            (0.0, 0.5, 1.0, 1.5, 2.0)
        """
        return self.left._backslash_(right)


#################################################################
# is_iterator function
#################################################################
def is_iterator(it):
    """
    Tests if it is an iterator.

    The mantra ``if hasattr(it, 'next')`` was used to tests if ``it`` is an
    iterator. This is not quite correct since ``it`` could have a ``next``
    methods with a different semantic.

    EXAMPLES::

        sage: it = iter([1,2,3])
        sage: is_iterator(it)
        True

        sage: class wrong():
        ....:    def __init__(self): self.n = 5
        ....:    def next(self):
        ....:        self.n -= 1
        ....:        if self.n == 0: raise StopIteration
        ....:        return self.n
        sage: x = wrong()
        sage: is_iterator(x)
        False
        sage: list(x)
        Traceback (most recent call last):
        ...
        TypeError: iteration over non-sequence

        sage: class good(wrong):
        ....:    def __iter__(self): return self
        sage: x = good()
        sage: is_iterator(x)
        True
        sage: list(x)
        [4, 3, 2, 1]

        sage: P = Partitions(3)
        sage: is_iterator(P)
        False
        sage: is_iterator(iter(P))
        True
    """
    # see trac #7398 for a discussion
    try:
        return it is iter(it)
    except Exception:
        return False


#################################################################
# Useful but hard to classify
#################################################################


def random_sublist(X, s):
    """
    Return a pseudo-random sublist of the list X where the probability
    of including a particular element is s.

    INPUT:


    -  ``X`` - list

    -  ``s`` - floating point number between 0 and 1


    OUTPUT: list

    EXAMPLES::

        sage: S = [1,7,3,4,18]
        sage: random_sublist(S, 0.5)
        [1, 3, 4]
        sage: random_sublist(S, 0.5)
        [1, 3]
    """
    return [a for a in X if random.random() <= s]


def some_tuples(elements, repeat, bound):
    r"""
    Return an iterator over at most ``bound`` number of ``repeat``-tuples of
    ``elements``.

    TESTS::

        sage: from sage.misc.misc import some_tuples
        sage: l = some_tuples([0,1,2,3], 2, 3)
        sage: l
        <itertools.islice object at ...>
        sage: len(list(l))
        3

        sage: l = some_tuples(range(50), 3, 10)
        sage: len(list(l))
        10

    .. TODO::

        Currently, this only return an iterator over the first element of the
        Cartesian product. It would be smarter to return something more
        "random like" as it is used in tests. However, this should remain
        deterministic.
    """
    from itertools import islice, product
    return islice(product(elements, repeat=repeat), bound)

def powerset(X):
    r"""
    Iterator over the *list* of all subsets of the iterable X, in no
    particular order. Each list appears exactly once, up to order.

    INPUT:


    -  ``X`` - an iterable


    OUTPUT: iterator of lists

    EXAMPLES::

        sage: list(powerset([1,2,3]))
        [[], [1], [2], [1, 2], [3], [1, 3], [2, 3], [1, 2, 3]]
        sage: [z for z in powerset([0,[1,2]])]
        [[], [0], [[1, 2]], [0, [1, 2]]]

    Iterating over the power set of an infinite set is also allowed::

        sage: i = 0
        sage: L = []
        sage: for x in powerset(ZZ):
        ....:     if i > 10:
        ....:         break
        ....:     else:
        ....:         i += 1
        ....:     L.append(x)
        sage: print(" ".join(str(x) for x in L))
        [] [0] [1] [0, 1] [-1] [0, -1] [1, -1] [0, 1, -1] [2] [0, 2] [1, 2]

    You may also use subsets as an alias for powerset::

        sage: subsets([1,2,3])
        <generator object powerset at 0x...>
        sage: list(subsets([1,2,3]))
        [[], [1], [2], [1, 2], [3], [1, 3], [2, 3], [1, 2, 3]]

        The reason we return lists instead of sets is that the elements of
        sets must be hashable and many structures on which one wants the
        powerset consist of non-hashable objects.


    AUTHORS:

    - William Stein

    - Nils Bruin (2006-12-19): rewrite to work for not-necessarily
      finite objects X.
    """
    yield []
    pairs = []
    for x in X:
        pairs.append((2**len(pairs),x))
        for w in range(2**(len(pairs)-1), 2**(len(pairs))):
            yield [x for m, x in pairs if m & w]

subsets = powerset

#################################################################
# Type checking
#################################################################
def typecheck(x, C, var="x"):
    """
    Check that x is of instance C. If not raise a TypeError with an
    error message.
    """
    from sage.misc.superseded import deprecation
    deprecation(21926, "typecheck is deprecated, use isinstance instead")
    if not isinstance(x, C):
        raise TypeError("{} (={}) must be of type {}.".format(var, x, C))

#################################################################
# This will likely eventually be useful.
#################################################################

# From the Python Cookbook Ver 2, Recipe 20.4
class cached_attribute(object):
    """
    Computes attribute value and caches it in the instance.
    """
    def __init__(self, method, name=None):
        from sage.misc.superseded import deprecation
        deprecation(21926, "cached_attribute is deprecated")
        # record the unbound-method and the name
        self.method = method
        self.name = name or method.__name__
    def __get__(self, inst, cls):
        if inst is None:
            # instance attribute accessed on class, return self
            return self
        # compute, cache and return the instance's attribute value
        result = self.method(inst)
        setattr(inst, self.name, result)
        return result

class lazy_prop(object):
    def __init__(self, calculate_function):
        from sage.misc.superseded import deprecation
        deprecation(21926, "lazy_prop is deprecated")
        self._calculate = calculate_function
        self.__doc__ = calculate_function.__doc__

    def __call__(self, obj, _=None):
        if obj is None:
            return self
        value = self._calculate(obj)
        setattr(obj, self._calculate.__name__, value)
        return value

def prop(f):
    from sage.misc.superseded import deprecation
    deprecation(21926, "prop() is deprecated")
    return property(f, None, None, f.__doc__)


#################################################################
# Misc.
#################################################################

def exists(S, P):
    """
    If S contains an element x such that P(x) is True, this function
    returns True and the element x. Otherwise it returns False and
    None.

    Note that this function is NOT suitable to be used in an
    if-statement or in any place where a boolean expression is
    expected. For those situations, use the Python built-in

    any(P(x) for x in S)

    INPUT:


    -  ``S`` - object (that supports enumeration)

    -  ``P`` - function that returns True or False


    OUTPUT:


    -  ``bool`` - whether or not P is True for some element
       x of S

    -  ``object`` - x


    EXAMPLES: lambda functions are very useful when using the exists
    function::

        sage: exists([1,2,5], lambda x : x > 7)
        (False, None)
        sage: exists([1,2,5], lambda x : x > 3)
        (True, 5)

    The following example is similar to one in the MAGMA handbook. We
    check whether certain integers are a sum of two (small) cubes::

        sage: cubes = [t**3 for t in range(-10,11)]
        sage: exists([(x,y) for x in cubes for y in cubes], lambda v : v[0]+v[1] == 218)
        (True, (-125, 343))
        sage: exists([(x,y) for x in cubes for y in cubes], lambda v : v[0]+v[1] == 219)
        (False, None)
    """
    for x in S:
        if P(x): return True, x
    return False, None

def forall(S, P):
    """
    If P(x) is true every x in S, return True and None. If there is
    some element x in S such that P is not True, return False and x.

    Note that this function is NOT suitable to be used in an
    if-statement or in any place where a boolean expression is
    expected. For those situations, use the Python built-in

    all(P(x) for x in S)

    INPUT:


    -  ``S`` - object (that supports enumeration)

    -  ``P`` - function that returns True or False


    OUTPUT:


    -  ``bool`` - whether or not P is True for all elements
       of S

    -  ``object`` - x


    EXAMPLES: lambda functions are very useful when using the forall
    function. As a toy example we test whether certain integers are
    greater than 3.

    ::

        sage: forall([1,2,5], lambda x : x > 3)
        (False, 1)
        sage: forall([1,2,5], lambda x : x > 0)
        (True, None)

    Next we ask whether every positive integer less than 100 is a
    product of at most 2 prime factors::

        sage: forall(range(1,100),  lambda n : len(factor(n)) <= 2)
        (False, 30)

    The answer is no, and 30 is a counterexample. However, every
    positive integer 100 is a product of at most 3 primes.

    ::

        sage: forall(range(1,100),  lambda n : len(factor(n)) <= 3)
        (True, None)
    """
    for x in S:
        if not P(x): return False, x
    return True, None

#################################################################
# which source file?
#################################################################
import inspect
def sourcefile(object):
    """
    Work out which source or compiled file an object was defined in.
    """
    from sage.misc.superseded import deprecation
    deprecation(21926, "sourcefile(x) is deprecated, use inspect.getfile(x) instead")
    return inspect.getfile(object)


#################################################################
# debug tracing
#################################################################
import pdb
set_trace = pdb.set_trace



#################################################################
# Word wrap lines
#################################################################
def word_wrap(s, ncols=85):
    t = []
    if ncols == 0:
        return s
    for x in s.split('\n'):
        if len(x) == 0 or x.lstrip()[:5] == 'sage:':
            t.append(x)
            continue
        while len(x) > ncols:
            k = ncols
            while k > 0 and x[k] != ' ':
                k -= 1
            if k == 0:
                k = ncols
                end = '\\'
            else:
                end = ''
            t.append(x[:k] + end)
            x = x[k:]
            k=0
            while k < len(x) and x[k] == ' ':
                k += 1
            x = x[k:]
        t.append(x)
    return '\n'.join(t)


def getitem(v, n):
    r"""
    Variant of getitem that coerces to an int if a TypeError is
    raised.

    (This is not needed anymore - classes should define an
    __index__ method.)

    Thus, e.g., ``getitem(v,n)`` will work even if
    `v` is a Python list and `n` is a Sage integer.

    EXAMPLES::

        sage: v = [1,2,3]

    The following used to fail in Sage <= 1.3.7. Now it works fine::

        sage: v[ZZ(1)]
        2

    This always worked.

    ::

        sage: getitem(v, ZZ(1))
        doctest:... DeprecationWarning: getitem(v, n) is deprecated, use v[n] instead
        See http://trac.sagemath.org/21926 for details.
        2
    """
    from sage.misc.superseded import deprecation
    deprecation(21926, "getitem(v, n) is deprecated, use v[n] instead")
    try:
        return v[n]
    except TypeError:
        return v[int(n)]

def pad_zeros(s, size=3):
    """
    EXAMPLES::

        sage: pad_zeros(100)
        '100'
        sage: pad_zeros(10)
        '010'
        sage: pad_zeros(10, 5)
        '00010'
        sage: pad_zeros(389, 5)
        '00389'
        sage: pad_zeros(389, 10)
        '0000000389'
    """
    return "0"*(size-len(str(s))) + str(s)

import sage.server.support

def embedded():
    """
    Return True if this copy of Sage is running embedded in the Sage
    notebook.

    EXAMPLES::

        sage: sage.misc.misc.embedded()    # output True if in the notebook
        False
    """
    return sage.server.support.EMBEDDED_MODE


#############################################
# Operators
#############################################
class AttrCallObject(object):
    def __init__(self, name, args, kwds):
        """
        TESTS::

            sage: f = attrcall('core', 3); f
            *.core(3)
            sage: TestSuite(f).run()
        """
        self.name = name
        self.args = args
        self.kwds = kwds

    def __call__(self, x, *args):
        """
        Gets the ``self.name`` method from ``x``, calls it with
        ``self.args`` and ``args`` as positional parameters and
        ``self.kwds`` as keyword parameters, and returns the result.

        EXAMPLES::

            sage: core = attrcall('core', 3)
            sage: core(Partition([4,2]))
            [4, 2]

            sage: series = attrcall('series', x)
            sage: series(sin(x), 4)
            1*x + (-1/6)*x^3 + Order(x^4)
        """
        return getattr(x, self.name)(*(self.args+args), **self.kwds)

    def __repr__(self):
        """
        Returns a string representation of this object. The star in the
        output represents the object passed into self.

        EXAMPLES::

            sage: attrcall('core', 3)
            *.core(3)
            sage: attrcall('hooks', flatten=True)
            *.hooks(flatten=True)
            sage: attrcall('hooks', 3, flatten=True)
            *.hooks(3, flatten=True)
        """
        s =  "*.%s(%s"%(self.name, ", ".join(map(repr, self.args)))
        if self.kwds:
            if len(self.args) > 0:
                s += ", "
            s += ", ".join("%s=%s"%keyvalue for keyvalue in self.kwds.items())
        s += ")"
        return s

    def __eq__(self, other):
        """
        Equality testing

        EXAMPLES::

            sage: attrcall('core', 3, flatten = True) == attrcall('core', 3, flatten = True)
            True
            sage: attrcall('core', 2) == attrcall('core', 3)
            False
            sage: attrcall('core', 2) == 1
            False
        """
        return self.__class__ == other.__class__ and self.__dict__ == other.__dict__

    def __ne__(self, other):
        """
        Equality testing

        EXAMPLES::

            sage: attrcall('core', 3, flatten = True) != attrcall('core', 3, flatten = True)
            False
            sage: attrcall('core', 2) != attrcall('core', 3)
            True
            sage: attrcall('core', 2) != 1
            True
        """
        return not self == other

    def __hash__(self):
        """
        Hash value

        This method tries to ensure that, when two ``attrcall``
        objects are equal, they have the same hash value.

        .. warning:: dicts are not hashable, so we instead hash their
        items; however the order of those items might differ. The
        proper fix would be to use a frozen dict for ``kwds``, when
        frozen dicts will be available in Python.

        EXAMPLES::

            sage: x = attrcall('core', 3, flatten = True, blah = 1)
            sage: hash(x)       # random # indirect doctest
            210434060
            sage: type(hash(x))
            <... 'int'>
            sage: y = attrcall('core', 3, blah = 1, flatten = True)
            sage: hash(y) == hash(x)
            True
            sage: y = attrcall('core', 3, flatten = True, blah = 2)
            sage: hash(y) != hash(x)
            True
            sage: hash(attrcall('core', 2)) != hash(attrcall('core', 3))
            True
            sage: hash(attrcall('core', 2)) != hash(1)
            True

        Note: a missing ``__hash__`` method here used to break the
        unique representation of parents taking ``attrcall`` objects
        as input; see :trac:`8911`.
        """
        return hash((self.args, tuple(self.kwds.items())))

def attrcall(name, *args, **kwds):
    """
    Returns a callable which takes in an object, gets the method named
    name from that object, and calls it with the specified arguments
    and keywords.

    INPUT:

     -  ``name`` - a string of the name of the method you
        want to call

     -  ``args, kwds`` - arguments and keywords to be passed
        to the method

    EXAMPLES::

        sage: f = attrcall('core', 3); f
        *.core(3)
        sage: [f(p) for p in Partitions(5)]
        [[2], [1, 1], [1, 1], [3, 1, 1], [2], [2], [1, 1]]
    """
    return AttrCallObject(name, args, kwds)

def call_method(obj, name, *args, **kwds):
    """
    Call the method ``name`` on ``obj``.

    This has to exist somewhere in Python!!!

    .. SEEALSO:: :func:`operator.methodcaller` :func:`attrcal`

    EXAMPLES::

        sage: from sage.misc.misc import call_method
        sage: call_method(1, "__add__", 2)
        3
    """
    return getattr(obj, name)(*args, **kwds)

def is_in_string(line, pos):
    r"""
    Returns True if the character at position pos in line occurs
    within a string.

    EXAMPLES::

        sage: from sage.misc.misc import is_in_string
        sage: line = 'test(\'#\')'
        sage: is_in_string(line, line.rfind('#'))
        True
        sage: is_in_string(line, line.rfind(')'))
        False
    """
    i = 0
    in_single_quote = False
    in_double_quote = False
    in_triple_quote = False

    def in_quote():
        return in_single_quote or in_double_quote or in_triple_quote

    while i < pos:
        # Update quote parsing
        # We only do this if this quote isn't backquoted itself,
        # which is the case if the previous character isn't
        # a backslash, or it is but both previous characters
        # are backslashes.
        if line[i-1:i] != '\\' or line[i-2:i] == '\\\\':
            if line[i:i+3] in ['"""', "'''"]:
                if not in_quote():
                    in_triple_quote = True
                elif in_triple_quote:
                    in_triple_quote = False
            elif line[i] == "'":
                if not in_quote():
                    in_single_quote = True
                elif in_single_quote:
                    in_single_quote = False
            elif line[i] == '"':
                if not in_quote():
                    in_double_quote = True
                elif in_double_quote:
                    in_double_quote = False
        i += 1
    return in_quote()


def get_main_globals():
    """
    Return the main global namespace.

    EXAMPLES::

        sage: from sage.misc.misc import get_main_globals
        sage: G = get_main_globals()
        sage: bla = 1
        sage: G['bla']
        1
        sage: bla = 2
        sage: G['bla']
        2
        sage: G['ble'] = 5
        sage: ble
        5

    This is analogous to :func:`globals`, except that it can be called
    from any function, even if it is in a Python module::

        sage: def f():
        ....:     G = get_main_globals()
        ....:     assert G['bli'] == 14
        ....:     G['blo'] = 42
        sage: bli = 14
        sage: f()
        sage: blo
        42

    ALGORITHM:

    The main global namespace is discovered by going up the frame
    stack until the frame for the :mod:`__main__` module is found.
    Should this frame not be found (this should not occur in normal
    operation), an exception "ValueError: call stack is not deep
    enough" will be raised by ``_getframe``.

    See :meth:`inject_variable_test` for a real test that this works
    within deeply nested calls in a function defined in a Python
    module.
    """
    import sys
    depth = 0
    while True:
        G = sys._getframe(depth).f_globals
        if G.get("__name__", None) == "__main__":
            break
        depth += 1
    return G


def inject_variable(name, value, warn=True):
    """
    Inject a variable into the main global namespace.

    INPUT:

    - ``name``  -- a string
    - ``value`` -- anything
    - ``warn`` -- a boolean (default: :obj:`False`)

    EXAMPLES::

        sage: from sage.misc.misc import inject_variable
        sage: inject_variable("a", 314)
        sage: a
        314

    A warning is issued the first time an existing value is overwritten::

        sage: inject_variable("a", 271)
        doctest:...: RuntimeWarning: redefining global value `a`
        sage: a
        271
        sage: inject_variable("a", 272)
        sage: a
        272

    That's because warn seem to not reissue twice the same warning:

        sage: from warnings import warn
        sage: warn("blah")
        doctest:...: UserWarning: blah
        sage: warn("blah")

    Warnings can be disabled::

        sage: b = 3
        sage: inject_variable("b", 42, warn=False)
        sage: b
        42

    Use with care!
    """
    assert isinstance(name, str)
    # Using globals() does not work, even in Cython, because
    # inject_variable is called not only from the interpreter, but
    # also from functions in various modules.
    G = get_main_globals()
    if name in G and warn:
        warnings.warn("redefining global value `%s`"%name, RuntimeWarning, stacklevel = 2)
    G[name] = value


def inject_variable_test(name, value, depth):
    """
    A function for testing deep calls to inject_variable

    TESTS::

        sage: from sage.misc.misc import inject_variable_test
        sage: inject_variable_test("a0", 314, 0)
        sage: a0
        314
        sage: inject_variable_test("a1", 314, 1)
        sage: a1
        314
        sage: inject_variable_test("a2", 314, 2)
        sage: a2
        314
        sage: inject_variable_test("a2", 271, 2)
        doctest:...: RuntimeWarning: redefining global value `a2`
        sage: a2
        271

    """
    if depth == 0:
        inject_variable(name, value)
    else:
        inject_variable_test(name, value, depth - 1)<|MERGE_RESOLUTION|>--- conflicted
+++ resolved
@@ -140,11 +140,7 @@
         sage: ECL_TMP
         l'.../temp/.../ecl'
     """
-<<<<<<< HEAD
-    d = os.path.join(SAGE_TMP, 'ecl')
-=======
     d = os.path.join(str(SAGE_TMP), 'ecl')
->>>>>>> 59d4b29e
     sage_makedirs(d)
     return d
 
