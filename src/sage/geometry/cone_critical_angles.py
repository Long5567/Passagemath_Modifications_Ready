# sage_setup: distribution = sagemath-polyhedra
# sage.doctest: needs sage.rings.number_field
r"""
Find maximal angles between polyhedral convex cones

.. WARNING::

    This module is considered internal and its contents are subject to
    change at any time without (deprecation) warning. The stable
    interface is
    :meth:`sage.geometry.cone.ConvexRationalPolyhedralCone.max_angle`.

Finding the maximal (or equivalently, the minimal) angle between two
polyhedral convex cones is a hard nonconvex optimization problem. The
problem for a single cone was introduced in [IS2005]_, and was later
extended in [SS2016]_ to two cones as a generalization of the
principal angle between two vector subspaces.

Seeger and Sossa proposed an algorithm in [SS2016]_ to find maximal
angles, and [Or2020]_ elaborates on that algorithm. It is this latest
improvement that is implemented (more or less) by this module. The
fact that perturbations of pointed cones may not change the answer too
much [Or2024]_ is taken into consideration to avoid pathological
cases.

This module is internal to SageMath; the interface presented to users
consists of a public method,
:meth:`sage.geometry.cone.ConvexRationalPolyhedralCone.max_angle` for
polyhedral convex cones. Even though all of the functions in this
module are internal, some are more internal than others. There are a
few functions that are used only in doctests, and not by any code that
an end-user would run. Breaking somewhat with tradition, only those
methods have been prefixed with an underscore.
"""

from sage.functions.trig import arccos
from sage.matrix.constructor import matrix
<<<<<<< HEAD
from sage.misc.lazy_import import lazy_import
from sage.misc.misc import powerset
=======
>>>>>>> 9352a325
from sage.rings.integer_ring import ZZ
from sage.rings.qqbar import AA
from sage.rings.rational_field import QQ
from sage.rings.real_double import RDF

lazy_import('sage.symbolic.constants', 'pi')


def _normalize_gevp_solution(gevp_solution):
    r"""
    Normalize the results of :func:`solve_gevp_nonzero` and
    :func:`_solve_gevp_naive`.

    Those two functions return solutions (pairs of vectors) to an
    eigenvalue problem, but eigenvectors are only unique up to a
    scalar multiple. This function normalizes those results so that
    every eigenvector has a leading entry of positive one. This allows
    us to identity equivalent solutions to those problems.

    INPUT:

    A quartet ``gevp_solution`` whose components are, in order:

    - ``eigenvalue`` -- ignored

    - ``xi`` -- first component of the `( \xi, \eta )` eigenvector

    - ``eta`` -- second component of the `( \xi, \eta )` eigenvector

    - ``multiplicity`` -- ignored

    OUTPUT:

    If `c` is the first nonzero component of the concatenated `( \xi,
    \eta )` vector, then a quartet whose components are, in order:

    - ``eigenvalue`` -- the unmodified ``eigenvalue`` argument

    - ``xi*(1/c)`` -- the `\xi` component normalized so that the first
      nonzero component of the concatenated vector
      `( \xi, \eta )` is positive one

    - ``eta*(1/c)`` -- the `\eta` component normalized so that the
      first nonzero component of the concatenated vector
      `( \xi, \eta )` is positive one

    - ``multiplicity`` -- the unmodified ``multiplicity`` argument

    If there is no such `c` (that is, if both `\xi` and `\eta` are
    zero), then the entire input quartet is returned unmodified.

    EXAMPLES::

        sage: from sage.geometry.cone_critical_angles import (
        ....:   _normalize_gevp_solution)
        sage: s1 = (-1, vector(QQ,[0,-2]), vector(QQ,[1]), 1)
        sage: _normalize_gevp_solution(s1)
        (-1, (0, 1), (-1/2), 1)
        sage: s2 = (1, vector(QQ,[0,0]), vector(QQ,[0,0,-1]), 2)
        sage: _normalize_gevp_solution(s2)
        (1, (0, 0), (0, 0, 1), 2)
    """
    eigenvalue, xi, eta, multiplicity = gevp_solution
    from itertools import chain

    # We'll use this default of zero as the scaling factor if we don't
    # find a better one; that is, if xi = eta = 0 -- in which case the
    # additional multiplication by zero is a no-op.
    scale = 0
    for c in chain(xi, eta):
        if c != 0:
            scale = ~c
            break

    xi *= scale
    xi.set_immutable()
    eta *= scale
    eta.set_immutable()
    return (eigenvalue, xi, eta, multiplicity)


def _random_admissible_cone(ambient_dim):
    r"""
    Generate a random cone in a lattice of dimension
    ``ambient_dim`` that isn't trivial.

    This is a convenience method used to simplify some test cases. The
    number of rays that the cone possesses is limited to two more than
    ``ambient_dim``; so, for example, you will not get more than five
    rays in a three-dimensional space. This limits the amount of time
    spent in any one test case. In contrast with the definition in
    [Or2020]_ we consider the full ambient space to be admissible (it
    doesn't hurt anything, and [Or2024]_ was forced to allow it).

    INPUT:

    - ``ambient_dim`` -- positive integer representing the dimension
      of the ambient lattice in which the returned cone lives

    OUTPUT:

    A "random" nontrivial closed convex cone in a lattice of dimension
    ``ambient_dim``.

    A :exc:`ValueError` is raised if ``ambient_dim`` is not
    positive.

    EXAMPLES:

    The result has all of the desired properties::

        sage: from sage.geometry.cone_critical_angles import (
        ....:   _random_admissible_cone )
        sage: K = _random_admissible_cone(5)
        sage: K.lattice_dim()
        5
        sage: K.is_trivial()
        False

    Unless the ``ambient_dim`` argument is nonsense::

        sage: from sage.geometry.cone_critical_angles import (
        ....:   _random_admissible_cone )
        sage: K = _random_admissible_cone(0)
        Traceback (most recent call last):
        ...
        ValueError: there are no nontrivial cones in dimension 0
    """
    if ambient_dim < 1 or ambient_dim not in ZZ:
        # The random_cone() method already crashes if we ask the
        # impossible of it, but having this here emits a more sensible
        # error message.
        raise ValueError("there are no nontrivial cones in dimension %d"
                         % ambient_dim)

    args = { 'min_ambient_dim': ambient_dim,
             'max_ambient_dim': ambient_dim,
             'min_rays': 1,
             'max_rays': ambient_dim+2 }

    from sage.geometry.cone import random_cone
    return random_cone(**args)

    return K


def gevp_licis(G):
    r"""
    Return all nonempty subsets of indices for the columns of
    ``G`` that correspond to linearly independent sets (of columns of
    ``G``).

    Mnemonic: linearly independent column-index subsets (LICIS).

    The returned lists are all sorted in the same (the natural) order;
    and are returned as lists so that they may be used to index into
    the rows/columns of matrices.

    INPUT:

    - ``G`` -- the matrix whose linearly independent column index sets
      we want

    OUTPUT:

    A generator that returns sorted lists of natural numbers. Each
    generated list ``I`` is a set of indices corresponding to columns
    of ``G`` that, when considered as a set, is linearly independent.

    EXAMPLES:

    The linearly independent subsets of the matrix corresponding to a
    line (with two generators pointing in opposite directions) are the
    one-element subsets, since the only two-element subset isn't
    linearly independent::

        sage: from sage.geometry.cone_critical_angles import gevp_licis
        sage: K = Cone([(1,0),(-1,0)])
        sage: G = matrix.column(K.rays())
        sage: list(gevp_licis(G))
        [[0], [1]]

    The matrix for the trivial cone has no linearly independent
    subsets, since we require them to be nonempty::

        sage: from sage.geometry.cone_critical_angles import gevp_licis
        sage: trivial_cone = cones.trivial(0)
        sage: trivial_cone.is_trivial()
        True
        sage: list(gevp_licis(matrix.column(trivial_cone.rays())))
        []

    All rays in the nonnegative orthant of `R^{n}` are
    linearly independent, so we should get back `2^{n} - 1` subsets
    after accounting for the absence of the empty set::

        sage: from sage.geometry.cone_critical_angles import gevp_licis
        sage: K = cones.nonnegative_orthant(3)
        sage: G = matrix.column(K.rays())
        sage: len(list(gevp_licis(G))) == 2^(K.nrays()) - 1
        True

    TESTS:

    All sets corresponding to the returned indices should be linearly
    independent::

        sage: from sage.geometry.cone_critical_angles import gevp_licis
        sage: K = random_cone(max_rays=8)
        sage: G = matrix.column(K.rays())
        sage: all( len(s) == K.rays(s).dimension() for s in gevp_licis(G) )
        True
    """
    from sage.matroids.linear_matroid import LinearMatroid

    # There's a fast implementation of this for matroids, but we need
    # to drop the empty set from its output and convert the rest to
    # lists that are all sorted in the same order.
    return map(sorted, filter(bool, LinearMatroid(G).independent_sets()))


def _solve_gevp_naive(GG, HH, M, I, J):
    r"""
    Solve the generalized eigenvalue problem in Theorem 3
    [Or2020]_ in a very naive way, by (slowly) inverting the matrices
    and finding the eigenvalues in the product space.

    This is used only for testing, to ensure that the smart way of
    solving the generalized eigenvalue problem via
    :func:`solve_gevp_zero` and :func:`solve_gevp_nonzero` returns the
    same answers as the dumb way.

    This returns a generator, like :func:`solve_gevp_zero` and
    :func:`solve_gevp_nonzero`.

    INPUT:

    See the arguments for :func:`solve_gevp_nonzero`.

    ALGORITHM:

    We construct the two matrices `A` and `B` in Theorem 3 [Or2020]_
    in block form, and then use the naive "inverse" method on `B` to
    move it to the left and obtain `M = B^{-1}A`. We then compute the
    right eigenvectors of the whole big matrix `M`.

    EXAMPLES:

    A simple usage example, that also appears as Example 3 in
    [Or2020]_::

        sage: from sage.geometry.cone_critical_angles import _solve_gevp_naive
        sage: K = cones.nonnegative_orthant(2)
        sage: G = matrix.column(K.rays())
        sage: GG = G.transpose() * G
        sage: I = [0]
        sage: J = [1]
        sage: list(_solve_gevp_naive(GG,GG,GG,I,J))
        [(0, (1), (0), 2), (0, (0), (1), 2)]

    Check Example 4 [Or2020]_ symbolically to ensure that we get
    eigenspaces of dimension `n=2` corresponding to the eigenvalues
    `\cos\theta = -1` and `\cos\theta = 1`::

        sage: # needs sage.symbolic
        sage: from sage.geometry.cone_critical_angles import _solve_gevp_naive
        sage: g11,g12,g21,g22 = SR.var('g11,g12,g21,g22', domain='real')
        sage: h11,h12,h21,h22 = SR.var('h11,h12,h21,h22', domain='real')
        sage: gs = [[g11,g12], [g21,g22]]
        sage: hs = [[h11,h12], [h21,h22]]
        sage: G = matrix.column(gs)
        sage: H = matrix.column(hs)
        sage: GG = G.transpose() * G
        sage: HH = H.transpose() * H
        sage: M = G.transpose() * H
        sage: I = [0, 1]
        sage: J = [0, 1]
        sage: all( v in [-1,1] and m == 2
        ....:      for (v,_,_,m) in _solve_gevp_naive(GG,HH,M,I,J) )
        True
    """
    A = matrix.block([
        [ZZ.zero(), M[I,J]],
        [M.transpose()[J,I], ZZ.zero()]
    ])
    B = matrix.block([
        [GG[I,I], ZZ.zero()],
        [ZZ.zero(), HH[J,J]]
    ])
    M = B.inverse() * A

    # We'll format the result to match the solve_gevp_nonzero() return value.
    for (evalue, evectors, multiplicity) in M.eigenvectors_right():
        for z in evectors:
            xi = z[0:len(I)]
            xi.set_immutable()
            eta = z[len(I):]
            eta.set_immutable()
            yield (evalue, xi, eta, multiplicity)


def solve_gevp_zero(M, I, J):
    r"""
    Solve the generalized eigenvalue problem in Theorem 3
    [Or2020]_ for a zero eigenvalue using Propositions 3 and 4
    [Or2020]_.

    INPUT:

    - ``M`` -- the matrix whose `(i,j)`-th entry is the inner product
      of `g_{i}` and `h_{j}` as in Proposition 6 [Or2020]_

    - ``I`` -- a linearly independent column-index set for the matrix
      `G` that appears in Theorem 3 [Or2020]_

    - ``J`` -- a linearly independent column-index set for the matrix
      `H` that appears in Theorem 3 [Or2020]_

    OUTPUT:

    A generator of ``(eigenvalue, xi, eta, multiplicity)`` quartets
    where

    - ``eigenvalue`` is zero (the eigenvalue of the system)

    - ``xi`` is the first (length ``len(I)``) component of an
      eigenvector associated with ``eigenvalue``

    - ``eta`` is the second (length ``len(J)``) component of an
      eigenvector associated with ``eigenvalue``

    - ``multiplicity`` is the dimension of the eigenspace associated
      with ``eigenvalue``

    ALGORITHM:

    Proposition 4 in [Or2020]_ is used.

    EXAMPLES:

    This particular configuration results in the zero matrix in the
    eigenvalue problem, so the only solutions correspond to the
    eigenvalue zero::

        sage: from sage.geometry.cone_critical_angles import solve_gevp_zero
        sage: K = cones.nonnegative_orthant(2)
        sage: G = matrix.column(K.rays())
        sage: GG = G.transpose() * G
        sage: I = [0]
        sage: J = [1]
        sage: list(solve_gevp_zero(GG, I, J))
        [(0, (1), (0), 2), (0, (0), (1), 2)]
    """
    # A Cartesian product would be more appropriate here, but Sage
    # isn't smart enough to figure out a basis for the product. So,
    # we use the direct sum and then chop it up.
    M_IJ = M[I,J]
    xi_space = M_IJ.left_kernel()
    eta_space = M_IJ.right_kernel()

    fake_cartprod = xi_space.direct_sum(eta_space)
    multiplicity = fake_cartprod.dimension()

    for z in fake_cartprod.basis():
        z1 = z[0:len(I)]
        z1.set_immutable()
        z2 = z[len(I):]
        z2.set_immutable()

        # The base ring of M will either be RDF or AA, which is enough
        # to contain any eigenvalues that will arise... meaning that
        # if we use the corresponding "zero" here, it will match the
        # field of the eigenvalues returned by the nonzero function.
        yield (M.base_ring().zero(), z1, z2, multiplicity)


def solve_gevp_nonzero(GG, HH, M, I, J):
    r"""
    Solve the generalized eigenvalue problem in Theorem 3
    [Or2020]_ for a nonzero eigenvalue using Propositions 3 and 5
    [Or2020]_.

    INPUT:

    - ``GG`` -- the matrix whose `(i,j)`-th entry is the inner product
      of `g_{i}` and `g_{j}`, which are in turn the `i`-th and `j`-th
      columns of the matrix `G` in Theorem 3 [Or2020]_

    - ``HH`` -- the matrix whose `(i,j)`-th entry is the inner product
      of `h_{i}` and `h_{j}`, which are in turn the `i`-th and `j`-th
      columns of the matrix `H` in Theorem 3 [Or2020]_

    - ``M`` -- the matrix whose `(i,j)`-th entry is the inner product
      of `g_{i}` and `h_{j}` as in Proposition 6 in [Or2020]_

    - ``I`` -- a linearly independent column-index set for the matrix
      `G` that appears in Theorem 3 [Or2020]_

    - ``J`` -- a linearly independent column-index set for the matrix
      `H` that appears in Theorem 3 [Or2020]_

    OUTPUT:

    A generator of ``(eigenvalue, xi, eta, multiplicity)`` quartets
    where

    - ``eigenvalue`` is a real eigenvalue of the system

    - ``xi`` is the first (length ``len(I)``) component of an
      eigenvector associated with ``eigenvalue``

    - ``eta`` is the second (length ``len(J)``) component of an
      eigenvector associated with ``eigenvalue``

    - ``multiplicity`` is the dimension of the eigenspace associated
      with ``eigenvalue``

    Note that we do not return a basis for each eigenspace along with
    its eigenvalue. For the application we have in mind, an eigenspace
    of dimension greater than one (so, ``multiplicity > 1``) is an
    error. As such, our return value is optimized for convenience in
    the non-error case, where there is only one eigenvector (spanning
    a one-dimensional eigenspace) associated with each eigenvalue.

    ALGORITHM:

    According to Proposition 5 [Or2020]_, the solutions corresponding
    to nonzero eigenvalues can be found by solving a smaller
    eigenvalue problem in only the variable `\xi`. So, we do that, and
    then solve for `\eta` in terms of `\xi` as described in the
    proposition.

    EXAMPLES:

    When the zero solutions are included, this function returns the
    same solutions as the naive method on the Schur cone in three
    dimensions::

        sage: from itertools import chain
        sage: from sage.geometry.cone_critical_angles import (
        ....:   _normalize_gevp_solution,
        ....:   _solve_gevp_naive,
        ....:   gevp_licis,
        ....:   solve_gevp_nonzero,
        ....:   solve_gevp_zero)
        sage: K = cones.schur(3)
        sage: gs = [g.change_ring(AA).normalized() for g in K]
        sage: G = matrix.column(gs)
        sage: GG = G.transpose() * G
        sage: G_index_sets = list(gevp_licis(G))
        sage: all(
        ....:   set(
        ....:     _normalize_gevp_solution(s)
        ....:     for s in
        ....:     chain(
        ....:       solve_gevp_zero(GG, I, J),
        ....:       solve_gevp_nonzero(GG, GG, GG, I, J)
        ....:     )
        ....:   )
        ....:   ==
        ....:   set(
        ....:     _normalize_gevp_solution(s)
        ....:     for s in
        ....:     _solve_gevp_naive(GG,GG,GG,I,J)
        ....:   )
        ....:   for I in G_index_sets
        ....:   for J in G_index_sets
        ....: )
        True

    TESTS:

    This function should return the same solutions (with zero included,
    of course) as the naive implementation even for random cones::

        sage: # long time
        sage: from itertools import chain
        sage: from sage.geometry.cone_critical_angles import (
        ....:   _normalize_gevp_solution,
        ....:   _random_admissible_cone,
        ....:   _solve_gevp_naive,
        ....:   gevp_licis,
        ....:   solve_gevp_nonzero,
        ....:   solve_gevp_zero)
        sage: n = ZZ.random_element(1,3)
        sage: P = _random_admissible_cone(ambient_dim=n)
        sage: Q = _random_admissible_cone(ambient_dim=n)
        sage: gs = [g.change_ring(AA).normalized() for g in P]
        sage: G = matrix.column(gs)
        sage: GG = G.transpose() * G
        sage: hs = [h.change_ring(AA).normalized() for h in Q]
        sage: H = matrix.column(hs)
        sage: HH = H.transpose() * H
        sage: M = G.transpose() * H
        sage: G_index_sets = list(gevp_licis(G))
        sage: H_index_sets = list(gevp_licis(H))
        sage: all(
        ....:   set(
        ....:     _normalize_gevp_solution(s)
        ....:     for s in
        ....:     chain(
        ....:       solve_gevp_zero(M, I, J),
        ....:       solve_gevp_nonzero(GG, HH, M, I, J)
        ....:     )
        ....:   )
        ....:   ==
        ....:   set(
        ....:     _normalize_gevp_solution(s)
        ....:     for s in
        ....:     _solve_gevp_naive(GG, HH, M, I, J)
        ....:   )
        ....:   for I in G_index_sets
        ....:   for J in H_index_sets
        ....: )
        True

    According to Proposition 7 [Or2020]_, the only eigenvalues that
    arise when either ``G`` or ``H`` is invertible are `-1`, `0`, and
    `1`::

        sage: # long time
        sage: from sage.geometry.cone_critical_angles import (
        ....:   _random_admissible_cone,
        ....:   gevp_licis,
        ....:   solve_gevp_nonzero)
        sage: n = ZZ.random_element(1,3)
        sage: P = _random_admissible_cone(ambient_dim=n)
        sage: Q = _random_admissible_cone(ambient_dim=n)
        sage: gs = [g.change_ring(AA).normalized() for g in P]
        sage: hs = [h.change_ring(AA).normalized() for h in Q]
        sage: G = matrix.column(gs)
        sage: GG = G.transpose() * G
        sage: H = matrix.column(hs)
        sage: HH = H.transpose() * H
        sage: M = G.transpose() * H
        sage: from itertools import product
        sage: all(
        ....:  (v in [-1,0,1]
        ....:   for (v,_,_,_) in solve_gevp_nonzero(GG, HH, M, I, J))
        ....:   for (I,J) in product(gevp_licis(G),gevp_licis(H))
        ....:   if len(I) == n or len(J) == n )
        True
    """
    if len(J) < len(I):
        # We can always opt to solve the smaller problem. Reading the
        # first three assignments below, you should be able to
        # convince yourself that switching GG <-> HH, I <-> J, and
        # transposing M does in fact switch from the "xi problem" to
        # the "eta problem."
        yield from ((l, xi, eta, m)
                    for (l, eta, xi, m)
                    in solve_gevp_nonzero(HH, GG, M.transpose(), J, I))
    else:
        M_IJ = M[I,J]
        G_I_pinv_H_J = GG[I,I].inverse_positive_definite() * M_IJ
        H_J_pinv_G_I = HH[J,J].inverse_positive_definite() * M_IJ.transpose()
        L = (G_I_pinv_H_J * H_J_pinv_G_I)

        for (sigma, xis, m) in L.eigenvectors_right():
            if sigma > 0:
                # Avoid recomputing these for each xi in xis
                sigma_sqrt = sigma.sqrt()
                inv_sqrt = ~sigma_sqrt
                pm_sqrt_inv_pairs = [
                    (-sigma_sqrt, -inv_sqrt),
                    (sigma_sqrt, inv_sqrt)
                ]

                for xi in xis:
                    for l, li in pm_sqrt_inv_pairs:
                        eta = li * H_J_pinv_G_I*xi
                        eta.set_immutable()
                        yield (l, xi, eta, m)


def compute_gevp_M(gs, hs):
    r"""
    Compute the matrix `M` whose `(i,j)`-th entry is the inner
    product of ``gs[i]`` and ``hs[j]``.

    This is the "generalized Gram matrix" appearing in Proposition 6
    in [Or2020]_. For efficiency, we also return the minimal pair,
    whose inner product is minimal among the entries of `M`. This
    allows our consumer to bail out immediately (knowing the optimal
    pair!) if it turns out that the maximal angle is acute; i.e. if
    the smallest entry of `M` is nonnegative.

    INPUT:

    - ``gs`` -- a linearly independent list of unit-norm generators
      for the cone `P`

    - ``hs`` -- a linearly independent list of unit-norm generators
      for the cone `Q`

    OUTPUT: a tuple containing four elements, in order:

    - The matrix `M` described in Proposition 6

    - The minimal entry in the matrix `M`

    - A vector in ``gs`` that achieves that minimal inner product
      along with the next element of the tuple

    - A vector in ``hs`` that achieves the minimal inner product
      along with the previous element in the tuple

    EXAMPLES::

        sage: from sage.geometry.cone_critical_angles import compute_gevp_M
        sage: P = Cone([ (1,2,0), (3,4,0) ])
        sage: Q = Cone([ (-1,4,1), (5,-2,-1),  (-1,-1,5) ])
        sage: gs = [g.change_ring(QQ) for g in P]
        sage: hs = [h.change_ring(QQ) for h in Q]
        sage: M = compute_gevp_M(gs, hs)[0]
        sage: all( M[i][j] == gs[i].inner_product(hs[j])
        ....:       for i in range(P.nrays())
        ....:       for j in range(Q.nrays()) )
        True

    TESTS:

    The products `(G_{I})^{T}H_{J}` correspond to
    submatrices of the "generalized Gram matrix" `M` in Proposition
    6. Note that SageMath does (row,column) indexing but [Or2020]_
    does (column,row) indexing::

        sage: from sage.geometry.cone_critical_angles import (
        ....:   _random_admissible_cone,
        ....:   compute_gevp_M,
        ....:   gevp_licis)
        sage: n = ZZ.random_element(1,4)
        sage: n = ZZ.random_element(1,8) # long time
        sage: P = _random_admissible_cone(ambient_dim=n)
        sage: Q = _random_admissible_cone(ambient_dim=n)
        sage: gs = [g.change_ring(QQ) for g in P]
        sage: hs = [h.change_ring(QQ) for h in Q]
        sage: M = compute_gevp_M(gs,hs)[0]
        sage: f = lambda i,j: gs[i].inner_product(hs[j])
        sage: expected_M = matrix(QQ, P.nrays(), Q.nrays(), f)
        sage: M == expected_M
        True
        sage: G = matrix.column(gs)
        sage: H = matrix.column(hs)
        sage: def _test_indexing(I, J):
        ....:      G_I = G.matrix_from_columns(I)
        ....:      H_J = H.matrix_from_columns(J)
        ....:      return (G_I.transpose()*H_J == M[I,J]
        ....:              and
        ....:              H_J.transpose()*G_I == M.transpose()[J,I])
        sage: G_index_sets = list(gevp_licis(G))
        sage: H_index_sets = list(gevp_licis(H))
        sage: all( _test_indexing(I,J) for I in G_index_sets
        ....:                          for J in H_index_sets )
        True
    """
    min_u = gs[0]
    min_v = hs[0]
    min_ip = min_u.inner_product(min_v)

    M = []
    for g in gs:
        M_i = []
        for h in hs:
            val = g.inner_product(h)
            M_i.append(val)
            if (val < min_ip):
                min_ip = val
                min_u = g
                min_v = h
        M.append(M_i)

    return (matrix(M), min_ip, min_u, min_v)


def check_gevp_feasibility(cos_theta, xi, eta, G_I, G_I_c_T,
                           H_J, H_J_c_T, epsilon):
    r"""
    Determine if a solution to the generalized eigenvalue problem
    in Theorem 3 [Or2020]_ is feasible.

    Implementation detail: we take four matrices that we are capable
    of computing as parameters instead, because we will be called in a
    nested loop "for all `I`... and for all `J`..." The data
    corresponding to `I` should be computed only once, which means
    that we can't do it here -- it needs to be done outside of the `J`
    loop. For symmetry (and to avoid relying on too many
    cross-function implementation details), we also insist that the
    `J` data be passed in.

    INPUT:

    - ``cos_theta`` -- an eigenvalue corresponding to
      `( \xi, \eta )`

    - ``xi`` -- first component of the `( \xi, \eta )` eigenvector

    - ``eta`` -- second component of the `( \xi, \eta )` eigenvector

    - ``G_I`` -- the submatrix of `G` with columns indexed by `I`

    - ``G_I_c_T`` -- a matrix whose rows are the non-`I` columns of `G`

    - ``H_J`` -- the submatrix of `H` with columns indexed by `J`

    - ``H_J_c_T`` -- a matrix whose rows are the non-`J` columns of `H`

    - ``epsilon`` -- the tolerance to use when making comparisons

    OUTPUT:

    A triple containing (in order),

    - a boolean,
    - a vector in the cone `P` (of the same length as ``xi``), and
    - a vector in the cone `Q` (of the same length as ``eta``).

    If `( \xi, \eta )` is feasible, we return ``(True, u, v)`` where `u`
    and `v` are the vectors in `P` and `Q` respectively that form the
    the angle `\theta`.

    If `( \xi, \eta )` is **not** feasible, then we return ``(False, 0, 0)``
    where ``0`` should be interpreted to mean the zero vector in the
    appropriate space.

    EXAMPLES:

    If `\xi` has any components less than "zero," it isn't feasible::

        sage: from sage.geometry.cone_critical_angles import(
        ....:   check_gevp_feasibility)
        sage: xi = vector(QQ, [-1,1])
        sage: eta = vector(QQ, [1,1,1])
        sage: check_gevp_feasibility(0,xi,eta,None,None,None,None,0)
        (False, (0, 0), (0, 0, 0))

    If `\eta` has any components less than "zero," it isn't feasible::

        sage: from sage.geometry.cone_critical_angles import(
        ....:   check_gevp_feasibility)
        sage: xi = vector(QQ, [2])
        sage: eta = vector(QQ, [1,-4,4,5])
        sage: check_gevp_feasibility(0,xi,eta,None,None,None,None,0)
        (False, (0), (0, 0, 0, 0))

    If `\xi` and `\eta` are equal and if `G_{I}` and `H_{J}` are not,
    then the copy of `\eta` that's been scaled by the norm of `G_{I}\xi`
    generally won't satisfy its norm-equality constraint::

        sage: from sage.geometry.cone_critical_angles import(
        ....:   check_gevp_feasibility)
        sage: xi = vector(QQ, [1,1])
        sage: eta = xi
        sage: G_I = matrix.identity(QQ,2)
        sage: H_J = 2*G_I
        sage: check_gevp_feasibility(0,xi,eta,G_I,None,H_J,None,0)                      # needs sage.symbolic
        (False, (0, 0), (0, 0))

    When `\cos\theta` is zero, the inequality (42) in Theorem 7.3
    [SS2016]_ is just an inner product with `v` which we can make
    positive by ensuring that all of the entries of `H_{J}` are
    positive. So, if any of the rows of ``G_I_c_T`` contain a negative
    entry, (42) will fail::

        sage: from sage.geometry.cone_critical_angles import(
        ....:   check_gevp_feasibility)
        sage: xi = vector(QQ, [1/2,1/2,1/2,1/2])
        sage: eta = xi
        sage: G_I = matrix.identity(QQ,4)
        sage: G_I_c_T = matrix(QQ, [[0,-1,0,0]])
        sage: H_J = G_I
        sage: check_gevp_feasibility(0,xi,eta,G_I,G_I_c_T,H_J,None,0)                   # needs sage.symbolic
        (False, (0, 0, 0, 0), (0, 0, 0, 0))

    Likewise we can make (43) fail in exactly the same way::

        sage: from sage.geometry.cone_critical_angles import(
        ....:   check_gevp_feasibility)
        sage: xi = vector(QQ, [1/2,1/2,1/2,1/2])
        sage: eta = xi
        sage: G_I = matrix.identity(QQ,4)
        sage: G_I_c_T = matrix(QQ, [[0,1,0,0]])
        sage: H_J = G_I
        sage: H_J_c_T = matrix(QQ, [[0,-1,0,0]])
        sage: check_gevp_feasibility(0,xi,eta,G_I,G_I_c_T,H_J,H_J_c_T,0)                # needs sage.symbolic
        (False, (0, 0, 0, 0), (0, 0, 0, 0))

    Finally, if we ensure that everything works, we get back a feasible
    result along with the vectors (scaled `\xi` and `\eta`) that worked::

        sage: from sage.geometry.cone_critical_angles import(
        ....:   check_gevp_feasibility)
        sage: xi = vector(QQ, [1/2,1/2,1/2,1/2])
        sage: eta = xi
        sage: G_I = matrix.identity(QQ,4)
        sage: G_I_c_T = matrix(QQ, [[0,1,0,0]])
        sage: H_J = G_I
        sage: H_J_c_T = matrix(QQ, [[0,1,0,0]])
        sage: check_gevp_feasibility(0,xi,eta,G_I,G_I_c_T,H_J,H_J_c_T,0)                # needs sage.symbolic
        (True, (1/2, 1/2, 1/2, 1/2), (1/2, 1/2, 1/2, 1/2))
    """
    infeasible_result = (False, 0*xi, 0*eta)
    if min(xi) <= -epsilon or min(eta) <= -epsilon:
        # xi or eta isn't in the interior of the nonnegative orthant,
        # so skip this (non-)solution.
        return infeasible_result

    # Rescale xi to satisfy (44), and rescale eta by the same amount,
    # because (xi,eta) needs to remain in the same one-dimensional
    # eigenspace.
    scale = ~((G_I*xi).norm())
    xi_hat = xi * scale
    eta_hat = eta * scale

    # Now check that (45) is satisfied.
    if ((H_J*eta_hat).norm() - 1).abs() > epsilon:
        return infeasible_result

    # And check that (42,43) are satisfied.
    v = H_J * eta_hat
    rhs = v - cos_theta*G_I*xi_hat

    if any(x < -epsilon for x in G_I_c_T * rhs):
        return infeasible_result

    u = G_I * xi_hat
    rhs = u - cos_theta*H_J*eta_hat
    if any(x < -epsilon for x in H_J_c_T * rhs):
        return infeasible_result

    return (True, u, v)


def max_angle(P, Q, exact, epsilon):
    r"""
    Find the maximal angle between the cones `P` and `Q`.

    This implements
    :meth:`sage.geometry.cone.ConvexRationalPolyhedralCone.max_angle`,
    which should be fully documented.

    EXAMPLES:

    For the sake of the user interface, the argument validation for
    this function is performed in the associated cone method; we can
    therefore crash it by feeding it invalid input like an
    inadmissible cone::

        sage: from sage.geometry.cone_critical_angles import max_angle
        sage: K = cones.trivial(3)
        sage: max_angle(K,K,True,0)
        Traceback (most recent call last):
        ...
        IndexError: list index out of range
    """
    # The lattice dimensions of P and Q are guaranteed to be equal
    # because the cone method checks it before calling us.
    n = P.lattice_dim()

    ring = RDF
    if exact:
        ring = AA
        # For some reason we can go RR -> QQ -> AA, but not
        # straight from RR to AA.
        epsilon = QQ(epsilon)
    epsilon = ring(epsilon)

    # First check if P is contained in the dual of Q. Keep track of
    # the minimum inner product (and associated vectors) while doing
    # so; then if P is contained in dual(Q), we just return the pair
    # with the smallest inner product.
    gs = [g.change_ring(ring).normalized() for g in P]
    Q_is_P = (P == Q) # This is used again later
    if Q_is_P:
        hs = gs
    else:
        hs = [h.change_ring(ring).normalized() for h in Q]

    (M, min_ip, min_u, min_v) = compute_gevp_M(gs,hs)

    if min_ip >= 0: # The maximal angle is acute!
        return (arccos(min_ip), min_u, min_v)

    # Also check to see if the maximal angle is pi. In particular this
    # is true when either P or Q is the entire ambient space.
    P_and_negative_Q = P.intersection(-Q)
    if not (P_and_negative_Q.is_trivial()):
        u = P_and_negative_Q.ray(0).change_ring(ring).normalized()
        v = -u
        return (pi, u, v)

    # When P == Q, GG and HH are both just M. We rule out the
    # cardinality ``n`` in the index sets because it will eventually
    # result in a GEVP whose only solutions are lambda in {-1,0,1};
    # none of which we want! We rule out 0 and 1 with the acute check,
    # and -1 with the pi (P_and_negative_Q) check.
    #
    # It's VERY IMPORTANT that we construct lists from the index set
    # generators, because we're going to use them in a nested loop!
    G = matrix.column(gs)
    G_index_sets = [s for s in gevp_licis(G) if not len(s) == n]

    if Q_is_P:
        GG = M
        H = G
        HH = M
        H_index_sets = G_index_sets
    else:
        GG = G.transpose() * G
        H = matrix.column(hs)
        HH = H.transpose() * H
        H_index_sets = [s for s in gevp_licis(H) if not len(s) == n]

    # Keep track of the (cos-theta, xi, eta, multiplicity) tuples with
    # multiplicity > 1. These are only a problem if they could
    # potentially be maximal. Therefore, we want to inspect them AFTER
    # we've checked all of the multiplicity=1 angles and found the
    # largest. This allows us to ignore most of the problematic
    # eigenspaces, independent of the order in which we run through I,J.
    big_eigenspaces = []

    for I in G_index_sets:
        G_I = G.matrix_from_columns(I)
        I_complement = [i for i in range(P.nrays()) if i not in I]
        G_I_c_T = G.matrix_from_columns(I_complement).transpose()

        for J in H_index_sets:
            J_complement = [j for j in range(Q.nrays()) if j not in J]
            H_J = H.matrix_from_columns(J)
            H_J_c_T = H.matrix_from_columns(J_complement).transpose()

            for (cos_theta,xi,eta,mult) in solve_gevp_nonzero(GG, HH, M, I, J):

                if cos_theta >= min_ip:
                    # This potential critical angle is smaller than or
                    # equal to one that we've already found. Why
                    # bother?
                    continue

                if cos_theta == -1:
                    # We already ruled this case out with the
                    # "P_and_negative_Q" trick.
                    continue

                (is_feasible, u, v) = check_gevp_feasibility(cos_theta,
                                                             xi,
                                                             eta,
                                                             G_I,
                                                             G_I_c_T,
                                                             H_J,
                                                             H_J_c_T,
                                                             epsilon)

                if is_feasible:
                    min_ip = cos_theta
                    min_u = u
                    min_v = v
                elif mult > 1:
                    # Save this for later. The eigenvalue cos_theta
                    # might be so big that we can ignore it.
                    big_eigenspaces.append((cos_theta, xi, eta, mult))
                    continue

    for (cos_theta, xi, eta, mult) in big_eigenspaces:
        if cos_theta < min_ip:
            # The existence of a big eigenspace is only a problem if
            # cos_theta could actually be minimal.

            if exact and P.is_strictly_convex():
                if Q_is_P or Q.is_strictly_convex():
                    # The maximal angle composed with the conic hull
                    # is continuous at (gs,hs), so we can retry with
                    # inexact arithmetic. That will "perturb"
                    # everything, hopefully eliminating any larger
                    # eigenspaces and without changing the answer too
                    # much.
                    return max_angle(P, Q, False, epsilon)

            # Either we don't know that the maximal angle of the conic
            # hull is continuous at (gs,hs), or we're already using
            # inexact arithmetic. There's nothing left to try. (Note
            # that the case where either P or Q is the ambient space
            # was handled much earlier, since in that case the maximal
            # angle is obviously pi.)
            raise ValueError('eigenspace of dimension %d > 1 '
                             'corresponding to eigenvalue %s'
                              % (mult, cos_theta))

    return (arccos(min_ip), min_u, min_v)<|MERGE_RESOLUTION|>--- conflicted
+++ resolved
@@ -35,11 +35,7 @@
 
 from sage.functions.trig import arccos
 from sage.matrix.constructor import matrix
-<<<<<<< HEAD
 from sage.misc.lazy_import import lazy_import
-from sage.misc.misc import powerset
-=======
->>>>>>> 9352a325
 from sage.rings.integer_ring import ZZ
 from sage.rings.qqbar import AA
 from sage.rings.rational_field import QQ
