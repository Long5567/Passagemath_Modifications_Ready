--- conflicted
+++ resolved
@@ -416,28 +416,11 @@
         if self._dual:
             # if dual, the Vrepresentation corresponds to the coatom-representation
             length = self.set_coatom_repr()
-<<<<<<< HEAD
-            if names and self._ambient_Vrep:
-                return tuple(self._ambient_Vrep[self.coatom_repr[i]]
-                             for i in range(length))
-            else:
-                return tuple(smallInteger(self.coatom_repr[i])
-                             for i in range(length))
-=======
             return tuple(smallInteger(self.coatom_repr[i])
                          for i in range(length))
->>>>>>> b9c6c69c
         else:
             # if not dual, the Vrepresentation corresponds to the atom-representation
             length = self.set_atom_repr()
-<<<<<<< HEAD
-            if names and self._ambient_Vrep:
-                return tuple(self._ambient_Vrep[self.atom_repr[i]]
-                             for i in range(length))
-            else:
-                return tuple(smallInteger(self.atom_repr[i])
-                             for i in range(length))
-=======
             return tuple(smallInteger(self.atom_repr[i])
                          for i in range(length))
 
@@ -477,7 +460,6 @@
             return self.ambient_Vrepresentation()
         else:
             return self.ambient_V_indices()
->>>>>>> b9c6c69c
 
     def n_ambient_Vrepresentation(self):
         r"""
@@ -607,24 +589,6 @@
         cdef size_t length
         if not self._dual:
             # if not dual, the facet-represention corresponds to the coatom-representation
-<<<<<<< HEAD
-            length = self.set_coatom_repr()  # fill self.coatom_repr_face
-            if names and self._ambient_facets:
-                return tuple(self._ambient_facets[self.coatom_repr[i]]
-                             for i in range(length)) + self._equalities
-            else:
-                return tuple(smallInteger(self.coatom_repr[i])
-                             for i in range(length))
-        else:
-            # if dual, the facet-represention corresponds to the atom-representation
-            length = self.set_atom_repr()  # fill self.atom_repr_face
-            if names and self._ambient_facets:
-                return tuple(self._ambient_facets[self.atom_repr[i]]
-                             for i in range(length)) + self._equalities
-            else:
-                return tuple(smallInteger(self.atom_repr[i])
-                             for i in range(length))
-=======
             length = self.set_coatom_repr()  # fill self.coatom_rep_face
             return tuple(smallInteger(self.coatom_repr[i])
                          for i in range(length))
@@ -673,7 +637,6 @@
             return self.ambient_Hrepresentation()
         else:
             return self.ambient_H_indices()
->>>>>>> b9c6c69c
 
     def n_ambient_Hrepresentation(self):
         r"""
