# sage_setup: distribution = sagemath-polyhedra
r"""
Combinatorial polyhedron

This module gathers algorithms for polyhedra that only depend on the
vertex-facet incidences and that are called combinatorial polyhedron.
The main class is :class:`CombinatorialPolyhedron`. Most importantly,
this class allows to iterate quickly through the faces (possibly
of given dimension) via the :class:`~sage.geometry.polyhedron.combinatorial_polyhedron.face_iterator.FaceIterator` object. The :class:`CombinatorialPolyhedron`
uses this iterator to quickly generate the f-vector,  the edges,
the ridges and the face lattice.

Terminology used in this module:

- Vrep                  -- ``[vertices, rays, lines]`` of the polyhedron
- Hrep                  -- inequalities and equations of the polyhedron
- Facets                -- facets of the polyhedron
- Vrepresentation       -- represents a face by the list of Vrep it contains
- Hrepresentation       -- represents a face by a list of Hrep it is contained in
- bit representation    -- represents incidences as bitset, where each bit
  represents one incidence. There might be trailing zeros, to fit alignment
  requirements.  In most instances, faces are represented by the bit
  representation, where each bit corresponds to a Vrep or facet. Thus a bit
  representation can either be a Vrep or facet representation depending on
  context.

EXAMPLES:

Construction::

    sage: P = polytopes.hypercube(4)
    sage: C = CombinatorialPolyhedron(P); C
    A 4-dimensional combinatorial polyhedron with 8 facets

Obtaining edges and ridges::

    sage: C.edges()[:2]
    ((A vertex at (1, -1, -1, -1), A vertex at (-1, -1, -1, -1)),
     (A vertex at (-1, -1, -1, 1), A vertex at (-1, -1, -1, -1)))
    sage: C.edges(names=False)[:2]
    ((6, 15), (14, 15))

    sage: C.ridges()[:2]
    ((An inequality (0, 0, 1, 0) x + 1 >= 0,
      An inequality (0, 1, 0, 0) x + 1 >= 0),
     (An inequality (0, 0, 0, 1) x + 1 >= 0,
      An inequality (0, 1, 0, 0) x + 1 >= 0))
    sage: C.ridges(names=False)[:2]
    ((6, 7), (5, 7))

Vertex-graph and facet-graph::

    sage: C.vertex_graph()                                                              # needs sage.graphs
    Graph on 16 vertices
    sage: C.facet_graph()                                                               # needs sage.graphs
    Graph on 8 vertices

Face lattice::

    sage: C.face_lattice()                                                              # needs sage.combinat
    Finite lattice containing 82 elements

Face iterator::

    sage: C.face_generator()
    Iterator over the proper faces of a 4-dimensional combinatorial polyhedron

    sage: C.face_generator(2)
    Iterator over the 2-faces of a 4-dimensional combinatorial polyhedron

AUTHOR:

- Jonathan Kliem (2019-04)
"""

# ****************************************************************************
#       Copyright (C) 2019 Jonathan Kliem <jonathan.kliem@gmail.com>
#
# This program is free software: you can redistribute it and/or modify
# it under the terms of the GNU General Public License as published by
# the Free Software Foundation, either version 2 of the License, or
# (at your option) any later version.
#                  https://www.gnu.org/licenses/
# ****************************************************************************

import numbers
from memory_allocator cimport MemoryAllocator
from cysignals.memory cimport check_calloc, sig_free

<<<<<<< HEAD
import sage.geometry.abc

from sage.structure.element         import Matrix
from sage.matrix.matrix_dense      cimport Matrix_dense
from sage.misc.misc                 import is_iterator
=======
from sage.graphs.graph import Graph
from sage.geometry.polyhedron.base import Polyhedron_base
from sage.geometry.lattice_polytope import LatticePolytopeClass
from sage.geometry.cone import ConvexRationalPolyhedralCone
from sage.structure.element import Matrix
from sage.matrix.matrix_dense cimport Matrix_dense
from sage.misc.misc import is_iterator
>>>>>>> 9352a325
from .conversions import (incidence_matrix_to_bit_rep_of_facets,
                          incidence_matrix_to_bit_rep_of_Vrep,
                          facets_tuple_to_bit_rep_of_facets,
                          facets_tuple_to_bit_rep_of_Vrep)
from sage.geometry.polyhedron.combinatorial_polyhedron.conversions cimport Vrep_list_to_bit_rep
from sage.misc.cachefunc import cached_method

from sage.rings.integer cimport smallInteger
from cysignals.signals cimport sig_check

from sage.geometry.polyhedron.combinatorial_polyhedron.face_data_structure cimport face_len_atoms, face_init, face_free
from sage.geometry.polyhedron.combinatorial_polyhedron.face_iterator cimport iter_t, parallel_f_vector


cdef extern from "Python.h":
    int unlikely(int) nogil  # Defined by Cython


cdef class CombinatorialPolyhedron(SageObject):
    r"""
    The class of the Combinatorial Type of a Polyhedron, a Polytope.

    INPUT:

    - ``data`` -- an instance of
       * :class:`~sage.geometry.polyhedron.parent.Polyhedron_base`
       * or a :class:`~sage.geometry.lattice_polytope.LatticePolytopeClass`
       * or a :class:`~sage.geometry.cone.ConvexRationalPolyhedralCone`
       * or an ``incidence_matrix`` as in
         :meth:`~sage.geometry.polyhedron.base.Polyhedron_base.incidence_matrix`
         In this case you should also specify the ``Vrep`` and ``facets`` arguments
       * or list of facets, each facet given as
         a list of ``[vertices, rays, lines]`` if the polyhedron is unbounded,
         then rays and lines and the extra argument ``nr_lines`` are required
         if the polyhedron contains no lines, the rays can be thought of
         as the vertices of the facets deleted from a bounded polyhedron see
         :class:`~sage.geometry.polyhedron.parent.Polyhedron_base` on how to use
         rays and lines
       * or an integer, representing the dimension of a polyhedron equal to its
         affine hull
       * or a tuple consisting of facets and vertices as two
         :class:`~sage.geometry.polyhedron.combinatorial_polyhedron.list_of_faces.ListOfFaces`.
    - ``Vrep`` -- (optional) when ``data`` is an incidence matrix, it should
      be the list of ``[vertices, rays, lines]``, if the rows in the incidence_matrix
      should correspond to names
    - ``facets`` -- (optional) when ``data`` is an incidence matrix or a list of facets,
      it should be a list of facets that would be used instead of indices (of the columns
      of the incidence matrix).
    - ``unbounded`` -- value will be overwritten if ``data`` is a polyhedron;
      if ``unbounded`` and ``data`` is incidence matrix or a list of facets,
      need to specify ``far_face``
    - ``far_face`` -- (semi-optional); if the polyhedron is unbounded this
      needs to be set to the list of indices of the rays and line unless ``data`` is
      an instance of :class:`~sage.geometry.polyhedron.parent.Polyhedron_base`.

    EXAMPLES:

    We illustrate all possible input: a polyhedron:

        sage: P = polytopes.cube()
        sage: CombinatorialPolyhedron(P)
        A 3-dimensional combinatorial polyhedron with 6 facets

    a lattice polytope::

        sage: points = [(1,0,0), (0,1,0), (0,0,1),
        ....: (-1,0,0), (0,-1,0), (0,0,-1)]
        sage: L = LatticePolytope(points)
        sage: CombinatorialPolyhedron(L)
        A 3-dimensional combinatorial polyhedron with 8 facets

    a cone::

        sage: M = Cone([(1,0), (0,1)])
        sage: CombinatorialPolyhedron(M)
        A 2-dimensional combinatorial polyhedron with 2 facets

    an incidence matrix::

        sage: P = Polyhedron(rays=[[0,1]])
        sage: data = P.incidence_matrix()
        sage: far_face = [i for i in range(2) if not P.Vrepresentation()[i].is_vertex()]
        sage: CombinatorialPolyhedron(data, unbounded=True, far_face=far_face)
        A 1-dimensional combinatorial polyhedron with 1 facet
        sage: C = CombinatorialPolyhedron(data, Vrep=['myvertex'],
        ....: facets=['myfacet'], unbounded=True, far_face=far_face)
        sage: C.Vrepresentation()
        ('myvertex',)
        sage: C.Hrepresentation()
        ('myfacet',)

    a list of facets::

        sage: CombinatorialPolyhedron(((1,2,3),(1,2,4),(1,3,4),(2,3,4)))
        A 3-dimensional combinatorial polyhedron with 4 facets
        sage: facetnames = ['facet0', 'facet1', 'facet2', 'myfacet3']
        sage: facetinc = ((1,2,3),(1,2,4),(1,3,4),(2,3,4))
        sage: C = CombinatorialPolyhedron(facetinc, facets=facetnames)
        sage: C.Vrepresentation()
        (1, 2, 3, 4)
        sage: C.Hrepresentation()
        ('facet0', 'facet1', 'facet2', 'myfacet3')

    an integer::

        sage: CombinatorialPolyhedron(-1).f_vector()
        (1)
        sage: CombinatorialPolyhedron(0).f_vector()
        (1, 1)
        sage: CombinatorialPolyhedron(5).f_vector()
        (1, 0, 0, 0, 0, 0, 1)

    tuple of ``ListOfFaces``::

        sage: from sage.geometry.polyhedron.combinatorial_polyhedron.conversions \
        ....:     import facets_tuple_to_bit_rep_of_facets, \
        ....:            facets_tuple_to_bit_rep_of_Vrep
        sage: bi_pyr = ((0,1,4), (1,2,4), (2,3,4), (3,0,4),
        ....:           (0,1,5), (1,2,5), (2,3,5), (3,0,5))
        sage: facets = facets_tuple_to_bit_rep_of_facets(bi_pyr, 6)
        sage: Vrep = facets_tuple_to_bit_rep_of_Vrep(bi_pyr, 6)
        sage: C = CombinatorialPolyhedron((facets, Vrep)); C
        A 3-dimensional combinatorial polyhedron with 8 facets
        sage: C.f_vector()
        (1, 6, 12, 8, 1)

    Specifying that a polyhedron is unbounded is important. The following with a
    polyhedron works fine::

        sage: P = Polyhedron(ieqs=[[1,-1,0],[1,1,0]])
        sage: C = CombinatorialPolyhedron(P)  # this works fine
        sage: C
        A 2-dimensional combinatorial polyhedron with 2 facets

    The following is incorrect, as ``unbounded`` is implicitly set to ``False``::

        sage: data = P.incidence_matrix()
        sage: vert = P.Vrepresentation()
        sage: C = CombinatorialPolyhedron(data, Vrep=vert)
        sage: C
        A 2-dimensional combinatorial polyhedron with 2 facets
        sage: C.f_vector()
        Traceback (most recent call last):
        ...
        ValueError: not all vertices are intersections of facets
        sage: C.vertices()
        (A line in the direction (0, 1), A vertex at (1, 0), A vertex at (-1, 0))

    The correct usage is::

        sage: far_face = [i for i in range(3) if not P.Vrepresentation()[i].is_vertex()]
        sage: C = CombinatorialPolyhedron(data, Vrep=vert, unbounded=True, far_face=far_face)
        sage: C
        A 2-dimensional combinatorial polyhedron with 2 facets
        sage: C.f_vector()
        (1, 0, 2, 1)
        sage: C.vertices()
        ()

    TESTS:

    Checking that :issue:`27987` is fixed::

        sage: P1 = Polyhedron(vertices=[[0,1],[1,0]], rays=[[1,1]])
        sage: P2 = Polyhedron(vertices=[[0,1],[1,0],[1,1]])
        sage: P1.incidence_matrix() == P2.incidence_matrix()
        True
        sage: CombinatorialPolyhedron(P1).f_vector()
        (1, 2, 3, 1)
        sage: CombinatorialPolyhedron(P2).f_vector()
        (1, 3, 3, 1)
        sage: P1 = Polyhedron(vertices=[[0,1],[1,0]], rays=[[1,1]])
        sage: P2 = Polyhedron(vertices=[[0,1],[1,0],[1,1]])
        sage: CombinatorialPolyhedron(P1).f_vector()
        (1, 2, 3, 1)
        sage: CombinatorialPolyhedron(P2).f_vector()
        (1, 3, 3, 1)

    Some other tests regarding small polyhedra::

        sage: P = Polyhedron(rays=[[1,0],[0,1]])
        sage: C = CombinatorialPolyhedron(P)
        sage: C
        A 2-dimensional combinatorial polyhedron with 2 facets
        sage: C.f_vector()
        (1, 1, 2, 1)
        sage: C.vertices()
        (A vertex at (0, 0),)
        sage: data = P.incidence_matrix()
        sage: vert = P.Vrepresentation()
        sage: far_face = [i for i in range(3) if not P.Vrepresentation()[i].is_vertex()]
        sage: C = CombinatorialPolyhedron(data, Vrep=vert, unbounded=True, far_face=far_face)
        sage: C
        A 2-dimensional combinatorial polyhedron with 2 facets
        sage: C.f_vector()
        (1, 1, 2, 1)
        sage: C.vertices()
        (A vertex at (0, 0),)
        sage: CombinatorialPolyhedron(3r)
        A 3-dimensional combinatorial polyhedron with 0 facets

    Check that on wrong input subsequent calls of ``f_vector`` fail::

        sage: data = P.incidence_matrix()
        sage: vert = P.Vrepresentation()
        sage: C = CombinatorialPolyhedron(data, Vrep=vert)
        sage: C.f_vector()
        Traceback (most recent call last):
        ...
        ValueError: not all vertices are intersections of facets
        sage: C.f_vector()
        Traceback (most recent call last):
        ...
        ValueError: not all vertices are intersections of facets

    Check that :issue:`28678` is fixed::

        sage: CombinatorialPolyhedron([])
        A -1-dimensional combinatorial polyhedron with 0 facets
        sage: CombinatorialPolyhedron(LatticePolytope([], lattice=ToricLattice(3)))
        A -1-dimensional combinatorial polyhedron with 0 facets
    """
    def __cinit__(self):
        r"""
        TESTS:

        Not initializing the class, does not give segmentation fault::

            sage: from sage.geometry.polyhedron.combinatorial_polyhedron.base import CombinatorialPolyhedron
            sage: C = CombinatorialPolyhedron.__new__(CombinatorialPolyhedron)
            sage: C.f_vector()
            Traceback (most recent call last):
            ...
            ValueError: the combinatorial polyhedron was not initialized
            sage: C.face_lattice()                                                      # needs sage.combinat
            Traceback (most recent call last):
            ...
            ValueError: the combinatorial polyhedron was not initialized
            sage: C.face_generator()
            Traceback (most recent call last):
            ...
            ValueError: the combinatorial polyhedron was not initialized
        """
        # Note that all values are set to zero at the time ``__cinit__`` is called:
        # https://cython.readthedocs.io/en/latest/src/userguide/special_methods.html#initialisation-methods
        # In particular, ``__dealloc__`` will not do harm in this case.

        self._dimension = -2  # a "NULL" value
        self._equations = ()
        self._all_faces = None
        self._n_facets = -1

    def __init__(self, data, Vrep=None, facets=None, unbounded=False, far_face=None):
        r"""
        Initialize :class:`CombinatorialPolyhedron`.

        See :class:`CombinatorialPolyhedron`.

        TESTS::

            sage: C = CombinatorialPolyhedron([[0,1,2], [0,1,3],   # indirect doctest
            ....:                              [0,2,3], [1,2,3]])

            sage: TestSuite(sage.geometry.polyhedron.combinatorial_polyhedron.base.CombinatorialPolyhedron).run()
        """
        self._equations = ()
        self._far_face_tuple = ()

        if isinstance(data, sage.geometry.abc.Polyhedron):
            self._init_from_polyhedron(data)
            return
        if isinstance(data, sage.geometry.abc.LatticePolytope):
            self._init_from_lattice_polytope(data)
            return
        if isinstance(data, sage.geometry.abc.ConvexRationalPolyhedralCone):
            self._init_from_cone(data)
            return

        self._bounded = not unbounded
        if unbounded:
            if not far_face:
                raise ValueError("must specify far face for unbounded polyhedron")
            self._far_face_tuple = tuple(far_face)

        if Vrep:
            self._Vrep = tuple(Vrep)

        self._init_facet_names(facets)

        if data == [] or data == ():
            self._init_as_trivial_polyhedron(-1)
        elif isinstance(data, Matrix):
            self._init_from_incidence_matrix(data)
        elif isinstance(data, numbers.Integral):
            self._init_as_trivial_polyhedron(data)
        elif (isinstance(data, (tuple, list)) and
              len(data) == 2 and
              isinstance(data[0], ListOfFaces) and
              isinstance(data[1], ListOfFaces)):
            self._init_from_ListOfFaces(data[0], data[1])

        else:
            self._init_from_list_of_facets(data)

    cdef _init_from_polyhedron(self, data):
        r'''
        Initialize from :class:`~sage.geometry.polyhedron.parent.Polyhedron_base`.
        '''
        self._Vrep = data.Vrepresentation()
        self._facet_names = data.inequalities()
        self._equations = data.equations()
        self._dimension = data.dimension()

        if not data.is_compact():
            self._bounded = False
            self._far_face_tuple = tuple(i for i in range(data.n_Vrepresentation()) if not data.Vrepresentation()[i].is_vertex())
        else:
            self._bounded = True

        return self._init_from_incidence_matrix(data.incidence_matrix())

    cdef _init_from_lattice_polytope(self, data):
        r'''
        Initialize from :class:`~sage.geometry.lattice_polytope.LatticePolytopeClass`.
        '''
        self._bounded = True
        self._Vrep = tuple(data.vertices())
        self._facet_names = tuple(data.facet_normals())
        self._dimension = data.dimension()
        return self._init_from_incidence_matrix(data.incidence_matrix())

    cdef _init_from_cone(self, data):
        r'''
        Initialize from :class:`~sage.geometry.cone.ConvexRationalPolyhedralCone`.
        '''
        self._bounded = False
        self._Vrep = tuple(data.rays()) + (data.lattice().zero(),)
        self._facet_names = tuple(data.facet_normals())
        self._far_face_tuple = tuple(i for i in range(len(self._Vrep) - 1))
        self._dimension = data.dim()
        from sage.matrix.constructor import matrix
        from sage.rings.integer_ring import ZZ
        incidence_matrix = matrix(ZZ, data.incidence_matrix().rows()
                                  + [[ZZ.one() for _ in range(len(data.facet_normals()))]])
        return self._init_from_incidence_matrix(incidence_matrix)

    cdef _init_facet_names(self, facets):
        '''
        Store facet names and compute equations.
        '''
        if facets is not None:
            facets = tuple(facets)

            test = [1] * len(facets)  # 0 if that facet is an equation
            for i in range(len(facets)):
                if hasattr(facets[i], "is_inequality"):
                    # We remove equations.
                    # At the moment only equations with this attribute ``True``
                    # will be detected.
                    if not facets[i].is_inequality():
                        test[i] = 0
            self._facet_names = tuple(facets[i] for i in range(len(facets)) if test[i])

            self._equations = tuple(facets[i] for i in range(len(facets)) if not test[i])
        else:
            self._facet_names = None

    cdef _init_from_incidence_matrix(self, data):
        """
        Initialize from an incidence matrix.
        """
        # Input is incidence-matrix or was converted to it.
        self._n_Hrepresentation = data.ncols()
        self._n_Vrepresentation = data.nrows()

        if not isinstance(data, Matrix_dense):
            from sage.rings.integer_ring import ZZ
            from sage.matrix.constructor import matrix
            data = matrix(ZZ, data, sparse=False)
            assert isinstance(data, Matrix_dense), "conversion to ``Matrix_dense`` didn't work"

        # Store the incidence matrix.
        if not data.is_immutable():
            data = data.__copy__()
            data.set_immutable()
        self.incidence_matrix.set_cache(data)

        # Delete equations.
        data = data.delete_columns(
                [i for i in range(data.ncols())
                 if all(data[j, i] for j in range(data.nrows()))],
                check=False)

        # Initializing the facets in their Bit-representation.
        self._bitrep_facets = incidence_matrix_to_bit_rep_of_facets(data)

        # Initializing the Vrep as their Bit-representation.
        self._bitrep_Vrep = incidence_matrix_to_bit_rep_of_Vrep(data)

        self._n_facets = self.bitrep_facets().n_faces()

        self._initialize_far_face()

    cdef _init_from_list_of_facets(self, data):
        """
        Initialize from a list of facets.

        Tuple and iterator work as well.

        The facets are given by its ``[vertices, rays, lines]``.
        """
        if is_iterator(data):
            data = tuple(data)

        if self._Vrep is None:
            # Get the names of the Vrep.
            Vrep = sorted(set.union(*map(set, data)))
            n_Vrepresentation = len(Vrep)
            if Vrep != range(len(Vrep)):
                self._Vrep = tuple(Vrep)
                Vinv = {v: i for i, v in enumerate(self._Vrep)}
        else:
            # Assuming the user gave as correct names for the vertices
            # and labeled them instead by `0,...,n`.
            n_Vrepresentation = len(self._Vrep)

        self._n_Vrepresentation = n_Vrepresentation

        # Relabel the Vrep to be `0,...,n`.
        if self._Vrep is not None:
            def f(v):
                return Vinv[v]
        else:
            def f(v):
                return int(v)
        facets = tuple(tuple(f(i) for i in j) for j in data)

        self._n_facets = len(facets)
        self._n_Hrepresentation = len(facets)

        # Initializing the facets in their Bit-representation.
        self._bitrep_facets = facets_tuple_to_bit_rep_of_facets(facets, n_Vrepresentation)

        # Initializing the Vrep as their Bit-representation.
        self._bitrep_Vrep = facets_tuple_to_bit_rep_of_Vrep(facets, n_Vrepresentation)

        self._initialize_far_face()

    cdef _init_from_ListOfFaces(self, ListOfFaces facets, ListOfFaces Vrep):
        """
        Initialize ``self`` from two ``ListOfFaces``.
        """
        self._bitrep_facets = facets
        self._bitrep_Vrep = Vrep

        self._n_Hrepresentation = self._bitrep_facets.n_faces()
        self._n_Vrepresentation = self._bitrep_Vrep.n_faces()
        self._n_facets = self._n_Hrepresentation

        self._initialize_far_face()

    cdef _initialize_far_face(self):
        """
        Initialize far_face if unbounded.
        """
        if not self._bounded:
            face_init(self._far_face, self.bitrep_facets().n_atoms(), self._n_facets)
            Vrep_list_to_bit_rep(tuple(self._far_face_tuple), self._far_face)

    cdef _init_as_trivial_polyhedron(self, int dimension):
        """
        Initialize polyhedron equal to its affine hull.
        """
        if dimension < -1:
            raise ValueError("any polyhedron must have dimension at least -1")
        self._dimension = dimension

        if self._dimension == 0:
            self._n_facets = 1
            self._n_Vrepresentation = 1
        else:
            self._n_facets = 0
            self._n_Vrepresentation = 0

        # Initializing the facets in their Bit-representation.
        self._bitrep_facets = facets_tuple_to_bit_rep_of_facets((), 0)

        # Initializing the Vrep as their Bit-representation.
        self._bitrep_Vrep = facets_tuple_to_bit_rep_of_Vrep((), 0)

    def __dealloc__(self):
        """
        TESTS::

            sage: CombinatorialPolyhedron(-2)  # indirect doctest
            Traceback (most recent call last):
            ...
            ValueError: any polyhedron must have dimension at least -1
        """
        if not self._bounded:
            face_free(self._far_face)

    def _repr_(self):
        r"""
        Return a description of the combinatorial polyhedron.

        EXAMPLES::

            sage: P = polytopes.simplex()
            sage: C = CombinatorialPolyhedron(P)
            sage: C._repr_()
            'A 3-dimensional combinatorial polyhedron with 4 facets'

            sage: P = Polyhedron(vertices=[])
            sage: C = CombinatorialPolyhedron(P)
            sage: C._repr_()
            'A -1-dimensional combinatorial polyhedron with 0 facets'

            sage: P = Polyhedron(vertices=[[0,0]])
            sage: C = CombinatorialPolyhedron(P)
            sage: C._repr_()
            'A 0-dimensional combinatorial polyhedron with 0 facets'

            sage: P = Polyhedron(lines=[[0,0,1],[0,1,0]])
            sage: C = CombinatorialPolyhedron(P)
            sage: C._repr_()
            'A 2-dimensional combinatorial polyhedron with 0 facets'

            sage: P = Polyhedron(rays=[[1,0,0],[0,1,0],[-1,0,0]])
            sage: C = CombinatorialPolyhedron(P)
            sage: C._repr_()
            'A 2-dimensional combinatorial polyhedron with 1 facet'
        """
        desc = "A {}-dimensional combinatorial polyhedron with {} facet"\
            .format(self.dimension(), self.n_facets())
        if self.n_facets() != 1:
            desc += "s"
        return desc

    def __reduce__(self):
        r"""
        Override __reduce__ to correctly pickle/unpickle.

        TESTS::

            sage: # needs sage.combinat
            sage: P = polytopes.permutahedron(4)
            sage: C = CombinatorialPolyhedron(P)
            sage: C1 = loads(C.dumps())
            sage: it = C.face_generator()
            sage: it1 = C1.face_generator()
            sage: tup = tuple((face.ambient_Vrepresentation(),
            ....:              face.ambient_Hrepresentation()) for face in it)
            sage: tup1 = tuple((face.ambient_Vrepresentation(),
            ....:               face.ambient_Hrepresentation()) for face in it1)
            sage: tup == tup1
            True

            sage: P = polytopes.cyclic_polytope(4,10)
            sage: C = CombinatorialPolyhedron(P)
            sage: C1 = loads(C.dumps())
            sage: it = C.face_generator()
            sage: it1 = C1.face_generator()
            sage: tup = tuple((face.ambient_Vrepresentation(), face.ambient_Hrepresentation()) for face in it)
            sage: tup1 = tuple((face.ambient_Vrepresentation(), face.ambient_Hrepresentation()) for face in it1)
            sage: tup == tup1
            True

            sage: P = Polyhedron(rays=[[1,0,0], [-1,0,0], [0,-1,0]])
            sage: C = CombinatorialPolyhedron(P)
            sage: C1 = loads(C.dumps())
            sage: it = C.face_generator()
            sage: it1 = C1.face_generator()
            sage: tup = tuple((face.ambient_Vrepresentation(), face.ambient_Hrepresentation()) for face in it)
            sage: tup1 = tuple((face.ambient_Vrepresentation(), face.ambient_Hrepresentation()) for face in it1)
            sage: tup == tup1
            True

            sage: P = Polyhedron(rays=[[1,0,0], [-1,0,0],
            ....:                      [0,-1,0], [0,1,0]])
            sage: C = CombinatorialPolyhedron(P)
            sage: C1 = loads(C.dumps())
            sage: it = C.face_generator()
            sage: it1 = C1.face_generator()
            sage: tup = tuple((face.ambient_Vrepresentation(), face.ambient_Hrepresentation()) for face in it)
            sage: tup1 = tuple((face.ambient_Vrepresentation(), face.ambient_Hrepresentation()) for face in it1)
            sage: tup == tup1
            True
        """
        # Give a constructor by list of facets.
        if not self.is_bounded():
            return (CombinatorialPolyhedron, (self.incidence_matrix(),
                    self.Vrepresentation(), self.Hrepresentation(),
                    True, self.far_face_tuple()))
        else:
            return (CombinatorialPolyhedron, (self.incidence_matrix(),
                    self.Vrepresentation(), self.Hrepresentation()))

    def _test_bitsets(self, tester=None, **options):
        """
        Test if the bitsets are consistent.

        TESTS::

            sage: P = polytopes.cube()
            sage: C = CombinatorialPolyhedron(P)
            sage: C._test_bitsets()
        """
        if tester is None:
            tester = self._tester(**options)

        cdef ListOfFaces facets = self.bitrep_facets()
        cdef ListOfFaces Vrep = self.bitrep_Vrep()

        tester.assertEqual(facets.matrix(), Vrep.matrix().transpose())

    def Vrepresentation(self):
        r"""
        Return a list of names of ``[vertices, rays, lines]``.

        EXAMPLES::

            sage: P = Polyhedron(rays=[[1,0,0], [0,1,0], \
            ....:                      [0,0,1],[0,0,-1]])
            sage: C = CombinatorialPolyhedron(P)
            sage: C.Vrepresentation()
            (A line in the direction (0, 0, 1),
             A ray in the direction (1, 0, 0),
             A vertex at (0, 0, 0),
             A ray in the direction (0, 1, 0))

            sage: points = [(1,0,0), (0,1,0), (0,0,1),
            ....: (-1,0,0), (0,-1,0), (0,0,-1)]
            sage: L = LatticePolytope(points)
            sage: C = CombinatorialPolyhedron(L)
            sage: C.Vrepresentation()
            (M(1, 0, 0), M(0, 1, 0), M(0, 0, 1), M(-1, 0, 0), M(0, -1, 0), M(0, 0, -1))

            sage: M = Cone([(1,0), (0,1)])
            sage: CombinatorialPolyhedron(M).Vrepresentation()
            (N(1, 0), N(0, 1), N(0, 0))
        """
        if self.Vrep() is not None:
            return self.Vrep()
        else:
            return tuple(smallInteger(i) for i in range(self.n_Vrepresentation()))

    def Hrepresentation(self):
        r"""
        Return a list of names of facets and possibly some equations.

        EXAMPLES::

            sage: P = polytopes.permutahedron(3)
            sage: C = CombinatorialPolyhedron(P)
            sage: C.Hrepresentation()
            (An inequality (1, 1, 0) x - 3 >= 0,
             An inequality (-1, -1, 0) x + 5 >= 0,
             An inequality (0, 1, 0) x - 1 >= 0,
             An inequality (-1, 0, 0) x + 3 >= 0,
             An inequality (1, 0, 0) x - 1 >= 0,
             An inequality (0, -1, 0) x + 3 >= 0,
             An equation (1, 1, 1) x - 6 == 0)

            sage: points = [(1,0,0), (0,1,0), (0,0,1),
            ....: (-1,0,0), (0,-1,0), (0,0,-1)]
            sage: L = LatticePolytope(points)
            sage: C = CombinatorialPolyhedron(L)
            sage: C.Hrepresentation()
            (N(1, -1, -1),
             N(1, 1, -1),
             N(1, 1, 1),
             N(1, -1, 1),
             N(-1, -1, 1),
             N(-1, -1, -1),
             N(-1, 1, -1),
             N(-1, 1, 1))

            sage: M = Cone([(1,0), (0,1)])
            sage: CombinatorialPolyhedron(M).Hrepresentation()
            (M(0, 1), M(1, 0))
        """
        if self.facet_names() is not None:
            return self.facet_names() + self.equations()
        else:
            return tuple(smallInteger(i) for i in range(self.n_Hrepresentation()))

    def dimension(self):
        r"""
        Return the dimension of the polyhedron.

        EXAMPLES::

            sage: C = CombinatorialPolyhedron([(1,2,3), (1,2,4),
            ....:                              (1,3,4), (2,3,4)])
            sage: C.dimension()
            3

            sage: P = Polyhedron(rays=[[1,0,0],[0,1,0],[0,0,1],[0,0,-1]])
            sage: CombinatorialPolyhedron(P).dimension()
            3

        ``dim`` is an alias::

            sage: CombinatorialPolyhedron(P).dim()
            3
        """
        if self._dimension == -2:
            # Dimension not computed yet.
            if self.n_facets() == -1:
                raise ValueError("the combinatorial polyhedron was not initialized")
            elif self.n_facets() == 0:
                # The dimension of a trivial polyhedron is assumed to contain
                # exactly one "vertex" and for each dimension one "line" as in
                # :class:`~sage.geometry.polyhedron.parent.Polyhedron_base`
                self._dimension = self.n_Vrepresentation() - 1
            elif not self.is_bounded() or self.n_facets() <= self.n_Vrepresentation():
                self._dimension = self.bitrep_facets().compute_dimension()
            else:
                # If the polyhedron has many facets,
                # calculating the dimension of the dual will be faster.
                # The dual exists, if the polyhedron is bounded.
                self._dimension = self.bitrep_facets().compute_dimension()
        return smallInteger(self._dimension)

    dim = dimension

    @cached_method
    def n_vertices(self):
        r"""
        Return the number of vertices.

        Is equivalent to ``len(self.vertices())``.

        EXAMPLES::

            sage: P = polytopes.cube()
            sage: C = CombinatorialPolyhedron(P)
            sage: C.n_vertices()
            8

            sage: P = polytopes.cyclic_polytope(4,20)
            sage: C = CombinatorialPolyhedron(P)
            sage: C.n_vertices()
            20

            sage: P = Polyhedron(lines=[[0,1]], vertices=[[1,0], [-1,0]])
            sage: C = CombinatorialPolyhedron(P)
            sage: C.n_vertices()
            0

            sage: P = Polyhedron(rays=[[1,0,0], [0,1,0]], lines=[[0,0,1]])
            sage: C = CombinatorialPolyhedron(P)
            sage: C.n_vertices()
            0

            sage: C = CombinatorialPolyhedron(4)
            sage: C.f_vector()
            (1, 0, 0, 0, 0, 1)
            sage: C.n_vertices()
            0

            sage: C = CombinatorialPolyhedron(0)
            sage: C.f_vector()
            (1, 1)
            sage: C.n_vertices()
            1
        """
        if self.dimension() == 0:
            # This specific trivial polyhedron needs special attention.
            return smallInteger(1)
        if not self.is_bounded():
            # Some elements in the ``Vrep`` might not correspond to actual combinatorial vertices.
            return len(self.vertices())
        else:
            return smallInteger(self.n_Vrepresentation())

    def vertices(self, names=True):
        r"""
        Return the elements in the Vrepresentation that are vertices.

        In case of an unbounded polyhedron, there might be lines and
        rays in the Vrepresentation.

        If ``names`` is set to ``False``, then the vertices are given by
        their indices in the Vrepresentation.

        EXAMPLES::

            sage: P = Polyhedron(rays=[[1,0,0],[0,1,0],[0,0,1]])
            sage: C = CombinatorialPolyhedron(P)
            sage: C.vertices()
            (A vertex at (0, 0, 0),)
            sage: C.Vrepresentation()
            (A vertex at (0, 0, 0),
             A ray in the direction (0, 0, 1),
             A ray in the direction (0, 1, 0),
             A ray in the direction (1, 0, 0))
            sage: P = polytopes.cross_polytope(3)
            sage: C = CombinatorialPolyhedron(P)
            sage: C.vertices()
            (A vertex at (-1, 0, 0),
             A vertex at (0, -1, 0),
             A vertex at (0, 0, -1),
             A vertex at (0, 0, 1),
             A vertex at (0, 1, 0),
             A vertex at (1, 0, 0))
            sage: C.vertices(names=False)
            (0, 1, 2, 3, 4, 5)

            sage: points = [(1,0,0), (0,1,0), (0,0,1),
            ....:           (-1,0,0), (0,-1,0), (0,0,-1)]
            sage: L = LatticePolytope(points)
            sage: C = CombinatorialPolyhedron(L)
            sage: C.vertices()
            (M(1, 0, 0), M(0, 1, 0), M(0, 0, 1), M(-1, 0, 0), M(0, -1, 0), M(0, 0, -1))
            sage: C.vertices(names=False)
            (0, 1, 2, 3, 4, 5)

            sage: P = Polyhedron(vertices=[[0,0]])
            sage: C = CombinatorialPolyhedron(P)
            sage: C.vertices()
            (A vertex at (0, 0),)
        """
        if unlikely(self.dimension() == 0):
            # Handling the case of a trivial polyhedron of dimension `0`.
            if names and self.Vrep():
                return (self.Vrep()[0],)
            else:
                return (smallInteger(0),)
        if not self.is_bounded():
            it = self.face_iter(0)
            try:
                # The Polyhedron has at least one vertex.
                # In this case every element in the ``Vrep``
                # that is not contained in the far face
                # is a vertex.
                next(it)
            except StopIteration:
                # The Polyhedron has no vertex.
                return ()
        if names and self.Vrep():
            return tuple(self.Vrep()[i] for i in range(self.n_Vrepresentation()) if i not in self.far_face_tuple())
        else:
            return tuple(smallInteger(i) for i in range(self.n_Vrepresentation()) if i not in self.far_face_tuple())

    def n_facets(self):
        r"""
        Return the number of facets.

        Is equivalent to ``len(self.facets())``.

        EXAMPLES::

            sage: P = polytopes.cube()
            sage: C = CombinatorialPolyhedron(P)
            sage: C.n_facets()
            6

            sage: P = polytopes.cyclic_polytope(4,20)
            sage: C = CombinatorialPolyhedron(P)
            sage: C.n_facets()
            170

            sage: P = Polyhedron(lines=[[0,1]], vertices=[[1,0], [-1,0]])
            sage: C = CombinatorialPolyhedron(P)
            sage: C.n_facets()
            2

            sage: P = Polyhedron(rays=[[1,0], [-1,0], [0,1]])
            sage: C = CombinatorialPolyhedron(P)
            sage: C.n_facets()
            1

            sage: C = CombinatorialPolyhedron(-1)
            sage: C.f_vector()
            (1)
            sage: C.n_facets()
            0

        Facets are defined to be the maximal nontrivial faces.
        The ``0``-dimensional polyhedron does not have nontrivial faces::

            sage: C = CombinatorialPolyhedron(0)
            sage: C.f_vector()
            (1, 1)
            sage: C.n_facets()
            0
        """
        if unlikely(self._dimension == 0):
            # This trivial polyhedron needs special attention.
            return smallInteger(0)
        return smallInteger(self._n_facets)

    def facets(self, names=True):
        r"""
        Return the facets as lists of ``[vertices, rays, lines]``.

        If ``names`` is ``False``, then the Vrepresentatives in the facets
        are given by their indices in the Vrepresentation.

        The facets are the maximal nontrivial faces.

        EXAMPLES::

            sage: P = polytopes.cube()
            sage: C = CombinatorialPolyhedron(P)
            sage: C.facets()
            ((A vertex at (1, -1, -1),
              A vertex at (1, 1, -1),
              A vertex at (1, 1, 1),
              A vertex at (1, -1, 1)),
             (A vertex at (1, 1, -1),
              A vertex at (1, 1, 1),
              A vertex at (-1, 1, -1),
              A vertex at (-1, 1, 1)),
             (A vertex at (1, 1, 1),
              A vertex at (1, -1, 1),
              A vertex at (-1, -1, 1),
              A vertex at (-1, 1, 1)),
             (A vertex at (-1, -1, 1),
              A vertex at (-1, -1, -1),
              A vertex at (-1, 1, -1),
              A vertex at (-1, 1, 1)),
             (A vertex at (1, -1, -1),
              A vertex at (1, 1, -1),
              A vertex at (-1, -1, -1),
              A vertex at (-1, 1, -1)),
             (A vertex at (1, -1, -1),
              A vertex at (1, -1, 1),
              A vertex at (-1, -1, 1),
              A vertex at (-1, -1, -1)))
            sage: C.facets(names=False)
            ((0, 1, 2, 3),
             (1, 2, 6, 7),
             (2, 3, 4, 7),
             (4, 5, 6, 7),
             (0, 1, 5, 6),
             (0, 3, 4, 5))

        The empty face is trivial and hence the ``0``-dimensional
        polyhedron does not have facets::

            sage: C = CombinatorialPolyhedron(0)
            sage: C.facets()
            ()
        """
        if unlikely(self.dimension() <= 0):
            # Special attention for this trivial case.
            # Facets are defined to be nontrivial faces of codimension 1.
            # The empty face is trivial.
            return ()

        # It is essential to have the facets in the exact same order as
        # on input, so that pickle/unpickle by :meth:`reduce` works.
        # Every facet knows its index by the facet representation.
        face_iter = self.face_iter(self.dimension() - 1, algorithm='primal')
        facets = [None] * self.n_facets()
        for face in face_iter:
            index = face.ambient_H_indices()[0]
            if names:
                verts = face.ambient_Vrepresentation()
            else:
                verts = face.ambient_V_indices()
            facets[index] = verts

        return tuple(facets)

    @cached_method
    def incidence_matrix(self):
        """
        Return the incidence matrix.

        .. NOTE::

            The columns correspond to inequalities/equations in the
            order :meth:`Hrepresentation`, the rows correspond to
            vertices/rays/lines in the order
            :meth:`Vrepresentation`.

        .. SEEALSO::

            :meth:`~sage.geometry.polyhedron.base.Polyhedron_base.incidence_matrix`.

        EXAMPLES::

            sage: P = polytopes.cube()
            sage: C = P.combinatorial_polyhedron()
            sage: C.incidence_matrix()
            [1 0 0 0 1 1]
            [1 1 0 0 1 0]
            [1 1 1 0 0 0]
            [1 0 1 0 0 1]
            [0 0 1 1 0 1]
            [0 0 0 1 1 1]
            [0 1 0 1 1 0]
            [0 1 1 1 0 0]

        In this case the incidence matrix is only computed once::

            sage: P.incidence_matrix() is C.incidence_matrix()
            True
            sage: C.incidence_matrix.clear_cache()
            sage: C.incidence_matrix() is P.incidence_matrix()
            False
            sage: C.incidence_matrix() == P.incidence_matrix()
            True

        ::

            sage: # needs sage.combinat
            sage: P = polytopes.permutahedron(5, backend='field')
            sage: C = P.combinatorial_polyhedron()
            sage: C.incidence_matrix.clear_cache()
            sage: C.incidence_matrix() == P.incidence_matrix()
            True

        The incidence matrix is consistent with
        :meth:`~sage.geometry.polyhedron.base.Polyhedron_base.incidence_matrix`::

            sage: P = Polyhedron([[0,0]])
            sage: P.incidence_matrix()
            [1 1]
            sage: C = P.combinatorial_polyhedron()
            sage: C.incidence_matrix.clear_cache()
            sage: P.combinatorial_polyhedron().incidence_matrix()
            [1 1]

        TESTS:

        Check that :issue:`29455` is fixed::

            sage: C = Polyhedron([[0]]).combinatorial_polyhedron()
            sage: C.incidence_matrix.clear_cache()
            sage: C.incidence_matrix()
            [1]
            sage: C = CombinatorialPolyhedron(-1)
            sage: C.incidence_matrix.clear_cache()
            sage: C.incidence_matrix()
            []

        Check that the base ring is ``ZZ``, see :issue:`29840`::

            sage: C = CombinatorialPolyhedron([[0,1,2], [0,1,3], [0,2,3], [1,2,3]])
            sage: C.incidence_matrix().base_ring()
            Integer Ring
        """
        from sage.rings.integer_ring import ZZ
        from sage.matrix.constructor import matrix
        incidence_matrix = matrix(
                ZZ, self.n_Vrepresentation(), self.n_Hrepresentation(), 0)

        if self.dim() < 1:
            # Small cases.
            if self.dim() == 0:
                try:
                    # To be consistent with ``Polyhedron_base``,
                    for i in range(self.n_Hrepresentation()):
                        incidence_matrix.set_unsafe_int(0, i, 1)
                except AttributeError:
                    for i in range(self.n_Hrepresentation()):
                        incidence_matrix[0, i] = 1
            incidence_matrix.set_immutable()
            return incidence_matrix

        # If equations are present, we add them as last columns.
        n_facets = self.n_facets()
        if self.facet_names() is not None:
            n_equations = len(self.equations())
            try:
                for Hindex in range(n_facets, n_facets + n_equations):
                    for Vindex in range(self.n_Vrepresentation()):
                        incidence_matrix.set_unsafe_int(Vindex, Hindex, 1)
            except AttributeError:
                for Hindex in range(n_facets, n_facets + n_equations):
                    for Vindex in range(self.n_Vrepresentation()):
                        incidence_matrix[Vindex, Hindex] = 1

        facet_iter = self.face_iter(self.dimension() - 1, algorithm='primal')
        for facet in facet_iter:
            Hindex = facet.ambient_H_indices()[0]
            try:
                for Vindex in facet.ambient_V_indices():
                    incidence_matrix.set_unsafe_int(Vindex, Hindex, 1)
            except AttributeError:
                for Vindex in facet.ambient_V_indices():
                    incidence_matrix[Vindex, Hindex] = 1

        incidence_matrix.set_immutable()

        return incidence_matrix

    cdef int _algorithm_to_dual(self, algorithm) except -2:
        if algorithm == 'primal':
            return 0
        elif algorithm == 'dual':
            if not self.is_bounded():
                raise ValueError("dual algorithm only available for bounded polyhedra")
            return 1
        elif algorithm is None:
            return -1
        else:
            raise ValueError("algorithm must be 'primal', 'dual' or None")

    def edges(self, names=True, algorithm=None):
        r"""
        Return the edges of the polyhedron, i.e. the rank 1 faces.

        INPUT:

        - ``names`` -- boolean (default: ``True``); if ``False``,
          then the Vrepresentatives in the edges are given by
          their indices in the Vrepresentation

        - ``algorithm`` -- string (optional);
          specify whether the face generator starts with facets or vertices:
          * ``'primal'`` -- start with the facets
          * ``'dual'`` -- start with the vertices
          * ``None`` -- choose automatically

        .. NOTE::

            To compute edges and f_vector, first compute the edges.
            This might be faster.

        EXAMPLES::

            sage: P = polytopes.cyclic_polytope(3,5)
            sage: C = CombinatorialPolyhedron(P)
            sage: C.edges()
            ((A vertex at (3, 9, 27), A vertex at (4, 16, 64)),
             (A vertex at (2, 4, 8), A vertex at (4, 16, 64)),
             (A vertex at (1, 1, 1), A vertex at (4, 16, 64)),
             (A vertex at (0, 0, 0), A vertex at (4, 16, 64)),
             (A vertex at (2, 4, 8), A vertex at (3, 9, 27)),
             (A vertex at (0, 0, 0), A vertex at (3, 9, 27)),
             (A vertex at (1, 1, 1), A vertex at (2, 4, 8)),
             (A vertex at (0, 0, 0), A vertex at (2, 4, 8)),
             (A vertex at (0, 0, 0), A vertex at (1, 1, 1)))

            sage: C.edges(names=False)
            ((3, 4), (2, 4), (1, 4), (0, 4), (2, 3), (0, 3), (1, 2), (0, 2), (0, 1))

            sage: P = Polyhedron(rays=[[-1,0],[1,0]])
            sage: C = CombinatorialPolyhedron(P)
            sage: C.edges()
            ((A line in the direction (1, 0), A vertex at (0, 0)),)

            sage: P = Polyhedron(vertices=[[0,0],[1,0]])
            sage: C = CombinatorialPolyhedron(P)
            sage: C.edges()
            ((A vertex at (0, 0), A vertex at (1, 0)),)

            sage: from itertools import combinations
            sage: N = combinations(['a','b','c','d','e'], 4)
            sage: C = CombinatorialPolyhedron(N)
            sage: C.edges()
            (('d', 'e'),
             ('c', 'e'),
             ('b', 'e'),
             ('a', 'e'),
             ('c', 'd'),
             ('b', 'd'),
             ('a', 'd'),
             ('b', 'c'),
             ('a', 'c'),
             ('a', 'b'))
        """
        self._compute_edges(self._algorithm_to_dual(algorithm))

        # Mapping the indices of the Vrep to the names, if requested.
        if self.Vrep() is not None and names is True:
            def f(size_t i):
                return self.Vrep()[i]
        else:
            def f(size_t i):
                return smallInteger(i)

        cdef size_t j
        return tuple((f(self._edges.get(j).first),
                      f(self._edges.get(j).second))
                     for j in range(self._edges.length))

    def vertex_graph(self, names=True, algorithm=None):
        r"""
        Return a graph in which the vertices correspond to vertices
        of the polyhedron, and edges to bounded rank 1 faces.

        INPUT:

        - ``names`` -- boolean (default: ``True``); if ``False``,
          then the nodes of the graph are labeld by the
          indices of the Vrepresentation

        - ``algorithm`` -- string (optional);
          specify whether the face generator starts with facets or vertices:
          * ``'primal'`` -- start with the facets
          * ``'dual'`` -- start with the vertices
          * ``None`` -- choose automatically

        EXAMPLES::

            sage: P = polytopes.cyclic_polytope(3,5)
            sage: C = CombinatorialPolyhedron(P)
            sage: G = C.vertex_graph(); G                                               # needs sage.graphs
            Graph on 5 vertices
            sage: sorted(G.degree())                                                    # needs sage.graphs
            [3, 3, 4, 4, 4]

            sage: P = Polyhedron(rays=[[1]])
            sage: C = CombinatorialPolyhedron(P)
            sage: C.graph()                                                             # needs sage.graphs
            Graph on 1 vertex
        """
        vertices = self.vertices(names=names)

        # Getting the bounded edges.
        edges = tuple(edge for edge in self.edges(names=names, algorithm=algorithm)
                      if edge[0] in vertices and edge[1] in vertices)

        from sage.graphs.graph import Graph
        return Graph([vertices, edges], format='vertices_and_edges')

    graph = vertex_graph

    @cached_method
    def vertex_adjacency_matrix(self, algorithm=None):
        """
        Return the binary matrix of vertex adjacencies.

        INPUT:

        - ``algorithm`` -- string (optional);
          specify whether the face generator starts with facets or vertices:
          * ``'primal'`` -- start with the facets
          * ``'dual'`` -- start with the vertices
          * ``None`` -- choose automatically

        .. SEEALSO::

            :meth:`~sage.geometry.polyhedron.base.Polyhedron_base.vertex_adjacency_matrix`.

        EXAMPLES::

            sage: P = polytopes.cube()
            sage: C = P.combinatorial_polyhedron()
            sage: C.vertex_adjacency_matrix()
            [0 1 0 1 0 1 0 0]
            [1 0 1 0 0 0 1 0]
            [0 1 0 1 0 0 0 1]
            [1 0 1 0 1 0 0 0]
            [0 0 0 1 0 1 0 1]
            [1 0 0 0 1 0 1 0]
            [0 1 0 0 0 1 0 1]
            [0 0 1 0 1 0 1 0]

        TESTS::

            sage: CombinatorialPolyhedron(-1).vertex_adjacency_matrix()
            []
            sage: CombinatorialPolyhedron(0).vertex_adjacency_matrix()
            [0]
            sage: polytopes.cube().vertex_adjacency_matrix().is_immutable()
            True
        """
        from sage.rings.integer_ring import ZZ
        from sage.matrix.constructor import matrix
        cdef Matrix_dense adjacency_matrix = matrix(
                ZZ, self.n_Vrepresentation(), self.n_Vrepresentation(), 0)
        cdef size_t i, first, second

        self._compute_edges(self._algorithm_to_dual(algorithm))
        try:
            for i in range(self._edges.length):
                first = self._edges.get(i).first
                second = self._edges.get(i).second
                adjacency_matrix.set_unsafe_int(first, second, 1)
                adjacency_matrix.set_unsafe_int(second, first, 1)
        except AttributeError:
                first = self._edges.get(i).first
                second = self._edges.get(i).second
                adjacency_matrix[first, second] = adjacency_matrix[second, first] = 1
        adjacency_matrix.set_immutable()
        return adjacency_matrix

    def ridges(self, add_equations=False, names=True, algorithm=None):
        r"""
        Return the ridges.

        The ridges of a polyhedron are the faces
        contained in exactly two facets.

        To obtain all faces of codimension 1 use
        :meth:`CombinatorialPolyhedron.face_generator` instead.

        The ridges will be given by the facets, they are contained in.

        INPUT:

        - ``add_equations`` -- if ``True``, then equations of the polyhedron
          will be added (only applicable when ``names`` is ``True``)

        - ``names`` -- boolean (default: ``True``);
          if ``False``, then the facets are given by their indices

        - ``algorithm`` -- string (optional);
          specify whether the face generator starts with facets or vertices:
          * ``'primal'`` -- start with the facets
          * ``'dual'`` -- start with the vertices
          * ``None`` -- choose automatically

        .. NOTE::

            To compute ridges and f_vector, compute the ridges first.
            This might be faster.

        EXAMPLES::

            sage: # needs sage.combinat
            sage: P = polytopes.permutahedron(2)
            sage: C = CombinatorialPolyhedron(P)
            sage: C.ridges()
            ((An inequality (1, 0) x - 1 >= 0, An inequality (-1, 0) x + 2 >= 0),)
            sage: C.ridges(add_equations=True)
            (((An inequality (1, 0) x - 1 >= 0, An equation (1, 1) x - 3 == 0),
              (An inequality (-1, 0) x + 2 >= 0, An equation (1, 1) x - 3 == 0)),)

            sage: P = polytopes.cyclic_polytope(4,5)
            sage: C = CombinatorialPolyhedron(P)
            sage: C.ridges()
            ((An inequality (24, -26, 9, -1) x + 0 >= 0,
              An inequality (-50, 35, -10, 1) x + 24 >= 0),
             (An inequality (-12, 19, -8, 1) x + 0 >= 0,
              An inequality (-50, 35, -10, 1) x + 24 >= 0),
             (An inequality (8, -14, 7, -1) x + 0 >= 0,
              An inequality (-50, 35, -10, 1) x + 24 >= 0),
             (An inequality (-6, 11, -6, 1) x + 0 >= 0,
              An inequality (-50, 35, -10, 1) x + 24 >= 0),
             (An inequality (-12, 19, -8, 1) x + 0 >= 0,
              An inequality (24, -26, 9, -1) x + 0 >= 0),
             (An inequality (8, -14, 7, -1) x + 0 >= 0,
              An inequality (24, -26, 9, -1) x + 0 >= 0),
             (An inequality (-6, 11, -6, 1) x + 0 >= 0,
              An inequality (24, -26, 9, -1) x + 0 >= 0),
             (An inequality (8, -14, 7, -1) x + 0 >= 0,
              An inequality (-12, 19, -8, 1) x + 0 >= 0),
             (An inequality (-6, 11, -6, 1) x + 0 >= 0,
              An inequality (-12, 19, -8, 1) x + 0 >= 0),
             (An inequality (-6, 11, -6, 1) x + 0 >= 0,
              An inequality (8, -14, 7, -1) x + 0 >= 0))
            sage: C.ridges(names=False)
            ((3, 4),
             (2, 4),
             (1, 4),
             (0, 4),
             (2, 3),
             (1, 3),
             (0, 3),
             (1, 2),
             (0, 2),
             (0, 1))

            sage: P = Polyhedron(rays=[[1,0]])
            sage: C = CombinatorialPolyhedron(P)
            sage: C
            A 1-dimensional combinatorial polyhedron with 1 facet
            sage: C.ridges()
            ()
            sage: it = C.face_generator(0)
            sage: for face in it: face.ambient_Hrepresentation()
            (An inequality (1, 0) x + 0 >= 0, An equation (0, 1) x + 0 == 0)

        TESTS:

        Testing that ``add_equations`` is ignored if ``names`` is ``False``::

            sage: C = CombinatorialPolyhedron(polytopes.simplex())
            sage: C.ridges(names=False, add_equations=True)
            ((2, 3), (1, 3), (0, 3), (1, 2), (0, 2), (0, 1))
        """
        self._compute_ridges(self._algorithm_to_dual(algorithm))
        cdef size_t n_ridges = self._ridges.length

        # Mapping the indices of the Vepr to the names, if requested.
        if self.facet_names() is not None and names is True:
            def f(size_t i):
                return self.facet_names()[i]
        else:
            def f(size_t i):
                return smallInteger(i)

        if add_equations and names:
            return tuple(
                ((f(self._ridges.get(i).first),) + self.equations(),
                 (f(self._ridges.get(i).second),) + self.equations())
                for i in range(n_ridges))

        return tuple(
            (f(self._ridges.get(i).first),
             f(self._ridges.get(i).second))
            for i in range(n_ridges))

    @cached_method
    def facet_adjacency_matrix(self, algorithm=None):
        """
        Return the binary matrix of facet adjacencies.

        INPUT:

        - ``algorithm`` -- string (optional);
          specify whether the face generator starts with facets or vertices:
          * ``'primal'`` -- start with the facets
          * ``'dual'`` -- start with the vertices
          * ``None`` -- choose automatically

        .. SEEALSO::

            :meth:`~sage.geometry.polyhedron.base.Polyhedron_base.vertex_adjacency_matrix`.

        EXAMPLES::

            sage: P = polytopes.cube()
            sage: C = P.combinatorial_polyhedron()
            sage: C.facet_adjacency_matrix()
            [0 1 1 0 1 1]
            [1 0 1 1 1 0]
            [1 1 0 1 0 1]
            [0 1 1 0 1 1]
            [1 1 0 1 0 1]
            [1 0 1 1 1 0]

        TESTS::

            sage: CombinatorialPolyhedron(-1).facet_adjacency_matrix()
            []
            sage: CombinatorialPolyhedron(0).facet_adjacency_matrix()
            []
            sage: polytopes.cube().facet_adjacency_matrix().is_immutable()
            True
        """
        from sage.rings.integer_ring import ZZ
        from sage.matrix.constructor import matrix
        cdef Matrix_dense adjacency_matrix = matrix(
                ZZ, self.n_facets(), self.n_facets(), 0)
        cdef size_t i

        self._compute_ridges(self._algorithm_to_dual(algorithm))
        try:
            for i in range(self._ridges.length):
                first = self._ridges.get(i).first
                second = self._ridges.get(i).second
                adjacency_matrix.set_unsafe_int(first, second, 1)
                adjacency_matrix.set_unsafe_int(second, first, 1)
        except AttributeError:
            for i in range(self._ridges.length):
                first = self._ridges.get(i).first
                second = self._ridges.get(i).second
                adjacency_matrix[first, second] = adjacency_matrix[second, first] = 1
        adjacency_matrix.set_immutable()
        return adjacency_matrix

    def facet_graph(self, names=True, algorithm=None):
        r"""
        Return the facet graph.

        The facet graph of a polyhedron consists of
        ridges as edges and facets as vertices.

        INPUT:

        - ``algorithm`` -- string (optional);
          specify whether the face generator starts with facets or vertices:

          * ``'primal'`` -- start with the facets
          * ``'dual'`` -- start with the vertices
          * ``None`` -- choose automatically

        If ``names`` is ``False``, the ``vertices`` of the graph will
        be the indices of the facets in the Hrepresentation.

        EXAMPLES::

            sage: P = polytopes.cyclic_polytope(4,6)
            sage: C = CombinatorialPolyhedron(P)
            sage: C.facet_graph()                                                       # needs sage.graphs
            Graph on 9 vertices

        TESTS::

            sage: P = Polyhedron(ieqs=[[1,-1,0],[1,1,0]])
            sage: CombinatorialPolyhedron(P).facet_graph()                              # needs sage.graphs
            Graph on 2 vertices

        Checking that :issue:`28604` is fixed::

            sage: C = CombinatorialPolyhedron(polytopes.cube()); C
            A 3-dimensional combinatorial polyhedron with 6 facets
            sage: C.facet_graph(names=False)                                            # needs sage.graphs
            Graph on 6 vertices

            sage: C = CombinatorialPolyhedron(polytopes.hypersimplex(5,2)); C
            A 4-dimensional combinatorial polyhedron with 10 facets
            sage: C.facet_graph()                                                       # needs sage.combinat sage.graphs
            Graph on 10 vertices
        """
        face_iter = self.face_iter(self.dimension() - 1, algorithm='primal')
        if names:
            V = list(facet.ambient_Hrepresentation() for facet in face_iter)
        else:
            V = list(facet.ambient_V_indices() for facet in face_iter)
        E = self.ridges(names=names, add_equations=True, algorithm=algorithm)
        if not names:
            # If names is false, the ridges are given as tuple of indices,
            # i.e. (1,2) instead of (('f1',), ('f2',)).
            V = list(v[0] for v in V)
        from sage.graphs.graph import Graph
        return Graph([V, E], format='vertices_and_edges')

    @cached_method
    def vertex_facet_graph(self, names=True):
        r"""
        Return the vertex-facet graph.

        This method constructs a directed bipartite graph.
        The nodes of the graph correspond to elements of the Vrepresentation
        and facets. There is a directed edge from Vrepresentation to facets
        for each incidence.

        If ``names`` is set to ``False``, then the vertices (of the graph) are given by
        integers.

        INPUT:

        - ``names`` -- boolean (default: ``True``); if ``True`` label the vertices of the
          graph by the corresponding names of the Vrepresentation resp. Hrepresentation;
          if ``False`` label the vertices of the graph by integers

        EXAMPLES::

            sage: P = polytopes.hypercube(2).pyramid()
            sage: C = CombinatorialPolyhedron(P)
            sage: G = C.vertex_facet_graph(); G                                         # needs sage.graphs
            Digraph on 10 vertices
            sage: C.Vrepresentation()
            (A vertex at (0, -1, -1),
             A vertex at (0, -1, 1),
             A vertex at (0, 1, -1),
             A vertex at (0, 1, 1),
             A vertex at (1, 0, 0))
            sage: sorted(G.neighbors_out(C.Vrepresentation()[4]))                       # needs sage.graphs
            [An inequality (-1, -1, 0) x + 1 >= 0,
             An inequality (-1, 0, -1) x + 1 >= 0,
             An inequality (-1, 0, 1) x + 1 >= 0,
             An inequality (-1, 1, 0) x + 1 >= 0]

        If ``names`` is ``True`` (the default) but the combinatorial polyhedron
        has been initialized without specifying names to
        ``Vrepresentation`` and ``Hrepresentation``,
        then indices of the Vrepresentation and the facets will be used along
        with a string 'H' or 'V'::

            sage: C = CombinatorialPolyhedron(P.incidence_matrix())
            sage: C.vertex_facet_graph().vertices(sort=True)                            # needs sage.graphs
            [('H', 0),
             ('H', 1),
             ('H', 2),
             ('H', 3),
             ('H', 4),
             ('V', 0),
             ('V', 1),
             ('V', 2),
             ('V', 3),
             ('V', 4)]

        If ``names`` is ``False`` then the vertices of the graph are given by integers::

            sage: C.vertex_facet_graph(names=False).vertices(sort=True)                 # needs sage.graphs
            [0, 1, 2, 3, 4, 5, 6, 7, 8, 9]

        TESTS:

        Test that :issue:`29898` is fixed::

            sage: Polyhedron().vertex_facet_graph()                                     # needs sage.graphs
            Digraph on 0 vertices
            sage: Polyhedron([[0]]).vertex_facet_graph()                                # needs sage.graphs
            Digraph on 1 vertex
            sage: Polyhedron([[0]]).vertex_facet_graph(False)                           # needs sage.graphs
            Digraph on 1 vertex
        """
        from sage.graphs.digraph import DiGraph
        if self.dimension() == -1:
            return DiGraph()
        if self.dimension() == 0:
            if not names:
                return DiGraph(1)
            else:
                Vrep = self.Vrep()
                if Vrep:
                    v = Vrep[0]
                else:
                    v = ("V", 0)
                return DiGraph([[v], []])

        # The face iterator will iterate through the facets in opposite order.
        facet_iter = self.face_iter(self.dimension() - 1, algorithm='primal')
        n_facets = self.n_facets()
        n_Vrep = self.n_Vrepresentation()

        if not names:
            vertices = [i for i in range(n_facets + n_Vrep)]
            edges = tuple((j, n_Vrep + n_facets - 1 - i) for i, facet in enumerate(facet_iter) for j in facet.ambient_V_indices())
        else:
            facet_names = self.facet_names()
            if facet_names is None:
                # No names were provided at initialisation.
                facet_names = [("H", i) for i in range(n_facets)]

            Vrep = self.Vrep()
            if Vrep is None:
                # No names were provided at initialisation.
                Vrep = [("V", i) for i in range(n_Vrep)]

            vertices = Vrep + facet_names
            edges = tuple((Vrep[j], facet_names[n_facets - 1 - i]) for i, facet in enumerate(facet_iter) for j in facet.ambient_V_indices())
        return DiGraph([vertices, edges], format='vertices_and_edges', immutable=True)

    @cached_method
    def f_vector(self, num_threads=None, parallelization_depth=None, algorithm=None):
        r"""
        Compute the ``f_vector`` of the polyhedron.

        The ``f_vector`` contains the number of faces of dimension `k`
        for each `k` in ``range(-1, self.dimension() + 1)``.

        INPUT:

        - ``num_threads`` -- integer (optional); specify the number of threads

        - ``parallelization_depth`` -- integer (optional); specify
          how deep in the lattice the parallelization is done

        - ``algorithm`` -- string (optional);
          specify whether the face generator starts with facets or vertices:

          * ``'primal'`` -- start with the facets
          * ``'dual'`` -- start with the vertices
          * ``None`` -- choose automatically

        .. NOTE::

            To obtain edges and/or ridges as well, first do so. This might
            already compute the ``f_vector``.

        EXAMPLES::

            sage: P = polytopes.permutahedron(5)
            sage: C = CombinatorialPolyhedron(P)
            sage: C.f_vector()
            (1, 120, 240, 150, 30, 1)

            sage: P = polytopes.cyclic_polytope(6,10)
            sage: C = CombinatorialPolyhedron(P)
            sage: C.f_vector()
            (1, 10, 45, 120, 185, 150, 50, 1)

        Using two threads::

            sage: P = polytopes.permutahedron(5)
            sage: C = CombinatorialPolyhedron(P)
            sage: C.f_vector(num_threads=2)
            (1, 120, 240, 150, 30, 1)

        TESTS::

            sage: type(C.f_vector())
            <class 'sage.modules.vector_integer_dense.Vector_integer_dense'>
        """
        if num_threads is None:
            from sage.parallel.ncpus import ncpus
            num_threads = ncpus()

        if parallelization_depth is None:
            # Setting some reasonable defaults.
            if num_threads == 0:
                parallelization_depth = 0
            elif num_threads <= 3:
                parallelization_depth = 1
            elif num_threads <= 8:
                parallelization_depth = 2
            else:
                parallelization_depth = 3

        if not self._f_vector:
            self._compute_f_vector(num_threads, parallelization_depth, self._algorithm_to_dual(algorithm))
        if not self._f_vector:
            raise ValueError("could not determine f_vector")
        from sage.modules.free_module_element import vector
        from sage.rings.integer_ring import ZZ
        f_vector = vector(ZZ, self._f_vector)
        f_vector.set_immutable()
        return f_vector

    def flag_f_vector(self, *args):
        r"""
        Return the flag f-vector.

        For each `-1 < i_0 < \dots < i_n < d` the flag f-vector
        counts the number of flags `F_0 \subset \dots \subset F_n`
        with `F_j` of dimension `i_j` for each `0 \leq j \leq n`,
        where `d` is the dimension of the polyhedron.

        INPUT:

        - ``args`` -- integer (optional); specify an entry of the
          flag-f-vector (must be an increasing sequence of integers)

        OUTPUT:

        - a dictionary, if no arguments were given

        - an integer, if arguments were given

        EXAMPLES:

        Obtain the entire flag-f-vector::

            sage: C = polytopes.hypercube(4).combinatorial_polyhedron()
            sage: C.flag_f_vector()                                                     # needs sage.combinat
                {(-1,): 1,
                 (0,): 16,
                 (0, 1): 64,
                 (0, 1, 2): 192,
                 (0, 1, 2, 3): 384,
                 (0, 1, 3): 192,
                 (0, 2): 96,
                 (0, 2, 3): 192,
                 (0, 3): 64,
                 (1,): 32,
                 (1, 2): 96,
                 (1, 2, 3): 192,
                 (1, 3): 96,
                 (2,): 24,
                 (2, 3): 48,
                 (3,): 8,
                 (4,): 1}

        Specify an entry::

            sage: C.flag_f_vector(0,3)                                                  # needs sage.combinat
            64
            sage: C.flag_f_vector(2)                                                    # needs sage.combinat
            24

        Leading ``-1`` and trailing entry of dimension are allowed::

            sage: C.flag_f_vector(-1,0,3)                                               # needs sage.combinat
            64
            sage: C.flag_f_vector(-1,0,3,4)                                             # needs sage.combinat
            64

        One can get the number of trivial faces::

            sage: C.flag_f_vector(-1)                                                   # needs sage.combinat
            1
            sage: C.flag_f_vector(4)                                                    # needs sage.combinat
            1

        Polyhedra with lines, have ``0`` entries accordingly::

            sage: C = (Polyhedron(lines=[[1]]) * polytopes.hypercube(2)).combinatorial_polyhedron()
            sage: C.flag_f_vector()                                                     # needs sage.combinat
            {(-1,): 1, (0, 1): 0, (0, 2): 0, (0,): 0, (1, 2): 8, (1,): 4, (2,): 4, 3: 1}

        If the arguments are not strictly increasing or out of range,
        a key error is raised::

            sage: C.flag_f_vector(-1,0,3,5)                                             # needs sage.combinat
            Traceback (most recent call last):
            ...
            KeyError: (0, 3, 5)
            sage: C.flag_f_vector(-1,3,0)                                               # needs sage.combinat
            Traceback (most recent call last):
            ...
            KeyError: (3, 0)
        """
        flag = self._flag_f_vector()
        if len(args) == 0:
            return flag
        elif len(args) == 1:
            return flag[(args[0],)]
        else:
            dim = self.dimension()
            if args[0] == -1:
                args = args[1:]
            if args[-1] == dim:
                args = args[:-1]
            return flag[tuple(args)]

    @cached_method
    def _flag_f_vector(self):
        r"""
        Obtain the flag-f-vector from the flag-f-polynomial from the face lattice.

        See :meth:`flag_f_vector`.

        TESTS::

            sage: C = CombinatorialPolyhedron(3)
            sage: C._flag_f_vector()                                                    # needs sage.combinat
            {(-1,): 1, (0, 1): 0, (0, 2): 0, (0,): 0, (1, 2): 0, (1,): 0, (2,): 0, 3: 1}
        """
        poly = self.face_lattice().flag_f_polynomial()
        variables = poly.variables()
        dim = self.dimension()
        flag = {(smallInteger(-1),): smallInteger(1)}
        for term in poly.monomials():
            index = tuple([variables.index(var) for var in term.variables()[:-1]])
            if index == ():
                flag[(dim,)] = smallInteger(1)
            else:
                flag[index] = poly.monomial_coefficient(term)

        n_lines = sum([1 for x in self.f_vector() if x == 0])
        if n_lines:
            # The polyhedron has lines and we have to account for that.
            # So we basically shift all entries up by the number of lines
            # and add zero entries for the lines.
            from itertools import combinations
            flag_old = flag
            flag = {(smallInteger(-1),): smallInteger(1)}
            ran = [smallInteger(i) for i in range(self.dim())]
            for k in range(1, self.dim()):
                for comb in combinations(ran, self.dim() - k):
                    if comb[0] < n_lines:
                        # There are no faces of dimension 0,...,n_lines.
                        flag[comb] = smallInteger(0)
                    else:
                        # Shift the old entries up by the number of lines.
                        flag[comb] = flag_old[tuple(i - n_lines for i in comb)]

            flag[self.dimension()] = smallInteger(1)

        return flag

    @cached_method
    def neighborliness(self):
        r"""
        Return the largest ``k``, such that the polyhedron is ``k``-neighborly.

        A polyhedron is `k`-neighborly if every set of `n` vertices forms a face
        for `n` up to `k`.

        In case of the `d`-dimensional simplex, it returns `d + 1`.

        .. SEEALSO::

            :meth:`is_neighborly`

        EXAMPLES::

            sage: P = polytopes.cyclic_polytope(8,12)
            sage: C = P.combinatorial_polyhedron()
            sage: C.neighborliness()
            4
            sage: P = polytopes.simplex(6)
            sage: C = P.combinatorial_polyhedron()
            sage: C.neighborliness()
            7
            sage: P = polytopes.cyclic_polytope(4,10)
            sage: P = P.join(P)
            sage: C = P.combinatorial_polyhedron()
            sage: C.neighborliness()
            2
        """
        if self.is_simplex():
            return self.dim() + 1
        cdef int k = 2
        f = self.f_vector()
        while f[k] == self.n_vertices().binomial(k):
            k += 1
        return k - 1

    @cached_method
    def is_neighborly(self, k=None) -> bool:
        r"""
        Return whether the polyhedron is neighborly.

        If the input `k` is provided, then return whether the polyhedron is `k`-neighborly.

        A polyhedron is neighborly if every set of `n` vertices forms a face
        for `n` up to floor of half the dimension of the polyhedron.
        It is `k`-neighborly if this is true for `n` up to `k`.

        INPUT:

        - ``k`` -- the dimension up to which to check if every set of ``k``
          vertices forms a face. If no ``k`` is provided, check up to floor
          of half the dimension of the polyhedron.

        OUTPUT:

        - ``True`` if the every set of up to ``k`` vertices forms a face,
        - ``False`` otherwise

        .. SEEALSO::

            :meth:`neighborliness`

        EXAMPLES::

            sage: P = polytopes.cyclic_polytope(8,12)
            sage: C = P.combinatorial_polyhedron()
            sage: C.is_neighborly()
            True
            sage: P = polytopes.simplex(6)
            sage: C = P.combinatorial_polyhedron()
            sage: C.is_neighborly()
            True
            sage: P = polytopes.cyclic_polytope(4,10)
            sage: P = P.join(P)
            sage: C = P.combinatorial_polyhedron()
            sage: C.is_neighborly()
            False
            sage: C.is_neighborly(k=2)
            True
        """
        from sage.arith.misc import binomial
        if k is None:
            k = self.dim() // 2
        return all(self.f_vector()[i+1] == binomial(self.n_vertices(), i + 1)
                   for i in range(1, k))

    def is_simplex(self) -> bool:
        r"""
        Return whether the polyhedron is a simplex.

        A simplex is a bounded polyhedron with `d+1` vertices, where
        `d` is the dimension.

        EXAMPLES::

            sage: CombinatorialPolyhedron(2).is_simplex()
            False
            sage: CombinatorialPolyhedron([[0,1],[0,2],[1,2]]).is_simplex()
            True
        """
        return self.is_bounded() and (self.dim() + 1 == self.n_vertices())

    @cached_method
    def is_simplicial(self) -> bool:
        r"""
        Test whether the polytope is simplicial.

        This method is not implemented for unbounded polyhedra.

        A polytope is simplicial, if each facet contains exactly `d` vertices,
        where `d` is the dimension of the polytope.

        EXAMPLES::

            sage: P = polytopes.cyclic_polytope(4,10)
            sage: C = P.combinatorial_polyhedron()
            sage: C.is_simplicial()
            True
            sage: P = polytopes.hypercube(4)
            sage: C = P.combinatorial_polyhedron()
            sage: C.is_simplicial()
            False

        For unbounded polyhedra, an error is raised::

            sage: C = CombinatorialPolyhedron([[0,1], [0,2]], far_face=[1,2], unbounded=True)
            sage: C.is_simplicial()
            Traceback (most recent call last):
            ...
            NotImplementedError: this function is implemented for polytopes only
        """
        if not self.is_bounded():
            raise NotImplementedError("this function is implemented for polytopes only")

        cdef ListOfFaces facets = self._bitrep_facets
        cdef size_t n_facets = facets.n_faces()
        cdef size_t i
        cdef int dim = self.dimension()

        for i in range(n_facets):
            if face_len_atoms(facets.data.faces[i]) != dim:
                return False
        return True

    @cached_method
    def simpliciality(self):
        r"""
        Return the largest `k` such that the polytope is `k`-simplicial.

        Return the dimension in case of a simplex.

        A polytope is `k`-simplicial, if every `k`-face is a simplex.

        EXAMPLES::

            sage: cyclic = polytopes.cyclic_polytope(10,4)
            sage: CombinatorialPolyhedron(cyclic).simpliciality()
            3

            sage: hypersimplex = polytopes.hypersimplex(5,2)
            sage: CombinatorialPolyhedron(hypersimplex).simpliciality()
            2

            sage: cross = polytopes.cross_polytope(4)
            sage: P = cross.join(cross)
            sage: CombinatorialPolyhedron(P).simpliciality()
            3

            sage: P = polytopes.simplex(3)
            sage: CombinatorialPolyhedron(P).simpliciality()
            3

            sage: P = polytopes.simplex(1)
            sage: CombinatorialPolyhedron(P).simpliciality()
            1

        TESTS::

            sage: P = polytopes.cube()
            sage: C = CombinatorialPolyhedron(P)
            sage: C.simpliciality is C.simpliciality
            True
        """
        if not self.is_bounded():
            raise NotImplementedError("must be bounded")
        cdef FaceIterator face_iter = self._face_iter(False, -2)
        cdef int d
        cdef int dim = self.dimension()

        if self.n_facets() == self.dimension() + 1:
            # A simplex.
            return self.dimension()

        cdef simpliciality = dim - 1

        # For each face in the iterator, check if its a simplex.
        face_iter.structure.lowest_dimension = 2  # every 1-face is a simplex
        d = face_iter.next_dimension()
        while d < dim:
            sig_check()
            if face_iter.n_atom_rep() == d + 1:
                # The current face is a simplex.
                face_iter.ignore_subfaces()
            else:
                # Current face is not a simplex.
                if simpliciality > d - 1:
                    simpliciality = d - 1
            d = face_iter.next_dimension()
            if simpliciality == 1:
                # Every polytope is 1-simplicial.
                d = dim
        return smallInteger(simpliciality)

    @cached_method
    def is_simple(self):
        r"""
        Test whether the polytope is simple.

        If the polyhedron is unbounded, return ``False``.

        A polytope is simple, if each vertex is contained in exactly `d` facets,
        where `d` is the dimension of the polytope.

        EXAMPLES::

            sage: P = polytopes.cyclic_polytope(4,10)
            sage: C = P.combinatorial_polyhedron()
            sage: C.is_simple()
            False
            sage: P = polytopes.hypercube(4)
            sage: C = P.combinatorial_polyhedron()
            sage: C.is_simple()
            True

        Return ``False`` for unbounded polyhedra::

            sage: C = CombinatorialPolyhedron([[0,1], [0,2]], far_face=[1,2], unbounded=True)
            sage: C.is_simple()
            False
        """
        if not self.is_bounded():
            return False

        cdef ListOfFaces vertices = self._bitrep_Vrep
        cdef size_t n_vertices = vertices.n_faces()
        cdef size_t i
        cdef int dim = self.dimension()

        for i in range(n_vertices):
            if face_len_atoms(vertices.data.faces[i]) != dim:
                return False
        return True

    @cached_method
    def simplicity(self):
        r"""
        Return the largest `k` such that the polytope is `k`-simple.

        Return the dimension in case of a simplex.

        A polytope `P` is `k`-simple, if every `(d-1-k)`-face
        is contained in exactly `k+1` facets of `P` for `1 \leq k \leq d-1`.

        Equivalently it is `k`-simple if the polar/dual polytope is `k`-simplicial.

        EXAMPLES::

            sage: hyper4 = polytopes.hypersimplex(4,2)
            sage: CombinatorialPolyhedron(hyper4).simplicity()
            1

            sage: hyper5 = polytopes.hypersimplex(5,2)
            sage: CombinatorialPolyhedron(hyper5).simplicity()
            2

            sage: hyper6 = polytopes.hypersimplex(6,2)
            sage: CombinatorialPolyhedron(hyper6).simplicity()
            3

            sage: P = polytopes.simplex(3)
            sage: CombinatorialPolyhedron(P).simplicity()
            3

            sage: P = polytopes.simplex(1)
            sage: CombinatorialPolyhedron(P).simplicity()
            1

        TESTS::

            sage: P = polytopes.cube()
            sage: C = CombinatorialPolyhedron(P)
            sage: C.simplicity is C.simplicity
            True
        """
        if not self.is_bounded():
            raise NotImplementedError("must be bounded")
        cdef FaceIterator coface_iter = self._face_iter(True, -2)
        cdef int d
        cdef int dim = self.dimension()

        if self.n_facets() == self.dimension() + 1:
            # A simplex.
            return self.dimension()

        cdef simplicity = dim - 1

        # For each coface in the iterator, check if its a simplex.
        coface_iter.structure.lowest_dimension = 2  # every coface of dimension 1 is a simplex
        d = coface_iter.next_dimension()
        while d < dim:
            sig_check()
            if coface_iter.n_atom_rep() == d + 1:
                # The current coface is a simplex.
                coface_iter.ignore_supfaces()
            else:
                # Current coface is not a simplex.
                if simplicity > d - 1:
                    simplicity = d - 1
            d = coface_iter.next_dimension()
            if simplicity == 1:
                # Every polytope is 1-simple.
                d = dim
        return smallInteger(simplicity)

    @cached_method
    def is_lawrence_polytope(self):
        r"""
        Return ``True`` if ``self`` is a Lawrence polytope.

        A polytope is called a Lawrence polytope if it has a centrally
        symmetric (normalized) Gale diagram.

        Equivalently, there exists a partition `P_1,\dots,P_k`
        of the vertices `V` such that each part
        `P_i` has size `2` or `1` and for each part there exists
        a facet with vertices exactly `V \setminus P_i`.

        EXAMPLES::

            sage: C = polytopes.simplex(5).combinatorial_polyhedron()
            sage: C.is_lawrence_polytope()
            True
            sage: P = polytopes.hypercube(4).lawrence_polytope()
            sage: C = P.combinatorial_polyhedron()
            sage: C.is_lawrence_polytope()
            True
            sage: P = polytopes.hypercube(4)
            sage: C = P.combinatorial_polyhedron()
            sage: C.is_lawrence_polytope()
            False

        For unbounded polyhedra, an error is raised::

            sage: C = CombinatorialPolyhedron([[0,1], [0,2]], far_face=[1,2], unbounded=True)
            sage: C.is_lawrence_polytope()
            Traceback (most recent call last):
            ...
            NotImplementedError: this function is implemented for polytopes only

        AUTHORS:

        - Laith Rastanawi
        - Jonathan Kliem

        REFERENCES:

            For more information, see [BaSt1990]_.
        """
        if not self.is_compact():
            raise NotImplementedError("this function is implemented for polytopes only")
        if self.n_Vrepresentation() <= 2:
            return True

        cdef FaceIterator facet_iterator = self._face_iter(False, self.dimension()-1)
        cdef CombinatorialFace facet
        cdef size_t n_vertices = self.n_Vrepresentation()
        cdef size_t one, two, length, counter
        cdef list vertices = [1 for _ in range(n_vertices)]

        for facet in facet_iterator:
            length = facet.n_atom_rep()
            if length >= n_vertices - 2:
                # The facet has at most two non-vertices and corresponds to
                # two symmetric vertices or a vertex at the origin
                # in the Gale transform.
                facet.set_atom_rep()
                counter = 0
                while counter < length:
                    if facet.atom_rep[counter] != counter:
                        # We have found our first non-vertex.
                        one = counter
                        break
                    counter += 1
                else:
                    # The facet contains the first ``length`` vertices.
                    one = length

                if length == n_vertices - 1:
                    # The facet corresponds to a vertex at the origin
                    # of the Gale transform.
                    vertices[one] = 0
                else:
                    # The facet corresponds to two symmetric vertices
                    # of the Gale transform.
                    while counter < length:
                        if facet.atom_rep[counter] != counter + 1:
                            # We have found our second non-vertex.
                            two = counter + 1
                            break
                        counter += 1
                    else:
                        # The second non-vertex is the very last vertex.
                        two = length + 1

                    if vertices[one] == vertices[two]:
                        # Possibly the Gale transform contains duplicates,
                        # we must make sure that the mulitplicites are symmetric as well.
                        # (And not two vertices are symmetric to just one).
                        vertices[one] = 0
                        vertices[two] = 0

        return not any(vertices)

    @cached_method
    def is_pyramid(self, certificate=False):
        r"""
        Test whether the polytope is a pyramid over one of its facets.

        INPUT:

        - ``certificate`` -- boolean (default: ``False``); specifies whether
          to return a vertex of the polytope which is the apex of a pyramid,
          if found

        OUTPUT:

        If ``certificate`` is ``True``, returns a tuple containing:

        1. Boolean.
        2. The apex of the pyramid or ``None``.

        If ``certificate`` is ``False`` returns a boolean.

        AUTHORS:

        - Laith Rastanawi
        - Jonathan Kliem

        EXAMPLES::

            sage: C = polytopes.cross_polytope(4).combinatorial_polyhedron()
            sage: C.is_pyramid()
            False
            sage: C.is_pyramid(certificate=True)
            (False, None)
            sage: C = polytopes.cross_polytope(4).pyramid().combinatorial_polyhedron()
            sage: C.is_pyramid()
            True
            sage: C.is_pyramid(certificate=True)
            (True, A vertex at (1, 0, 0, 0, 0))
            sage: C = polytopes.simplex(5).combinatorial_polyhedron()
            sage: C.is_pyramid(certificate=True)
            (True, A vertex at (1, 0, 0, 0, 0, 0))

        For unbounded polyhedra, an error is raised::

            sage: C = CombinatorialPolyhedron([[0,1], [0,2]], far_face=[1,2], unbounded=True)
            sage: C.is_pyramid()
            Traceback (most recent call last):
            ...
            ValueError: polyhedron has to be compact

        TESTS::

            sage: CombinatorialPolyhedron(-1).is_pyramid()
            False
            sage: CombinatorialPolyhedron(-1).is_pyramid(True)
            (False, None)
            sage: CombinatorialPolyhedron(0).is_pyramid()
            True
            sage: CombinatorialPolyhedron(0).is_pyramid(True)
            (True, 0)

        Check that :issue:`30292` is fixed::

            sage: Polyhedron([[0, -1, -1], [0, -1, 1], [0, 1, -1], [0, 1, 1], [1, 0, 0]]).is_pyramid(certificate=True)
            (True, A vertex at (1, 0, 0))
        """
        if not self.is_bounded():
            raise ValueError("polyhedron has to be compact")

        if self.dim() == -1:
            if certificate:
                return (False, None)
            return False

        if self.dim() == 0:
            if certificate:
                return (True, self.Vrepresentation()[0])
            return True

        # Find a vertex that is incident to all elements in Hrepresentation but one.
        vertex_iter = self._face_iter(True, 0)
        n_facets = self.n_facets()
        for vertex in vertex_iter:
            if vertex.n_ambient_Hrepresentation(add_equations=False) == n_facets - 1:
                if certificate:
                    return (True, vertex.ambient_Vrepresentation()[0])
                return True

        if certificate:
            return (False, None)
        return False

    @cached_method
    def is_bipyramid(self, certificate=False):
        r"""
        Test whether the polytope is a bipyramid over some other polytope.

        INPUT:

        - ``certificate`` -- boolean (default: ``False``); specifies whether
          to return a vertex of the polytope which is the apex of a pyramid,
          if found

        INPUT:

        - ``certificate`` -- boolean (default: ``False``); specifies whether
          to return two vertices of the polytope which are the apices of a
          bipyramid, if found

        OUTPUT:

        If ``certificate`` is ``True``, returns a tuple containing:

        1. Boolean.
        2. ``None`` or a tuple containing:
            a. The first apex.
            b. The second apex.

        If ``certificate`` is ``False`` returns a boolean.

        EXAMPLES::

            sage: C = polytopes.hypercube(4).combinatorial_polyhedron()
            sage: C.is_bipyramid()
            False
            sage: C.is_bipyramid(certificate=True)
            (False, None)
            sage: C = polytopes.cross_polytope(4).combinatorial_polyhedron()
            sage: C.is_bipyramid()
            True
            sage: C.is_bipyramid(certificate=True)
            (True, [A vertex at (1, 0, 0, 0), A vertex at (-1, 0, 0, 0)])

        For unbounded polyhedra, an error is raised::

            sage: C = CombinatorialPolyhedron([[0,1], [0,2]], far_face=[1,2], unbounded=True)
            sage: C.is_pyramid()
            Traceback (most recent call last):
            ...
            ValueError: polyhedron has to be compact

        TESTS::

            sage: CombinatorialPolyhedron(-1).is_bipyramid()
            False
            sage: CombinatorialPolyhedron(-1).is_bipyramid(True)
            (False, None)
            sage: C = polytopes.cross_polytope(1)
            sage: C.is_bipyramid()
            True
            sage: C.is_bipyramid(True)
            (True, [A vertex at (1), A vertex at (-1)])

        Check that bug analog to :issue:`30292` is avoided::

            sage: Polyhedron([[0, 1, 0], [0, 0, 1], [0, -1, -1], [1, 0, 0], [-1, 0, 0]]).is_bipyramid(certificate=True)
            (True, [A vertex at (1, 0, 0), A vertex at (-1, 0, 0)])

        ALGORITHM:

        Assume all faces of a polyhedron to be given as lists of vertices.

        A polytope is a bipyramid with apexes `v`, `w` if and only if for each
        proper face `v \in F` there exists a face `G` with
        `G \setminus \{w\} = F \setminus \{v\}`
        and vice versa (for each proper face
        `w \in F` there exists ...).

        To check this property it suffices to check for all facets of the polyhedron.
        """
        if not self.is_compact():

            raise ValueError("polyhedron has to be compact")

        n_facets = self.n_facets()
        if n_facets % 2 or self.dim() < 1:
            if certificate:
                return (False, None)
            return False

        facets_incidences = [set(f) for f in self.facets(names=False)]
        verts_incidences = dict()
        for v in self.face_iter(0):
            verts_incidences[v.ambient_V_indices()[0]] = set(v.ambient_H_indices(add_equations=False))

        # Find two vertices ``vert1`` and ``vert2`` such that one of them
        # lies on exactly half of the facets, and the other one lies on
        # exactly the other half.
        from itertools import combinations
        for index1, index2 in combinations(verts_incidences, 2):
            vert1_incidences = verts_incidences[index1]
            vert2_incidences = verts_incidences[index2]
            vert1and2 = vert1_incidences.union(vert2_incidences)
            if len(vert1and2) == n_facets:
                # We have found two candidates for apexes.
                # Remove from each facet ``index1`` resp. ``index2``.
                test_facets = set(frozenset(facet_inc.difference({index1, index2}))
                                  for facet_inc in facets_incidences)
                if len(test_facets) == n_facets/2:
                    # For each `F` containing `index1` there is
                    # `G` containing `index2` such that
                    # `F \setminus \{index1\} =  G \setminus \{index2\}
                    # and vice versa.
                    if certificate:
                        V = self.vertices()
                        return (True, [V[index1], V[index2]])
                    return True

        if certificate:
            return (False, None)
        return False

    @cached_method
    def is_prism(self, certificate=False):
        r"""
        Test whether the polytope is a prism of some polytope.

        INPUT:

        - ``certificate`` -- boolean (default: ``False``); specifies whether
          to return two facets of the polytope which are the bases of a prism,
          if found

        OUTPUT:

        If ``certificate`` is ``True``, returns a tuple containing:

        1. Boolean.
        2. ``None`` or a tuple containing:
            a. List of the vertices of the first base facet.
            b. List of the vertices of the second base facet.

        If ``certificate`` is ``False`` returns a boolean.

        TESTS::

            sage: CombinatorialPolyhedron(-1).is_prism()
            False
            sage: CombinatorialPolyhedron(1).is_prism()
            False
            sage: C = polytopes.cross_polytope(3).prism().combinatorial_polyhedron()
            sage: C.is_prism(certificate=True)
            (True,
            [(A vertex at (0, 0, 1, 0),
            A vertex at (0, 1, 0, 0),
            A vertex at (0, 0, 0, -1),
            A vertex at (0, 0, -1, 0),
            A vertex at (0, -1, 0, 0),
            A vertex at (0, 0, 0, 1)),
            (A vertex at (1, 1, 0, 0),
            A vertex at (1, 0, 0, -1),
            A vertex at (1, 0, -1, 0),
            A vertex at (1, -1, 0, 0),
            A vertex at (1, 0, 0, 1),
            A vertex at (1, 0, 1, 0))])
            sage: C = CombinatorialPolyhedron([[0,1], [0,2]], far_face=[1,2], unbounded=True)
            sage: C.is_prism()
            Traceback (most recent call last):
            ...
            ValueError: self must be bounded
        """
        if not certificate:
            return self.dual().is_bipyramid()

        val, cert = self.dual().is_bipyramid(True)
        if val:
            facets = self.facets()
            return (True, [facets[cert[0]], facets[cert[1]]])

        return (False, None)

    def join_of_Vrep(self, *indices):
        r"""
        Return the smallest face containing all Vrepresentatives indicated by the indices.

        .. SEEALSO::

            :meth:`~sage.geometry.polyhedron.combinatorial_polyhedron.face_iterator_base.join_of_Vrep`.

        EXAMPLES::

            sage: # needs sage.combinat
            sage: P = polytopes.permutahedron(4)
            sage: C = CombinatorialPolyhedron(P)
            sage: C.join_of_Vrep(0,1)
            A 1-dimensional face of a 3-dimensional combinatorial polyhedron
            sage: C.join_of_Vrep(0,11).ambient_V_indices()
            (0, 1, 10, 11, 12, 13)
            sage: C.join_of_Vrep(8).ambient_V_indices()
            (8,)
            sage: C.join_of_Vrep().ambient_V_indices()
            ()
        """
        return self.face_generator().join_of_Vrep(*indices)

    def meet_of_Hrep(self, *indices):
        r"""
        Return the largest face contained in all facets indicated by the indices.

        .. SEEALSO::

            :meth:`~sage.geometry.polyhedron.combinatorial_polyhedron.face_iterator_base.meet_of_Hrep`.

        EXAMPLES::

            sage: # needs sage.groups sage.rings.number_field
            sage: P = polytopes.dodecahedron()
            sage: C = CombinatorialPolyhedron(P)
            sage: C.meet_of_Hrep(0)
            A 2-dimensional face of a 3-dimensional combinatorial polyhedron
            sage: C.meet_of_Hrep(0).ambient_H_indices()
            (0,)
            sage: C.meet_of_Hrep(0,1).ambient_H_indices()
            (0, 1)
            sage: C.meet_of_Hrep(0,2).ambient_H_indices()
            (0, 2)
            sage: C.meet_of_Hrep(0,2,3).ambient_H_indices()
            (0, 1, 2, 3, 4, 5, 6, 7, 8, 9, 10, 11)
            sage: C.meet_of_Hrep().ambient_H_indices()
            ()
        """
        return self.face_generator().meet_of_Hrep(*indices)

    def face_generator(self, dimension=None, algorithm=None):
        r"""
        Iterator over all proper faces of specified dimension.

        INPUT:

        - ``dimension`` -- if specified, then iterate over only this dimension

        - ``algorithm`` -- string (optional);
          specify whether the face generator starts with facets or vertices:

          * ``'primal'`` -- start with the facets
          * ``'dual'`` -- start with the vertices
          * ``None`` -- choose automatically

        OUTPUT: :class:`~sage.geometry.polyhedron.combinatorial_polyhedron.face_iterator.FaceIterator`

        .. NOTE::

            :class:`~sage.geometry.polyhedron.combinatorial_polyhedron.face_iterator.FaceIterator`
            can ignore subfaces or supfaces of the current face.

        EXAMPLES::

            sage: # needs sage.combinat
            sage: P = polytopes.permutahedron(5)
            sage: C = CombinatorialPolyhedron(P)
            sage: it = C.face_generator(dimension=2)
            sage: face = next(it); face
            A 2-dimensional face of a 4-dimensional combinatorial polyhedron
            sage: face.ambient_Vrepresentation()
            (A vertex at (1, 3, 2, 5, 4),
             A vertex at (2, 3, 1, 5, 4),
             A vertex at (3, 1, 2, 5, 4),
             A vertex at (3, 2, 1, 5, 4),
             A vertex at (2, 1, 3, 5, 4),
             A vertex at (1, 2, 3, 5, 4))
            sage: face = next(it); face
            A 2-dimensional face of a 4-dimensional combinatorial polyhedron
            sage: face.ambient_Vrepresentation()
            (A vertex at (2, 1, 4, 5, 3),
             A vertex at (3, 2, 4, 5, 1),
             A vertex at (3, 1, 4, 5, 2),
             A vertex at (1, 3, 4, 5, 2),
             A vertex at (1, 2, 4, 5, 3),
             A vertex at (2, 3, 4, 5, 1))
            sage: face.ambient_Hrepresentation()
            (An inequality (0, 0, -1, -1, 0) x + 9 >= 0,
             An inequality (0, 0, 0, -1, 0) x + 5 >= 0,
             An equation (1, 1, 1, 1, 1) x - 15 == 0)
            sage: face.ambient_H_indices()
            (25, 29, 30)
            sage: face = next(it); face
            A 2-dimensional face of a 4-dimensional combinatorial polyhedron
            sage: face.ambient_H_indices()
            (24, 29, 30)
            sage: face.ambient_V_indices()
            (32, 89, 90, 94)

            sage: C = CombinatorialPolyhedron([[0,1,2],[0,1,3],[0,2,3],[1,2,3]])
            sage: it = C.face_generator()
            sage: for face in it: face.ambient_Vrepresentation()
            (1, 2, 3)
            (0, 2, 3)
            (0, 1, 3)
            (0, 1, 2)
            (2, 3)
            (1, 3)
            (1, 2)
            (3,)
            (2,)
            (1,)
            (0, 3)
            (0, 2)
            (0,)
            (0, 1)

            sage: P = Polyhedron(rays=[[1,0],[0,1]], vertices=[[1,0],[0,1]])
            sage: C = CombinatorialPolyhedron(P)
            sage: it = C.face_generator(1)
            sage: for face in it: face.ambient_Vrepresentation()
            (A vertex at (0, 1), A vertex at (1, 0))
            (A ray in the direction (1, 0), A vertex at (1, 0))
            (A ray in the direction (0, 1), A vertex at (0, 1))

        .. SEEALSO::

            :class:`~sage.geometry.polyhedron.combinatorial_polyhedron.face_iterator.FaceIterator`,
            :class:`~sage.geometry.polyhedron.combinatorial_polyhedron.combinatorial_face.CombinatorialFace`.
        """
        cdef int dual

        dual = self._algorithm_to_dual(algorithm)

        if dual == -1:
            # Determine the faster way, to iterate through all faces.
            if not self.is_bounded() or self.n_facets() <= self.n_Vrepresentation():
                dual = 0
            else:
                dual = 1

        return FaceIterator(self, dual, output_dimension=dimension)

    face_iter = face_generator

    cdef FaceIterator _face_iter(self, bint dual, int dimension):
        r"""
        A method to obtain the FaceIterator as Cython object.

        ``dimension`` is the ``output_dimension`` of
        :class:`~sage.geometry.polyhedron.combinatorial_polyhedron.face_iterator.FaceIterator`.
        If ``dimension == -2`` this will indicate no ``output_dimension``.

        See :meth:`CombinatorialPolyhedron.face_iter`
        """
        if dual and not self.is_bounded():
            raise ValueError("cannot iterate over dual of unbounded polyhedron")
        if dimension == -2:
            return FaceIterator(self, dual)
        else:
            return FaceIterator(self, dual, output_dimension=dimension)

    def face_lattice(self):
        r"""
        Generate the face-lattice.

        OUTPUT: :class:`~sage.combinat.posets.lattices.FiniteLatticePoset`

        .. NOTE::

            Use :meth:`CombinatorialPolyhedron.face_by_face_lattice_index` to get
            the face for each index.

        .. WARNING::

            The labeling of the face lattice might depend on architecture
            and implementation. Relabeling the face lattice with
            :meth:`CombinatorialPolyhedron.face_by_face_lattice_index` or
            the properties obtained from this face will be platform independent.

        EXAMPLES::

            sage: P = Polyhedron(rays=[[1,0],[0,1]])
            sage: C = CombinatorialPolyhedron(P)
            sage: C.face_lattice()                                                      # needs sage.combinat
            Finite lattice containing 5 elements

            sage: P = Polyhedron(rays=[[1,0,0], [-1,0,0], [0,-1,0], [0,1,0]])
            sage: C = CombinatorialPolyhedron(P)
            sage: P1 = Polyhedron(rays=[[1,0], [-1,0]])
            sage: C1 = CombinatorialPolyhedron(P1)
            sage: C.face_lattice().is_isomorphic(C1.face_lattice())                     # needs sage.combinat
            True

            sage: P = polytopes.permutahedron(5)
            sage: C = CombinatorialPolyhedron(P)
            sage: C.face_lattice()                                                      # needs sage.combinat
            Finite lattice containing 542 elements

        TESTS::

            sage: P = polytopes.cyclic_polytope(4,10)
            sage: C = CombinatorialPolyhedron(P)
            sage: C.face_lattice().is_isomorphic(P.face_lattice())                      # needs sage.combinat
            True

            sage: P = polytopes.permutahedron(4)
            sage: C = CombinatorialPolyhedron(P)
            sage: C.face_lattice().is_isomorphic(P.face_lattice())                      # needs sage.combinat
            True
        """
        from sage.combinat.posets.lattices import FiniteLatticePoset
        return FiniteLatticePoset(self.hasse_diagram())

    @cached_method
    def hasse_diagram(self):
        r"""
        Return the Hasse diagram of ``self``.

        This is the Hasse diagram of the poset of the faces of ``self``:
        A directed graph consisting of a vertex for each face
        and an edge for each minimal inclusion of faces.

        .. NOTE::

            The vertices of the Hasse diagram are given by indices.
            Use :meth:`CombinatorialPolyhedron.face_by_face_lattice_index`
            to relabel.

        .. WARNING::

            The indices of the Hasse diagram might depend on architecture
            and implementation. Relabeling the face lattice with
            :meth:`CombinatorialPolyhedron.face_by_face_lattice_index` or
            the properties obtained from this face will be platform independent

        EXAMPLES::

            sage: # needs sage.graphs sage.rings.number_field
            sage: P = polytopes.regular_polygon(4).pyramid()
            sage: C = CombinatorialPolyhedron(P)
            sage: D = C.hasse_diagram(); D
            Digraph on 20 vertices
            sage: D.average_degree()
            21/5
            sage: D.relabel(C.face_by_face_lattice_index)
            sage: dim_0_vert = D.vertices(sort=True)[1:6]; dim_0_vert
            [A 0-dimensional face of a 3-dimensional combinatorial polyhedron,
             A 0-dimensional face of a 3-dimensional combinatorial polyhedron,
             A 0-dimensional face of a 3-dimensional combinatorial polyhedron,
             A 0-dimensional face of a 3-dimensional combinatorial polyhedron,
             A 0-dimensional face of a 3-dimensional combinatorial polyhedron]
            sage: sorted(D.out_degree(vertices=dim_0_vert))
            [3, 3, 3, 3, 4]
        """
        if not self._face_lattice_incidences:
            # compute all incidences.
            self._compute_face_lattice_incidences()
        if self._face_lattice_incidences is None:
            raise TypeError("could not determine face lattice")

        # Edges of the face-lattice/Hasse diagram.
        cdef size_t j
        cdef size_t n_incidences = self._face_lattice_incidences.length
        edges = tuple(self._face_lattice_incidences[j] for j in range(n_incidences))

        V = tuple(smallInteger(i) for i in range(sum(self._f_vector)))

        from sage.graphs.digraph import DiGraph
        D = DiGraph([V, edges], format='vertices_and_edges', vertex_labels=False)
        return D

    def _face_lattice_dimension(self, index):
        r"""
        Return for each element in :meth:`CombinatorialPolyhedron.face_lattice`
        its dimension.

        EXAMPLES::

            sage: P = polytopes.cube()
            sage: C = CombinatorialPolyhedron(P)
            sage: F = C.face_lattice()                                                  # needs sage.combinat
            sage: def f(i):
            ....:     return (i, C._face_lattice_dimension(i))
            ....:
            sage: G = F.relabel(f)                                                      # needs sage.combinat
            sage: set(G._elements)                                                      # needs sage.combinat
            {(0, -1),
             (1, 0),
             (2, 0),
             (3, 0),
             (4, 0),
             (5, 0),
             (6, 0),
             (7, 0),
             (8, 0),
             (9, 1),
             (10, 1),
             (11, 1),
             (12, 1),
             (13, 1),
             (14, 1),
             (15, 1),
             (16, 1),
             (17, 1),
             (18, 1),
             (19, 1),
             (20, 1),
             (21, 2),
             (22, 2),
             (23, 2),
             (24, 2),
             (25, 2),
             (26, 2),
             (27, 3)}
        """
        f_vector = self.f_vector()
        dim = self.dimension()

        # Getting the dimension, by considering the following:
        # The level-set of dimension `d` will have indices `k, k+1, ..., k+n-1`,
        # where `n` is the number of faces of dimension `d` ( ``n = f_vector[d + 1]``)
        # and `k` is the number of face of dimension up to `d`, i.e.
        # ``k = sum(f_vector[:d])``.
        return max(d for d in range(dim+2) if sum(f_vector[:d]) <= index) - 1

    def face_by_face_lattice_index(self, index):
        r"""
        Return the element of :meth:`CombinatorialPolyhedron.face_lattice` with corresponding index.

        The element will be returned as
        :class:`~sage.geometry.polyhedron.combinatorial_polyhedron.combinatorial_face.CombinatorialFace`.

        EXAMPLES::

            sage: # needs sage.combinat
            sage: P = polytopes.cube()
            sage: C = CombinatorialPolyhedron(P)
            sage: F = C.face_lattice()
            sage: F
            Finite lattice containing 28 elements
            sage: G = F.relabel(C.face_by_face_lattice_index)
            sage: G.level_sets()[0]
            [A -1-dimensional face of a 3-dimensional combinatorial polyhedron]
            sage: G.level_sets()[3]
            [A 2-dimensional face of a 3-dimensional combinatorial polyhedron,
             A 2-dimensional face of a 3-dimensional combinatorial polyhedron,
             A 2-dimensional face of a 3-dimensional combinatorial polyhedron,
             A 2-dimensional face of a 3-dimensional combinatorial polyhedron,
             A 2-dimensional face of a 3-dimensional combinatorial polyhedron,
             A 2-dimensional face of a 3-dimensional combinatorial polyhedron]

            sage: P = Polyhedron(rays=[[0,1], [1,0]])
            sage: C = CombinatorialPolyhedron(P)
            sage: F = C.face_lattice()                                                  # needs sage.combinat
            sage: G = F.relabel(C.face_by_face_lattice_index)                           # needs sage.combinat
            sage: G._elements                                                           # needs sage.combinat
            (A -1-dimensional face of a 2-dimensional combinatorial polyhedron,
              A 0-dimensional face of a 2-dimensional combinatorial polyhedron,
              A 1-dimensional face of a 2-dimensional combinatorial polyhedron,
              A 1-dimensional face of a 2-dimensional combinatorial polyhedron,
              A 2-dimensional face of a 2-dimensional combinatorial polyhedron)

            sage: def f(i): return C.face_by_face_lattice_index(i).ambient_V_indices()
            sage: G = F.relabel(f)                                                      # needs sage.combinat
            sage: G._elements                                                           # needs sage.combinat
            ((), (0,), (0, 1), (0, 2), (0, 1, 2))
        """
        self._record_all_faces()                            # Initialize ``_all_faces``, if not done yet.
        dim = self._face_lattice_dimension(index)           # Determine dimension to that index.
        newindex = index - sum(self._f_vector[:dim + 1])    # Index in that level-set.

        # Let ``_all_faces`` determine Vrepresentation.
        return self._all_faces.get_face(dim, newindex)

    def a_maximal_chain(self, Vindex=None, Hindex=None):
        r"""
        Return a maximal chain of the face lattice in increasing order
        without empty face and whole polyhedron/maximal face.

        INPUT:

        - ``Vindex`` -- integer (default: ``None``); prescribe the index of the vertex in the chain
        - ``Hindex`` -- integer (default: ``None``); prescribe the index of the facet in the chain

        Each face is given as
        :class:`~sage.geometry.polyhedron.combinatorial_polyhedron.combinatorial_face.CombinatorialFace`.

        EXAMPLES::

            sage: P = polytopes.cross_polytope(4)
            sage: C = P.combinatorial_polyhedron()
            sage: chain = C.a_maximal_chain(); chain
            [A 0-dimensional face of a 4-dimensional combinatorial polyhedron,
             A 1-dimensional face of a 4-dimensional combinatorial polyhedron,
             A 2-dimensional face of a 4-dimensional combinatorial polyhedron,
             A 3-dimensional face of a 4-dimensional combinatorial polyhedron]
            sage: [face.ambient_V_indices() for face in chain]
            [(7,), (6, 7), (5, 6, 7), (4, 5, 6, 7)]

            sage: P = polytopes.hypercube(4)
            sage: C = P.combinatorial_polyhedron()
            sage: chain = C.a_maximal_chain(); chain
            [A 0-dimensional face of a 4-dimensional combinatorial polyhedron,
             A 1-dimensional face of a 4-dimensional combinatorial polyhedron,
             A 2-dimensional face of a 4-dimensional combinatorial polyhedron,
             A 3-dimensional face of a 4-dimensional combinatorial polyhedron]
            sage: [face.ambient_V_indices() for face in chain]
            [(15,), (6, 15), (5, 6, 14, 15), (0, 5, 6, 7, 8, 9, 14, 15)]

            sage: # needs sage.combinat
            sage: P = polytopes.permutahedron(4)
            sage: C = P.combinatorial_polyhedron()
            sage: chain = C.a_maximal_chain(); chain
            [A 0-dimensional face of a 3-dimensional combinatorial polyhedron,
             A 1-dimensional face of a 3-dimensional combinatorial polyhedron,
             A 2-dimensional face of a 3-dimensional combinatorial polyhedron]
            sage: [face.ambient_V_indices() for face in chain]
            [(16,), (15, 16), (8, 9, 14, 15, 16, 17)]

            sage: P = Polyhedron(rays=[[1,0]], lines=[[0,1]])
            sage: C = P.combinatorial_polyhedron()
            sage: chain = C.a_maximal_chain()
            sage: [face.ambient_V_indices() for face in chain]
            [(0, 1)]

            sage: P = Polyhedron(rays=[[1,0,0],[0,0,1]], lines=[[0,1,0]])
            sage: C = P.combinatorial_polyhedron()
            sage: chain = C.a_maximal_chain()
            sage: [face.ambient_V_indices() for face in chain]
            [(0, 1), (0, 1, 3)]

            sage: P = Polyhedron(rays=[[1,0,0]], lines=[[0,1,0],[0,0,1]])
            sage: C = P.combinatorial_polyhedron()
            sage: chain = C.a_maximal_chain()
            sage: [face.ambient_V_indices() for face in chain]
            [(0, 1, 2)]

        Specify an index for the vertex of the chain::

            sage: P = polytopes.cube()
            sage: C = P.combinatorial_polyhedron()
            sage: [face.ambient_V_indices() for face in C.a_maximal_chain()]
            [(5,), (0, 5), (0, 3, 4, 5)]
            sage: [face.ambient_V_indices() for face in C.a_maximal_chain(Vindex=2)]
            [(2,), (2, 7), (2, 3, 4, 7)]

        Specify an index for the facet of the chain::

            sage: [face.ambient_H_indices() for face in C.a_maximal_chain()]
            [(3, 4, 5), (4, 5), (5,)]
            sage: [face.ambient_H_indices() for face in C.a_maximal_chain(Hindex=3)]
            [(3, 4, 5), (3, 4), (3,)]
            sage: [face.ambient_H_indices() for face in C.a_maximal_chain(Hindex=2)]
            [(2, 3, 5), (2, 3), (2,)]

        If the specified vertex is not contained in the specified facet an error is raised::

            sage: C.a_maximal_chain(Vindex=0, Hindex=3)
            Traceback (most recent call last):
            ...
            ValueError: the given Vindex is not compatible with the given Hindex

        An error is raised, if the specified index does not correspond to a facet::

            sage: C.a_maximal_chain(Hindex=40)
            Traceback (most recent call last):
            ...
            ValueError: the given Hindex does not correspond to a facet

        An error is raised, if the specified index does not correspond to a vertex::

            sage: C.a_maximal_chain(Vindex=40)
            Traceback (most recent call last):
            ...
            ValueError: the given Vindex does not correspond to a vertex

        ::

            sage: P = Polyhedron(rays=[[1,0,0],[0,0,1]], lines=[[0,1,0]])
            sage: C = P.combinatorial_polyhedron()
            sage: C.a_maximal_chain(Vindex=0)
            Traceback (most recent call last):
            ...
            ValueError: the given Vindex does not correspond to a vertex

        ::

            sage: P = Polyhedron(rays=[[1,0,0],[0,0,1]])
            sage: C = P.combinatorial_polyhedron()
            sage: C.a_maximal_chain(Vindex=0)
            [A 0-dimensional face of a 2-dimensional combinatorial polyhedron,
            A 1-dimensional face of a 2-dimensional combinatorial polyhedron]
            sage: C.a_maximal_chain(Vindex=1)
            Traceback (most recent call last):
            ...
            ValueError: the given Vindex does not correspond to a vertex
        """
        if self.n_facets() == 0 or self.dimension() == 0:
            return []

        # We take a face iterator and do one depth-search.
        # Depending on whether it is dual or not,
        # the search will be from the top or bottom.
        cdef FaceIterator it = self.face_generator()
        chain = [None]*(self.dimension())
        dual = it.dual
        final_dim = 0 if not dual else self.dimension()-1

        cdef bint found_Vindex = Vindex is None
        cdef bint found_Hindex = Hindex is None

        # For each dimension we save the first face we see.
        # This is the face whose sub-/supfaces we visit in the next step.
        current_dim = self.dimension()
        for face in it:
            if not found_Hindex:
                if Hindex not in face.ambient_H_indices():
                    continue
                if face.dimension() == self.dimension() - 1:
                    found_Hindex = True
                    if not found_Vindex and Vindex not in face.ambient_V_indices():
                        raise ValueError("the given Vindex is not compatible with the given Hindex")
            if not found_Vindex:
                if Vindex not in face.ambient_V_indices():
                    continue
                if face.dimension() == 0:
                    found_Vindex = True
                    if not found_Hindex and Hindex not in face.ambient_H_indices():
                        raise ValueError("the given Vindex is not compatible with the given Hindex")

            it.only_subsets()
            current_dim = face.dimension()
            chain[current_dim] = face

        if found_Vindex is False:
            raise ValueError("the given Vindex does not correspond to a vertex")
        if found_Hindex is False:
            raise ValueError("the given Hindex does not correspond to a facet")

        if current_dim != final_dim:
            # The polyhedron contains lines.
            # Note that the iterator was always not dual
            # in this case.
            return chain[current_dim:]
        return chain

    def _test_a_maximal_chain(self, tester=None, **options):
        """
        Run tests on the method :meth:`.a_maximal_chain`.

        TESTS::

            sage: polytopes.cross_polytope(3).combinatorial_polyhedron()._test_a_maximal_chain()
        """
        if tester is None:
            tester = self._tester(**options)

        def test_a_chain(b):
            for i in range(len(b) - 1):
                tester.assertTrue(b[i].is_subface(b[i+1]))

        if self.is_bounded():
            b = self.a_maximal_chain()
            test_a_chain(b)
            if not self.n_vertices():
                return

            from sage.misc.prandom import randrange

            if self.n_vertices():
                # We obtain a chain containing a random vertex.
                i = randrange(self.n_vertices())
                b = self.a_maximal_chain(Vindex=i)
                test_a_chain(b)
                tester.assertTrue(all(i in f.ambient_V_indices() for f in b))

            if self.n_facets():
                # We obtain a chain containing a random facet.
                i = randrange(self.n_facets())
                b = self.a_maximal_chain(Hindex=i)
                test_a_chain(b)
                tester.assertTrue(all(i in f.ambient_H_indices() for f in b))

                # We obtain a chain containing that facet
                # and a random vertex contained in it.
                facet = self.facets(names=False)[i]
                j = facet[randrange(len(facet))]
                b = self.a_maximal_chain(Vindex=j, Hindex=i)
                test_a_chain(b)
                tester.assertTrue(all(j in f.ambient_V_indices() for f in b))
                tester.assertTrue(all(i in f.ambient_H_indices() for f in b))

    cdef tuple Vrep(self):
        r"""
        Return the names of the Vrepresentation, if they exist. Else return ``None``.
        """
        return self._Vrep

    cdef tuple facet_names(self):
        r"""
        Return the names Hrepresentatives, which are facets.

        If not given, return ``None``.
        """
        return self._facet_names

    cdef tuple equations(self):
        r"""
        Return the names of the equations.

        If not equations are given, return ``None``.
        """
        return self._equations

    cdef unsigned int n_Vrepresentation(self) noexcept:
        r"""
        Return the number of elements in the Vrepresentation.
        """
        return self._n_Vrepresentation

    cdef unsigned int n_Hrepresentation(self) noexcept:
        r"""
        Return the number of elements in the Hrepresentation.
        """
        return self._n_Hrepresentation

    def is_compact(self):
        r"""
        Return whether the polyhedron is compact.

        EXAMPLES::

            sage: C = CombinatorialPolyhedron([[0,1], [0,2]], far_face=[1,2], unbounded=True)
            sage: C.is_compact()
            False
            sage: C = CombinatorialPolyhedron([[0,1], [0,2], [1,2]])
            sage: C.is_compact()
            True
            sage: P = polytopes.simplex()
            sage: P.combinatorial_polyhedron().is_compact()
            True
            sage: P = Polyhedron(rays=P.vertices())
            sage: P.combinatorial_polyhedron().is_compact()
            False
        """
        return self.is_bounded()

    cdef bint is_bounded(self) noexcept:
        r"""
        Return whether the polyhedron is bounded.
        """
        return self._bounded

    cdef ListOfFaces bitrep_facets(self):
        r"""
        Return the facets in bit representation.
        """
        return self._bitrep_facets

    cdef ListOfFaces bitrep_Vrep(self):
        r"""
        Return the Vrepresentations in bit representation.
        """
        return self._bitrep_Vrep

    cdef tuple far_face_tuple(self):
        r"""
        Return the far face as it was given on initialization.
        """
        return self._far_face_tuple

    def __eq__(self, other):
        r"""
        Return whether ``self`` and ``other`` are equal.
        """
        if not isinstance(other, CombinatorialPolyhedron):
            return False
        cdef CombinatorialPolyhedron other_C = other
        return (self.n_facets() == other.n_facets()
                and self.Vrepresentation() == other.Vrepresentation()
                and self.facet_names() == other_C.facet_names()
                and self.equations() == other_C.equations()
                and self.dimension() == other.dimension()
                and self.far_face_tuple() == other_C.far_face_tuple()
                and self.incidence_matrix() == other.incidence_matrix())

    # Methods to obtain a different combinatorial polyhedron.

    cpdef CombinatorialPolyhedron dual(self):
        r"""
        Return the dual/polar of ``self``.

        Only defined for bounded polyhedra.

        .. SEEALSO::

            :meth:`~sage.geometry.polyhedron.base.Polyhedron_base.polar`.

        EXAMPLES::

            sage: P = polytopes.cube()
            sage: C = P.combinatorial_polyhedron()
            sage: D = C.dual()
            sage: D.f_vector()
            (1, 6, 12, 8, 1)
            sage: D1 = P.polar().combinatorial_polyhedron()
            sage: D1.face_lattice().is_isomorphic(D.face_lattice())                     # needs sage.combinat
            True

        Polar is an alias to be consistent with :class:`~sage.geometry.polyhedron.base.Polyhedron_base`::

            sage: C.polar().f_vector()
            (1, 6, 12, 8, 1)

        For unbounded polyhedra, an error is raised::

            sage: C = CombinatorialPolyhedron([[0,1], [0,2]], far_face=[1,2], unbounded=True)
            sage: C.dual()
            Traceback (most recent call last):
            ...
            ValueError: self must be bounded
        """
        if not self.is_bounded():
            raise ValueError("self must be bounded")
        cdef ListOfFaces new_facets = self.bitrep_Vrep().__copy__()
        cdef ListOfFaces new_Vrep = self.bitrep_facets().__copy__()

        return CombinatorialPolyhedron((new_facets, new_Vrep))

    polar = dual

    cpdef CombinatorialPolyhedron pyramid(self, new_vertex=None, new_facet=None):
        r"""
        Return the pyramid of ``self``.

        INPUT:

        - ``new_vertex`` -- (optional); specify a new vertex name to set up
          the pyramid with vertex names
        - ``new_facet`` -- (optional); specify a new facet name to set up
          the pyramid with facet names

        EXAMPLES::

            sage: C = CombinatorialPolyhedron(((1,2,3),(1,2,4),(1,3,4),(2,3,4)))
            sage: C1 = C.pyramid()
            sage: C1.facets()
            ((0, 1, 2, 4), (0, 1, 3, 4), (0, 2, 3, 4), (1, 2, 3, 4), (0, 1, 2, 3))

        ::

            sage: P = polytopes.cube()
            sage: C = CombinatorialPolyhedron(P)
            sage: C1 = C.pyramid()
            sage: P1 = P.pyramid()
            sage: C2 = P1.combinatorial_polyhedron()
            sage: C2.vertex_facet_graph().is_isomorphic(C1.vertex_facet_graph())        # needs sage.combinat
            True

        One can specify a name for the new vertex::

            sage: P = polytopes.cyclic_polytope(4,10)
            sage: C = P.combinatorial_polyhedron()
            sage: C1 = C.pyramid(new_vertex='apex')
            sage: C1.is_pyramid(certificate=True)
            (True, 'apex')
            sage: C1.facets()[0]
            (A vertex at (0, 0, 0, 0),
             A vertex at (1, 1, 1, 1),
             A vertex at (2, 4, 8, 16),
             A vertex at (3, 9, 27, 81),
             'apex')

        One can specify a name for the new facets::

            sage: # needs sage.rings.number_field
            sage: P = polytopes.regular_polygon(4)
            sage: C = P.combinatorial_polyhedron()
            sage: C1 = C.pyramid(new_facet='base')
            sage: C1.Hrepresentation()
            (An inequality (-1/2, 1/2) x + 1/2 >= 0,
             An inequality (-1/2, -1/2) x + 1/2 >= 0,
             An inequality (1/2, 0.50000000000000000?) x + 1/2 >= 0,
             An inequality (1/2, -1/2) x + 1/2 >= 0,
             'base')

        For unbounded polyhedra, an error is raised::

            sage: C = CombinatorialPolyhedron([[0,1], [0,2]], far_face=[1,2], unbounded=True)
            sage: C.pyramid()
            Traceback (most recent call last):
            ...
            ValueError: self must be bounded
        """
        if not self.is_bounded():
            raise ValueError("self must be bounded")
        cdef ListOfFaces new_facets = self.bitrep_facets().pyramid()
        cdef ListOfFaces new_Vrep = self.bitrep_Vrep().pyramid()

        if new_vertex is not None:
            new_Vrep_names = self.Vrepresentation() + (new_vertex,)
        else:
            new_Vrep_names = None

        if new_facet is not None:
            if self.facet_names() is not None:
                new_facet_names = self.facet_names() + (new_facet,)
            else:
                # Closures inside cpdef functions not yet supported
                new_facet_names = self.Hrepresentation()[:self.n_facets()] + (new_facet,)
        else:
            new_facet_names = None

        return CombinatorialPolyhedron((new_facets, new_Vrep), Vrep=new_Vrep_names, facets=new_facet_names)

    # Internal methods.

    cdef int _compute_f_vector(self, size_t num_threads, size_t parallelization_depth, int dual) except -1:
        r"""
        Compute the ``f_vector`` of the polyhedron.

        See :meth:`f_vector`.
        """
        if self._f_vector:
            return 0  # There is no need to recompute the f_vector.

        cdef int dim = self.dimension()
        cdef MemoryAllocator mem = MemoryAllocator()

        if num_threads == 0:
            # No need to complain.
            num_threads = 1

        if parallelization_depth > dim - 1:
            # Is a very bad choice anyway, but prevent segmentation faults.
            parallelization_depth = dim - 1

        if dual == -1:
            if not self.is_bounded() or self.n_facets() <= self.n_Vrepresentation():
                # In this case the non-dual approach is faster.
                dual = 0
            else:
                # In this case the dual approach is faster.
                dual = 1

        cdef FaceIterator face_iter
        cdef iter_t* structs = <iter_t*> mem.allocarray(num_threads, sizeof(iter_t))
        cdef size_t i

        # For each thread an independent structure.
        face_iters = [self._face_iter(dual, -2) for _ in range(num_threads)]
        for i in range(num_threads):
            face_iter = face_iters[i]
            structs[i][0] = face_iter.structure[0]

        # Initialize ``f_vector``.
        cdef size_t *f_vector = <size_t *> mem.calloc((dim + 2), sizeof(size_t))

        parallel_f_vector(structs, num_threads, parallelization_depth, f_vector)

        self._persist_f_vector(f_vector, dual)

    cdef int _persist_f_vector(self, size_t* input_f_vector, bint input_is_reversed) except -1:
        cdef int dim = self.dimension()

        if input_is_reversed:
            f_vector = \
                tuple(smallInteger(input_f_vector[dim + 1 - i]) for i in range(dim + 2))
        else:
            f_vector = \
                tuple(smallInteger(input_f_vector[i]) for i in range(dim + 2))

        # Sanity checks.
        if dim > 1:
            if f_vector[-2] < self.n_facets():
                raise ValueError("not all facets are joins of vertices")
            if self.is_bounded() and f_vector[1] < self.n_Vrepresentation():
                raise ValueError("not all vertices are intersections of facets")

        self._f_vector = f_vector

    cdef int _compute_edges_or_ridges(self, int dual, bint do_edges) except -1:
        r"""
        Compute the edges of the polyhedron if ``edges`` else the ridges.

        If ``dual``, use the face iterator in dual mode, else in non-dual.
        If ``dual`` is ``-1`` determine this automatically.

        If the ``f_vector`` is unknown computes it as well if
        computing the edges in non-dual mode or the ridges in
        dual-mode.

        See :meth:`CombinatorialPolyhedron.edges` and :meth:`CombinatorialPolyhedron.ridges`.
        """
        if (self._edges is not None and do_edges) or (self._ridges is not None and not do_edges):
            return 0  # There is no need to recompute.

        if dual == -1:
            # Determine whether to use dual mode or not.
            if not self.is_bounded():
                dual = 0
            else:
                algorithm = self.choose_algorithm_to_compute_edges_or_ridges("edges" if do_edges else "ridges")
                dual = self._algorithm_to_dual(algorithm)

        cdef FaceIterator face_iter
        cdef int dim = self.dimension()

        cdef ListOfPairs edges = ListOfPairs()
        cdef int output_dim_init = 1 if do_edges else dim - 2

        cdef size_t* f_vector = NULL

        try:
            if dim == 1 and (do_edges or self.n_facets() > 1):
                # In this case there is an edge/ridge, but its not a proper face.
                edges.add(0, 1)

            elif dim <= 1 or self.n_facets() == 0:
                # There is no edge/ridge.
                # Prevent an error when calling the face iterator.
                pass

            else:
                if not self._f_vector and ((dual ^ do_edges)):
                    # While doing edges in non-dual mode or ridges in dual-mode
                    # one might as well do the f-vector.
                    f_vector = <size_t *> check_calloc((dim + 2), sizeof(size_t))
                    f_vector[0] = 1
                    f_vector[dim + 1] = 1
                    face_iter = self._face_iter(dual, -2)
                else:
                    face_iter = self._face_iter(dual, output_dim_init)
                self._compute_edges_or_ridges_with_iterator(face_iter, (dual ^ do_edges),
                                                            edges, f_vector)

            # Success, persist the data.
            if f_vector is not NULL:
                self._persist_f_vector(f_vector, dual)

            if do_edges:
                self._edges = edges
            else:
                self._ridges = edges
        finally:
            sig_free(f_vector)

        if do_edges and self._edges is None:
            raise ValueError('could not determine edges')
        elif not do_edges and self._ridges is None:
            raise ValueError('could not determine ridges')

    def choose_algorithm_to_compute_edges_or_ridges(self, edges_or_ridges):
        """
        Use some heuristics to pick primal or dual algorithm for
        computation of edges resp. ridges.

        We estimate how long it takes to compute a face using the primal
        and the dual algorithm. This may differ significantly, so that e.g.
        visiting all faces with the primal algorithm is faster than using
        the dual algorithm to just visit vertices and edges.

        We guess the number of edges and ridges and do a wild estimate on
        the total number of faces.

        INPUT:

        - ``edges_or_ridges`` -- string; one of:
          * ``'edges'``
          * ``'ridges'``

        OUTPUT: either ``'primal'`` or ``'dual'``

        EXAMPLES::

            sage: C = polytopes.permutahedron(5).combinatorial_polyhedron()
            sage: C.choose_algorithm_to_compute_edges_or_ridges("edges")
            'primal'
            sage: C.choose_algorithm_to_compute_edges_or_ridges("ridges")
            'primal'

        ::

            sage: C = polytopes.cross_polytope(5).combinatorial_polyhedron()
            sage: C.choose_algorithm_to_compute_edges_or_ridges("edges")
            'dual'
            sage: C.choose_algorithm_to_compute_edges_or_ridges("ridges")
            'dual'


        ::

            sage: C = polytopes.Birkhoff_polytope(5).combinatorial_polyhedron()
            sage: C.choose_algorithm_to_compute_edges_or_ridges("edges")
            'dual'
            sage: C.choose_algorithm_to_compute_edges_or_ridges("ridges")
            'primal'
            sage: C.choose_algorithm_to_compute_edges_or_ridges("something_else")
            Traceback (most recent call last):
            ...
            ValueError: unknown computation goal something_else
        """
        if self.is_simple():
            per_face_primal = self.n_Vrepresentation() * self.n_facets()
        else:
            per_face_primal = self.n_Vrepresentation() * self.n_facets() ** 2

        if self.is_simplicial():
            per_face_dual = self.n_Vrepresentation() * self.n_facets()
        else:
            per_face_dual = self.n_Vrepresentation() ** 2 * self.n_facets()

        from sage.arith.misc import binomial
        estimate_n_faces = self.dimension() * binomial(min(self.n_facets(), self.n_Vrepresentation()),
                                                       self.dimension() // 2)

        # Note that the runtime per face already computes the coatoms of the next level, i.e.
        # the runtime for each facet suffices to compute all ridges in primal,
        # the runtime for each vertex suffices to compute all edges in dual.
        if edges_or_ridges == "edges":
            estimate_primal = estimate_n_faces * per_face_primal
            estimate_dual = self.n_Vrepresentation() * per_face_dual
        elif edges_or_ridges == "ridges":
            estimate_primal = self.n_facets() * per_face_primal
            estimate_dual = estimate_n_faces * per_face_dual
        else:
            raise ValueError(f"unknown computation goal {edges_or_ridges}")

        return 'dual' if (estimate_dual < estimate_primal) else 'primal'

    cdef size_t _compute_edges_or_ridges_with_iterator(
            self, FaceIterator face_iter, const bint do_atom_rep,
            ListOfPairs edges, size_t* f_vector) except -1:
        r"""
        See :meth:`CombinatorialPolyhedron._compute_edges`.
        """
        cdef size_t a, b                # facets of an edge
        cdef int dim = self.dimension()
        cdef bint do_f_vector = f_vector is not NULL

        # The dimension in which to record the edges or ridges.
        cdef output_dimension = 1 if do_atom_rep else dim - 2

        cdef int d = face_iter.next_dimension()
        while d < dim:
            sig_check()
            if do_f_vector:
                f_vector[d + 1] += 1

            # If ``not do_f_vector`` the iterator is set up
            # for ``output_dimension`` and
            # ``d < dim`` implies
            # ``d == output_dimension``.
            if not do_f_vector or d == output_dimension:
                if do_atom_rep:
                    # Set up face_iter.atom_rep
                    face_iter.set_atom_rep()

                    # Copy the information.
                    a = face_iter.structure.atom_rep[0]
                    b = face_iter.structure.atom_rep[1]
                else:
                    # Set up face_iter.coatom_rep
                    face_iter.set_coatom_rep()

                    # Copy the information.
                    a = face_iter.structure.coatom_rep[0]
                    b = face_iter.structure.coatom_rep[1]
                edges.add(a, b)
            d = face_iter.next_dimension()

    cdef int _compute_face_lattice_incidences(self) except -1:
        r"""
        Compute all incidences for the face lattice.

        See :meth:`face_lattice`.
        """
        if self._face_lattice_incidences:
            return 1  # There is no need to recompute the incidences.

        cdef int dim = self.dimension()
        f_vector = self.f_vector()
        self._record_all_faces()  # set up ``self._all_faces``
        cdef PolyhedronFaceLattice all_faces = self._all_faces

        # ``all_faces`` will store its incidences in ``first`` and ``second``.
        cdef size_t first = 0, second = 0

        # ``dimension_one`` and ``dimension_two`` will be the dimensions of the
        # incidences, we currently obtain from ``all_faces``.
        # Almost always ``dimension_two = dimension_one - 1``.
        cdef int dimension_one, dimension_two
        cdef int j  # an index for ``range(dimension_two + 1)``

        # The indices of the incidences in ``all_faces`` are levelwise.
        # Hence, we have to add to each index dependent on dimension:

        # For ``dimension_two`` we add:
        cdef size_t already_seen       # = sum(f_vector[j] for j in range(dimension_two + 1))

        # For ``dimension_one`` we add:
        cdef size_t already_seen_next  # = sum(f_vector[j] for j in range(dimension_two + 2))

        cdef ListOfPairs incidences = ListOfPairs()

        if all_faces is None:
            raise ValueError("could not determine a list of all faces")

        dimension_one = 0
        if dim > -1:
            while f_vector[dimension_one + 1] == 0:
                # Taking care of cases, where there might be no faces
                # of dimension 0, 1, etc (``n_lines > 0``).
                dimension_one += 1
            dimension_two = -1

        while dimension_one < dim + 1:
            already_seen = sum(f_vector[j] for j in range(dimension_two + 1))
            already_seen_next = already_seen + f_vector[dimension_two + 1]

            if all_faces.dual:
                # If ``dual``, then ``all_faces`` has the dimensions reversed.
                all_faces.incidence_init(dim - 1 - dimension_two, dim - 1 - dimension_one)
            else:
                all_faces.incidence_init(dimension_one, dimension_two)

            # Get all incidences for fixed ``[dimension_one, dimension_two]``.
            while all_faces.next_incidence(&second, &first):
                if all_faces.dual:
                    # If ``dual``, then ``second`` and ``first are flipped.
                    second += already_seen
                    first += already_seen_next
                    incidences.add(second, first)
                else:
                    second += already_seen_next
                    first += already_seen
                    incidences.add(first, second)

                sig_check()

            # Increase dimensions.
            dimension_one += 1
            dimension_two = dimension_one - 1

        # Success, persist the data.
        self._face_lattice_incidences = incidences

    def _record_all_faces(self):
        r"""
        Initialize :class:`~sage.geometry.polyhedron.combinatorial_polyhedron.polyhedron_faces_lattice.PolyhedronFaceLattice` for the polyhedron.

        Record and sort all faces of the polyhedron in that class.

        EXAMPLES::

            sage: P = polytopes.cyclic_polytope(4,10)
            sage: C = CombinatorialPolyhedron(P)
            sage: C._record_all_faces()

        TESTS::

            sage: # needs sage.combinat
            sage: P = polytopes.permutahedron(4)
            sage: C = CombinatorialPolyhedron(P)
            sage: it = C.face_generator()
            sage: tup = tuple((face.ambient_Vrepresentation(),
            ....:              face.ambient_Hrepresentation()) for face in it)
            sage: rg = range(1,sum(C.f_vector()) - 1)
            sage: tup2 = tuple(
            ....:     (C.face_by_face_lattice_index(i).ambient_Vrepresentation(),
            ....:      C.face_by_face_lattice_index(i).ambient_Hrepresentation())
            ....:     for i in rg)
            sage: sorted(tup) == sorted(tup2)
            True

            sage: P = polytopes.cyclic_polytope(4,10)
            sage: C = CombinatorialPolyhedron(P)
            sage: it = C.face_generator()
            sage: tup = tuple((face.ambient_Vrepresentation(),face.ambient_Hrepresentation()) for face in it)
            sage: rg = range(1,sum(C.f_vector()) - 1)
            sage: tup2 = tuple((C.face_by_face_lattice_index(i).ambient_Vrepresentation(),
            ....:               C.face_by_face_lattice_index(i).ambient_Hrepresentation()) for i in rg)
            sage: sorted(tup) == sorted(tup2)
            True

            sage: P = Polyhedron(rays=[[1,0,0], [-1,0,0], [0,-1,0]])
            sage: C = CombinatorialPolyhedron(P)
            sage: it = C.face_generator()
            sage: tup = tuple((face.ambient_Vrepresentation(),face.ambient_Hrepresentation()) for face in it)
            sage: rg = range(1,sum(C.f_vector()) - 1)
            sage: tup2 = tuple((C.face_by_face_lattice_index(i).ambient_Vrepresentation(),
            ....:               C.face_by_face_lattice_index(i).ambient_Hrepresentation()) for i in rg)
            sage: sorted(tup) == sorted(tup2)
            True

            sage: P = Polyhedron(rays=[[1,0,0], [-1,0,0],
            ....:                      [0,-1,0], [0,1,0]])
            sage: C = CombinatorialPolyhedron(P)
            sage: it = C.face_generator()
            sage: tup = tuple((face.ambient_Vrepresentation(),face.ambient_Hrepresentation()) for face in it)
            sage: rg = range(1,sum(C.f_vector()) - 1)
            sage: tup2 = tuple((C.face_by_face_lattice_index(i).ambient_Vrepresentation(),
            ....:               C.face_by_face_lattice_index(i).ambient_Hrepresentation()) for i in rg)
            sage: sorted(tup) == sorted(tup2)
            True
        """
        if self._all_faces:
            return  # Have recorded all faces already.

        self._all_faces = PolyhedronFaceLattice(self)
        if self._all_faces is None:
            raise RuntimeError("could not determine a list of all faces")<|MERGE_RESOLUTION|>--- conflicted
+++ resolved
@@ -87,21 +87,11 @@
 from memory_allocator cimport MemoryAllocator
 from cysignals.memory cimport check_calloc, sig_free
 
-<<<<<<< HEAD
 import sage.geometry.abc
 
-from sage.structure.element         import Matrix
-from sage.matrix.matrix_dense      cimport Matrix_dense
-from sage.misc.misc                 import is_iterator
-=======
-from sage.graphs.graph import Graph
-from sage.geometry.polyhedron.base import Polyhedron_base
-from sage.geometry.lattice_polytope import LatticePolytopeClass
-from sage.geometry.cone import ConvexRationalPolyhedralCone
-from sage.structure.element import Matrix
 from sage.matrix.matrix_dense cimport Matrix_dense
 from sage.misc.misc import is_iterator
->>>>>>> 9352a325
+from sage.structure.element import Matrix
 from .conversions import (incidence_matrix_to_bit_rep_of_facets,
                           incidence_matrix_to_bit_rep_of_Vrep,
                           facets_tuple_to_bit_rep_of_facets,
