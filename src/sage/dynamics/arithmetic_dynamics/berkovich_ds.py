# sage.doctest: needs sage.rings.padics
r"""
Dynamical systems on Berkovich space over `\CC_p`.

A dynamical system on Berkovich space over `\CC_p` is
determined by a dynamical system on `A^1(\CC_p)` or `P^1(\CC_p)`,
which naturally induces a dynamical system on affine or
projective Berkovich space.

For an exposition of dynamical systems on Berkovich space, see chapter
7 of [Ben2019]_, or for a more involved exposition, chapter 2 of [BR2010]_.

AUTHORS:

 - Alexander Galarraga (August 14th, 2020): initial implementation
"""

#*****************************************************************************
# This program is free software: you can redistribute it and/or modify
# it under the terms of the GNU General Public License as published by
# the Free Software Foundation, either version 2 of the License, or
# (at your option) any later version.
#                  http://www.gnu.org/licenses/
#*****************************************************************************

from sage.categories.number_fields import NumberFields
from sage.dynamics.arithmetic_dynamics.affine_ds import DynamicalSystem_affine
from sage.dynamics.arithmetic_dynamics.generic_ds import DynamicalSystem
from sage.dynamics.arithmetic_dynamics.projective_ds import DynamicalSystem_projective
from sage.matrix.constructor import Matrix
from sage.misc.classcall_metaclass import typecall
from sage.misc.inherit_comparison import InheritComparisonClasscallMetaclass
from sage.misc.lazy_import import lazy_import
from sage.rings.infinity import Infinity
from sage.rings.integer_ring import ZZ
from sage.rings.rational_field import QQ
from sage.schemes.affine.affine_space import AffineSpace_generic
from sage.schemes.berkovich.berkovich_space import (Berkovich_Cp_Affine,
                                Berkovich_Cp_Projective, Berkovich_Cp,
                                Berkovich_Element_Cp_Affine)
from sage.schemes.projective.projective_space import ProjectiveSpace_ring
from sage.structure.element import Element

lazy_import('sage.rings.padics.padic_base_generic', 'pAdicBaseGeneric')


class DynamicalSystem_Berkovich(Element, metaclass=InheritComparisonClasscallMetaclass):
    r"""
    A dynamical system on Berkovich space over `\CC_p`.

    A dynamical system on Berkovich space over `\CC_p` is
    determined by a dynamical system on `A^1(\CC_p)` or `P^1(\CC_p)`,
    which naturally induces a dynamical system on affine or
    projective Berkovich space.

    INPUT:

    - ``dynamical_system`` -- a :class:`DynamicalSystem`
      over affine or projective space. If this input is not defined
      over a `p`-adic field, then ``domain`` MUST be specified.

    - ``domain`` -- (optional) affine or projective Berkovich space
      over `\CC_p`. ``domain`` must be specified if ``dynamical_system``
      is defined over a number field.

    - ``ideal`` -- (optional) an ideal of the ``base_ring`` of the domain
      of ``dynamical_system``. Used to create ``domain`` as a Berkovich
      space backed by a number field more efficiently, see examples.

    EXAMPLES:

    We can easily create a dynamical system on Berkovich space
    using a dynamical system on projective space over `\QQ_p`::

        sage: P.<x,y> = ProjectiveSpace(Qp(3), 1)
        sage: f = DynamicalSystem_projective([2*x^2 + 4*y^2, 3*x^2 + 9*y^2])
        sage: DynamicalSystem_Berkovich(f)
        Dynamical system of Projective Berkovich line over Cp(3) of precision 20
         induced by the map
          Defn: Defined on coordinates by sending (x : y) to
                ((2 + O(3^20))*x^2 + (1 + 3 + O(3^20))*y^2
                 : (3 + O(3^21))*x^2 + (3^2 + O(3^22))*y^2)

    Or directly from polynomials::

        sage: P.<x,y> = ProjectiveSpace(Qp(3),1)
        sage: DynamicalSystem_Berkovich([x^2 + y^2, y^2])
        Dynamical system of Projective Berkovich line over Cp(3) of precision 20
         induced by the map
          Defn: Defined on coordinates by sending (x : y) to
                (x^2 + y^2 : y^2)

    :class:`DynamicalSystem_Berkovich` defaults to projective::

        sage: R.<x,y> = Qp(3)[]
        sage: DynamicalSystem_Berkovich([x^2, y^2])
        Dynamical system of Projective Berkovich line over Cp(3) of precision 20
         induced by the map
          Defn: Defined on coordinates by sending (x : y) to
                (x^2 : y^2)

    To create an affine dynamical system on Berkovich space, pass an
    affine dynamical system to :class:`DynamicalSystem_Berkovich`::

        sage: A.<z> = AffineSpace(Qp(3), 1)
        sage: f = DynamicalSystem_affine(z^2 + 1)
        sage: DynamicalSystem_Berkovich(f)
        Dynamical system of Affine Berkovich line over Cp(3) of precision 20 induced by the map
          Defn: Defined on coordinates by sending (z) to
                (z^2 + 1 + O(3^20))

    ``domain`` can be used to specify the type of dynamical system::

        sage: A.<z> = AffineSpace(Qp(3), 1)
        sage: C = Berkovich_Cp_Affine(3)
        sage: DynamicalSystem_Berkovich([z^2 + 1], C)
        Dynamical system of Affine Berkovich line over Cp(3) of precision 20 induced by the map
          Defn: Defined on coordinates by sending (z) to
                (z^2 + 1 + O(3^20))

    We can create dynamical systems which act on Berkovich spaces backed by number fields::

        sage: # needs sage.rings.number_field
        sage: R.<z> = QQ[]
        sage: A.<a> = NumberField(z^2 + 1)
        sage: ideal = A.prime_above(2)
        sage: P.<x,y> = ProjectiveSpace(A, 1)
        sage: B = Berkovich_Cp_Projective(P, ideal)
        sage: DynamicalSystem_Berkovich([x^2 + y^2, 2*a*x*y], B)
        Dynamical system of Projective Berkovich line over Cp(2), with base Number Field
        in a with defining polynomial z^2 + 1 induced by the map
          Defn: Defined on coordinates by sending (x : y) to
                (x^2 + y^2 : (2*a)*x*y)

    We can use the optional parameter ``ideal`` to create the
    same dynamical system more efficiently::

        sage: # needs sage.rings.number_field
        sage: R.<z> = QQ[]
        sage: A.<a> = NumberField(z^2 + 1)
        sage: prime_ideal = A.prime_above(2)
        sage: P.<x,y> = ProjectiveSpace(A, 1)
        sage: DynamicalSystem_Berkovich([x^2 + y^2, 2*a*x*y], ideal=prime_ideal)
        Dynamical system of Projective Berkovich line over Cp(2), with base Number Field
        in a with defining polynomial z^2 + 1 induced by the map
          Defn: Defined on coordinates by sending (x : y) to
                (x^2 + y^2 : (2*a)*x*y)

    Creating a map on Berkovich space
    creates the Berkovich space it acts on::

        sage: P.<x,y> = ProjectiveSpace(Qp(3), 1)
        sage: f = DynamicalSystem_projective([x^2, y^2])
        sage: g = DynamicalSystem_Berkovich(f)
        sage: B = g.domain(); B
        Projective Berkovich line over Cp(3) of precision 20

    The image of type I point is the image of the center::

        sage: P.<x,y> = ProjectiveSpace(Qp(3), 1)
        sage: F = DynamicalSystem_Berkovich([x^2, y^2])
        sage: B = F.domain()
        sage: Q1 = B(2)
        sage: F(Q1)
        Type I point centered at (1 + 3 + O(3^20) : 1 + O(3^20))

    For type II/III points with no poles in the corresponding disk,
    the image is the type II/III point corresponding to the image
    of the disk::

        sage: Q2 = B(0, 3)
        sage: F(Q2)
        Type II point centered at (0 : 1 + O(3^20)) of radius 3^2

    The image of any type II point can be computed::

        sage: g = DynamicalSystem_projective([x^2 + y^2, x*y])
        sage: G = DynamicalSystem_Berkovich(g)
        sage: Q3 = B(0, 1)
        sage: G(Q3)
        Type II point centered at (0 : 1 + O(3^20)) of radius 3^0

    The image of type III points can be computed has long as the
    corresponding disk contains no poles of the dynamical system::

        sage: Q4 = B(1/9, 1.5)
        sage: G(Q4)
        Type III point centered at (3^-2 + 3^2 + O(3^18) : 1 + O(3^20))
        of radius 1.50000000000000

    Sometimes, however, the poles are contained in an extension of
    `\QQ_p` that Sage does not support::

        sage: H = DynamicalSystem_Berkovich([x*y^2, x^3 + 20*y^3])
        sage: H(Q4) # not tested
        Traceback (most recent call last):
        ...
        NotImplementedError: cannot check if poles lie in type III disk

    ``Q4``, however, does not contain any poles of ``H`` (this
    can be checked using pencil and paper or the number field functionality
    in Sage). There are two ways around this error: the first and simplest is
    to have ``H`` act on a Berkovich space backed by a number field::

        sage: P.<x,y> = ProjectiveSpace(QQ, 1)
        sage: B = Berkovich_Cp_Projective(P, 3)
        sage: H = DynamicalSystem_Berkovich([x*y^2, x^3 + 20*y^3], B)
        sage: Q4 = B(1/9, 1.5)
        sage: H(Q4)                                                                     # needs sage.rings.number_field
        Type III point centered at (81/14581 : 1) of radius 0.00205761316872428

    Alternatively, if checking for poles in the disk has been done already,
    ``type_3_pole_check`` can be set to ``False``::

        sage: P.<x,y> = ProjectiveSpace(Qp(3), 1)
        sage: H = DynamicalSystem_Berkovich([x*y^2, x^3 + 20*y^3])
        sage: B = H.domain()
        sage: Q4 = B(1/9, 1.5)
        sage: H(Q4, False)
        Type III point centered at (3^4 + 3^10 + 2*3^11 + 2*3^13 + 2*3^14 +
        2*3^15 + 3^17 + 2*3^18 + 2*3^19 + 3^20 + 3^21 + 3^22 + O(3^24) : 1 +
        O(3^20)) of radius 0.00205761316872428

    WARNING: setting ``type_3_pole_check`` to ``False`` can lead to
    mathematically incorrect answers.
    """

    @staticmethod
    def __classcall_private__(cls, dynamical_system, domain=None, ideal=None):
        """
        Return the appropriate dynamical system on Berkovich space.

        EXAMPLES::

            sage: R.<t> = Qp(3)[]
            sage: f = DynamicalSystem_affine(t^2 - 3)
            sage: DynamicalSystem_Berkovich(f)
            Dynamical system of Affine Berkovich line over Cp(3) of precision 20 induced by the map
              Defn: Defined on coordinates by sending ((1 + O(3^20))*t) to
                    ((1 + O(3^20))*t^2 + 2*3 + 2*3^2 + 2*3^3 + 2*3^4 + 2*3^5 + 2*3^6 +
                    2*3^7 + 2*3^8 + 2*3^9 + 2*3^10 + 2*3^11 + 2*3^12 + 2*3^13 + 2*3^14 +
                    2*3^15 + 2*3^16 + 2*3^17 + 2*3^18 + 2*3^19 + 2*3^20 + O(3^21))
        """
        if not (isinstance(domain, Berkovich_Cp) or domain is None):
            raise TypeError('domain must be a Berkovich space over Cp, not %s' % domain)

        if isinstance(domain, Berkovich_Cp_Affine):
            if not isinstance(dynamical_system, DynamicalSystem_affine):
                try:
                    dynamical_system = DynamicalSystem_affine(dynamical_system)
                except (TypeError, ValueError):
                    raise TypeError('domain was affine Berkovich space, but dynamical_system did not '
                        'convert to an affine dynamical system')
        if isinstance(domain, Berkovich_Cp_Projective):
            if not isinstance(dynamical_system, DynamicalSystem_projective):
                try:
                    dynamical_system = DynamicalSystem_projective(dynamical_system)
                except (TypeError, ValueError):
                    raise TypeError('domain was projective Berkovich space, but dynamical_system did not convert '
                        'to a projective dynamical system')

        if not isinstance(dynamical_system, DynamicalSystem):
            try:
                dynamical_system = DynamicalSystem(dynamical_system)
            except (TypeError, ValueError):
                raise TypeError('dynamical_system did not convert to a dynamical system')
        morphism_domain = dynamical_system.domain()

        if not isinstance(morphism_domain.base_ring(), pAdicBaseGeneric):
            if morphism_domain.base_ring() in NumberFields():
                if domain is None and ideal is not None:
                    if isinstance(morphism_domain, AffineSpace_generic):
                        domain = Berkovich_Cp_Affine(morphism_domain.base_ring(), ideal)
                    else:
                        domain = Berkovich_Cp_Projective(morphism_domain, ideal)
                else:
                    if ideal is not None:
                        if ideal != domain.ideal():
                            raise ValueError('conflicting inputs for ideal and domain')
            else:
                raise ValueError('base ring of domain of dynamical_system must be p-adic or a number field '
                    'not %s' % morphism_domain.base_ring())

        if isinstance(morphism_domain, AffineSpace_generic):
            return DynamicalSystem_Berkovich_affine(dynamical_system, domain)

        return DynamicalSystem_Berkovich_projective(dynamical_system, domain)

    def __init__(self, dynamical_system, domain):
        r"""
        The Python constructor.

        TESTS::

            sage: P.<x,y> = ProjectiveSpace(Qp(3), 1)
            sage: f = DynamicalSystem_projective([2*x^2 + 4*y^2, 3*x^2 + 9*y^2])
            sage: g = DynamicalSystem_Berkovich(f)
            sage: isinstance(g, DynamicalSystem_Berkovich)
            True
        """
        self._system = dynamical_system
        self._domain = domain

    def __eq__(self, other):
        """
        Equality operator.

        EXAMPLES::

            sage: R.<x,y> = ProjectiveSpace(Qp(3), 1)
            sage: f = DynamicalSystem_Berkovich([x^2, y^2])
            sage: f == f
            True

        ::

            sage: g = DynamicalSystem_Berkovich([x^3, x*y^2])
            sage: f == g
            True
        """
        if not isinstance(other, type(self)):
            return False
        return self._system == other._system

    def __neq__(self, other):
        """
        Inequality operator.

        EXAMPLES::

            sage: R.<x, y> = ProjectiveSpace(Qp(3), 1)
            sage: f = DynamicalSystem_Berkovich([x^2, y^2])
            sage: f != f
            False

        ::

            sage: g = DynamicalSystem_Berkovich([x^2 + y^2, y^2])
            sage: f != g
            True
        """
        return not (self == other)

    def domain(self):
        """
        Return the domain of this dynamical system.

        OUTPUT: a Berkovich space over ``Cp``

        EXAMPLES::

            sage: Q.<x,y> = ProjectiveSpace(Qp(3), 1)
            sage: f = DynamicalSystem_projective([3*x^2, 2*y^2])
            sage: g = DynamicalSystem_Berkovich(f)
            sage: g.domain()
            Projective Berkovich line over Cp(3) of precision 20
        """
        return self._domain

    def as_scheme_dynamical_system(self):
        r"""
        Return this dynamical system as :class:`DynamicalSystem`.

        OUTPUT: an affine or projective :class:`DynamicalSystem`

        EXAMPLES::

            sage: P.<x,y> = ProjectiveSpace(Qp(3), 1)
            sage: f = DynamicalSystem_Berkovich([x^2 + y^2, x*y])
            sage: f.as_scheme_dynamical_system()
            Dynamical System of Projective Space of dimension 1 over
             3-adic Field with capped relative precision 20
              Defn: Defined on coordinates by sending (x : y) to (x^2 + y^2 : x*y)
        """
        return self._system

    def __getitem__(self, i):
        """
        Return the `i`-th polynomial.

        INPUT:

        - ``i`` -- integer

        OUTPUT: an element of polynomial ring or a
        fraction field of a polynomial ring

        EXAMPLES::

            sage: P.<x,y> = ProjectiveSpace(Qp(3), 1)
            sage: f = DynamicalSystem_projective([x^2 + y^2, 2*y^2])
            sage: g = DynamicalSystem_Berkovich(f)
            sage: g[0]
            x^2 + y^2
        """
        return self._system._polys[i]

    def defining_polynomials(self):
        """
        Return the defining polynomials.

        OUTPUT: a tuple of polynomials that defines the
        dynamical system.

        EXAMPLES::

            sage: P.<x,y> = ProjectiveSpace(Qp(3), 1)
            sage: f = DynamicalSystem_projective([2*x^2 + 4*y^2, 3*x^2 + 9*y^2])
            sage: g = DynamicalSystem_Berkovich(f)
            sage: g.defining_polynomials()
            ((2 + O(3^20))*x^2 + (1 + 3 + O(3^20))*y^2,
             (3 + O(3^21))*x^2 + (3^2 + O(3^22))*y^2)
        """
        return self._system._polys

    def base_ring(self):
        """
        The base ring of this dynamical system, that is, the field of definition of the coefficients.

        OUTPUT: a field

        EXAMPLES::

            sage: P.<x,y> = ProjectiveSpace(Qp(3), 1)
            sage: f = DynamicalSystem_Berkovich([x^2 + y^2, y^2])
            sage: f.base_ring()
            3-adic Field with capped relative precision 20

        ::

            sage: # needs sage.rings.number_field
            sage: R.<z> = QQ[]
            sage: A.<a> = NumberField(z^3 + 20)
            sage: P.<x,y> = ProjectiveSpace(A, 1)
            sage: f = DynamicalSystem_Berkovich([x^2, x^2 + y^2], ideal=A.prime_above(2))
            sage: f.base_ring()
            Number Field in a with defining polynomial z^3 + 20
        """
        return self.domain().base_ring()

    def _repr_(self):
        r"""
        Return a string representation of this dynamical system.

        OUTPUT: string

        EXAMPLES::

            sage: Q.<x,y> = ProjectiveSpace(Qp(3), 1)
            sage: f = DynamicalSystem_projective([3*x^2, 2*y^2])
            sage: f = DynamicalSystem_Berkovich(f)
            sage: f._repr_()
            'Dynamical system of Projective Berkovich line over Cp(3) of precision 20 induced by the map\n
              Defn: Defined on coordinates by sending (x : y) to\n        ((3 + O(3^21))*x^2 : (2 + O(3^20))*y^2)'
        """
        domain_str = self._domain._repr_()
        return "Dynamical system of " + domain_str + " induced by the map" + \
            "\n  Defn: %s" % ('\n        '.join(self._system._repr_defn().split('\n')))


class DynamicalSystem_Berkovich_projective(DynamicalSystem_Berkovich):
    r"""
    A dynamical system on projective Berkovich space over `\CC_p`.

    A dynamical system on projective Berkovich space over `\CC_p` is
    determined by a dynamical system on `A^1(\CC_p)` or `P^1(\CC_p)`,
    which naturally induces a dynamical system on affine or
    projective Berkovich space.

    INPUT:

    - ``dynamical_system`` -- a :class:`DynamicalSystem_Projective`
      of relative dimension 1. If this input is not defined
      over a `p`-adic field, then ``domain`` MUST be specified.

    - ``domain`` -- (optional) projective Berkovich space
      over `\CC_p`. If the input to ``dynamical_system`` is
      not defined over a `p`-adic field, ``domain``
      must be specified.

    EXAMPLES:

    We can easily create a dynamical system on Berkovich space
    using a dynamical system on projective space over `\QQ_p`::

        sage: P.<x,y> = ProjectiveSpace(Qp(3), 1)
        sage: f = DynamicalSystem_projective([1/2*x^2 + x*y + 3*y^2, 3*x^2 + 9*y^2])
        sage: DynamicalSystem_Berkovich(f)
        Dynamical system of Projective Berkovich line over Cp(3) of precision 20
        induced by the map
          Defn: Defined on coordinates by sending (x : y) to
                ((2 + 3 + 3^2 + 3^3 + 3^4 + 3^5 + 3^6 + 3^7 + 3^8 + 3^9 + 3^10 + 3^11
                + 3^12 + 3^13 + 3^14 + 3^15 + 3^16 + 3^17 + 3^18 + 3^19 + O(3^20))*x^2
                + x*y + (3 + O(3^21))*y^2 : (3 + O(3^21))*x^2 + (3^2 + O(3^22))*y^2)

    Or from a morphism::

        sage: P1.<x,y> = ProjectiveSpace(Qp(3), 1)
        sage: H = End(P1)
        sage: DynamicalSystem_Berkovich(H([y, x]))
        Dynamical system of Projective Berkovich line over Cp(3) of precision 20
         induced by the map
          Defn: Defined on coordinates by sending (x : y) to (y : x)

    Or from polynomials::

        sage: P.<x,y> = ProjectiveSpace(Qp(3), 1)
        sage: DynamicalSystem_Berkovich([x^2+y^2, y^2])
        Dynamical system of Projective Berkovich line over Cp(3) of precision 20
         induced by the map
          Defn: Defined on coordinates by sending (x : y) to (x^2 + y^2 : y^2)
    """
    @staticmethod
    def __classcall_private__(cls, dynamical_system, domain=None):
        """
        Return the approapriate dynamical system on projective Berkovich space over ``Cp``.

        EXAMPLES::

            sage: P1.<x,y> = ProjectiveSpace(Qp(3), 1)
            sage: from sage.dynamics.arithmetic_dynamics.berkovich_ds import DynamicalSystem_Berkovich_projective
            sage: DynamicalSystem_Berkovich_projective([y, x])
            Dynamical system of Projective Berkovich line over Cp(3) of precision 20
             induced by the map
              Defn: Defined on coordinates by sending (x : y) to (y : x)
        """
        if not isinstance(dynamical_system, DynamicalSystem):
            if not isinstance(dynamical_system, DynamicalSystem_projective):
                dynamical_system = DynamicalSystem_projective(dynamical_system)
            else:
                raise TypeError('affine dynamical system passed to projective constructor')
        R = dynamical_system.base_ring()
        morphism_domain = dynamical_system.domain()
        if not isinstance(morphism_domain, ProjectiveSpace_ring):
            raise TypeError('the domain of dynamical_system must be projective space, not %s' % morphism_domain)
        if morphism_domain.dimension_relative() != 1:
            raise ValueError('domain was not relative dimension 1')
        if not isinstance(R, pAdicBaseGeneric):
            if domain is None:
                raise TypeError('dynamical system defined over %s, not p-adic, ' % morphism_domain.base_ring() +
                    'and domain is None')
            if not isinstance(domain, Berkovich_Cp_Projective):
                raise TypeError('domain was %s, not a projective Berkovich space over Cp' % domain)
            if domain.base() != morphism_domain:
                raise ValueError('base of domain was %s, with coordinate ring %s ' % (domain.base(),
                    domain.base().coordinate_ring()) + 'while dynamical_system acts on %s, ' % morphism_domain +
                        'with coordinate ring %s' % morphism_domain.coordinate_ring())
        else:
            domain = Berkovich_Cp_Projective(morphism_domain)
        return typecall(cls, dynamical_system, domain)

    def __init__(self, dynamical_system, domain=None):
        """
        Python constructor.

        EXAMPLES::

            sage: P.<x,y> = ProjectiveSpace(Qp(3), 1)
            sage: DynamicalSystem_Berkovich([x^2 + x*y + 2*y^2, 2*x*y])
            Dynamical system of Projective Berkovich line over Cp(3) of precision 20
             induced by the map
              Defn: Defined on coordinates by sending (x : y) to
                    (x^2 + x*y + (2 + O(3^20))*y^2 : (2 + O(3^20))*x*y)
        """
        DynamicalSystem_Berkovich.__init__(self, dynamical_system, domain)

    def scale_by(self, t):
        """
        Scale each coordinate of this dynamical system by a factor of `t`.

        INPUT:

        - ``t`` -- a ring element

        OUTPUT: none

        EXAMPLES::

            sage: P.<x,y> = ProjectiveSpace(Qp(3), 1)
            sage: f = DynamicalSystem_Berkovich([x^2, y^2])
            sage: f.scale_by(x); f
            Dynamical system of Projective Berkovich line over Cp(3) of precision 20
             induced by the map
              Defn: Defined on coordinates by sending (x : y) to (x^3 : x*y^2)

        ::

            sage: # needs sage.rings.number_field
            sage: Q.<z> = QQ[]
            sage: A.<a> = NumberField(z^3 + 20)
            sage: ideal = A.prime_above(3)
            sage: P.<x,y> = ProjectiveSpace(A, 1)
            sage: B = Berkovich_Cp_Projective(P, ideal)
            sage: f = DynamicalSystem_Berkovich([x^2 + y^2, 2*x*y], B)
            sage: f.scale_by(2); f
            Dynamical system of Projective Berkovich line over Cp(3), with base Number
            Field in a with defining polynomial z^3 + 20 induced by the map
              Defn: Defined on coordinates by sending (x : y) to
                    (2*x^2 + 2*y^2 : 4*x*y)
        """
        self._system.scale_by(t)

    def normalize_coordinates(self):
        r"""
        Normalize the coordinates of the inducing map.

        OUTPUT: none

        EXAMPLES::

            sage: P.<x,y> = ProjectiveSpace(Qp(3), 1)
            sage: f = DynamicalSystem_Berkovich([2*x^2, 2*y^2])
            sage: f.normalize_coordinates(); f
            Dynamical system of Projective Berkovich line over Cp(3) of precision 20
             induced by the map
              Defn: Defined on coordinates by sending (x : y) to (x^2 : y^2)


        Normalize_coordinates may sometimes fail over `p`-adic fields::

            sage: g = DynamicalSystem_Berkovich([2*x^2, x*y])
            sage: g.normalize_coordinates()  # not tested
            Traceback (most recent call last):
            ...
            TypeError: unable to coerce since the denominator is not 1

        To fix this issue, create a system on Berkovich space backed
        by a number field::

            sage: P.<x,y> = ProjectiveSpace(QQ, 1)
            sage: B = Berkovich_Cp_Projective(P, 3)
            sage: g = DynamicalSystem_Berkovich([2*x^2, x*y], B)
            sage: g.normalize_coordinates(); g
            Dynamical system of Projective Berkovich line over Cp(3), with base Rational Field
             induced by the map
              Defn: Defined on coordinates by sending (x : y) to (2*x : y)
        """
        self._system.normalize_coordinates()

    def conjugate(self, M, adjugate=False, new_ideal=None):
        r"""
        Conjugate this dynamical system by ``M``, i.e. `M^{-1} \circ f \circ M`.

        If possible the new map will be defined over the same space.
        Otherwise, will try to coerce to the base ring of ``M``.

        INPUT:

        - ``M`` -- a square invertible matrix

        - ``adjugate`` -- boolean (default: ``False``); also classically
          called adjoint, takes a square matrix ``M`` and finds the transpose
          of its cofactor matrix. Used for conjugation in place of inverse
          when specified ``'True'``. Functionality is the same in projective space.

        - ``new_ideal`` -- (optional) an ideal of the ``base_ring`` of ``M``.
          Used to specify an extension in the case where ``M`` is not defined
          over the same number field as this dynamical system.

        OUTPUT: a dynamical system

        EXAMPLES::

            sage: P.<x,y> = ProjectiveSpace(Qp(3), 1)
            sage: f = DynamicalSystem_projective([x^2 + y^2, 2*y^2])
            sage: g = DynamicalSystem_Berkovich(f)
            sage: g.conjugate(Matrix([[1, 1], [0, 1]]))
            Dynamical system of Projective Berkovich line over Cp(3) of precision 20
             induced by the map
              Defn: Defined on coordinates by sending (x : y) to
                    (x^2 + (2 + O(3^20))*x*y : (2 + O(3^20))*y^2)

        ::

            sage: # needs sage.rings.number_field
            sage: P.<x,y> = ProjectiveSpace(QQ, 1)
            sage: f = DynamicalSystem_Berkovich([x^2 + y^2, y^2], ideal=5)
            sage: R.<z> = QQ[]
            sage: A.<a> = NumberField(z^2 + 1)
            sage: conj = Matrix([[1, a], [0, 1]])
            sage: f.conjugate(conj)
            Dynamical system of Projective Berkovich line over Cp(5), with base Number Field
            in a with defining polynomial z^2 + 1 induced by the map
              Defn: Defined on coordinates by sending (x : y) to
                    (x^2 + (2*a)*x*y + (-a)*y^2 : y^2)

        We can use ``new_ideal`` to specify a new domain when
        the base ring of ``M`` and of this dynamical system are not the
        same::

            sage: # needs sage.rings.number_field
            sage: ideal = A.ideal(5).factor()[1][0]; ideal
<<<<<<< HEAD
            Fractional ideal (-a + 2)
            sage: g = f.conjugate(conj, new_ideal=ideal)
            sage: g.domain().ideal()
            Fractional ideal (-a + 2)
=======
            Fractional ideal (-2*a - 1)
            sage: g = f.conjugate(conj, new_ideal=ideal)
            sage: g.domain().ideal()
            Fractional ideal (-2*a - 1)
>>>>>>> a5c65e19
        """
        if self.domain().is_padic_base():
            return DynamicalSystem_Berkovich(self._system.conjugate(M, adjugate=adjugate))
        from sage.rings.number_field.number_field_ideal import NumberFieldFractionalIdeal
        if not (isinstance(new_ideal, NumberFieldFractionalIdeal) or new_ideal is None or new_ideal in ZZ):
            raise TypeError('new_ideal must be an ideal of a number field, not %s' % new_ideal)
        new_system = self._system.conjugate(M, adjugate=adjugate)
        system_domain = new_system.domain()
        if new_ideal is None:
            if system_domain.base_ring() is not QQ:
                new_ideal = system_domain.base_ring().prime_above(self.domain().ideal())
            else:
                new_ideal = self.domain().ideal()
        return DynamicalSystem_Berkovich(new_system, ideal=new_ideal)

    def resultant(self, normalize=False):
        r"""
        Compute the resultant of the defining polynomials of
        this dynamical system.

        If ``normalize`` is ``True``, then first normalize the coordinate
        functions with :meth:`normalize_coordinates`.

        INPUT:

        - ``normalize`` -- boolean (default: ``False``)

        OUTPUT: an element of the base ring of this map

        EXAMPLES::

            sage: P.<x,y> = ProjectiveSpace(Qp(3), 1)
            sage: f = DynamicalSystem_Berkovich([x^2 + y^2, y^2])
            sage: f.resultant()
            1 + O(3^20)

        ::

            sage: # needs sage.rings.number_field
            sage: R.<z> = QQ[]
            sage: A.<a> = NumberField(z^3 + 20)
            sage: P.<x,y> = ProjectiveSpace(A, 1)
            sage: f = DynamicalSystem_Berkovich([2*x^2, x^2 + y^2], ideal=A.prime_above(2))
            sage: f.resultant()
            4
        """
        return self._system.resultant(normalize=normalize)

    def dehomogenize(self, n):
        """
        Return the map induced by the standard dehomogenization.

        The dehomogenization is done at the ``n[0]`` coordinate
        of the domain and the ``n[1]`` coordinate of the codomain.

        INPUT:

        - ``n`` -- tuple of nonnegative integers; if `n` is an integer,
          then the two values of the tuple are assumed to be the same

        OUTPUT: a dynamical system on affine Berkovich space

        EXAMPLES::

            sage: P.<x,y> = ProjectiveSpace(Qp(3), 1)
            sage: f = DynamicalSystem_projective([x^2 + y^2, x*y + y^2])
            sage: g = DynamicalSystem_Berkovich(f)
            sage: g.dehomogenize(1)
            Dynamical system of Affine Berkovich line over Cp(3) of precision 20
             induced by the map
              Defn: Defined on coordinates by sending (x) to
                    ((x^2 + 1 + O(3^20))/(x + 1 + O(3^20)))
        """
        new_system = self._system.dehomogenize(n)
        base_ring = self.domain().base_ring()
        ideal = self.domain().ideal()
        new_domain = Berkovich_Cp_Affine(base_ring, ideal)
        return DynamicalSystem_Berkovich_affine(new_system, new_domain)

    def __call__(self, x, type_3_pole_check=True):
        """
        Makes dynamical systems on Berkovich space over ``Cp`` callable.

        INPUT:

        - ``x`` -- a point of projective Berkovich space over ``Cp``

        - ``type_3_pole_check`` -- boolean (default: ``True``); WARNING:
          changing the value of ``type_3_pole_check`` can lead to mathematically
          incorrect answers. Only set to ``False`` if there are NO
          poles of the dynamical system in the disk corresponding
          to the type III point ``x``. See Examples.

        OUTPUT: a point of projective Berkovich space over ``Cp``

        EXAMPLES::

            sage: P.<x,y> = ProjectiveSpace(Qp(3), 1)
            sage: g = DynamicalSystem_projective([x^2 + y^2, x*y])
            sage: G = DynamicalSystem_Berkovich(g)
            sage: B = G.domain()
            sage: Q3 = B(0, 1)
            sage: G(Q3)
            Type II point centered at (0 : 1 + O(3^20)) of radius 3^0

        ::

            sage: P.<x,y> = ProjectiveSpace(Qp(3), 1)
            sage: H = DynamicalSystem_Berkovich([x*y^2, x^3 + 20*y^3])
            sage: B = H.domain()
            sage: Q4 = B(1/9, 1.5)
            sage: H(Q4, False)
            Type III point centered at (3^4 + 3^10 + 2*3^11 + 2*3^13 + 2*3^14 +
            2*3^15 + 3^17 + 2*3^18 + 2*3^19 + 3^20 + 3^21 + 3^22 + O(3^24) : 1 +
            O(3^20)) of radius 0.00205761316872428

        ALGORITHM:

        - For type II points, we use the approach outlined in Example
          7.37 of [Ben2019]_
        - For type III points, we use Proposition 7.6 of [Ben2019]_
        """
        if not isinstance(x.parent(), Berkovich_Cp_Projective):
            try:
                x = self.domain()(x)
            except (TypeError, ValueError):
                raise TypeError('action of dynamical system not defined on %s' % x.parent())
        if x.parent().is_padic_base() != self.domain().is_padic_base():
            raise ValueError('x was not backed by the same type of field as f')
        if x.prime() != self.domain().prime():
            raise ValueError('x and f are defined over Berkovich spaces over Cp for different p')
        if x.type_of_point() == 1:
            return self.domain()(self._system(x.center()))
        if x.type_of_point() == 4:
            raise NotImplementedError('action on Type IV points not implemented')
        f = self._system
        if x.type_of_point() == 2:
            if self.domain().is_number_field_base():
                ideal = self.domain().ideal()
                ring_of_integers = self.domain().base_ring().ring_of_integers()
            field = f.domain().base_ring()
            M = Matrix([[field(x.prime()**(-1 * x.power())), x.center()[0]], [field(0), field(1)]])
            F = list(f*M)
            R = field['z']
            S = f.domain().coordinate_ring()
            z = R.gen(0)
            dehomogenize_hom = S.hom([z, 1])
            for i in range(len(F)):
                F[i] = dehomogenize_hom(F[i])
            lcm = field(1)
            for poly in F:
                for i in poly:
                    if i != 0:
                        lcm = i.denominator().lcm(lcm)
            for i in range(len(F)):
                F[i] *= lcm
            gcd = [i for i in F[0] if i != 0][0]
            for poly in F:
                for i in poly:
                    if i != 0:
                        gcd = gcd * i * gcd.lcm(i).inverse_of_unit()
            for i in range(len(F)):
                F[i] *= gcd.inverse_of_unit()
            gcd = F[0].gcd(F[1])
            F[0] = F[0].quo_rem(gcd)[0]
            F[1] = F[1].quo_rem(gcd)[0]
            fraction = []
            for poly in F:
                new_poly = []
                for i in poly:
                    if self.domain().is_padic_base():
                        new_poly.append(i.residue())
                    else:
                        new_poly.append(ring_of_integers(i).mod(ideal))
                new_poly = R(new_poly)
                fraction.append(new_poly)
            gcd = fraction[0].gcd(fraction[1])
            num = fraction[0].quo_rem(gcd)[0]
            dem = fraction[1].quo_rem(gcd)[0]
            if dem.is_zero():
                f = DynamicalSystem_affine(F[0] / F[1]).homogenize(1)
                f = f.conjugate(Matrix([[0, 1], [1, 0]]))
                g = DynamicalSystem_Berkovich(f)
                return g(self.domain()(QQ(0), QQ(1))).involution_map()
            # if the reduction is not constant, the image is the Gauss point
            if not (num.is_constant() and dem.is_constant()):
                return self.domain()(QQ(0), QQ(1))
            if self.domain().is_padic_base():
                reduced_value = field(num * dem.inverse_of_unit()).lift_to_precision(field.precision_cap())
            else:
                reduced_value = field(num * dem.inverse_of_unit())
            new_num = F[0]-reduced_value*F[1]
            if self.domain().is_padic_base():
                power_of_p = min([i.valuation() for i in new_num])
            else:
                power_of_p = min([i.valuation(ideal) for i in new_num])
            inverse_map = field(x.prime()**power_of_p) * z + reduced_value
            if self.domain().is_padic_base():
                return self.domain()(inverse_map(0), (inverse_map(1) - inverse_map(0)).abs())
            else:
                val = (inverse_map(1) - inverse_map(0)).valuation(ideal)
                if val == Infinity:
                    return self.domain()(inverse_map(0), 0)
                return self.domain()(inverse_map(0), x.prime()**(-1 * val))
        # point is now type III, so we compute using Proposition 7.6 [of Benedetto]
        affine_system = f.dehomogenize(1)
        dem = affine_system.defining_polynomials()[0].denominator().univariate_polynomial()
        if type_3_pole_check:
            if self.domain().is_padic_base():
                factorization = [i[0] for i in dem.factor()]
                for factor in factorization:
                    if factor.degree() >= 2:
                        try:
                            factor_root_field = factor.root_field('a')
                            factor = factor.change_ring(factor_root_field)
                        except (TypeError, ValueError):
                            raise NotImplementedError('cannot check if poles lie in type III disk')
                    else:
                        factor_root_field = factor.base_ring()
                    center = factor_root_field(x.center()[0])
                    for pole in [i[0] for i in factor.roots()]:
                        if (center - pole).abs() <= x.radius():
                            raise NotImplementedError('image of type III point not implemented when poles in disk')
            else:
                dem_splitting_field, embedding = dem.splitting_field('a', True)
                poles = [i[0] for i in dem.roots(dem_splitting_field)]
                primes_above = dem_splitting_field.primes_above(self.domain().ideal())
                # check if all primes of the extension map the roots to outside
                # the disk corresponding to the type III point
                for prime in primes_above:
                    no_poles = True
                    for pole in poles:
                        valuation = (embedding(x.center()[0]) - pole).valuation(prime)
                        if valuation == Infinity:
                            no_poles = False
                            break
                        elif x.prime()**(-1 * valuation/prime.absolute_ramification_index()) <= x.radius():
                            no_poles = False
                            break
                    if not no_poles:
                        break
                if not no_poles:
                    raise NotImplementedError('image of type III not implemented when poles in disk')
        nth_derivative = f.dehomogenize(1).defining_polynomials()[0]
        variable = nth_derivative.parent().gens()[0]
        a = x.center()[0]
        Taylor_expansion = []
        from sage.arith.misc import factorial
        for i in range(f.degree() + 1):
            Taylor_expansion.append(nth_derivative(a) * 1/factorial(i))
            nth_derivative = nth_derivative.derivative(variable)
        r = x.radius()
        new_center = f(a)
        if self.domain().is_padic_base():
            new_radius = max([Taylor_expansion[i].abs()*r**i for i in range(1, len(Taylor_expansion))])
        else:
            if prime is None:
                prime = x.parent().ideal()
                dem_splitting_field = x.parent().base_ring()
            p = x.prime()
            new_radius = 0
            for i in range(1, len(Taylor_expansion)):
                valuation = dem_splitting_field(Taylor_expansion[i]).valuation(prime)
                new_radius = max(new_radius, p**(-valuation/prime.absolute_ramification_index())*r**i)
        return self.domain()(new_center, new_radius)


class DynamicalSystem_Berkovich_affine(DynamicalSystem_Berkovich):
    r"""
    A dynamical system of the affine Berkovich line over `\CC_p`.

    INPUT:

    - ``dynamical_system`` -- a :class:`DynamicalSystem_affine`
      of relative dimension 1

    - ``domain`` -- (optional) affine or projective Berkovich space
      over `\CC_p`. If the input to ``dynamical_system`` is
      not defined over `\QQ_p` or a finite extension, ``domain``
      must be specified.

    EXAMPLES:

    A dynamical system of the affine Berkovich line is
    induced by a dynamical system on `\QQ_p` or an extension
    of `\QQ_p`::

        sage: A.<x> = AffineSpace(Qp(5), 1)
        sage: f = DynamicalSystem_affine([(x^2 + 1)/x])
        sage: DynamicalSystem_Berkovich(f)
        Dynamical system of Affine Berkovich line over Cp(5) of precision 20 induced by the map
          Defn: Defined on coordinates by sending (x) to ((x^2 + 1 + O(5^20))/x)

    Dynamical system can be created from a morphism::

        sage: H = End(A)
        sage: phi = H([x + 3])
        sage: DynamicalSystem_Berkovich(phi)
        Dynamical system of Affine Berkovich line over Cp(5) of precision 20 induced by the map
          Defn: Defined on coordinates by sending (x) to (x + 3 + O(5^20))
    """
    @staticmethod
    def __classcall_private__(cls, dynamical_system, domain=None):
        """
        Return the appropriate dynamical system on affine Berkovich space over ``Cp``.

        EXAMPLES::

            sage: A.<x> = AffineSpace(Qp(3), 1)
            sage: from sage.dynamics.arithmetic_dynamics.berkovich_ds import DynamicalSystem_Berkovich_affine
            sage: DynamicalSystem_Berkovich_affine(DynamicalSystem_affine(x^2))
            Dynamical system of Affine Berkovich line over Cp(3) of precision 20
             induced by the map
              Defn: Defined on coordinates by sending (x) to (x^2)
        """
        if not isinstance(dynamical_system, DynamicalSystem):
            if not isinstance(dynamical_system, DynamicalSystem_affine):
                dynamical_system = DynamicalSystem_projective(dynamical_system)
            else:
                raise TypeError('projective dynamical system passed to affine constructor')
        R = dynamical_system.base_ring()
        morphism_domain = dynamical_system.domain()
        if not isinstance(morphism_domain, AffineSpace_generic):
            raise TypeError('the domain of dynamical_system must be affine space, not %s' % morphism_domain)
        if morphism_domain.dimension_relative() != 1:
            raise ValueError('domain not relative dimension 1')
        if not isinstance(R, pAdicBaseGeneric):
            if domain is None:
                raise TypeError('dynamical system defined over %s, not padic, ' % morphism_domain.base_ring() +
                    'and domain was not specified')
            if not isinstance(domain, Berkovich_Cp_Affine):
                raise TypeError('domain was %s, not an affine Berkovich space over Cp' % domain)
        else:
            domain = Berkovich_Cp_Affine(morphism_domain.base_ring())
        return typecall(cls, dynamical_system, domain)

    def __init__(self, dynamical_system, domain):
        """
        Python constructor.

        EXAMPLES::

            sage: A.<x> = AffineSpace(Qp(3), 1)
            sage: from sage.dynamics.arithmetic_dynamics.berkovich_ds import DynamicalSystem_Berkovich_affine
            sage: DynamicalSystem_Berkovich_affine(DynamicalSystem_affine(x^3))
            Dynamical system of Affine Berkovich line over Cp(3) of precision 20
             induced by the map
              Defn: Defined on coordinates by sending (x) to (x^3)
        """
        DynamicalSystem_Berkovich.__init__(self, dynamical_system, domain)

    def homogenize(self, n):
        """
        Return the homogenization of this dynamical system.

        For dynamical systems of Berkovich space, this is the dynamical
        system of projective Berkovich space induced by the homogenization of
        the dynamical system.

        INPUT:

        - ``n`` -- tuple of nonnegative integers. If `n` is an integer,
          then the two values of the tuple are assumed to be the same

        OUTPUT: a dynamical system on projective Berkovich space

        EXAMPLES::

            sage: A.<x> = AffineSpace(Qp(3), 1)
            sage: f = DynamicalSystem_affine(1/x)
            sage: f = DynamicalSystem_Berkovich(f)
            sage: f.homogenize(1)
            Dynamical system of Projective Berkovich line over Cp(3) of precision 20
             induced by the map
              Defn: Defined on coordinates by sending (x0 : x1) to (x1 : x0)
        """
        new_system = self._system.homogenize(n)
        ideal = self.domain().ideal()
        base_space = new_system.domain()
        new_domain = Berkovich_Cp_Projective(base_space, ideal)
        return DynamicalSystem_Berkovich_projective(new_system, new_domain)

    def __call__(self, x):
        """
        Makes this dynamical system callable.

        EXAMPLES::

            sage: P.<x> = AffineSpace(Qp(3), 1)
            sage: f = DynamicalSystem_affine(x^2)
            sage: g = DynamicalSystem_Berkovich(f)
            sage: B = g.domain()
            sage: Q1 = B(2)
            sage: g(Q1)
            Type I point centered at 1 + 3 + O(3^20)
        """
        if not isinstance(x, Berkovich_Element_Cp_Affine):
            try:
                x = self.domain()(x)
            except (TypeError, ValueError):
                raise ValueError('action of dynamical system not defined on %s' % x)
        proj_system = self.homogenize(1)
        return proj_system(x.as_projective_point()).as_affine_point()<|MERGE_RESOLUTION|>--- conflicted
+++ resolved
@@ -690,17 +690,10 @@
 
             sage: # needs sage.rings.number_field
             sage: ideal = A.ideal(5).factor()[1][0]; ideal
-<<<<<<< HEAD
-            Fractional ideal (-a + 2)
-            sage: g = f.conjugate(conj, new_ideal=ideal)
-            sage: g.domain().ideal()
-            Fractional ideal (-a + 2)
-=======
             Fractional ideal (-2*a - 1)
             sage: g = f.conjugate(conj, new_ideal=ideal)
             sage: g.domain().ideal()
             Fractional ideal (-2*a - 1)
->>>>>>> a5c65e19
         """
         if self.domain().is_padic_base():
             return DynamicalSystem_Berkovich(self._system.conjugate(M, adjugate=adjugate))
