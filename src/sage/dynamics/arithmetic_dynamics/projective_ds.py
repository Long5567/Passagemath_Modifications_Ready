# sage_setup: distribution = sagemath-schemes
r"""
Dynamical systems on projective schemes

A dynamical system of projective schemes determined by homogeneous
polynomials functions that define what the morphism does on points
in the ambient projective space.

The main constructor functions are given by :class:`DynamicalSystem` and
:class:`DynamicalSystem_projective`. The constructors function can take either
polynomials or a morphism from which to construct a dynamical system.
If the domain is not specified, it is constructed. However, if you plan on
working with points or subvarieties in the domain, it recommended to specify
the domain.

The initialization checks are always performed by the constructor functions.
It is possible, but not recommended, to skip these checks by calling the
class initialization directly.

AUTHORS:

- David Kohel, William Stein

- William Stein (2006-02-11): fixed bug where P(0,0,0) was allowed as
  a projective point.

- Volker Braun (2011-08-08): Renamed classes, more documentation, misc
  cleanups.

- Ben Hutz (2013-03) iteration functionality and new directory structure
  for affine/projective, height functionality

- Brian Stout, Ben Hutz (Nov 2013) - added minimal model functionality

- Dillon Rose (2014-01):  Speed enhancements

- Ben Hutz (2015-11): iteration of subschemes

- Ben Hutz (2017-7): relocate code and create class
"""

# ****************************************************************************
#       Copyright (C) 2011 Volker Braun <vbraun.name@gmail.com>
#       Copyright (C) 2006 David Kohel <kohel@maths.usyd.edu.au>
#       Copyright (C) 2006 William Stein <wstein@gmail.com>
#
# This program is free software: you can redistribute it and/or modify
# it under the terms of the GNU General Public License as published by
# the Free Software Foundation, either version 2 of the License, or
# (at your option) any later version.
#                  https://www.gnu.org/licenses/
# ****************************************************************************

from copy import copy
from itertools import count, product

import sage.rings.abc

from sage.arith.functions import lcm
from sage.arith.misc import binomial, gcd, integer_ceil as ceil, is_prime, moebius, next_prime, primes
from sage.calculus.functions import jacobian
from sage.categories.fields import Fields
from sage.categories.finite_fields import FiniteFields
from sage.categories.function_fields import FunctionFields
from sage.categories.homset import End
from sage.categories.number_fields import NumberFields
from sage.dynamics.arithmetic_dynamics.endPN_automorphism_group import (
    automorphism_group_QQ_CRT,
    automorphism_group_QQ_fixedpoints,
    conjugating_set_helper,
    conjugating_set_initializer,
    is_conjugate_helper)
from sage.dynamics.arithmetic_dynamics.endPN_automorphism_group import automorphism_group_FF
from sage.dynamics.arithmetic_dynamics.generic_ds import DynamicalSystem
from sage.dynamics.arithmetic_dynamics.projective_ds_helper import (
    _fast_possible_periods,
    _all_periodic_points)
from sage.matrix.constructor import matrix, identity_matrix
from sage.misc.cachefunc import cached_method
from sage.misc.classcall_metaclass import typecall
from sage.misc.functional import sqrt
from sage.misc.lazy_import import lazy_import
from sage.misc.mrange import xmrange
from sage.modules.free_module_element import vector
from sage.parallel.ncpus import ncpus
from sage.parallel.use_fork import p_iter_fork
from sage.rings.complex_mpfr import ComplexField
from sage.rings.finite_rings.finite_field_base import FiniteField
from sage.rings.finite_rings.finite_field_constructor import GF
from sage.rings.finite_rings.integer_mod_ring import Zmod
from sage.rings.fraction_field import FractionField, FractionField_generic, FractionField_1poly_field
from sage.rings.fraction_field_element import FractionFieldElement
from sage.rings.integer import Integer
from sage.rings.integer_ring import ZZ
from sage.rings.polynomial.flatten import FlatteningMorphism, UnflatteningMorphism
from sage.rings.morphism import RingHomomorphism_im_gens
from sage.rings.polynomial.multi_polynomial_ring_base import MPolynomialRing_base
from sage.rings.polynomial.polynomial_ring_constructor import PolynomialRing
from sage.rings.polynomial.polynomial_ring import PolynomialRing_generic
from sage.rings.quotient_ring import QuotientRing_generic
from sage.rings.rational_field import QQ
from sage.rings.real_mpfr import RealField
from sage.schemes.generic.morphism import SchemeMorphism_polynomial
from sage.schemes.product_projective.space import ProductProjectiveSpaces_ring
from sage.schemes.projective.projective_morphism import (
    SchemeMorphism_polynomial_projective_space,
    SchemeMorphism_polynomial_projective_space_field,
    SchemeMorphism_polynomial_projective_space_finite_field)
from sage.schemes.projective.projective_space import ProjectiveSpace, ProjectiveSpace_ring
from sage.schemes.projective.projective_subscheme import AlgebraicScheme_subscheme_projective
from sage.structure.element import get_coercion_model
from sage.rings.qqbar import QQbar, number_field_elements_from_algebraics
from sage.schemes.elliptic_curves.constructor import EllipticCurve

lazy_import('sage.rings.algebraic_closure_finite_field', 'AlgebraicClosureFiniteField_generic')
lazy_import('sage.rings.number_field.number_field_ideal', 'NumberFieldFractionalIdeal')
lazy_import('sage.rings.padics.factory', 'Qp')
lazy_import('sage.rings.qqbar', 'number_field_elements_from_algebraics')

<<<<<<< HEAD
try:
    from sage.libs.pari.all import PariError
except ImportError:
    PariError = ()
=======
from cypari2.handle_error import PariError
>>>>>>> 766c7a0c


class DynamicalSystem_projective(SchemeMorphism_polynomial_projective_space,
                                      DynamicalSystem):
    r"""A dynamical system of projective schemes determined by homogeneous
    polynomials that define what the morphism does on points in the
    ambient projective space.

    .. WARNING::

        You should not create objects of this class directly because
        no type or consistency checking is performed. The preferred
        method to construct such dynamical systems is to use
        :func:`~sage.dynamics.arithmetic_dynamics.generic_ds.DynamicalSystem_projective`
        function

    INPUT:

    - ``morphism_or_polys`` -- a SchemeMorphism, a polynomial, a
      rational function, or a list or tuple of homogeneous polynomials

    - ``domain`` -- (optional) projective space or projective subscheme

    - ``names`` -- tuple of strings (default: ``'X','Y'``) to be used as coordinate
      names for a projective space that is constructed

      The following combinations of ``morphism_or_polys`` and
      ``domain`` are meaningful:

      * ``morphism_or_polys`` is a SchemeMorphism; ``domain`` is
        ignored in this case.

      * ``morphism_or_polys`` is a list of homogeneous polynomials
        that define a rational endomorphism of ``domain``.

      * ``morphism_or_polys`` is a list of homogeneous polynomials and
        ``domain`` is unspecified; ``domain`` is then taken to be the
        projective space of appropriate dimension over the common base ring,
        if one exists, of the elements of ``morphism_or_polys``.

      * ``morphism_or_polys`` is a single polynomial or rational
        function; ``domain`` is ignored and taken to be a
        1-dimensional projective space over the base ring of
        ``morphism_or_polys`` with coordinate names given by ``names``.

    OUTPUT: :class:`DynamicalSystem_projective`

    EXAMPLES::

        sage: P1.<x,y> = ProjectiveSpace(QQ,1)
        sage: DynamicalSystem_projective([y, 2*x])
        Dynamical System of Projective Space of dimension 1 over Rational Field
          Defn: Defined on coordinates by sending (x : y) to
                (y : 2*x)

    We can define dynamical systems on `P^1` by giving a polynomial or
    rational function::

        sage: R.<t> = QQ[]
        sage: DynamicalSystem_projective(t^2 - 3)
        Dynamical System of Projective Space of dimension 1 over Rational Field
          Defn: Defined on coordinates by sending (X : Y) to
                (X^2 - 3*Y^2 : Y^2)
        sage: DynamicalSystem_projective(1/t^2)
        Dynamical System of Projective Space of dimension 1 over Rational Field
          Defn: Defined on coordinates by sending (X : Y) to
                (Y^2 : X^2)

    ::

        sage: R.<x> = PolynomialRing(QQ,1)
        sage: DynamicalSystem_projective(x^2, names=['a','b'])
        Dynamical System of Projective Space of dimension 1 over Rational Field
          Defn: Defined on coordinates by sending (a : b) to
                (a^2 : b^2)

    Symbolic Ring elements are not allowed::

        sage: x,y = var('x,y')                                                          # needs sage.symbolic
        sage: DynamicalSystem_projective([x^2, y^2])                                    # needs sage.symbolic
        Traceback (most recent call last):
        ...
        ValueError: [x^2, y^2] must be elements of a polynomial ring

    ::

        sage: R.<x> = PolynomialRing(QQ,1)
        sage: DynamicalSystem_projective(x^2)
        Dynamical System of Projective Space of dimension 1 over Rational Field
          Defn: Defined on coordinates by sending (X : Y) to
                (X^2 : Y^2)

    ::

        sage: R.<t> = PolynomialRing(QQ)
        sage: P.<x,y,z> = ProjectiveSpace(R, 2)
        sage: X = P.subscheme([x])
        sage: DynamicalSystem_projective([x^2, t*y^2, x*z], domain=X)
        Dynamical System of Closed subscheme of Projective Space of dimension
        2 over Univariate Polynomial Ring in t over Rational Field defined by:
          x
          Defn: Defined on coordinates by sending (x : y : z) to
                (x^2 : t*y^2 : x*z)

    When elements of the quotient ring are used, they are reduced::

        sage: P.<x,y,z> = ProjectiveSpace(CC, 2)
        sage: X = P.subscheme([x - y])
        sage: u,v,w = X.coordinate_ring().gens()                                        # needs sage.rings.function_field
        sage: DynamicalSystem_projective([u^2, v^2, w*u], domain=X)                     # needs sage.rings.function_field
        Dynamical System of Closed subscheme of Projective Space of dimension
        2 over Complex Field with 53 bits of precision defined by:
          x - y
          Defn: Defined on coordinates by sending (x : y : z) to
                (y^2 : y^2 : y*z)

    We can also compute the forward image of subschemes through
    elimination. In particular, let `X = V(h_1,\ldots, h_t)` and define the ideal
    `I = (h_1,\ldots,h_t,y_0-f_0(\bar{x}), \ldots, y_n-f_n(\bar{x}))`.
    Then the elimination ideal `I_{n+1} = I \cap K[y_0,\ldots,y_n]` is a homogeneous
    ideal and `f(X) = V(I_{n+1})`::

        sage: P.<x,y,z> = ProjectiveSpace(QQ, 2)
        sage: f = DynamicalSystem_projective([(x-2*y)^2, (x-2*z)^2, x^2])
        sage: X = P.subscheme(y - z)
        sage: f(f(f(X)))                                                                # needs sage.rings.function_field
        Closed subscheme of Projective Space of dimension 2 over Rational Field
        defined by:
          y - z

    ::

        sage: P.<x,y,z,w> = ProjectiveSpace(QQ, 3)
        sage: f = DynamicalSystem_projective([(x-2*y)^2, (x-2*z)^2, (x-2*w)^2, x^2])
        sage: f(P.subscheme([x, y, z]))                                                 # needs sage.rings.function_field
        Closed subscheme of Projective Space of dimension 3 over Rational Field
        defined by:
          w,
          y,
          x

    ::

        sage: T.<x,y,z,w,u> = ProductProjectiveSpaces([2, 1], QQ)
        sage: DynamicalSystem_projective([x^2*u, y^2*w, z^2*u, w^2, u^2], domain=T)
        Dynamical System of Product of projective spaces P^2 x P^1 over Rational Field
          Defn: Defined by sending (x : y : z , w : u) to
                (x^2*u : y^2*w : z^2*u , w^2 : u^2).

    ::

        sage: # needs sage.rings.number_field
        sage: K.<v> = QuadraticField(-7)
        sage: P.<x,y> = ProjectiveSpace(K, 1)
        sage: f = DynamicalSystem([x^3 + v*x*y^2, y^3])
        sage: fbar = f.change_ring(QQbar)
        sage: fbar.is_postcritically_finite()
        False
    """

    @staticmethod
    def __classcall_private__(cls, morphism_or_polys, domain=None, names=None):
        r"""
        Return the appropriate dynamical system on a projective scheme.

        TESTS::

            sage: R.<x,y> = QQ[]
            sage: P1 = ProjectiveSpace(R)
            sage: f = DynamicalSystem_projective([x - y, x*y])
            Traceback (most recent call last):
            ...
            ValueError: polys (=[x - y, x*y]) must be of the same degree
            sage: DynamicalSystem_projective([x - 1, x*y + x])
            Traceback (most recent call last):
            ...
            ValueError: polys (=[x - 1, x*y + x]) must be homogeneous

        ::

            sage: DynamicalSystem_projective([exp(x), exp(y)])                          # needs sage.symbolic
            Traceback (most recent call last):
            ...
            ValueError: [e^x, e^y] must be elements of a polynomial ring

        ::

            sage: T.<x,y,z,w,u> = ProductProjectiveSpaces([2, 1], QQ)
            sage: DynamicalSystem_projective([x^2*u, y^2*w, z^2*u, w^2, u*z], domain=T)
            Traceback (most recent call last):
            ...
            TypeError: polys (=[x^2*u, y^2*w, z^2*u, w^2, z*u]) must be
            multi-homogeneous of the same degrees (by component)

        ::

            sage: A.<x,y> = AffineSpace(ZZ, 2)
            sage: DynamicalSystem_projective([x^2, y^2], A)
            Traceback (most recent call last):
            ...
            ValueError: "domain" must be a projective scheme
            sage: H = End(A)
            sage: f = H([x,y])
            sage: DynamicalSystem_projective(f)
            Traceback (most recent call last):
            ...
            ValueError: "domain" must be a projective scheme

        ::

            sage: R.<x> = PolynomialRing(QQ,1)
            sage: DynamicalSystem_projective(x^2, names='t')
            Traceback (most recent call last):
            ...
            ValueError: specify 2 variable names

        ::

            sage: P1.<x,y> = ProjectiveSpace(QQ,1)
            sage: DynamicalSystem_projective([y, x, y], domain=P1)
            Traceback (most recent call last):
            ...
            ValueError: number of polys does not match dimension of Projective Space of dimension 1 over Rational Field

        ::

            sage: A.<x,y> = AffineSpace(QQ,2)
            sage: DynamicalSystem_projective([y,x], domain=A)
            Traceback (most recent call last):
            ...
            ValueError: "domain" must be a projective scheme

        ::

            sage: R.<x> = QQ[]
            sage: DynamicalSystem([x^2])
            Traceback (most recent call last):
            ...
            ValueError: list/tuple must have at least 2 polynomials

        ::

            sage: P.<x,y> = ProjectiveSpace(QQ,1)
            sage: f = DynamicalSystem([CC.0*x^2 + 2*y^2, 1*y^2], domain=P)
            Traceback (most recent call last):
            ...
            TypeError: coefficients of polynomial not in Rational Field
        """
        from sage.dynamics.arithmetic_dynamics.product_projective_ds import DynamicalSystem_product_projective

        if isinstance(morphism_or_polys, SchemeMorphism_polynomial):
            R = morphism_or_polys.base_ring()
            domain = morphism_or_polys.domain()
            polys = list(morphism_or_polys)
            if domain != morphism_or_polys.codomain():
                raise ValueError('domain and codomain do not agree')
            if not isinstance(domain, ProjectiveSpace_ring) and not isinstance(domain, AlgebraicScheme_subscheme_projective):
                raise ValueError('"domain" must be a projective scheme')
            if R not in Fields():
                return typecall(cls, polys, domain)
            if isinstance(R, FiniteField):
                return DynamicalSystem_projective_finite_field(polys, domain)
            return DynamicalSystem_projective_field(polys, domain)

        if isinstance(morphism_or_polys, (list, tuple)):
            polys = list(morphism_or_polys)
            if len(polys) == 1:
                raise ValueError("list/tuple must have at least 2 polynomials")
            test = lambda x: isinstance(x, (PolynomialRing_generic, MPolynomialRing_base))
            if not all(test(poly.parent()) for poly in polys):
                try:
                    polys = [poly.lift() for poly in polys]
                except AttributeError:
                    raise ValueError('{} must be elements of a polynomial ring'.format(morphism_or_polys))
        else:
            # homogenize!
            f = morphism_or_polys
            aff_CR = f.parent()
            if (not isinstance(aff_CR, (PolynomialRing_generic, FractionField_generic))
                and not (isinstance(aff_CR, MPolynomialRing_base) and aff_CR.ngens() == 1)):
                msg = '{} is not a single variable polynomial or rational function'
                raise ValueError(msg.format(f))
            if isinstance(aff_CR, FractionField_generic):
                polys = [f.numerator(),f.denominator()]
            else:
                polys = [f, aff_CR(1)]
            d = max(poly.degree() for poly in polys)
            if names is None:
                names = ('X','Y')
            elif len(names) != 2:
                raise ValueError('specify 2 variable names')
            proj_CR = PolynomialRing(aff_CR.base_ring(), names=names)
            X,Y = proj_CR.gens()
            polys = [proj_CR(Y**d * poly(X/Y)) for poly in polys]

        if domain is None:
            PR = get_coercion_model().common_parent(*polys)
            polys = [PR(poly) for poly in polys]
            domain = ProjectiveSpace(PR)
        else:
            # Check if we can coerce the given polynomials over the given domain
            PR = domain.ambient_space().coordinate_ring()
            try:
                polys = [PR(poly) for poly in polys]
            except TypeError:
                raise TypeError('coefficients of polynomial not in {}'.format(domain.base_ring()))
        if len(polys) != domain.ambient_space().coordinate_ring().ngens():
            raise ValueError(f'number of polys does not match dimension of {domain}')
        R = domain.base_ring()
        if isinstance(R, sage.rings.abc.SymbolicRing):
            raise TypeError("the base ring cannot be the Symbolic Ring or a symbolic subring")

        if isinstance(domain, ProductProjectiveSpaces_ring):
            splitpolys = domain._factors(polys)
            for split_poly in splitpolys:
                split_d = domain._degree(split_poly[0])
                if not all(split_d == domain._degree(f) for f in split_poly):
                    msg = 'polys (={}) must be multi-homogeneous of the same degrees (by component)'
                    raise TypeError(msg.format(polys))
            if isinstance(R, FiniteField):
                from sage.dynamics.arithmetic_dynamics.product_projective_ds import DynamicalSystem_product_projective_finite_field
                return DynamicalSystem_product_projective_finite_field(polys, domain)
            return DynamicalSystem_product_projective(polys, domain)

        # Now polys define an endomorphism of a scheme in P^n
        if not all(poly.is_homogeneous() for poly in polys):
            msg = 'polys (={}) must be homogeneous'
            raise ValueError(msg.format(polys))
        d = polys[0].degree()
        if not all(poly.degree() == d for poly in polys):
            msg = 'polys (={}) must be of the same degree'
            raise ValueError(msg.format(polys))

        if not isinstance(domain, (ProjectiveSpace_ring,
                                   AlgebraicScheme_subscheme_projective)):
            raise ValueError('"domain" must be a projective scheme')
        if R not in Fields():
            return typecall(cls, polys, domain)
        if isinstance(R, FiniteField):
                return DynamicalSystem_projective_finite_field(polys, domain)
        return DynamicalSystem_projective_field(polys, domain)

    def __init__(self, polys, domain):
        r"""
        The Python constructor.

        See :class:`DynamicalSystem` for details.

        EXAMPLES::

            sage: P.<x,y> = ProjectiveSpace(QQ, 1)
            sage: DynamicalSystem_projective([3/5*x^2, y^2], domain=P)
            Dynamical System of Projective Space of dimension 1 over Rational Field
              Defn: Defined on coordinates by sending (x : y) to
                    (3/5*x^2 : y^2)
        """
        # Next attribute needed for _fast_eval and _fastpolys
        R = polys[0].base_ring()
        self._is_prime_finite_field = isinstance(R, FiniteField) and R.degree() == 1
        DynamicalSystem.__init__(self, polys, domain)

    def __copy__(self):
        r"""
        Return a copy of this dynamical system.

        OUTPUT: :class:`DynamicalSystem_projective`

        EXAMPLES::

            sage: P.<x,y> = ProjectiveSpace(QQ,1)
            sage: f = DynamicalSystem_projective([3/5*x^2,6*y^2])
            sage: g = copy(f)
            sage: f == g
            True
            sage: f is g
            False
        """
        return DynamicalSystem_projective(self._polys, self.domain())

    def _number_field_from_algebraics(self):
        r"""
        Return a dynamical system defined over the number field of its coefficients.

        OUTPUT: dynamical system

        EXAMPLES::

            sage: P.<x,y> = ProjectiveSpace(QQbar,1)                                    # needs sage.rings.number_field
            sage: f = DynamicalSystem_projective([x^2 + QQbar(sqrt(2)) * y^2, y^2])     # needs sage.rings.number_field sage.symbolic
            sage: f._number_field_from_algebraics()                                     # needs sage.rings.number_field sage.symbolic
            Dynamical System of Projective Space of dimension 1 over Number Field in a
             with defining polynomial y^2 - 2 with a = 1.414213562373095?
              Defn: Defined on coordinates by sending (x : y) to
                    (x^2 + a*y^2 : y^2)
        """
        return self.as_scheme_morphism()._number_field_from_algebraics().as_dynamical_system()

    def dehomogenize(self, n):
        r"""
        Return the standard dehomogenization at the ``n[0]`` coordinate
        for the domain and the ``n[1]`` coordinate for the codomain.

        Note that the new function is defined over the fraction field
        of the base ring of this map.

        INPUT:

        - ``n`` -- tuple of nonnegative integers; if ``n`` is an integer,
          then the two values of the tuple are assumed to be the same

        OUTPUT:

        If the dehomogenizing indices are the same for the domain and
        codomain, then a :class:`DynamicalSystem_affine` given by
        dehomogenizing the source and target of ``self`` with respect to
        the given indices is returned. If the dehomogenizing indices
        for the domain and codomain are different then the resulting
        affine patches are different and a scheme morphism is returned.

        EXAMPLES::

            sage: P.<x,y> = ProjectiveSpace(ZZ,1)
            sage: f = DynamicalSystem_projective([x^2 + y^2, y^2])
            sage: f.dehomogenize(0)
            Dynamical System of Affine Space of dimension 1 over Integer Ring
              Defn: Defined on coordinates by sending (y) to
                    (y^2/(y^2 + 1))
            sage: f.dehomogenize((0, 1))
            Scheme morphism:
              From: Affine Space of dimension 1 over Integer Ring
              To:   Affine Space of dimension 1 over Integer Ring
              Defn: Defined on coordinates by sending (y) to
                    ((y^2 + 1)/y^2)
        """
        F = self.as_scheme_morphism().dehomogenize(n)
        if F.domain() == F.codomain():
            return F.as_dynamical_system()
        else:
            return F

    def dynatomic_polynomial(self, period):
        r"""
        For a dynamical system of `\mathbb{P}^1` compute the dynatomic
        polynomial.

        The dynatomic polynomial is the analog of the cyclotomic
        polynomial and its roots are the points of formal period `period`.
        If possible the division is done in the coordinate ring of this
        map and a polynomial is returned. In rings where that is not
        possible, a :class:`FractionField` element will be returned.
        In certain cases, when the conversion back to a polynomial fails,
        a :class:`SymbolRing` element will be returned.

        ALGORITHM:

        For a positive integer `n`, let `[F_n,G_n]` be the coordinates of the `n`-th
        iterate of `f`. Then construct

        .. MATH::

            \Phi^{\ast}_n(f)(x,y) = \sum_{d \mid n}
                (yF_d(x,y) - xG_d(x,y))^{\mu(n/d)},

        where `\mu` is the Möbius function.

        For a pair `[m,n]`, let `f^m = [F_m,G_m]`. Compute

        .. MATH::

            \Phi^{\ast}_{m,n}(f)(x,y) = \Phi^{\ast}_n(f)(F_m,G_m) /
                \Phi^{\ast}_n(f)(F_{m-1},G_{m-1})

        REFERENCES:

        - [Hutz2015]_
        - [MoPa1994]_

        INPUT:

        - ``period`` -- positive integer or a list/tuple `[m,n]` where
          `m` is the preperiod and `n` is the period

        OUTPUT:

        If possible, a two variable polynomial in the coordinate ring
        of this map. Otherwise a fraction field element of the coordinate
        ring of this map. Or, a :class:`SymbolicRing` element.

        .. TODO::

            - Do the division when the base ring is `p`-adic so that
              the output is a polynomial.

            - Convert back to a polynomial when the base ring is a
              function field (not over `\QQ` or `F_p`).

        EXAMPLES::

            sage: P.<x,y> = ProjectiveSpace(QQ,1)
            sage: f = DynamicalSystem_projective([x^2 + y^2, y^2])
            sage: f.dynatomic_polynomial(2)                                             # needs sage.libs.pari
            x^2 + x*y + 2*y^2

        ::

            sage: P.<x,y> = ProjectiveSpace(ZZ,1)
            sage: f = DynamicalSystem_projective([x^2 + y^2, x*y])
            sage: f.dynatomic_polynomial(4)                                             # needs sage.libs.pari
            2*x^12 + 18*x^10*y^2 + 57*x^8*y^4 + 79*x^6*y^6 + 48*x^4*y^8 + 12*x^2*y^10 + y^12

        ::

            sage: P.<x,y> = ProjectiveSpace(CC,1)
            sage: f = DynamicalSystem_projective([x^2 + y^2, 3*x*y])
            sage: f.dynatomic_polynomial(3)                                             # needs sage.libs.pari
            13.0000000000000*x^6 + 117.000000000000*x^4*y^2 +
            78.0000000000000*x^2*y^4 + y^6

        ::

            sage: P.<x,y> = ProjectiveSpace(QQ,1)
            sage: f = DynamicalSystem_projective([x^2 - 10/9*y^2, y^2])
            sage: f.dynatomic_polynomial([2,1])
            x^4*y^2 - 11/9*x^2*y^4 - 80/81*y^6

        ::

            sage: P.<x,y> = ProjectiveSpace(QQ,1)
            sage: f = DynamicalSystem_projective([x^2 - 29/16*y^2, y^2])
            sage: f.dynatomic_polynomial([2,3])                                         # needs sage.libs.pari
            x^12 - 95/8*x^10*y^2 + 13799/256*x^8*y^4 - 119953/1024*x^6*y^6 +
            8198847/65536*x^4*y^8 - 31492431/524288*x^2*y^10 +
            172692729/16777216*y^12

        ::

            sage: P.<x,y> = ProjectiveSpace(ZZ,1)
            sage: f = DynamicalSystem_projective([x^2 - y^2, y^2])
            sage: f.dynatomic_polynomial([1,2])                                         # needs sage.libs.pari
            x^2 - x*y

        ::

            sage: P.<x,y> = ProjectiveSpace(QQ,1)
            sage: f = DynamicalSystem_projective([x^3 - y^3, 3*x*y^2])
            sage: f.dynatomic_polynomial([0,4])==f.dynatomic_polynomial(4)              # needs sage.libs.pari
            True

        ::

            sage: P.<x,y,z> = ProjectiveSpace(QQ,2)
            sage: f = DynamicalSystem_projective([x^2 + y^2, x*y, z^2])
            sage: f.dynatomic_polynomial(2)
            Traceback (most recent call last):
            ...
            TypeError: does not make sense in dimension >1

        ::

            sage: P.<x,y> = ProjectiveSpace(Qp(5),1)                                    # needs sage.rings.padics
            sage: f = DynamicalSystem_projective([x^2 + y^2, y^2])                      # needs sage.rings.padics
            sage: f.dynatomic_polynomial(2)                                             # needs sage.rings.padics
            (x^4*y + (2 + O(5^20))*x^2*y^3 - x*y^4 + (2 + O(5^20))*y^5)/(x^2*y - x*y^2 + y^3)

        ::

            sage: L.<t> = PolynomialRing(QQ)
            sage: P.<x,y> = ProjectiveSpace(L,1)
            sage: f = DynamicalSystem_projective([x^2 + t*y^2, y^2])
            sage: f.dynatomic_polynomial(2)                                             # needs sage.libs.pari
            x^2 + x*y + (t + 1)*y^2

        ::

            sage: K.<c> = PolynomialRing(ZZ)
            sage: P.<x,y> = ProjectiveSpace(K,1)
            sage: f = DynamicalSystem_projective([x^2 + c*y^2, y^2])
            sage: f.dynatomic_polynomial([1, 2])                                        # needs sage.libs.pari
            x^2 - x*y + (c + 1)*y^2

        ::

            sage: P.<x,y> = ProjectiveSpace(QQ,1)
            sage: f = DynamicalSystem_projective([x^2 + y^2, y^2])
            sage: f.dynatomic_polynomial(2)                                             # needs sage.libs.pari
            x^2 + x*y + 2*y^2
            sage: R.<X> = PolynomialRing(QQ)
            sage: K.<c> = NumberField(X^2 + X + 2)                                      # needs sage.rings.number_field
            sage: PP = P.change_ring(K)
            sage: ff = f.change_ring(K)
            sage: p = PP((c, 1))
            sage: ff(ff(p)) == p
            True

        ::

            sage: P.<x,y> = ProjectiveSpace(QQ,1)
            sage: f = DynamicalSystem_projective([x^2 + y^2, x*y])
            sage: f.dynatomic_polynomial([2, 2])                                        # needs sage.libs.pari
            x^4 + 4*x^2*y^2 + y^4
            sage: R.<X> = PolynomialRing(QQ)
            sage: K.<c> = NumberField(X^4 + 4*X^2 + 1)                                  # needs sage.rings.number_field
            sage: PP = P.change_ring(K)
            sage: ff = f.change_ring(K)
            sage: p = PP((c, 1))
            sage: ff.nth_iterate(p, 4) == ff.nth_iterate(p, 2)                          # needs sage.rings.number_field
            True

        ::

            sage: P.<x,y> = ProjectiveSpace(CC, 1)
            sage: f = DynamicalSystem_projective([x^2 - CC.0/3*y^2, y^2])
            sage: f.dynatomic_polynomial(2)                                             # needs sage.libs.pari
            (x^4*y + (-0.666666666666667*I)*x^2*y^3 - x*y^4
             + (-0.111111111111111 - 0.333333333333333*I)*y^5)/(x^2*y - x*y^2
                                                                 + (-0.333333333333333*I)*y^3)

        ::

            sage: P.<x,y> = ProjectiveSpace(CC, 1)
            sage: f = DynamicalSystem_projective([x^2 - CC.0/5*y^2, y^2])
            sage: f.dynatomic_polynomial(2)                                             # needs sage.libs.pari
            x^2 + x*y + (1.00000000000000 - 0.200000000000000*I)*y^2

        ::

            sage: L.<t> = PolynomialRing(QuadraticField(2).maximal_order())             # needs sage.rings.number_field
            sage: P.<x, y> = ProjectiveSpace(L.fraction_field(), 1)
            sage: f = DynamicalSystem_projective([x^2 + (t^2 + 1)*y^2, y^2])
            sage: f.dynatomic_polynomial(2)                                             # needs sage.libs.pari sage.rings.number_field sage.symbolic
            x^2 + x*y + (t^2 + 2)*y^2

        ::

            sage: P.<x,y> = ProjectiveSpace(ZZ, 1)
            sage: f = DynamicalSystem_projective([x^2 - 5*y^2, y^2])
            sage: f.dynatomic_polynomial([3,0 ])
            0

        TESTS:

        We check that the dynatomic polynomial has the right
        parent (see :issue:`18409`)::

            sage: # needs sage.rings.number_field
            sage: P.<x,y> = ProjectiveSpace(QQbar,1)
            sage: f = DynamicalSystem_projective([x^2 - 1/3*y^2, y^2])
            sage: f.dynatomic_polynomial(2).parent()                                    # needs sage.libs.pari
            Multivariate Polynomial Ring in x, y over Algebraic Field

        ::

            sage: # needs sage.rings.number_field
            sage: T.<v> = QuadraticField(33)
            sage: S.<t> = PolynomialRing(T)
            sage: P.<x,y> = ProjectiveSpace(FractionField(S),1)
            sage: f = DynamicalSystem_projective([t*x^2 - 1/t*y^2, y^2])
            sage: f.dynatomic_polynomial([1, 2]).parent()                               # needs sage.libs.pari sage.symbolic
            Multivariate Polynomial Ring in x, y over Fraction Field of Univariate Polynomial
            Ring in t over Number Field in v with defining polynomial x^2 - 33 with v = 5.744562646538029?

        ::

            sage: P.<x, y> = ProjectiveSpace(QQ, 1)
            sage: f = DynamicalSystem_projective([x^3 - y^3*2, y^3])
            sage: f.dynatomic_polynomial(1).parent()
            Multivariate Polynomial Ring in x, y over Rational Field

        ::

            sage: R.<c> = QQ[]
            sage: P.<x,y> = ProjectiveSpace(R,1)
            sage: f = DynamicalSystem_projective([x^2 + c*y^2, y^2])
            sage: f.dynatomic_polynomial([1,2]).parent()                                # needs sage.libs.pari
            Multivariate Polynomial Ring in x, y over Univariate
            Polynomial Ring in c over Rational Field

        ::

            sage: R.<c> = QQ[]
            sage: P.<x,y> = ProjectiveSpace(ZZ,1)
            sage: f = DynamicalSystem_projective([x^2 + y^2, (1)*y^2 + (1)*x*y])
            sage: f.dynatomic_polynomial([1,2]).parent()                                # needs sage.libs.pari
            Multivariate Polynomial Ring in x, y over Integer Ring

        ::

            sage: P.<x, y> = ProjectiveSpace(QQ, 1)
            sage: f = DynamicalSystem_projective([x^2 + y^2, y^2])
            sage: f.dynatomic_polynomial(0)
            0
            sage: f.dynatomic_polynomial([0,0])
            0
            sage: f.dynatomic_polynomial(-1)
            Traceback (most recent call last):
            ...
            TypeError: period must be a positive integer

        ::

            sage: R.<c> = QQ[]
            sage: P.<x,y> = ProjectiveSpace(R,1)
            sage: f = DynamicalSystem_projective([x^2 + c*y^2, y^2])
            sage: f.dynatomic_polynomial([1,2]).parent()                                # needs sage.libs.pari
            Multivariate Polynomial Ring in x, y over Univariate Polynomial Ring in
            c over Rational Field

        Some rings still return :class:`SymbolicRing` elements::

            sage: S.<t> = FunctionField(CC)
            sage: P.<x,y> = ProjectiveSpace(S,1)
            sage: f = DynamicalSystem_projective([t*x^2-1*y^2, t*y^2])
            sage: f.dynatomic_polynomial([1, 2]).parent()                               # needs sage.libs.pari sage.symbolic
            Symbolic Ring

        ::

            sage: R.<x,y> = PolynomialRing(QQ)
            sage: S = R.quo(R.ideal(y^2 - x + 1))
            sage: P.<u,v> = ProjectiveSpace(FractionField(S),1)
            sage: f = DynamicalSystem_projective([u^2 + S(x^2)*v^2, v^2])
            sage: dyn = f.dynatomic_polynomial([1,1]); dyn                              # needs sage.symbolic
            v^3*xbar^2 + u^2*v + u*v^2
            sage: dyn.parent()                                                          # needs sage.symbolic
            Symbolic Ring
        """
        if self.domain().ngens() > 2:
            raise TypeError("does not make sense in dimension >1")
        if not isinstance(period, (list, tuple)):
            period = [0, period]
        x = self.domain().gen(0)
        y = self.domain().gen(1)
        f0, f1 = F0, F1 = self._polys
        PHI = self.base_ring().one()
        m = period[0]
        n = int(period[1])
        if n < 0:
            raise TypeError("period must be a positive integer")
        if n == 0:
            return self[0].parent().zero()
        if m == 0 and n == 1:
            return y*F0 - x*F1
        for d in range(1, n):
            if n % d == 0:
                PHI = PHI * ((y*F0 - x*F1)**moebius(n//d))
            F0, F1 = f0(F0, F1), f1(F0, F1)
        PHI = PHI * (y*F0 - x*F1)
        if m != 0:
            fm = self.nth_iterate_map(m)
            fm1 = self.nth_iterate_map(m - 1)
        try:
            QR = PHI.numerator().quo_rem(PHI.denominator())
            if not QR[1]:
                PHI = QR[0]
            if m != 0:
                PHI = PHI(fm._polys)/(PHI(fm1._polys))
                QR = PHI.numerator().quo_rem(PHI.denominator())
                if QR[1] == 0:
                    PHI = QR[0]
            return PHI
        except (TypeError, NotImplementedError): # something Singular can't handle
            if m != 0:
                PHI = PHI(fm._polys) / PHI(fm1._polys)
        #even when the ring can be passed to singular in quo_rem,
        #it can't always do the division, so we call Maxima
        if period != [0,1]: #period==[0,1] we don't need to do any division
            BR = self.domain().base_ring().base_ring()
            if not isinstance(BR, (sage.rings.abc.pAdicRing, sage.rings.abc.pAdicField)):
                try:
                    QR2 = PHI.numerator()._maxima_().divide(PHI.denominator())
                    if not QR2[1].sage():
                        # do it again to divide out by denominators of coefficients
                        PHI = QR2[0].sage()
                        PHI = PHI.numerator()._maxima_().divide(PHI.denominator())[0].sage()
                    if not isinstance(PHI, FractionFieldElement):
                        from sage.symbolic.expression_conversions import polynomial
                        PHI = polynomial(PHI, ring=self.coordinate_ring())
                except (TypeError, NotImplementedError): #something Maxima, or the conversion, can't handle
                    pass
        return PHI

    def nth_iterate_map(self, n, normalize=False):
        r"""
        Return the ``n``-th iterate of this dynamical system.

        ALGORITHM:

        Uses a form of successive squaring to reducing computations.

        .. TODO:: This could be improved.

        INPUT:

        - ``n`` -- positive integer

        - ``normalize`` -- boolean; remove gcd's during iteration

        OUTPUT: a projective dynamical system

        EXAMPLES::

            sage: P.<x,y> = ProjectiveSpace(QQ,1)
            sage: f = DynamicalSystem_projective([x^2 + y^2, y^2])
            sage: f.nth_iterate_map(2)
            Dynamical System of Projective Space of dimension 1 over Rational Field
              Defn: Defined on coordinates by sending (x : y) to
                    (x^4 + 2*x^2*y^2 + 2*y^4 : y^4)

        ::

            sage: P.<x,y> = ProjectiveSpace(CC,1)
            sage: f = DynamicalSystem_projective([x^2 - y^2, x*y])
            sage: f.nth_iterate_map(3)
            Dynamical System of Projective Space of dimension 1
             over Complex Field with 53 bits of precision
              Defn: Defined on coordinates by sending (x : y) to
                    (x^8 + (-7.00000000000000)*x^6*y^2 + 13.0000000000000*x^4*y^4
                       + (-7.00000000000000)*x^2*y^6 + y^8
                     : x^7*y + (-4.00000000000000)*x^5*y^3 + 4.00000000000000*x^3*y^5 - x*y^7)

        ::

            sage: P.<x,y,z> = ProjectiveSpace(ZZ,2)
            sage: f = DynamicalSystem_projective([x^2 - y^2, x*y, z^2 + x^2])
            sage: f.nth_iterate_map(2)
            Dynamical System of Projective Space of dimension 2 over Integer Ring
              Defn: Defined on coordinates by sending (x : y : z) to
                    (x^4 - 3*x^2*y^2 + y^4 : x^3*y - x*y^3
                     : 2*x^4 - 2*x^2*y^2 + y^4 + 2*x^2*z^2 + z^4)

        ::

            sage: P.<x,y,z> = ProjectiveSpace(QQ,2)
            sage: X = P.subscheme(x*z-y^2)
            sage: f = DynamicalSystem_projective([x^2, x*z, z^2], domain=X)
            sage: f.nth_iterate_map(2)                                                  # needs sage.rings.function_field
            Dynamical System of Closed subscheme of Projective Space of dimension
            2 over Rational Field defined by:
              -y^2 + x*z
              Defn: Defined on coordinates by sending (x : y : z) to
                    (x^4 : x^2*z^2 : z^4)

        ::

            sage: P.<x,y,z> = ProjectiveSpace(QQ, 2)
            sage: f = DynamicalSystem_projective([y^2 * z^3, y^3 * z^2, x^5])
            sage: f.nth_iterate_map( 5, normalize=True)
            Dynamical System of Projective Space of dimension 2 over Rational Field
            Defn: Defined on coordinates by sending (x : y : z) to
            (y^202*z^443 : x^140*y^163*z^342 : x^645)
        """
        D = int(n)
        if D < 0:
            raise TypeError("iterate number must be a positive integer")
        if D == 1:
            return self
        H = End(self.domain())
        N = self.codomain().ambient_space().dimension_relative() + 1
        F = copy(self)
        Coord_ring = self.codomain().coordinate_ring()
        if isinstance(Coord_ring, QuotientRing_generic):
            PHI = H([Coord_ring.gen(i).lift() for i in range(N)])#makes a mapping
        else:
            PHI = H([Coord_ring.gen(i) for i in range(N)])
        while D:
            if D & 1:
                PHI = PHI*F
                if normalize:
                    PHI.normalize_coordinates()
            if D > 1: #avoid extra iterate
                F = F*F
            if normalize:
                F.normalize_coordinates()
            D >>= 1
        return PHI.as_dynamical_system()

    def nth_iterate(self, P, n, **kwds):
        r"""
        Return the ``n``-th iterate of the point ``P`` by this
        dynamical system.

        If ``normalize`` is ``True``, then the coordinates are
        automatically normalized.

        .. TODO:: Is there a more efficient way to do this?

        INPUT:

        - ``P`` -- a point in this map's domain

        - ``n`` -- positive integer

        kwds:

        - ``normalize`` -- boolean (default: ``False``)

        OUTPUT: a point in this map's codomain

        EXAMPLES::

            sage: P.<x,y> = ProjectiveSpace(ZZ,1)
            sage: f = DynamicalSystem_projective([x^2 + y^2, 2*y^2])
            sage: Q = P(1,1)
            sage: f.nth_iterate(Q,4)
            (32768 : 32768)

        ::

            sage: P.<x,y> = ProjectiveSpace(ZZ,1)
            sage: f = DynamicalSystem_projective([x^2 + y^2, 2*y^2])
            sage: Q = P(1,1)
            sage: f.nth_iterate(Q, 4, normalize=True)
            (1 : 1)

        ::

            sage: P.<x,y,z> = ProjectiveSpace(QQ,2)
            sage: f = DynamicalSystem_projective([x^2, 2*y^2, z^2 - x^2])
            sage: Q = P(2,7,1)
            sage: f.nth_iterate(Q,2)
            (-16/7 : -2744 : 1)

        ::

            sage: R.<t> = PolynomialRing(QQ)
            sage: P.<x,y,z> = ProjectiveSpace(R,2)
            sage: f = DynamicalSystem_projective([x^2 + t*y^2, (2-t)*y^2, z^2])
            sage: Q = P(2 + t, 7, t)
            sage: f.nth_iterate(Q,2)
            (t^4 + 2507*t^3 - 6787*t^2 + 10028*t + 16
             : -2401*t^3 + 14406*t^2 - 28812*t + 19208 : t^4)

        ::

            sage: P.<x,y,z> = ProjectiveSpace(ZZ,2)
            sage: X = P.subscheme(x^2-y^2)
            sage: f = DynamicalSystem_projective([x^2, y^2, z^2], domain=X)
            sage: f.nth_iterate(X(2,2,3), 3)
            (256 : 256 : 6561)

        ::

            sage: K.<c> = FunctionField(QQ)
            sage: P.<x,y> = ProjectiveSpace(K,1)
            sage: f = DynamicalSystem_projective([x^3 - 2*x*y^2 - c*y^3, x*y^2])
            sage: f.nth_iterate(P(c,1), 2)
            ((c^6 - 9*c^4 + 25*c^2 - c - 21)/(c^2 - 3) : 1)

            sage: P.<x,y,z> = ProjectiveSpace(QQ,2)
            sage: f = DynamicalSystem_projective([x^2 + 3*y^2, 2*y^2, z^2])
            sage: f.nth_iterate(P(2, 7, 1), -2)
            Traceback (most recent call last):
            ...
            TypeError: must be a forward orbit

        ::

            sage: P.<x,y> = ProjectiveSpace(QQ, 1)
            sage: f = DynamicalSystem_projective([x^3, x*y^2], domain=P)
            sage: f.nth_iterate(P(0, 1), 3, check=False)
            (0 : 0)
            sage: f.nth_iterate(P(0, 1), 3)
            Traceback (most recent call last):
            ...
            ValueError: [0, 0] does not define a valid projective point since all entries are zero

        ::

            sage: P.<x,y> = ProjectiveSpace(ZZ, 1)
            sage: f = DynamicalSystem_projective([x^3, x*y^2], domain=P)
            sage: f.nth_iterate(P(2,1), 3, normalize=False)
            (134217728 : 524288)
            sage: f.nth_iterate(P(2,1), 3, normalize=True)
            (256 : 1)

        ::

            sage: P.<x,y> = ProjectiveSpace(QQ,1)
            sage: f = DynamicalSystem([x + y, y])
            sage: Q = (3,1)
            sage: f.nth_iterate(Q,0)
            (3 : 1)

        TESTS::

            sage: P.<x,y> = ProjectiveSpace(QQ,1)
            sage: f = DynamicalSystem([x^2 + y^2, y^2])
            sage: f.nth_iterate(0,0)
            (0 : 1)
        """
        n = Integer(n)
        if n < 0:
            raise TypeError("must be a forward orbit")
        return self.orbit(P, [n,n+1], **kwds)[0]

    def arakelov_zhang_pairing(self, g, **kwds):
        r"""
        Return an estimate of the Arakelov-Zhang pairing of the rational
        maps ``self`` and ``g`` on `\mathbb{P}^1` over a number field.

        The Arakelov-Zhang pairing was introduced by Petsche, Szpiro, and
        Tucker in 2012, which measures the dynamical closeness of two rational
        maps. They prove inter alia that if one takes a sequence of small points
        for one map (for example, preperiodic points for ``self``) and measure
        their dynamical height with respect to the other map (say, ``g``), then
        the values of the height will tend to the value of the Arakelov-Zhang pairing.

        The Arakelov-Zhang pairing involves mutual energy integrals between dynamical
        measures, which are in the case of polynomials, the equilibrium measures
        of the associated Julia sets at each place. As a result, these pairings
        are very difficult to compute exactly via analytic methods. We use a
        discrete approximation to these energy integrals.

        ALGORITHM:

        We select periodic points of order `n`, or ``n``-th preimages of a
        specified starting value given by ``f_starting_point`` and ``g_starting_point``.
        At the archimedean places and the places of bad reduction of the two maps,
        we compute the discrete approximations to the energy integrals involved
        using these points.

        INPUT:

        - ``g`` -- a rational map of `\mathbb{P}^1` given as a projective morphism
          ``g`` and ``self`` should have the same field of definition

        kwds:

        - ``n`` -- positive integer (default: 5); order of periodic points to
          use or preimages to take if starting points are specified

        - ``f_starting_point`` -- (default: ``None``) value in the base number field or None.
          If ``f_starting_point`` is None, we solve for points of period ``n`` for ``self``.
          Otherwise, we take ``n``-th preimages of the point given by ``f_starting_point``
          under ``f`` on the affine line.

        - ``g_starting_point`` -- (default: ``None``) value in the base number field or None.
          If ``g_starting_point`` is None, we solve for points of period ``n`` for ``g``.
          Otherwise, we take ``n``-th preimages of the point given by ``g_starting_point``
          under ``g`` on the affine line.

        - ``check_primes_of_bad_reduction`` -- boolean (default: ``False``);
          passed to the ``primes_of_bad_reduction`` function for ``self`` and ``g``

        - ``prec`` -- (default: ``RealField`` default);
          default precision for RealField values which are returned

        - ``noise_multiplier`` -- (default: 2) a real number.
          Discriminant terms involved in the computation at the archimedean places
          are often not needed, particularly if the capacity of the Julia sets is 1,
          and introduce a lot of error. By a well-known result of Mahler (see
          also M. Baker, ""A lower bound for averages of dynamical Green's
          functions") such error (for a set of `N` points) is on the order of
          `\log(N)/N` after our normalization. We check if the value of the
          archimedean discriminant terms is within ``2*noise_multiplier`` of
          `\log(N)/N`. If so, we discard it. In practice this greatly improves
          the accuracy of the estimate of the pairing. If desired,
          ``noise_multiplier`` can be set to 0, and no terms will be ignored.

        OUTPUT: a real number estimating the Arakelov-Zhang pairing of the two rational maps

        EXAMPLES::

            sage: # needs sage.rings.number_field
            sage: K.<k> = CyclotomicField(3)
            sage: P.<x,y> = ProjectiveSpace(K, 1)
            sage: f = DynamicalSystem_projective([x^2 + (2*k + 2)*y^2, y^2])
            sage: g = DynamicalSystem_projective([x^2, y^2])
            sage: pairingval = f.arakelov_zhang_pairing(g, n=5); pairingval
            0.409598197761958

        ::

            sage: P.<x,y> = ProjectiveSpace(QQ, 1)
            sage: f = DynamicalSystem_projective([x^2 + 4*y^2, y^2])
            sage: g = DynamicalSystem_projective([x^2, y^2])
            sage: pairingval = f.arakelov_zhang_pairing(g, n=6); pairingval             # needs sage.rings.function_field
            0.750178391443644
            sage: # Compare to the exact value:
            sage: dynheight = f.canonical_height(P(0, 1)); dynheight                    # needs sage.libs.pari
            0.75017839144364417318023000563
            sage: dynheight - pairingval                                                # needs sage.libs.pari sage.rings.function_field
            0.000000000000000

        Notice that if we set the noise_multiplier to 0, the accuracy is diminished::

            sage: P.<x,y> = ProjectiveSpace(QQ, 1)
            sage: f = DynamicalSystem_projective([x^2 + 4*y^2, y^2])
            sage: g = DynamicalSystem_projective([x^2, y^2])
            sage: pairingval = f.arakelov_zhang_pairing(g, n=6, noise_multiplier=0)     # needs sage.rings.function_field
            sage: pairingval                                                            # needs sage.rings.number_field
            0.650660018921632
            sage: dynheight = f.canonical_height(P(0, 1)); dynheight                    # needs sage.libs.pari
            0.75017839144364417318023000563
            sage: pairingval - dynheight                                                # needs sage.libs.pari sage.rings.function_field
            -0.0995183725220122

        We compute the example of Prop. 18(d) from Petsche, Szpiro and Tucker::

            sage: P.<x,y> = ProjectiveSpace(QQ, 1)
            sage: f = DynamicalSystem_projective([y^2 - (y - x)^2, y^2])
            sage: g = DynamicalSystem_projective([x^2, y^2])
            sage: f.arakelov_zhang_pairing(g)                                           # needs sage.rings.function_field
            0.326954667248466
            sage: # Correct value should be = 0.323067...
            sage: f.arakelov_zhang_pairing(g, n=9)      # long time                     # needs sage.rings.function_field
            0.323091061918965
            sage: _ - 0.323067                          # long time                     # needs sage.rings.function_field
            0.0000240619189654789

        Also from Prop. 18 of Petsche, Szpiro and Tucker, includes places of bad reduction::

            sage: # needs sage.rings.number_field
            sage: R.<z> = PolynomialRing(ZZ)
            sage: K.<b> = NumberField(z^3 - 11)
            sage: P.<x,y> = ProjectiveSpace(K,1)
            sage: a = 7/(b - 1)
            sage: f = DynamicalSystem_projective([a*y^2 - (a*y - x)^2, y^2])
            sage: g = DynamicalSystem_projective([x^2, y^2])

        If all archimedean absolute values of a have modulus > 2,
        then the pairing should be h(a).::

            sage: f.arakelov_zhang_pairing(g, n=6)      # long time                     # needs sage.rings.number_field
            1.93846423207664
            sage: _ - a.global_height()                 # long time                     # needs sage.rings.number_field
            -0.00744591697867292
        """
        n = kwds.pop('n', 5)
        f_starting_point = kwds.pop('f_starting_point', None)
        g_starting_point = kwds.pop('g_starting_point', None)
        check_primes_of_bad_reduction = kwds.pop('check_primes_of_bad_reduction', False)
        prec = kwds.pop('prec', None)
        noise_multiplier = kwds.pop('noise_multiplier', 2)

        f_domain = self.domain()
        R = f_domain.base_ring()
        g_domain = g.domain()

        if f_domain != g_domain:
            raise TypeError("Implemented only for rational maps of the same projective line.")

        if n <= 0:
            raise ValueError("Period must be a positive integer.")

        if not (isinstance(f_domain, ProjectiveSpace_ring) and isinstance(g_domain, ProjectiveSpace_ring)):
            raise NotImplementedError("Not implemented for subschemes.")

        if f_domain.dimension_relative() > 1:
            raise NotImplementedError("Only implemented for dimension 1.")

        if not self.is_endomorphism():
            raise TypeError("Self must be an endomorphism.")

        if R not in NumberFields() and not isinstance(R, sage.rings.abc.AlgebraicField):
            raise NotImplementedError("Only implemented for number fields.")

        f_iterate_map = self.nth_iterate_map(n)
        f_iter_map_poly = f_iterate_map.defining_polynomials()
        if f_starting_point is None:
            f_poly_hom = f_iter_map_poly[0] * f_domain.gens()[1] - f_iter_map_poly[1] * f_domain.gens()[0]
        else:
            f_poly_hom = f_iter_map_poly[0] - f_starting_point * f_iter_map_poly[1]

        g_iterate_map = g.nth_iterate_map(n)
        g_iter_map_poly = g_iterate_map.defining_polynomials()
        if g_starting_point is None:
            g_poly_hom = g_iter_map_poly[0] * g_domain.gens()[1] - g_iter_map_poly[1] * g_domain.gens()[0]
        else:
            g_poly_hom = g_iter_map_poly[0] - g_starting_point * g_iter_map_poly[1]

        f_poly = f_poly_hom([(f_domain.gens()[0]), 1]).univariate_polynomial().monic()
        g_poly = g_poly_hom([(g_domain.gens()[0]), 1]).univariate_polynomial().monic()

        # If f_poly and g_poly are not square-free, make them square-free.
        if not f_poly.is_squarefree():
            f_poly = f_poly.quo_rem(gcd(f_poly, f_poly.derivative()))[0]
        if not g_poly.is_squarefree():
            g_poly = g_poly.quo_rem(gcd(g_poly, g_poly.derivative()))[0]

        if f_poly.degree() <= 2 or g_poly.degree() <= 2:
            # f_point or g_point is exceptional
            raise ValueError("One of the starting points is exceptional. \
                              Please specify a non-exceptional initial point.")

        if gcd(f_poly, g_poly).degree() > 0:
            if f_poly.degree() > g_poly.degree():
                f_poly = f_poly.quo_rem(gcd(f_poly, g_poly))[0]
            else:
                g_poly = g_poly.quo_rem(gcd(f_poly, g_poly))[0]

            if f_poly.degree() <= 2 or g_poly.degree() <= 2:
                raise ValueError("After removing common factors, the n-th \
                                  iterates of 'self' and 'g' have too many \
                                  roots in common. Try another 'n' or starting \
                                  values.")

        # We want higher precision here temporarily, since resultants are
        # usually very large. This is not to say that the computation is
        # very accurate, merely that we want to keep track of potentially
        # very large height integers/rationals.
        old_prec = prec
        if prec is None:
            Real = RealField(512)
        elif prec < 512:
            prec = 512
            Real = RealField(prec)

        bad_primes = list(set(self.primes_of_bad_reduction(check=check_primes_of_bad_reduction))
                    .union(g.primes_of_bad_reduction(check=check_primes_of_bad_reduction)))

        f_deg = f_poly.degree()
        g_deg = g_poly.degree()

        f_disc = f_poly.discriminant()
        g_disc = g_poly.discriminant()

        res = f_poly.resultant(g_poly)

        # The code below actually computes -( mu_f - mu_g, mu_f - mu_g ),
        # so flip the sign at the end.
        AZ_pairing = Real(0)
        if R is QQ:
            for p in bad_primes:
                temp = (ZZ(1)/2) * (-f_disc.ord(p)) * Real(p).log() / (f_deg**2)
                if abs(temp) > noise_multiplier * Real(f_deg).log() / Real(f_deg):
                    AZ_pairing += temp

                temp = (ZZ(1)/2) * (-g_disc.ord(p)) * Real(p).log() / (g_deg**2)
                if abs(temp) > noise_multiplier * Real(g_deg).log() / Real(g_deg):
                    AZ_pairing += temp

                AZ_pairing -= (-res.ord(p)) * Real(p).log() / (f_deg * g_deg)

            temp = (ZZ(1)/2) * (Real(f_disc).abs().log()) / (f_deg**2)
            if abs(temp) > noise_multiplier * Real(f_deg).log() / Real(f_deg):
                AZ_pairing += temp

            temp = (ZZ(1)/2) * (Real(g_disc).abs().log()) / (g_deg**2)
            if abs(temp) > noise_multiplier * Real(g_deg).log() / Real(g_deg):
                AZ_pairing += temp

            AZ_pairing -= Real(res).abs().log() / (f_deg * g_deg)

        # For number fields
        else:
            K = self.base_ring()
            d = K.absolute_degree()

            for v in bad_primes:
                Nv = v.absolute_ramification_index() * v.residue_class_degree() / d

                temp = Nv * ((ZZ(1)/2) * K(f_disc).abs_non_arch(v, prec=prec).log() / (f_deg**2))
                if abs(temp) > noise_multiplier * Real(f_deg).log() / Real(f_deg):
                    AZ_pairing += temp

                temp = Nv * ((ZZ(1)/2) * K(g_disc).abs_non_arch(v, prec=prec).log() / (g_deg**2))
                if abs(temp) > noise_multiplier * Real(g_deg).log() / Real(g_deg):
                    AZ_pairing += temp

                AZ_pairing -= Nv * (K(res).abs_non_arch(v, prec=prec).log() / (f_deg * g_deg))

            if f_disc.is_rational():
                f_disc = QQ(f_disc)
                temp = (ZZ(1)/2) * (Real(f_disc).abs().log()) / (f_deg**2)
                if abs(temp) > noise_multiplier * Real(f_deg).log() / Real(f_deg):
                    AZ_pairing += temp
            else:
                temp = (ZZ(1)/d) * (ZZ(1)/2) * (Real(K(f_disc).norm()).abs().log()) / (f_deg**2)
                if abs(temp) > noise_multiplier * Real(f_deg).log() / Real(f_deg):
                    AZ_pairing += temp

            if g_disc.is_rational():
                g_disc = QQ(g_disc)
                temp = (ZZ(1)/2) * (Real(g_disc).abs().log()) / (g_deg**2)
                if abs(temp) > noise_multiplier * Real(g_deg).log() / Real(g_deg):
                    AZ_pairing += temp
            else:
                temp = (ZZ(1)/d) * (ZZ(1)/2) * (Real(K(g_disc).norm()).abs().log()) / (g_deg**2)
                if abs(temp) > noise_multiplier * Real(g_deg).log() / Real(g_deg):
                    AZ_pairing += temp

            if res.is_rational():
                AZ_pairing -= (Real(res).abs().log()) / (f_deg * g_deg)
            else:
                AZ_pairing -= (ZZ(1)/d) * (Real(K(res).norm()).abs().log()) / (f_deg * g_deg)

        if old_prec is None:
            Real = RealField()
        else:
            Real = RealField(old_prec)

        return Real(-AZ_pairing)

    def degree_sequence(self, iterates=2):
        r"""
        Return sequence of degrees of normalized iterates starting with
        the degree of this dynamical system.

        INPUT:

        - ``iterates`` -- (default: 2) positive integer

        OUTPUT: list of integers

        EXAMPLES::

            sage: P2.<X,Y,Z> = ProjectiveSpace(QQ, 2)
            sage: f = DynamicalSystem_projective([Z^2, X*Y, Y^2])
            sage: f.degree_sequence(15)                                                 # needs sage.rings.function_field
            [2, 3, 5, 8, 11, 17, 24, 31, 45, 56, 68, 91, 93, 184, 275]

        ::

            sage: F.<t> = PolynomialRing(QQ)
            sage: P2.<X,Y,Z> = ProjectiveSpace(F, 2)
            sage: f = DynamicalSystem_projective([Y*Z, X*Y, Y^2 + t*X*Z])
            sage: f.degree_sequence(5)                                                  # needs sage.rings.function_field
            [2, 3, 5, 8, 13]

        ::

            sage: P2.<X,Y,Z> = ProjectiveSpace(QQ, 2)
            sage: f = DynamicalSystem_projective([X^2, Y^2, Z^2])
            sage: f.degree_sequence(10)                                                 # needs sage.rings.function_field
            [2, 4, 8, 16, 32, 64, 128, 256, 512, 1024]

        ::

            sage: P2.<X,Y,Z> = ProjectiveSpace(ZZ, 2)
            sage: f = DynamicalSystem_projective([X*Y, Y*Z+Z^2, Z^2])
            sage: f.degree_sequence(10)                                                 # needs sage.rings.function_field
            [2, 3, 4, 5, 6, 7, 8, 9, 10, 11]
        """
        if int(iterates) < 1:
            raise TypeError("number of iterates must be a positive integer")

        if self.is_morphism():
            d = self.degree()
            D = [d**t for t in range(1, iterates+1)]
        else:
            F = self
            F.normalize_coordinates()
            D = [F.degree()]
            for n in range(2, iterates+1):
                F = F*self
                F.normalize_coordinates()
                D.append(F.degree())
        return D

    def dynamical_degree(self, N=3, prec=53):
        r"""
        Return an approximation to the dynamical degree of this dynamical
        system. The dynamical degree is defined as
        `\lim_{n \to \infty} \sqrt[n]{\deg(f^n)}`.

        INPUT:

        - ``N`` -- (default: 3) positive integer, iterate to use
          for approximation

        - ``prec`` -- (default: 53) positive integer, real precision
          to use when computing root

        OUTPUT: real number

        EXAMPLES::

            sage: P.<x,y> = ProjectiveSpace(QQ, 1)
            sage: f = DynamicalSystem_projective([x^2 + x*y, y^2])
            sage: f.dynamical_degree()                                                  # needs sage.rings.function_field
            2.00000000000000

        ::

            sage: P2.<X,Y,Z> = ProjectiveSpace(ZZ, 2)
            sage: f = DynamicalSystem_projective([X*Y, Y*Z + Z^2, Z^2])
            sage: f.dynamical_degree(N=5, prec=100)                                     # needs sage.rings.function_field
            1.4309690811052555010452244131
        """
        if int(N) < 1:
            raise TypeError("number of iterates must be a positive integer")

        R = RealField(prec=prec)
        if self.is_morphism():
            return R(self.degree())
        else:
            D = self.nth_iterate_map(N, normalize=True).degree()
            return R(D).nth_root(N)

    def orbit(self, P, N, **kwds):
        r"""
        Return the orbit of the point ``P`` by this dynamical system.

        Let `F` be this dynamical system. If ``N`` is an integer return
        `[P,F(P),\ldots,F^N(P)]`. If ``N`` is a list or tuple `N=[m,k]`
        return `[F^m(P),\ldots,F^k(P)]`.
        Automatically normalize the points if ``normalize=True``. Perform
        the checks on point initialization if ``check=True``.

        INPUT:

        - ``P`` -- a point in this dynamical system's domain

        - ``n`` -- nonnegative integer or list or tuple of two
          nonnegative integers

        kwds:

        - ``check`` -- boolean (default: ``True``)

        - ``normalize`` -- boolean (default: ``False``)

        OUTPUT: list of points in this dynamical system's codomain

        EXAMPLES::

            sage: P.<x,y,z> = ProjectiveSpace(ZZ,2)
            sage: f = DynamicalSystem_projective([x^2 + y^2, y^2 - z^2, 2*z^2])
            sage: f.orbit(P(1,2,1), 3)
            [(1 : 2 : 1), (5 : 3 : 2), (34 : 5 : 8), (1181 : -39 : 128)]

        ::

            sage: P.<x,y,z> = ProjectiveSpace(ZZ,2)
            sage: f = DynamicalSystem_projective([x^2 + y^2, y^2 - z^2, 2*z^2])
            sage: f.orbit(P(1,2,1), [2,4])
            [(34 : 5 : 8), (1181 : -39 : 128), (1396282 : -14863 : 32768)]

        ::

            sage: P.<x,y,z> = ProjectiveSpace(ZZ,2)
            sage: X = P.subscheme(x^2 - y^2)
            sage: f = DynamicalSystem_projective([x^2, y^2, x*z], domain=X)
            sage: f.orbit(X(2,2,3), 3, normalize=True)
            [(2 : 2 : 3), (2 : 2 : 3), (2 : 2 : 3), (2 : 2 : 3)]

        ::

            sage: P.<x,y> = ProjectiveSpace(QQ,1)
            sage: f = DynamicalSystem_projective([x^2 + y^2, y^2])
            sage: f.orbit(P.point([1,2], False), 4, check=False)
            [(1 : 2), (5 : 4), (41 : 16), (1937 : 256), (3817505 : 65536)]

        ::

            sage: K.<c> = FunctionField(QQ)
            sage: P.<x,y> = ProjectiveSpace(K,1)
            sage: f = DynamicalSystem_projective([x^2 + c*y^2, y^2])
            sage: f.orbit(P(0,1), 3)
            [(0 : 1), (c : 1), (c^2 + c : 1), (c^4 + 2*c^3 + c^2 + c : 1)]

        ::

            sage: P.<x,y> = ProjectiveSpace(QQ,1)
            sage: f = DynamicalSystem_projective([x^2 + y^2, y^2], domain=P)
            sage: f.orbit(P.point([1, 2], False), 4, check=False)
            [(1 : 2), (5 : 4), (41 : 16), (1937 : 256), (3817505 : 65536)]

        ::

            sage: P.<x,y> = ProjectiveSpace(QQ,1)
            sage: f = DynamicalSystem_projective([x^2, 2*y^2], domain=P)
            sage: f.orbit(P(2, 1),[-1, 4])
            Traceback (most recent call last):
            ...
            TypeError: orbit bounds must be nonnegative
            sage: f.orbit(P(2, 1), 0.1)
            Traceback (most recent call last):
            ...
            TypeError: Attempt to coerce non-integral RealNumber to Integer

        ::

            sage: P.<x,y> = ProjectiveSpace(QQ,1)
            sage: f = DynamicalSystem_projective([x^3, x*y^2], domain=P)
            sage: f.orbit(P(0, 1), 3)
            Traceback (most recent call last):
            ...
            ValueError: [0, 0] does not define a valid projective point since all entries are zero
            sage: f.orbit(P(0, 1), 3, check=False)
            [(0 : 1), (0 : 0), (0 : 0), (0 : 0)]

        ::

            sage: P.<x,y> = ProjectiveSpace(ZZ, 1)
            sage: f = DynamicalSystem_projective([x^3, x*y^2], domain=P)
            sage: f.orbit(P(2,1), 3, normalize=False)
            [(2 : 1), (8 : 2), (512 : 32), (134217728 : 524288)]
            sage: f.orbit(P(2, 1), 3, normalize=True)
            [(2 : 1), (4 : 1), (16 : 1), (256 : 1)]

        ::

            sage: P.<x,y,z> = ProjectiveSpace(QQ,2)
            sage: f = DynamicalSystem_projective([x^2, y^2, x*z])
            sage: f.orbit((2/3, 1/3), 3)
            [(2/3 : 1/3 : 1), (2/3 : 1/6 : 1), (2/3 : 1/24 : 1), (2/3 : 1/384 : 1)]

        TESTS::

            sage: P.<x,y> = ProjectiveSpace(QQ,1)
            sage: f = DynamicalSystem([x^2 + y^2, y^2])
            sage: f.orbit(0, 0)
            [(0 : 1)]

        ::

            sage: P.<x,y> = ProjectiveSpace(QQ,1)
            sage: f = DynamicalSystem([x^2 - y^2, y^2])
            sage: f.orbit(0,2)
            [(0 : 1), (-1 : 1), (0 : 1)]
        """
        if not isinstance(N,(list,tuple)):
            N = [0,N]
        N[0] = Integer(N[0])
        N[1] = Integer(N[1])
        if N[0] < 0 or N[1] < 0:
            raise TypeError("orbit bounds must be nonnegative")
        if N[0] > N[1]:
            return []

        R = self.domain()(P)
        if R in self.domain():  # Check whether R is a zero-dimensional point
            Q = R
        else:
            Q = P
        check = kwds.pop("check",True)
        normalize = kwds.pop("normalize",False)
        if normalize:
            Q.normalize_coordinates()
        for i in range(1, N[0]+1):
            Q = self(Q, check)
            if normalize:
                Q.normalize_coordinates()
        orb = [Q]
        for i in range(N[0]+1, N[1]+1):
            Q = self(Q, check)
            if normalize:
                Q.normalize_coordinates()
            orb.append(Q)
        return orb

    def resultant(self, normalize=False):
        r"""
        Compute the resultant of the defining polynomials of
        this dynamical system.

        If ``normalize`` is ``True``, then first normalize the coordinate
        functions with :meth:`normalize_coordinates`.

        INPUT:

        - ``normalize`` -- boolean (default: ``False``)

        OUTPUT: an element of the base ring of this map

        EXAMPLES::

            sage: P.<x,y> = ProjectiveSpace(QQ,1)
            sage: f = DynamicalSystem_projective([x^2 + y^2, 6*y^2])
            sage: f.resultant()                                                         # needs sage.libs.pari
            36

        ::

            sage: R.<t> = PolynomialRing(GF(17))
            sage: P.<x,y> = ProjectiveSpace(R,1)
            sage: f = DynamicalSystem_projective([t*x^2 + t*y^2, 6*y^2])
            sage: f.resultant()                                                         # needs sage.libs.pari
            2*t^2

        ::

            sage: R.<t> = PolynomialRing(GF(17))
            sage: P.<x,y,z> = ProjectiveSpace(R,2)
            sage: f = DynamicalSystem_projective([t*x^2 + t*y^2, 6*y^2, 2*t*z^2])
            sage: f.resultant()
            13*t^8

        ::

            sage: P.<x,y,z> = ProjectiveSpace(QQ,2)
            sage: F = DynamicalSystem_projective([x^2 + y^2, 6*y^2, 10*x*z + z^2 + y^2])
            sage: F.resultant()
            1296

        ::

            sage: # needs sage.rings.number_field
            sage: R.<t> = PolynomialRing(QQ)
            sage: s = (t^3 + t + 1).roots(QQbar)[0][0]
            sage: P.<x,y> = ProjectiveSpace(QQbar, 1)
            sage: f = DynamicalSystem_projective([s*x^3 - 13*y^3, y^3 - 15*y^3])
            sage: f.resultant()
            871.6925062959149?
        """
        if normalize:
            F = copy(self)
            F.normalize_coordinates()
        else:
            F = self

        if self.domain().dimension_relative() == 1:
            x = self.domain().gen(0)
            y = self.domain().gen(1)
            d = self.degree()
            f = F[0].substitute({y:1})
            g = F[1].substitute({y:1})
            #Try to use pari first, as it is faster for one dimensional case
            #however the coercion from a Pari object to a sage object breaks
            #in the case of QQbar, so we just pass it into the macaulay resultant
            try:
                res = (f.lc() ** (d - g.degree()) * g.lc() ** (d - f.degree())
                       * f.__pari__().polresultant(g, x))
                return self.domain().base_ring()(res)
            except (TypeError, PariError):
                pass
        #Otherwise, use Macaulay
        R = F[0].parent()
        res = R.macaulay_resultant(list(F._polys))
        return res #Coercion here is not necessary as it is already done in Macaulay Resultant

    @cached_method
    def primes_of_bad_reduction(self, check=True):
        r"""
        Determine the primes of bad reduction for this dynamical system.

        Must be defined over a number field.

        If ``check`` is ``True``, each prime is verified to be of
        bad reduction.

        ALGORITHM:

        `p` is a prime of bad reduction if and only if the defining
        polynomials of ``self`` have a common zero. Or stated another way,
        `p` is a prime of bad reduction if and only if the radical of
        the ideal defined by the defining polynomials of ``self`` is not
        `(x_0,x_1,\ldots,x_N)`.  This happens if and only if some
        power of each `x_i` is not in the ideal defined by the
        defining polynomials of ``self``. This last condition is what is
        checked. The lcm of the coefficients of the monomials `x_i` in
        a Groebner basis is computed. This may return extra primes.

        INPUT:

        - ``check`` -- boolean (default: ``True``)

        OUTPUT: list of primes

        EXAMPLES::

            sage: P.<x,y> = ProjectiveSpace(QQ,1)
            sage: f = DynamicalSystem_projective([1/3*x^2 + 1/2*y^2, y^2])
            sage: f.primes_of_bad_reduction()                                           # needs sage.rings.function_field
            [2, 3]

        ::

            sage: P.<x,y,z,w> = ProjectiveSpace(QQ,3)
            sage: f = DynamicalSystem_projective([12*x*z - 7*y^2, 31*x^2 - y^2,
            ....:                                 26*z^2, 3*w^2 - z*w])
            sage: f.primes_of_bad_reduction()                                           # needs sage.rings.function_field
            [2, 3, 7, 13, 31]

        A number field example::

            sage: # needs sage.rings.number_field
            sage: R.<z> = QQ[]
            sage: K.<a> = NumberField(z^2 - 2)
            sage: P.<x,y> = ProjectiveSpace(K,1)
            sage: f = DynamicalSystem_projective([1/3*x^2+1/a*y^2, y^2])
            sage: f.primes_of_bad_reduction()                                           # needs sage.rings.function_field
            [Fractional ideal (a), Fractional ideal (3)]

        This is an example where ``check=False`` returns extra primes::

            sage: P.<x,y,z> = ProjectiveSpace(ZZ,2)
            sage: f = DynamicalSystem_projective([3*x*y^2 + 7*y^3 - 4*y^2*z + 5*z^3,
            ....:                                 -5*x^3 + x^2*y + y^3 + 2*x^2*z,
            ....:                                 -2*x^2*y + x*y^2 + y^3 - 4*y^2*z + x*z^2])
            sage: f.primes_of_bad_reduction(False)                                      # needs sage.rings.function_field
            [2, 5, 37, 2239, 304432717]
            sage: f.primes_of_bad_reduction()                                           # needs sage.rings.function_field
            [5, 37, 2239, 304432717]
        """
        if (not isinstance(self.domain(), ProjectiveSpace_ring)) or (not isinstance(self.codomain(), ProjectiveSpace_ring)):
            raise NotImplementedError("not implemented for subschemes")
        K = FractionField(self.codomain().base_ring())
        #The primes of bad reduction are the support of the resultant for number fields

        if K in NumberFields():
            if K != QQ:
                F = copy(self)
                F.normalize_coordinates()
                return (K(F.resultant()).support())
            else:
                #For the rationals, we can use groebner basis, as it is quicker in practice
                R = self.coordinate_ring()
                F = self._polys

                if R.base_ring().is_field():
                    J = R.ideal(F)
                else:
                    S = PolynomialRing(R.base_ring().fraction_field(), R.gens(), R.ngens())
                    J = S.ideal([S.coerce(F[i]) for i in range(R.ngens())])
                if J.dimension() > 0:
                    raise TypeError("not a morphism")
                #normalize to coefficients in the ring not the fraction field.
                F = [F[i] * lcm([F[j].denominator() for j in range(len(F))]) for i in range(len(F))]

                #move the ideal to the ring of integers
                if R.base_ring().is_field():
                    S = PolynomialRing(R.base_ring().ring_of_integers(), R.gens(), R.ngens())
                    F = [F[i].change_ring(R.base_ring().ring_of_integers()) for i in range(len(F))]
                    J = S.ideal(F)
                else:
                    J = R.ideal(F)
                GB = J.groebner_basis()
                badprimes = []

                #get the primes dividing the coefficients of the monomials x_i^k_i
                for i in range(len(GB)):
                    LT = GB[i].lt().degrees()
                    power = 0
                    for j in range(R.ngens()):
                        if LT[j] != 0:
                            power += 1
                    if power == 1:
                        badprimes = badprimes + GB[i].lt().coefficients()[0].support()
                badprimes = sorted(set(badprimes))

                #check to return only the truly bad primes
                if check:
                    index = 0
                    while index < len(badprimes):  #figure out which primes are really bad primes...
                        S = PolynomialRing(GF(badprimes[index]), R.gens(), R.ngens())
                        J = S.ideal([S.coerce(F[j]) for j in range(R.ngens())])
                        if J.dimension() == 0:
                            badprimes.pop(index)
                        else:
                            index += 1
                return badprimes
        else:
            raise TypeError("base ring must be number field or number field ring")

    def conjugate(self, M, adjugate=False, normalize=False):
        r"""
        Conjugate this dynamical system by ``M``, i.e. `M^{-1} \circ f \circ M`.

        If possible the new map will be defined over the same space.
        Otherwise, will try to coerce to the base ring of ``M``.

        INPUT:

        - ``M`` -- a square invertible matrix

        - ``adjugate`` -- boolean (default: ``False``); also classically called
          adjoint, takes a square matrix ``M`` and finds the transpose of its
          cofactor matrix. Used for conjugation in place of inverse when
          specified ``True``. Functionality is the same in projective space.

        - ``normalize`` -- boolean (default: ``False``); if ``normalize`` is
          ``True``, then the method ``normalize_coordinates`` is called

        OUTPUT: a dynamical system

        EXAMPLES::

            sage: P.<x,y> = ProjectiveSpace(ZZ,1)
            sage: f = DynamicalSystem_projective([x^2 + y^2, y^2])
            sage: f.conjugate(matrix([[1,2], [0,1]]))
            Dynamical System of Projective Space of dimension 1 over Integer Ring
              Defn: Defined on coordinates by sending (x : y) to
                    (x^2 + 4*x*y + 3*y^2 : y^2)

        ::

            sage: R.<x> = PolynomialRing(QQ)
            sage: K.<i> = NumberField(x^2 + 1)                                          # needs sage.rings.number_field
            sage: P.<x,y> = ProjectiveSpace(ZZ,1)
            sage: f = DynamicalSystem_projective([x^3 + y^3, y^3])
            sage: f.conjugate(matrix([[i,0], [0,-i]]))                                  # needs sage.rings.number_field
            Dynamical System of Projective Space of dimension 1 over Integer Ring
              Defn: Defined on coordinates by sending (x : y) to
                    (-x^3 + y^3 : -y^3)

        ::

            sage: P.<x,y,z> = ProjectiveSpace(ZZ,2)
            sage: f = DynamicalSystem_projective([x^2 + y^2, y^2, y*z])
            sage: f.conjugate(matrix([[1,2,3], [0,1,2], [0,0,1]]))
            Dynamical System of Projective Space of dimension 2 over Integer Ring
              Defn: Defined on coordinates by sending (x : y : z) to
                    (x^2 + 4*x*y + 3*y^2 + 6*x*z + 9*y*z + 7*z^2 : y^2 + 2*y*z : y*z + 2*z^2)

        ::

            sage: P.<x,y> = ProjectiveSpace(ZZ,1)
            sage: f = DynamicalSystem_projective([x^2+y^2, y^2])
            sage: f.conjugate(matrix([[2,0], [0,1/2]]))
            Dynamical System of Projective Space of dimension 1 over Rational Field
              Defn: Defined on coordinates by sending (x : y) to
                    (2*x^2 + 1/8*y^2 : 1/2*y^2)

        ::

            sage: R.<x> = PolynomialRing(QQ)
            sage: K.<i> = NumberField(x^2 + 1)                                          # needs sage.rings.number_field
            sage: P.<x,y> = ProjectiveSpace(QQ,1)
            sage: f = DynamicalSystem_projective([1/3*x^2 + 1/2*y^2, y^2])
            sage: f.conjugate(matrix([[i,0], [0,-i]]))                                  # needs sage.rings.number_field
            Dynamical System of Projective Space of dimension 1
             over Number Field in i with defining polynomial x^2 + 1
              Defn: Defined on coordinates by sending (x : y) to
                    ((1/3*i)*x^2 + (1/2*i)*y^2 : (-i)*y^2)

        TESTS::

            sage: R = ZZ
            sage: P.<x,y> = ProjectiveSpace(R,1)
            sage: f = DynamicalSystem_projective([x^2 + y^2, y^2])
            sage: m = matrix(R, 2, [4, 3, 2, 1])
            sage: f.conjugate(m, normalize=False)
            Dynamical System of Projective Space of dimension 1 over Rational Field
              Defn: Defined on coordinates by sending (x : y) to
                    (-4*x^2 - 8*x*y - 7/2*y^2 : 12*x^2 + 20*x*y + 8*y^2)
            sage: f.conjugate(m, adjugate=True)
            Dynamical System of Projective Space of dimension 1 over Integer Ring
              Defn: Defined on coordinates by sending (x : y) to
                    (8*x^2 + 16*x*y + 7*y^2 : -24*x^2 - 40*x*y - 16*y^2)

        .. TODO::

            Use the left and right action functionality to replace the code below with
            #return DynamicalSystem_projective(M.inverse()*self*M, domain=self.codomain())
            once there is a function to pass to the smallest field of definition.
        """
        if not (M.is_square() == 1 and M.determinant() != 0
            and M.ncols() == self.domain().ambient_space().dimension_relative() + 1):
            raise TypeError("matrix must be invertible and size dimension + 1")
        X = M * vector(self[0].parent().gens())
        F = vector(self._polys)
        F = F(list(X))
        if adjugate:
            N = M.adjugate()
        else:
            N = M.inverse()
        F = N * F
        R = self.codomain().ambient_space().coordinate_ring()
        try:
            F = [R(f) for f in F]
            PS = self.codomain()
        except TypeError: #no longer defined over same ring
            R = R.change_ring(N.base_ring())
            F = [R(f) for f in F]
            PS = self.codomain().change_ring(N.base_ring())
        G = DynamicalSystem_projective(F, domain=PS)
        if normalize:
            G.normalize_coordinates()
        return G

    def green_function(self, P, v, **kwds):
        r"""
        Evaluate the local Green's function at the place ``v`` for ``P``
        with ``N`` terms of the series or to within a given error bound.

        Must be over a number field or order of a number field. Note that
        this is the absolute local Green's function so is scaled by the
        degree of the base field.

        Use ``v=0`` for the archimedean place over `\QQ` or field embedding.
        Non-archimedean places are prime ideals for number fields or primes
        over `\QQ`.

        ALGORITHM:

        See Exercise 5.29 and Figure 5.6 of [Sil2007]_.

        INPUT:

        - ``P`` -- a projective point

        - ``v`` -- nonnegative integer; a place, use ``0`` for the
          archimedean place

        kwds:

        - ``N`` -- (default: 10) positive integer; number of
          terms of the series to use

        - ``prec`` -- (default: 100) positive integer, float point or
          `p`-adic precision

        - ``error_bound`` -- (optional) a positive real number

        OUTPUT: a real number

        EXAMPLES::

            sage: P.<x,y> = ProjectiveSpace(QQ,1)
            sage: f = DynamicalSystem_projective([x^2 + y^2, x*y]);
            sage: Q = P(5, 1)
            sage: f.green_function(Q, 0, N=30)
            1.6460930159932946233759277576

        ::

            sage: P.<x,y> = ProjectiveSpace(QQ,1)
            sage: f = DynamicalSystem_projective([x^2 + y^2, x*y]);
            sage: Q = P(5, 1)
            sage: f.green_function(Q, 0, N=200, prec=200)
            1.6460930160038721802875250367738355497198064992657997569827

        ::

            sage: # needs sage.rings.number_field
            sage: K.<w> = QuadraticField(3)
            sage: P.<x,y> = ProjectiveSpace(K,1)
            sage: f = DynamicalSystem_projective([17*x^2 + 1/7*y^2, 17*w*x*y])
            sage: f.green_function(P.point([w, 2], False), K.places()[1])
            1.7236334013785676107373093775
            sage: f.green_function(P([2, 1]), K.ideal(7), N=7)
            0.48647753726382832627633818586
            sage: f.green_function(P([w, 1]), K.ideal(17), error_bound=0.001)
            -0.70821687320448199545278619351

        ::

            sage: P.<x,y> = ProjectiveSpace(QQ,1)
            sage: f = DynamicalSystem_projective([x^2 + y^2, x*y])
            sage: f.green_function(P.point([5,2], False), 0, N=30)
            1.7315451844777407992085512000
            sage: f.green_function(P.point([2,1], False), 0, N=30)
            0.86577259223181088325226209926
            sage: f.green_function(P.point([1,1], False), 0, N=30)
            0.43288629610862338612700146098
        """
        N = kwds.get('N', 10)                       #Get number of iterates (if entered)
        err = kwds.get('error_bound', None)         #Get error bound (if entered)
        prec = kwds.get('prec', 100)                #Get precision (if entered)
        R = RealField(prec)
        localht = R(0)
        BR = FractionField(P.codomain().base_ring())
        GBR = self.change_ring(BR) #so the heights work

        if BR not in NumberFields():
            raise NotImplementedError("must be over a number field or a number field order")
        if not BR.is_absolute():
            raise TypeError("must be an absolute field")

        #For QQ the 'flip-trick' works better over RR or Qp
        if isinstance(v, (NumberFieldFractionalIdeal, RingHomomorphism_im_gens)):
            K = BR
        elif is_prime(v):
            K = Qp(v, prec)
        elif v == 0 and BR == QQ:
            K = R
            v = BR.places(prec=prec)[0]
        else:
            raise ValueError("invalid valuation (=%s) entered" % v)

        #Coerce all polynomials in F into polynomials with coefficients in K
        F = self.change_ring(K, check=False)
        d = F.degree()
        dim = F.codomain().ambient_space().dimension_relative()
        Q = P.change_ring(K, check=False)

        if err is not None:
            err = R(err)
            if not err > 0:
                raise ValueError("error bound (=%s) must be positive" % err)

            #if doing error estimates, compute needed number of iterates
            D = (dim + 1) * (d - 1) + 1
            # compute upper bound
            if isinstance(v, RingHomomorphism_im_gens): #archimedean
                vindex = BR.places(prec=prec).index(v)
                emb = BR.places(prec=prec)[vindex]
                U = GBR.local_height_arch(vindex, prec=prec) + R(binomial(dim + d, d)).log()
            else: #non-archimedean
                U = GBR.local_height(v, prec=prec)

            #compute lower bound - from explicit polynomials of Nullstellensatz
            CR = GBR.codomain().ambient_space().coordinate_ring() #.lift() only works over fields
            I = CR.ideal(GBR.defining_polynomials())
            maxh = 0
            for k in range(dim + 1):
                CoeffPolys = (CR.gen(k) ** D).lift(I)
                h = 1
                for poly in CoeffPolys:
                    if poly != 0:
                        if isinstance(v, RingHomomorphism_im_gens): #archimedean
                            if BR == QQ:
                                h = max([R(K(c).abs()) for c in poly.coefficients()])
                            else:
                                h = max([R(emb(c).abs()) for c in poly.coefficients()])
                        else: #non-archimedean
                            if BR == QQ:
                                h = max([R(v)**(-R(c.valuation(v)))  for c in poly.coefficients()])
                            else:
                                h = max([R(c.abs_non_arch(v, prec=prec)) for c in poly.coefficients()])
                        maxh = max(h, maxh)
            if maxh == 0:
                maxh = 1  #avoid division by 0
            if isinstance(v, RingHomomorphism_im_gens): #archimedean
                L = R(1 / ((dim + 1) * binomial(dim + D - d, D - d) * maxh)).log().abs()
            else: #non-archimedean
                if BR == QQ:
                    L = ((-self.resultant().valuation(v))*R(v).log()).abs()
                else:
                    L = (self.resultant().abs_non_arch(v, prec=prec)).log().abs()
            C = max([U, L])
            if C != 0:
                N = R(C / (err*(d-1))).log(d).abs().ceil()
            else: #we just need log||P||_v
                N = 1

        #START GREEN FUNCTION CALCULATION
        if isinstance(v, RingHomomorphism_im_gens):  #embedding for archimedean local height
            for i in range(N+1):
                Qv = [ (v(t).abs()) for t in Q ]
                m = -1
                #compute the maximum absolute value of entries of a, and where it occurs
                for n in range(dim + 1):
                    if Qv[n] > m:
                        j = n
                        m = Qv[n]
                # add to sum for the Green's function
                localht += ((1/R(d))**R(i)) * (R(m).log())
                #get the next iterate
                if i < N:
                    Q.scale_by(1/Q[j])
                    Q = F(Q, False)
            return (1/BR.absolute_degree()) * localht

        #else - prime or prime ideal for non-archimedean
        for i in range(N + 1):
            if BR == QQ:
                Qv = [ R(K(t).abs()) for t in Q ]
            else:
                Qv = [ R(t.abs_non_arch(v)) for t in Q ]
            m = -1
            #compute the maximum absolute value of entries of a, and where it occurs
            for n in range(dim + 1):
                if Qv[n] > m:
                    j = n
                    m = Qv[n]
            # add to sum for the Green's function
            localht += (1/R(d))**R(i) * (R(m).log())
            #get the next iterate
            if i < N:
                Q.scale_by(1 / Q[j])
                Q = F(Q, False)
        return (1 / BR.absolute_degree()) * localht

    def canonical_height(self, P, **kwds):
        r"""
        Evaluate the (absolute) canonical height of ``P`` with respect to
        this dynamical system.

        Must be over number field or order of a number field. Specify
        either the number of terms of the series to evaluate or the
        error bound required.

        ALGORITHM:

        The sum of the Green's function at the archimedean places and
        the places of bad reduction.

        If function is defined over `\QQ` uses Wells' Algorithm, which
        allows us to not have to factor the resultant.

        INPUT:

        - ``P`` -- a projective point

        kwds:

        - ``badprimes`` -- (optional) a list of primes of bad reduction

        - ``N`` -- (default: 10) positive integer; number of
          terms of the series to use in the local green functions

        - ``prec`` -- (default: 100) positive integer, float point or
          `p`-adic precision

        - ``error_bound`` -- (optional) a positive real number

        OUTPUT: a real number

        EXAMPLES::

            sage: P.<x,y> = ProjectiveSpace(ZZ,1)
            sage: f = DynamicalSystem_projective([x^2 + y^2, 2*x*y]);
            sage: f.canonical_height(P.point([5,4]), error_bound=0.001)                 # needs sage.libs.pari
            2.1970553519503404898926835324
            sage: f.canonical_height(P.point([2,1]), error_bound=0.001)                 # needs sage.libs.pari
            1.0984430632822307984974382955

        Notice that preperiodic points may not return exactly 0::

            sage: # needs sage.rings.number_field
            sage: R.<X> = PolynomialRing(QQ)
            sage: K.<a> = NumberField(X^2 + X - 1)
            sage: P.<x,y> = ProjectiveSpace(K,1)
            sage: f = DynamicalSystem_projective([x^2 - 2*y^2, y^2])
            sage: Q = P.point([a,1])
            sage: f.canonical_height(Q, error_bound=0.000001)  # Answer only within error_bound of 0
            5.7364919788790160119266380480e-8
            sage: f.nth_iterate(Q, 2) == Q  # but it is indeed preperiodic
            True

        ::

            sage: P.<x,y,z> = ProjectiveSpace(QQ,2)
            sage: X = P.subscheme(x^2 - y^2);
            sage: f = DynamicalSystem_projective([x^2, y^2, 4*z^2], domain=X);
            sage: Q = X([4,4,1])
            sage: f.canonical_height(Q, badprimes=[2])                                  # needs sage.rings.function_field
            0.0013538030870311431824555314882

        ::

            sage: P.<x,y,z> = ProjectiveSpace(QQ,2)
            sage: X = P.subscheme(x^2 - y^2);
            sage: f = DynamicalSystem_projective([x^2, y^2, 30*z^2], domain=X)
            sage: Q = X([4, 4, 1])
            sage: f.canonical_height(Q, badprimes=[2,3,5], prec=200)                    # needs sage.rings.function_field
            2.7054056208276961889784303469356774912979228770208655455481

        ::

            sage: P.<x,y> = ProjectiveSpace(QQ, 1)
            sage: f = DynamicalSystem_projective([1000*x^2 - 29*y^2, 1000*y^2])
            sage: Q = P(-1/4, 1)
            sage: f.canonical_height(Q, error_bound=0.01)                               # needs sage.libs.pari
            3.7979215342343045582800170705

        ::

            sage: RSA768 = Integer('123018668453011775513049495838496272077285356959533479219732245215'
            ....: '1726400507263657518745202199786469389956474942774063845925192557326303453731548'
            ....: '2685079170261221429134616704292143116022212404792747377940806653514195974598569'
            ....: '02143413')
            sage: P.<x,y> = ProjectiveSpace(QQ,1)
            sage: f = DynamicalSystem_projective([RSA768*x^2 + y^2, x*y])
            sage: Q = P(RSA768,1)
            sage: f.canonical_height(Q, error_bound=0.00000000000000001)                # needs sage.libs.pari
            931.18256422718241278672729195

        ::

            sage: P.<x,y> = ProjectiveSpace(QQ, 1)
            sage: f = DynamicalSystem([2*(-2*x^3 + 3*(x^2*y)) + 3*y^3, 3*y^3])
            sage: f.canonical_height(P(1,0))                                            # needs sage.libs.pari
            0.00000000000000000000000000000
        """
        bad_primes = kwds.get("badprimes", None)
        prec = kwds.get("prec", 100)
        error_bound = kwds.get("error_bound", None)
        K = FractionField(self.codomain().base_ring())

        if K not in NumberFields():
            if not isinstance(K, sage.rings.abc.AlgebraicField):
                raise NotImplementedError("must be over a number field or a number field order or QQbar")
            else:
                #since this an absolute height, we can compute the height of a QQbar point
                #by choosing any number field it is defined over.
                Q = P._number_field_from_algebraics()
                K = Q.codomain().base_ring()
                f = self._number_field_from_algebraics().as_dynamical_system()
                if K == QQ:
                    K = f.base_ring()
                    Q = Q.change_ring(K)
                elif f.base_ring() == QQ:
                    f = f.change_ring(K)
                else:
                    K, phi, psi, b = K.composite_fields(f.base_ring(), both_maps=True)[0]
                    Q = Q.change_ring(phi)
                    f = f.change_ring(psi)
        else:
            if not K.is_absolute():
                raise TypeError("must be an absolute field")
            Q = P
            f = self

        # After moving from QQbar to K being something like QQ, we need
        # to renormalize f, especially to match the normalized resultant.
        f.normalize_coordinates()

        # If our map and point are defined on P^1(QQ), use Wells' Algorithm
        # instead of the usual algorithm using local Green's functions:
        if K is QQ and self.codomain().ambient_space().dimension_relative() == 1:
            # write our point with coordinates whose gcd is 1
            Q.normalize_coordinates()
            if Q.parent().value_ring() is QQ:
                Q.clear_denominators()
            # assures integer coefficients
            coeffs = f[0].coefficients() + f[1].coefficients()
            t = 1
            for c in coeffs:
                t = lcm(t, c.denominator())
            A = t * f[0]
            B = t * f[1]
            Res = f.resultant(normalize=True).abs()
            H = 0
            x_i = Q[0]
            y_i = Q[1]
            d = self.degree()
            R = RealField(prec)
            N = kwds.get('N', 10)
            err = kwds.get('error_bound', None)
            # computes the error bound as defined in Algorithm 3.1 of [WELLS]
            if Res > 1:
                if err is not None:
                    err = err / 2
                    N = ceil((R(Res).log().log() - R(d-1).log() - R(err).log())/(R(d).log()))
                    N = max(N, 1)
                    kwds.update({'error_bound': err})
                    kwds.update({'N': N})
                for n in range(N):
                    x = A(x_i,y_i) % Res**(N-n)
                    y = B(x_i,y_i) % Res**(N-n)
                    g = gcd([x, y, Res])
                    H = H + R(g).abs().log() / (d**(n+1))
                    x_i = x / g
                    y_i = y / g
            # this looks different than Wells' Algorithm because of the difference
            # between what Wells' calls H_infty,
            # and what Green's Function returns for the infinite place
            h = f.green_function(Q, 0, **kwds) - H + R(t).log()
            # The value returned by Well's algorithm may be negative. As the canonical height
            # is always nonnegative, so if this value is within -err of 0, return 0.
            if h < 0:
                assert h > -err, "A negative height less than -error_bound was computed. " + \
                 "This should be impossible, please report bug on https://github.com/sagemath/sage/issues"
                    # This should be impossible. The error bound for Wells' is rigorous
                    # and the actual height is always >= 0. If we see something less than -err,
                    # something has g one very wrong.
                h = R(0)
            return h

        if bad_primes is None:
            bad_primes = []
            for b in Q:
                if K == QQ:
                    bad_primes += b.denominator().prime_factors()
                else:
                    bad_primes += b.denominator_ideal().prime_factors()
            bad_primes += K(f.resultant(normalize=True)).support()
            bad_primes = list(set(bad_primes))

        emb = K.places(prec=prec)
        num_places = len(emb) + len(bad_primes)
        if error_bound is not None:
            error_bound /= num_places
        R = RealField(prec)
        h = R.zero()

        ##update the keyword dictionary for use in green_function
        kwds.update({"badprimes": bad_primes})
        kwds.update({"error_bound": error_bound})

        # Archimedean local heights
        # :: WARNING: If places is fed the default Sage precision of 53 bits,
        # it uses Real or Complex Double Field in place of RealField(prec) or ComplexField(prec).
        # RDF is an instance of a separate class.
        for v in emb:
            if isinstance(v.codomain(), (sage.rings.abc.RealField, sage.rings.abc.RealDoubleField)):
                dv = R.one()
            else:
                dv = R(2)
            h += dv * f.green_function(Q, v, **kwds)     #arch Green function

        # Non-Archimedean local heights
        for v in bad_primes:
            if K == QQ:
                dv = R.one()
            else:
                dv = R(v.residue_class_degree() * v.absolute_ramification_index())
            h += dv * f.green_function(Q, v, **kwds)  #non-arch Green functions
        return h

    def height_difference_bound(self, prec=None):
        r"""
        Return an upper bound on the different between the canonical
        height of a point with respect to this dynamical system and the
        absolute height of the point.

        This map must be a morphism.

        ALGORITHM:

        Uses a Nullstellensatz argument to compute the constant.
        For details: see [Hutz2015]_.

        INPUT:

        - ``prec`` -- (default: :class:`RealField` default)
          positive integer, float point precision

        OUTPUT: a real number

        EXAMPLES::

            sage: P.<x,y> = ProjectiveSpace(QQ, 1)
            sage: f = DynamicalSystem_projective([x^2 + y^2, x*y])
            sage: f.height_difference_bound()                                           # needs sage.symbolic
            1.38629436111989

            sage: P.<x,y,z> = ProjectiveSpace(ZZ, 2)
            sage: f = DynamicalSystem_projective([4*x^2 + 100*y^2, 210*x*y, 10000*z^2])
            sage: f.height_difference_bound()                                           # needs sage.symbolic
            10.3089526606443

        A number field example::

            sage: # needs sage.rings.number_field
            sage: R.<x> = QQ[]
            sage: K.<c> = NumberField(x^3 - 2)
            sage: P.<x,y,z> = ProjectiveSpace(K, 2)
            sage: f = DynamicalSystem_projective([1/(c+1)*x^2 + c*y^2, 210*x*y, 10000*z^2])
            sage: f.height_difference_bound()                                           # needs sage.symbolic
            11.3683039374269

        ::

            sage: # needs sage.rings.number_field sage.symbolic
            sage: P.<x,y,z> = ProjectiveSpace(QQbar, 2)
            sage: f = DynamicalSystem_projective([x^2, QQbar(sqrt(-1))*y^2,
            ....:                                 QQbar(sqrt(3))*z^2])
            sage: f.height_difference_bound()
            2.89037175789616

        ::

            sage: P.<x,y> = ProjectiveSpace(QQ, 1)
            sage: f = DynamicalSystem([5*x^2 + 3*x*y , y^2 + 3*x^2])
            sage: f.height_difference_bound(prec=100)                                   # needs sage.symbolic
            5.3375380797013179737224159274
        """
        FF = FractionField(self.domain().base_ring()) #lift will only work over fields, so coercing into FF
        if FF not in NumberFields():
            if isinstance(FF, sage.rings.abc.AlgebraicField):
                #since this is absolute height, we can choose any number field over which the
                #function is defined.
                f = self._number_field_from_algebraics()
            else:
                raise NotImplementedError("fraction field of the base ring must be a number field or QQbar")
        else:
            f = self.change_ring(FF)
        if prec is None:
            R = RealField()
        else:
            R = RealField(prec)
        N = f.domain().dimension_relative()
        d = f.degree()
        D = (N + 1) * (d - 1) + 1
        #compute upper bound
        U = f.global_height(prec) + R(binomial(N + d, d)).log()
        #compute lower bound - from explicit polynomials of Nullstellensatz
        CR = f.domain().coordinate_ring()
        I = CR.ideal(f.defining_polynomials())
        maxh = 0
        for k in range(N + 1):
            CoeffPolys = (CR.gen(k) ** D).lift(I)
            h = max([g.global_height(prec) for g in CoeffPolys])
            maxh = max(maxh, h)
        L = R((N + 1) * binomial(N + D - d, D - d)).log() + maxh
        C = max(U, L) #height difference dh(P) - L <= h(f(P)) <= dh(P) +U
        return C / (d - 1)

    def multiplier(self, P, n, check=True):
        r"""
        Return the multiplier of the point ``P`` of period ``n`` with
        respect to this dynamical system.

        INPUT:

        - ``P`` -- a point on domain of this map

        - ``n`` -- positive integer, the period of ``P``

        - ``check`` -- boolean (default: ``True``); verify that ``P``
          has period ``n``

        OUTPUT:

        A square matrix of size ``self.codomain().dimension_relative()``
        in the ``base_ring`` of this dynamical system.

        EXAMPLES::

            sage: P.<x,y,z> = ProjectiveSpace(QQ,2)
            sage: f = DynamicalSystem_projective([x^2, y^2, 4*z^2])
            sage: Q = P.point([4,4,1], False)
            sage: f.multiplier(Q,1)
            [2 0]
            [0 2]

        ::

            sage: P.<x,y> = ProjectiveSpace(QQ,1)
            sage: f = DynamicalSystem_projective([7*x^2 - 28*y^2, 24*x*y])
            sage: f.multiplier(P(2,5), 4)
            [231361/20736]

        ::

            sage: P.<x,y> = ProjectiveSpace(CC,1)
            sage: f = DynamicalSystem_projective([x^3 - 25*x*y^2 + 12*y^3, 12*y^3])
            sage: f.multiplier(P(1,1), 5)
            [0.389017489711934]

        ::

            sage: P.<x,y> = ProjectiveSpace(RR,1)
            sage: f = DynamicalSystem_projective([x^2 - 2*y^2, y^2])
            sage: f.multiplier(P(2,1), 1)
            [4.00000000000000]

        ::

            sage: P.<x,y> = ProjectiveSpace(Qp(13),1)                                   # needs sage.rings.padics
            sage: f = DynamicalSystem_projective([x^2 - 29/16*y^2, y^2])
            sage: f.multiplier(P(5,4), 3)                                               # needs sage.rings.padics
            [6 + 8*13 + 13^2 + 8*13^3 + 13^4 + 8*13^5 + 13^6 + 8*13^7 + 13^8 +
             8*13^9 + 13^10 + 8*13^11 + 13^12 + 8*13^13 + 13^14 + 8*13^15 + 13^16 +
             8*13^17 + 13^18 + 8*13^19 + O(13^20)]

        ::

            sage: P.<x,y> = ProjectiveSpace(QQ,1)
            sage: f = DynamicalSystem_projective([x^2 - y^2, y^2])
            sage: f.multiplier(P(0,1), 1)
            Traceback (most recent call last):
            ...
            ValueError: (0 : 1) is not periodic of period 1
        """
        if check:
            if self.nth_iterate(P, n) != P:
                raise ValueError("%s is not periodic of period %s" % (P, n))
            if n < 1:
                raise ValueError("period must be a positive integer")
        N = self.domain().ambient_space().dimension_relative()
        l = identity_matrix(FractionField(self.codomain().base_ring()), N, N)
        Q = P
        Q.normalize_coordinates()
        index = N
        indexlist = [] #keep track of which dehomogenizations are needed
        while Q[index] == 0:
            index -= 1
        indexlist.append(index)
        for i in range(n):
            F = []
            R = self(Q)
            R.normalize_coordinates()
            index = N
            while R[index] == 0:
                index -= 1
            indexlist.append(index)
            #dehomogenize and compute multiplier
            F = self.dehomogenize((indexlist[i],indexlist[i+1]))
            #get the correct order for chain rule matrix multiplication
            l = F.jacobian()(tuple(Q.dehomogenize(indexlist[i])))*l
            Q = R
        return l

    def _multipliermod(self, P, n, p, k):
        r"""
        Return the multiplier of the point ``P`` of period ``n`` with
        respect to this dynamical system modulo `p^k`.

        This map must be an endomorphism of projective space defined
        over `\QQ` or `\ZZ`. This function should not be used at the top
        level as it does not perform input checks. It is used primarily
        for the rational preperiodic and periodic point algorithms.

        INPUT:

        - ``P`` -- a point on domain of this map

        - ``n`` -- positive integer, the period of ``P``

        - ``p`` -- positive integer

        - ``k`` -- positive integer

        OUTPUT:

        A square matrix of size ``self.codomain().dimension_relative()``
        in `\ZZ/(p^k)\ZZ`.

        EXAMPLES::

            sage: P.<x,y> = ProjectiveSpace(QQ,1)
            sage: f = DynamicalSystem_projective([x^2 - 29/16*y^2, y^2])
            sage: f._multipliermod(P(5,4), 3, 11, 1)
            [3]

        ::

            sage: P.<x,y> = ProjectiveSpace(QQ,1)
            sage: f = DynamicalSystem_projective([x^2 - 29/16*y^2, y^2])
            sage: f._multipliermod(P(5,4), 3, 11, 2)
            [80]
        """
        N = self.domain().dimension_relative()
        BR = FractionField(self.codomain().base_ring())
        l = identity_matrix(BR, N, N)
        Q = copy(P)
        g = gcd(Q._coords) #we can't use normalize_coordinates since it can cause denominators
        Q.scale_by(1 / g)
        index = N
        indexlist = [] #keep track of which dehomogenizations are needed
        while Q[index] % p == 0:
            index -= 1
        indexlist.append(index)
        for i in range(n):
            F = []
            R = self(Q, False)
            g = gcd(R._coords)
            R.scale_by(1 / g)
            R_list = list(R)
            for index in range(N + 1):
                R_list[index] = R_list[index] % (p ** k)
            R._coords = tuple(R_list)
            index = N
            while R[index] % p == 0:
                index -= 1
            indexlist.append(index)
            #dehomogenize and compute multiplier
            F = self.dehomogenize((indexlist[i],indexlist[i+1]))
            l = (F.jacobian()(tuple(Q.dehomogenize(indexlist[i])))*l) % (p ** k)
            Q = R
        return l

    def _nth_preimage_tree_helper(self, Q, n, m, **kwds):
        r"""
        A recursive method to fill in ``n``-th preimage tree.

        This helper function is used by ``nth_preimage_tree`` below to actually compute the
        points of the tree and populate the dictionary used to create a ``DiGraph``
        object. Note the addition of an ``m`` parameter, which counts upwards as n counts
        downwards to keep track of what level we are at in the tree for the purposes of
        returning points and displaying the point's level in the tree.
        """
        return_points = kwds.get("return_points", False)
        numerical = kwds.get("numerical", False)
        prec = kwds.get("prec", 100)
        display_complex = kwds.get("display_complex", False)
        digits = kwds.get("digits", 5)
        embed = kwds.get("embed", None)
        D = {}
        if numerical:
            # Solve for preimages numerically
            CR = self.domain().ambient_space().coordinate_ring()
            fn = self.dehomogenize(1)
            poly = (fn[0].numerator()*CR(Q[1]) - fn[0].denominator()*CR(Q[0])).univariate_polynomial()
            K = ComplexField(prec=prec)
            pre = [ProjectiveSpace(K,1)(r) for r in poly.roots(ring=K)]
        else:
            # Solve for preimages algebraically
            pre = self.rational_preimages(Q,1)
        for pt in pre:
            # Fill in dictionary entries of preimage points to Q
            if display_complex:
                pt1 = "(" + str(embed(pt[0]).n(digits=digits)) + ": 1)"
                Q1 = "(" + str(embed(Q[0]).n(digits=digits)) + ": 1)"
                key = pt1 + ", " + str(m)
                D[key] = [Q1 + ", " + str(m-1)]
            else:
                key = str(pt) + ", " + str(m)
                D[key] = [str(Q) + ", " + str(m-1)]
            if return_points:
                # Fill in m-th level preimage points in points list
                kwds["points"][m].append(pt)

        if return_points:
            points = kwds["points"]
            if n == 1:
                # Base case of recursion
                return D, points
            else:
                # For each preimage point of Q, use recursion to find that point's preimages
                # and update the dictionary
                for pt in pre:
                    D.update(self._nth_preimage_tree_helper(pt, n-1, m+1, **kwds)[0])
            return D, points
        else:
            if n == 1:
                # Base case of recursion
                return D
            else:
                # For each preimage point of Q, use recursion to find that point's preimages
                # and update the dictionary
                for pt in pre:
                    D.update(self._nth_preimage_tree_helper(pt, n-1, m+1, **kwds))
            return D

    def nth_preimage_tree(self, Q, n, **kwds):
        r"""
        Return the ``n``-th pre-image tree rooted at ``Q``.

        This map must be an endomorphism of the projective line defined
        over a number field, algebraic field, or finite field.

        INPUT:

        - ``Q`` -- a point in the domain of this map

        - ``n`` -- positive integer, the depth of the pre-image tree

        kwds:

        - ``return_points`` -- boolean (default: ``False``); if ``True``,
          return a list of lists where the index `i` is the level of the tree
          and the elements of the list at that index are the `i`-th preimage
          points as an algebraic element of the splitting field of the
          polynomial `f^n - Q = 0`.

        - ``numerical`` -- boolean (default: ``False``); calculate pre-images
          numerically. Note if this is set to ``True``, preimage points are
          displayed as complex numbers.

        - ``prec`` -- (default: 100) positive integer; the precision of the
          ``ComplexField`` if we compute the preimage points numerically

        - ``display_labels`` -- boolean (default: ``True``); whether to display
          vertex labels. Since labels can be very cluttered, can set
          ``display_labels`` to ``False`` and use ``return_points`` to get a
          hold of the points themselves, either as algebraic or complex numbers.

        - ``display_complex`` -- boolean (default: ``False``); display vertex
          labels as complex numbers. Note if this option is chosen that we must
          choose an embedding from the splitting field ``field_def`` of the
          `n`-th-preimage equation into `\CC`. We make the choice of the first
          embedding returned by ``field_def.embeddings(ComplexField())``.

        - ``digits`` -- positive integer; the number of decimal digits to
          display for complex numbers. This only applies if ``display_complex``
          is set to ``True``.

        OUTPUT:

        If ``return_points`` is ``False``, a :class:`GraphPlot` object representing
        the `n`-th pre-image tree.  If ``return_points`` is ``True``, a tuple
        ``(GP, points)``, where ``GP`` is a :class:`GraphPlot` object, and
        ``points`` is a list of lists as described above under
        ``return_points``.

        EXAMPLES::

            sage: P.<x,y> = ProjectiveSpace(QQ,1)
            sage: f = DynamicalSystem_projective([x^2 + y^2, y^2])
            sage: Q = P(0,1)
            sage: f.nth_preimage_tree(Q, 2)                                             # needs sage.plot
            GraphPlot object for Digraph on 7 vertices

        ::

            sage: P.<x,y> = ProjectiveSpace(GF(3), 1)
            sage: f = DynamicalSystem_projective([x^2 + x*y + y^2, y^2])
            sage: Q = P(0,1)
            sage: f.nth_preimage_tree(Q, 2, return_points=True)                         # needs sage.plot
            (GraphPlot object for Digraph on 4 vertices,
             [[(0 : 1)], [(1 : 1)], [(0 : 1), (2 : 1)]])
        """
        return_points = kwds.get("return_points", False)
        numerical = kwds.get("numerical", False)
        prec = kwds.get("prec", 100)
        display_labels = kwds.get("display_labels", True)
        display_complex = kwds.get("display_complex", False)
        digits = kwds.get("digits", 5)

        if self.domain().dimension_relative() > 1:
            raise NotImplementedError("only implemented for dimension 1")
        base_ring = self.base_ring()
        if isinstance(base_ring, sage.rings.abc.AlgebraicField):
            if numerical:
                raise ValueError("can't solve numerically over QQbar, no embedding into CC")
            fbar = self
            # No embedding from QQbar into C
            kwds["display_complex"] = False
            display_complex = False
        elif base_ring in NumberFields():
            if numerical:
                field_def = ComplexField(prec=prec)
                embed = base_ring.embeddings(field_def)[0]
                fbar = self.change_ring(embed)
                embed = End(field_def).identity()
                kwds["display_complex"] = True
                display_complex = True
                kwds["embed"] = embed
            else:
                field_def = self.field_of_definition_preimage(Q, n)
                fbar = self.change_ring(field_def)
                if display_complex:
                    embed = field_def.embeddings(ComplexField())[0]
                    kwds["embed"] = embed
        elif base_ring in FiniteFields():
            if numerical:
                raise ValueError("can't solve numerically over a finite field, no embedding into CC")
            field_def = self.field_of_definition_preimage(Q, n)
            fbar = self.change_ring(field_def)
            # No embedding from finite field into C
            kwds["display_complex"] = False
            display_complex = False
        else:
            raise NotImplementedError("only implemented for number fields, algebraic fields, and finite fields")

        Q = fbar.codomain()(Q)
        if return_points:
            # n+1 since we have n levels with root as 0th level
            points = [[] for i in range(n+1)]
            points[0].append(Q)
            kwds["points"] = points
            V, points = fbar._nth_preimage_tree_helper(Q, n, 1, **kwds)
        else:
            V = fbar._nth_preimage_tree_helper(Q, n, 1, **kwds)
        from sage.graphs.digraph import DiGraph
        from sage.graphs.graph_plot import GraphPlot
        G = DiGraph(V)
        if display_complex:
            Q = "(" + str(embed(Q[0]).n(digits=digits)) + ": 1)"
            root = Q + ", " + str(0)
        else:
            root = str(Q) + ", " + str(0)
        options = {'layout':'tree', 'tree_orientation':'up', 'tree_root':root, 'vertex_labels':display_labels}

        if return_points:
            return GraphPlot(G, options), points
        else:
            return GraphPlot(G, options)

    def possible_periods(self, **kwds):
        r"""
        Return the set of possible periods for rational periodic points of
        this dynamical system.

        Must be defined over `\ZZ` or `\QQ`.

        ALGORITHM:

        Calls ``self.possible_periods()`` modulo all primes of good reduction
        in range ``prime_bound``. Return the intersection of those lists.

        INPUT: keyword arguments:

        - ``prime_bound`` -- (default: ``[1, 20]``) a list or tuple of
          two positive integers or an integer for the upper bound

        - ``bad_primes`` -- (optional) a list or tuple of integer primes,
          the primes of bad reduction

        - ``ncpus`` -- (default: all cpus) number of cpus to use in parallel

        OUTPUT: list of positive integers

        EXAMPLES::

            sage: P.<x,y> = ProjectiveSpace(QQ,1)
            sage: f = DynamicalSystem_projective([x^2 - 29/16*y^2, y^2])
            sage: f.possible_periods(ncpus=1)                                           # needs sage.rings.function_field
            [1, 3]

        ::

            sage: PS.<x,y> = ProjectiveSpace(1,QQ)
            sage: f = DynamicalSystem_projective([5*x^3 - 53*x*y^2 + 24*y^3, 24*y^3])
            sage: f.possible_periods(prime_bound=[1,5])                                 # needs sage.rings.function_field
            Traceback (most recent call last):
            ...
            ValueError: no primes of good reduction in that range
            sage: f.possible_periods(prime_bound=[1,10])                                # needs sage.rings.function_field
            [1, 4, 12]
            sage: f.possible_periods(prime_bound=[1,20])                                # needs sage.rings.function_field
            [1, 4]

        ::

            sage: P.<x,y,z> = ProjectiveSpace(ZZ,2)
            sage: f = DynamicalSystem_projective([2*x^3 - 50*x*z^2 + 24*z^3,
            ....:                                 5*y^3 - 53*y*z^2 + 24*z^3, 24*z^3])
            sage: f.possible_periods(prime_bound=10)                                    # needs sage.rings.function_field
            [1, 2, 6, 20, 42, 60, 140, 420]
            sage: f.possible_periods(prime_bound=20) # long time
            [1, 20]
        """
        if self.domain().base_ring() not in [ZZ, QQ]:
            raise NotImplementedError("must be ZZ or QQ")

        primebound = kwds.pop("prime_bound", [1, 20])
        badprimes = kwds.pop("bad_primes", None)
        num_cpus = kwds.pop("ncpus", ncpus())

        if not isinstance(primebound, (list, tuple)):
            try:
                primebound = [1, ZZ(primebound)]
            except TypeError:
                raise TypeError("prime bound must be an integer")
        else:
            try:
                primebound[0] = ZZ(primebound[0])
                primebound[1] = ZZ(primebound[1])
            except TypeError:
                raise TypeError("prime bounds must be integers")

        if badprimes is None:
            badprimes = self.primes_of_bad_reduction()

        firstgood = 0

        def parallel_function(morphism):
            return morphism.possible_periods()

        # Calling possible_periods for each prime in parallel
        parallel_data = []
        for q in primes(primebound[0], primebound[1] + 1):
            if q not in badprimes:
                F = self.change_ring(GF(q))
                parallel_data.append(((F,), {}))

        parallel_iter = p_iter_fork(num_cpus, 0)
        parallel_results = list(parallel_iter(parallel_function, parallel_data))

        for result in parallel_results:
            possible_periods = result[1]
            if firstgood == 0:
                periods = set(possible_periods)
                firstgood = 1
            else:
                periodsq = set(possible_periods)
                periods = periods.intersection(periodsq)

        if firstgood == 0:
            raise ValueError("no primes of good reduction in that range")
        else:
            return sorted(periods)

    def _preperiodic_points_to_cyclegraph(self, preper):
        r"""
        Given the complete set of periodic or preperiodic points return the
        digraph representing the orbit.

        If ``preper`` is not the complete set, this function will not fill
        in the gaps.

        INPUT:

        - ``preper`` -- list or tuple of projective points; the complete
          set of rational periodic or preperiodic points

        OUTPUT:

        A digraph representing the orbit the rational preperiodic points
        ``preper`` in projective space.

        EXAMPLES::

            sage: P.<x,y> = ProjectiveSpace(QQ,1)
            sage: f = DynamicalSystem_projective([x^2 - 2*y^2, y^2])
            sage: preper = [P(-2, 1), P(1, 0), P(0, 1), P(1, 1), P(2, 1), P(-1, 1)]
            sage: f._preperiodic_points_to_cyclegraph(preper)                           # needs sage.graphs
            Looped digraph on 6 vertices
        """
        V = []
        E = []
        #We store the points we encounter is a list, D. Each new point is checked to
        #see if it is in that list (which uses ==) so that equal points with different
        #representations only appear once in the graph.
        D = []
        for val in preper:
            try:
                V.append(D[D.index(val)])
            except ValueError:
                D.append(val)
                V.append(val)
            Q = self(val)
            Q.normalize_coordinates()
            try:
                E.append([D[D.index(Q)]])
            except ValueError:
                D.append(Q)
                E.append([Q])
        from sage.graphs.digraph import DiGraph
        g = DiGraph(dict(zip(V, E)), loops=True)
        return g

    def is_PGL_minimal(self, prime_list=None):
        r"""
        Check if this dynamical system is a minimal model in
        its conjugacy class.

        See [BM2012]_ and [Mol2015]_ for a description of the algorithm.
        For polynomial maps it uses [HS2018]_.

        INPUT:

        - ``prime_list`` -- (optional) list of primes to check minimality

        OUTPUT: boolean

        EXAMPLES::

            sage: PS.<X,Y> = ProjectiveSpace(QQ,1)
            sage: f = DynamicalSystem_projective([X^2 + 3*Y^2, X*Y])
            sage: f.is_PGL_minimal()                                                    # needs sage.rings.function_field
            True

        ::

            sage: PS.<x,y> = ProjectiveSpace(QQ,1)
            sage: f = DynamicalSystem_projective([6*x^2 + 12*x*y + 7*y^2, 12*x*y])
            sage: f.is_PGL_minimal()                                                    # needs sage.rings.function_field
            False

        ::

            sage: PS.<x,y> = ProjectiveSpace(QQ,1)
            sage: f = DynamicalSystem_projective([6*x^2 + 12*x*y + 7*y^2, y^2])
            sage: f.is_PGL_minimal()                                                    # needs sage.rings.function_field
            False
        """
        if self.base_ring() != QQ and self.base_ring() != ZZ:
            raise NotImplementedError("minimal models only implemented over ZZ or QQ")
        if not self.is_morphism():
            raise TypeError("the function is not a morphism")
        if self.degree() == 1:
            raise NotImplementedError("minimality is only for degree 2 or higher")

        f = copy(self)
        f.normalize_coordinates()
        R = f.domain().coordinate_ring()
        F = R(f[0].numerator())
        G = R(f[0].denominator())
        if G.degree() == 0 or F.degree() == 0:
            #can't use BM for polynomial
            from .endPN_minimal_model import HS_minimal
            g, m = HS_minimal(self, return_transformation=True, D=prime_list)
            return m == m.parent().one()

        from .endPN_minimal_model import affine_minimal
        return affine_minimal(self, return_transformation=False, D=prime_list, quick=True)

    def minimal_model(self, return_transformation=False, prime_list=None, algorithm=None, check_primes=True):
        r"""
        Determine if this dynamical system is minimal.

        This dynamical system must be defined over the projective line
        over the rationals. In particular, determine if this map is affine
        minimal, which is enough to decide if it is minimal or not.
        See Proposition 2.10 in [BM2012]_.

        INPUT:

        - ``return_transformation`` -- boolean (default: ``False``); this
          signals a return of the `PGL_2` transformation to conjugate
          this map to the calculated minimal model

        - ``prime_list`` -- (optional) a list of primes, in case one
          only wants to determine minimality at those specific primes

        - ``algorithm`` -- (optional) string; can be one of the following:

        - ``check_primes`` -- (optional) boolean; this signals whether to
            check whether each element in ``prime_list`` is a prime

          * ``'BM'`` -- the Bruin-Molnar algorithm [BM2012]_
          * ``'HS'`` -- the Hutz-Stoll algorithm [HS2018]_

        OUTPUT:

        - a dynamical system on the projective line which is a minimal model
          of this map

        - a `PGL(2,\QQ)` element which conjugates this map to a minimal model

        EXAMPLES::

            sage: PS.<X,Y> = ProjectiveSpace(QQ,1)
            sage: f = DynamicalSystem_projective([X^2 + 3*Y^2, X*Y])
            sage: f.minimal_model(return_transformation=True)                           # needs sage.rings.function_field
            (
            Dynamical System of Projective Space of dimension 1 over Rational
            Field
              Defn: Defined on coordinates by sending (X : Y) to
                    (X^2 + 3*Y^2 : X*Y)
            ,
            [1 0]
            [0 1]
            )

        ::

            sage: PS.<X,Y> = ProjectiveSpace(QQ,1)
            sage: f = DynamicalSystem_projective([7365/2*X^4 + 6282*X^3*Y + 4023*X^2*Y^2
            ....:                                   + 1146*X*Y^3 + 245/2*Y^4,
            ....:                                 -12329/2*X^4 - 10506*X^3*Y - 6723*X^2*Y^2
            ....:                                   - 1914*X*Y^3 - 409/2*Y^4])
            sage: f.minimal_model(return_transformation=True)                           # needs sage.rings.function_field
            (
            Dynamical System of Projective Space of dimension 1 over Rational Field
              Defn: Defined on coordinates by sending (X : Y) to
                    (9847*X^4 + 28088*X^3*Y + 30048*X^2*Y^2 + 14288*X*Y^3 + 2548*Y^4
                    : -12329*X^4 - 35164*X^3*Y - 37614*X^2*Y^2 - 17884*X*Y^3 - 3189*Y^4),
            <BLANKLINE>
            [2 1]
            [0 1]
            )

        ::

            sage: PS.<x,y> = ProjectiveSpace(QQ,1)
            sage: f = DynamicalSystem_projective([6*x^2 + 12*x*y + 7*y^2, 12*x*y])
            sage: f.minimal_model()                                                     # needs sage.rings.function_field
            Dynamical System of Projective Space of dimension 1 over Rational Field
              Defn: Defined on coordinates by sending (x : y) to
                    (x^2 + 12*x*y + 42*y^2 : 2*x*y)

        ::

            sage: PS.<x,y> = ProjectiveSpace(ZZ,1)
            sage: f = DynamicalSystem_projective([6*x^2 + 12*x*y + 7*y^2, 12*x*y + 42*y^2])
            sage: g,M = f.minimal_model(return_transformation=True, algorithm='BM')     # needs sage.rings.function_field
            sage: f.conjugate(M) == g                                                   # needs sage.rings.function_field
            True

        ::

            sage: P.<x,y> = ProjectiveSpace(QQ, 1)
            sage: f = DynamicalSystem([2*x^2, y^2])
            sage: f.minimal_model(return_transformation=True)                           # needs sage.rings.function_field
            (
            Dynamical System of Projective Space of dimension 1 over Rational Field
              Defn: Defined on coordinates by sending (x : y) to
                    (x^2 : y^2)                                                    ,
            [1 0]
            [0 2]
            )
            sage: f.minimal_model(prime_list=[3])                                       # needs sage.rings.function_field
            Dynamical System of Projective Space of dimension 1 over Rational Field
              Defn: Defined on coordinates by sending (x : y) to
                    (2*x^2 : y^2)

        TESTS::

            sage: PS.<X,Y> = ProjectiveSpace(QQ,1)
            sage: f = DynamicalSystem_projective([X + Y, X - 3*Y])
            sage: f.minimal_model()                                                     # needs sage.rings.function_field
            Traceback (most recent call last):
            ...
            NotImplementedError: minimality is only for degree 2 or higher

        ::

            sage: PS.<X,Y> = ProjectiveSpace(QQ,1)
            sage: f = DynamicalSystem_projective([X^2 - Y^2, X^2 + X*Y])
            sage: f.minimal_model()                                                     # needs sage.rings.function_field
            Traceback (most recent call last):
            ...
            TypeError: the function is not a morphism

        ::

            sage: P.<x,y> = ProjectiveSpace(QQ,1)
            sage: f = DynamicalSystem([2*x^2, y^2])
            sage: f.minimal_model(algorithm='BM')                                       # needs sage.rings.function_field
            Traceback (most recent call last):
            ...
            TypeError: affine minimality is only considered for
            maps not of the form f or 1/f for a polynomial f

        ::

            sage: P.<x,y> = ProjectiveSpace(QQ,1)
            sage: f = DynamicalSystem([2*x^2, y^2])
            sage: f.minimal_model(prime_list=[0])                                       # needs sage.rings.function_field
            Traceback (most recent call last):
            ...
            ValueError: prime_list contains 0 which is not prime

        REFERENCES:

        - [BM2012]_
        - [Mol2015]_
        - [HS2018]_
        """
        if self.base_ring() != ZZ and self.base_ring() != QQ:
            raise NotImplementedError("minimal models only implemented over ZZ or QQ")
        if not self.is_morphism():
            raise TypeError("the function is not a morphism")
        if self.degree() == 1:
            raise NotImplementedError("minimality is only for degree 2 or higher")
        if prime_list and check_primes:
            for p in prime_list:
                if not p.is_prime():
                    raise ValueError("prime_list contains " + str(p) + " which is not prime")

        if algorithm == 'BM':
            from .endPN_minimal_model import affine_minimal
            return affine_minimal(self, return_transformation=return_transformation, D=prime_list, quick=False)
        if algorithm == 'HS':
            from .endPN_minimal_model import HS_minimal
            return HS_minimal(self, return_transformation=return_transformation, D=prime_list)
        # algorithm not specified
        f = copy(self)
        f.normalize_coordinates()
        R = f.domain().coordinate_ring()
        F = R(f[0].numerator())
        G = R(f[0].denominator())

        if G.degree() == 0 or F.degree() == 0:
            #can use BM for polynomial
            from .endPN_minimal_model import HS_minimal
            return HS_minimal(self, return_transformation=return_transformation, D=prime_list)

        if prime_list is None:
            prime_list = ZZ(F.resultant().prime_divisors())
        if max(prime_list) > 500:
            from .endPN_minimal_model import affine_minimal
            return affine_minimal(self, return_transformation=return_transformation,
                                  D=prime_list, quick=False)

    def all_minimal_models(self, return_transformation=False, prime_list=None,
                           algorithm=None, check_minimal=True):
        r"""
        Determine a representative in each `SL(2,\ZZ)`-orbit of this map.

        This can be done either with the Bruin-Molnar algorithm or the
        Hutz-Stoll algorithm. The Hutz-Stoll algorithm requires the map
        to have minimal resultant and then finds representatives in orbits
        with minimal resultant. The Bruin-Molnar algorithm finds
        representatives with the same resultant (up to sign) of the given map.

        Bruin-Molnar does not work for polynomials and is more efficient
        for large primes.

        INPUT:

        - ``return_transformation`` -- boolean (default: ``False``); this
          signals a return of the `PGL_2` transformation to conjugate
          this map to the calculated models

        - ``prime_list`` -- (optional) a list of primes, in case one
          only wants to determine minimality at those specific primes

        - ``algorithm`` -- (optional) string; can be one of the following:

          * ``'BM'`` -- the Bruin-Molnar algorithm [BM2012]_
          * ``'HS'`` -- for the Hutz-Stoll algorithm [HS2018]_

          if not specified, properties of the map are utilized to choose

        - ``check_minimal`` -- (optional) boolean; to first check if the map
          is minimal and if not, compute a minimal model before computing
          for orbit representatives

        OUTPUT:

        A list of pairs `(F,m)`, where `F` is dynamical system on the
        projective line and `m` is the associated `PGL(2,\QQ)` element.
        Or just a list of dynamical systems if not returning the conjugation.

        EXAMPLES::

            sage: P.<x,y> = ProjectiveSpace(QQ, 1)
            sage: f = DynamicalSystem([2*x^2, 3*y^2])
            sage: f.all_minimal_models()                                                # needs sage.rings.function_field
            [Dynamical System of Projective Space of dimension 1 over Rational Field
               Defn: Defined on coordinates by sending (x : y) to
                     (x^2 : y^2)]

        ::

            sage: P.<x,y> = ProjectiveSpace(QQ, 1)
            sage: c = 2*3^6
            sage: f = DynamicalSystem([x^3 - c^2*y^3, x*y^2])
            sage: len(f.all_minimal_models(algorithm='HS'))                             # needs sage.rings.function_field
            14
            sage: len(f.all_minimal_models(prime_list=[2], algorithm='HS'))             # needs sage.rings.function_field
            2

        ::

            sage: P.<x,y> = ProjectiveSpace(QQ, 1)
            sage: f = DynamicalSystem([237568*x^3 + 1204224*x^2*y + 2032560*x*y^2
            ....:     + 1142289*y^3, -131072*x^3 - 663552*x^2*y - 1118464*x*y^2
            ....:     - 627664*y^3])
            sage: len(f.all_minimal_models(algorithm='BM'))                             # needs sage.rings.function_field
            2

        TESTS::

            sage: # needs sage.rings.function_field
            sage: P.<x,y> = ProjectiveSpace(QQ, 1)
            sage: c = 2^2*5^2*11^3
            sage: f = DynamicalSystem([x^3 - c^2*y^3, x*y^2])
            sage: MM = f.all_minimal_models(return_transformation=True, algorithm='BM')
            sage: all(f.conjugate(m) == F for F, m in MM)
            True
            sage: MM = f.all_minimal_models(return_transformation=True, algorithm='HS')
            sage: all(f.conjugate(m) == F for F,m in MM)
            True

        REFERENCES:

        - [BM2012]_
        - [HS2018]_
        """
        if self.base_ring() != ZZ and self.base_ring() != QQ:
            raise NotImplementedError("minimal models only implemented over ZZ or QQ")
        if not self.is_morphism():
            raise TypeError("the function is not a morphism")
        if self.degree() == 1:
            raise NotImplementedError("minimality is only for degree 2 or higher")

        if check_minimal:
            f, m = self.minimal_model(return_transformation=True,
                                      prime_list=prime_list,
                                      algorithm=algorithm)
        else:
            f = self
            m = matrix(ZZ, 2, 2, [1,0,0,1])

        if algorithm == 'BM':
            from .endPN_minimal_model import BM_all_minimal
            models = BM_all_minimal(f, return_transformation=True, D=prime_list)
        elif algorithm == 'HS':
            from .endPN_minimal_model import HS_all_minimal
            models = HS_all_minimal(f, return_transformation=True, D=prime_list)
        else: # algorithm not specified
            f.normalize_coordinates()
            Aff_f = f.dehomogenize(1)
            R = Aff_f.domain().coordinate_ring()
            F = R(Aff_f[0].numerator())
            G = R(Aff_f[0].denominator())
            if G.degree() == 0 or F.degree() == 0:
                #can use BM for polynomial
                from .endPN_minimal_model import HS_all_minimal
                models = HS_all_minimal(f, return_transformation=True, D=prime_list)
            elif prime_list is None:
                prime_list = ZZ(f.resultant()).prime_divisors()
                if prime_list == []:
                    models = [[f,m]]
                elif max(prime_list) > 500:
                    from .endPN_minimal_model import BM_all_minimal
                    models = BM_all_minimal(f, return_transformation=True, D=prime_list)
                else:
                    from .endPN_minimal_model import HS_all_minimal
                    models = HS_all_minimal(f, return_transformation=True, D=prime_list)

        if return_transformation:
            models = [[g, t*m] for g,t in models]
        else:
            models = [g for g,t in models]
        return models

    def affine_preperiodic_model(self, m, n, return_conjugation=False):
        r"""
        Return a dynamical system conjugate to this one with affine (n, m) preperiodic points.

        If the base ring of this dynamical system is finite, there may
        not be a model with affine preperiodic points, in which case a
        :exc:`ValueError` is raised.

        INPUT:

        - ``m`` -- the preperiod of the preperiodic points to make affine

        - ``n`` -- the period of the preperiodic points to make affine

        - ``return_conjugation`` -- boolean (default: ``False``); if ``True``, return a tuple
          ``(g, phi)`` where ``g`` is a model with affine (n, m) preperiodic points
          and ``phi`` is the matrix that moves ``f`` to ``g``.

        OUTPUT: a dynamical system conjugate to this one

        EXAMPLES::

            sage: P.<x,y,z> = ProjectiveSpace(QQ, 2)
            sage: f = DynamicalSystem_projective([x^2, y^2, z^2])
            sage: g = f.affine_preperiodic_model(0, 1); g                               # needs sage.rings.function_field
            Dynamical System of Projective Space of dimension 2 over Rational Field
              Defn: Defined on coordinates by sending (x : y : z) to
                    (-x^2 : -2*x^2 + 2*x*y - y^2 : 2*x^2 - 2*x*y + 2*y^2 + 2*y*z + z^2)

        We can check that ``g`` has affine fixed points::

            sage: g.periodic_points(1)                                                  # needs sage.rings.function_field
            [(-1 : -1 : 1),
             (-1/2 : -1 : 1),
             (-1/2 : -1/2 : 1),
             (-1/3 : -2/3 : 1),
             (0 : -1 : 1),
             (0 : -1/2 : 1),
             (0 : 0 : 1)]

        ::

            sage: # needs sage.rings.finite_rings
            sage: P.<x,y,z> = ProjectiveSpace(GF(9), 2)
            sage: f = DynamicalSystem_projective([x^2, y^2, z^2])
            sage: f.affine_preperiodic_model(0, 1)                                      # needs sage.rings.function_field
            Dynamical System of Projective Space of dimension 2
             over Finite Field in z2 of size 3^2
              Defn: Defined on coordinates by sending (x : y : z) to
                    ((-z2)*x^2 : z2*x^2 + (-z2)*x*y + (-z2)*y^2 :
                     (-z2)*x^2 + z2*x*y + (z2 + 1)*y^2 - y*z + z^2)

        ::

            sage: R.<c> = GF(3)[]
            sage: P.<x,y,z> = ProjectiveSpace(R, 2)
            sage: f = DynamicalSystem_projective([x^2, y^2, z^2])
            sage: f.affine_preperiodic_model(0, 1)  # long time
            Dynamical System of Projective Space of dimension 2 over
             Univariate Polynomial Ring in c over Finite Field of size 3
              Defn: Defined on coordinates by sending (x : y : z) to
                    (2*c^3*x^2 : c^3*x^2 + 2*c^3*x*y + 2*c^3*y^2 :
                     2*c^3*x^2 + c^3*x*y + (c^3 + c^2)*y^2 + 2*c^2*y*z + c^2*z^2)

        ::

            sage: # needs sage.rings.number_field
            sage: K.<k> = CyclotomicField(3)
            sage: P.<x,y,z> = ProjectiveSpace(K, 2)
            sage: f = DynamicalSystem_projective([x^2 + k*x*y + y^2, z^2, y^2])
            sage: f.affine_preperiodic_model(1, 1)                                      # needs sage.rings.function_field
            Dynamical System of Projective Space of dimension 2
             over Cyclotomic Field of order 3 and degree 2
              Defn: Defined on coordinates by sending (x : y : z) to
                    (-y^2 : x^2 : x^2 + (-k)*x*z + z^2)

        ::

            sage: P.<x,y> = ProjectiveSpace(QQ, 1)
            sage: f = DynamicalSystem_projective([x^2 + y^2, y^2])
            sage: g, mat = f.affine_preperiodic_model(0, 1, return_conjugation=True)    # needs sage.rings.function_field
            sage: g == f.conjugate(mat)                                                 # needs sage.rings.function_field
            True

        ::

            sage: P.<x,y,z> = ProjectiveSpace(QQ, 2)
            sage: X = P.subscheme(2*y - z)
            sage: f = DynamicalSystem_projective([x^2 + y^2, z^2 + y^2, z^2], domain=X)
            sage: f.affine_preperiodic_model(0, 1)                                      # needs sage.rings.function_field
            Dynamical System of Closed subscheme of Projective Space of dimension 2
             over Rational Field defined by: 2*y - z
              Defn: Defined on coordinates by sending (x : y : z) to
                    (-x^2 - y^2 : y^2 : x^2 + z^2)

        TESTS::

            sage: P.<x,y> = ProjectiveSpace(QQ, 1)
            sage: f = DynamicalSystem_projective([x^2 + 2*y^2, x^2])
            sage: g, mat = f.affine_preperiodic_model(0, 1, return_conjugation=True)    # needs sage.rings.function_field
            sage: f.conjugate(mat) == g                                                 # needs sage.rings.function_field
            True
        """
        n = ZZ(n)
        if n < 1:
            raise ValueError('period must be positive')
        m = ZZ(m)
        if m < 0:
            raise ValueError('preperiod must be nonnegative')
        f = self
        CR = f.coordinate_ring()
        dom = f.domain()
        PS = f.codomain().ambient_space()
        N = PS.dimension_relative() + 1
        R = f.base_ring()
        F_1 = f.nth_iterate_map(n+m)
        F_2 = f.nth_iterate_map(m)
        L = [F_1[i]*F_2[j] - F_1[j]*F_2[i] for i in range(N)
            for j in range(i+1, N)]
        X = PS.subscheme(L + list(dom.defining_polynomials()))
        hyperplane_at_infinity = PS.subscheme(CR.gens()[-1])
        if R.is_field():
            F = R
        else:
            F = FractionField(R)
        if X.intersection(hyperplane_at_infinity).change_ring(F).dimension() >= 0:
            hyperplane_found = False
            attempted_combinations = {}
            # in order to find a hyperplane to move to infinity,
            # we need to enumerate an infinite number of hyperplanes
            if R.is_finite():
                # when R is finite, we try all hyperplanes
                for tup in product(R, repeat=N):
                    if list(tup) != [0]*N:
                        if PS(tup) not in attempted_combinations:
                            hyperplane = PS.subscheme(sum([tup[i]*PS.gens()[i] for i in range(N)]))
                            if X.intersection(hyperplane).change_ring(F).dimension() < 0:
                                hyperplane_found = True
                                break
                if not hyperplane_found:
                    raise ValueError('no possible conjugation over %s makes all preperiodic points affine' % R)
            else:
                # if the characteristic is 0, R contains Z
                if R.characteristic() == 0:
                    for height_bound in count(1):
                        terms = ZZ.range(height_bound)
                        for tup in product(terms, repeat=N):
                            if list(tup) != [0]*N:
                                if PS(tup) not in attempted_combinations:
                                    hyperplane = PS.subscheme(sum([tup[i]*PS.gens()[i] for i in range(N)]))
                                    if X.intersection(hyperplane).change_ring(F).dimension() < 0:
                                        hyperplane_found = True
                                        break
                        if hyperplane_found:
                            break
                else:
                    if isinstance(R, (PolynomialRing_generic,
                                      MPolynomialRing_base,
                                      FractionField_generic)):
                        # for polynomial rings, we can get an infinite family of hyperplanes
                        # by increasing the degree
                        var = R.gen()
                        for degree in count(0):
                            ZZ_terms = ZZ.range(R.characteristic())
                            terms = ZZ_terms[:]
                            for i in ZZ_terms:
                                terms.append(i*var**degree)
                            for tup in product(terms, repeat=N):
                                if list(tup) != [0]*N:
                                    if PS(tup) not in attempted_combinations:
                                        hyperplane = PS.subscheme(sum([tup[i]*PS.gens()[i] for i in range(N)]))
                                        if X.intersection(hyperplane).change_ring(F).dimension() < 0:
                                            hyperplane_found = True
                                            break
                            if hyperplane_found:
                                break
                    else:
                        raise NotImplementedError('cannot find affine periodic model over %s' % (R))
            source = PS.subscheme(CR.gens()[-1])
            mat = PS.hyperplane_transformation_matrix(source, hyperplane)
            if R.is_field():
                g = f.conjugate(mat)
            else:
                g = f.conjugate(mat, adjugate=True)
            if return_conjugation:
                return (g, mat)
            return g
        if return_conjugation:
            return (f, matrix.identity(N))
        return f

    def automorphism_group(self, **kwds):
        r"""
        Calculate the subgroup of `PGL2` that is the automorphism group
        of this dynamical system.

        The automorphism group is the set of `PGL(2)` elements that fixes
        this map under conjugation.

        INPUT:

        The following keywords are used in most cases:

        - ``num_cpus`` -- (default: 2) the number of threads to use. Setting to a
          larger number can greatly speed up this function

        The following keywords are used only when the dimension of the domain is 1 and
        the base ring is the rationals, but ignored in all other cases:

        - ``starting_prime`` -- (default: 5) the first prime to use for CRT

        - ``algorithm`` -- (optional) can be one of the following:

          * ``'CRT'`` -- Chinese Remainder Theorem
          * ``'fixed_points'`` -- fixed points algorithm

        - ``return_functions`` -- boolean (default: ``False``); ``True``
          returns elements as linear fractional transformations and
          ``False`` returns elements as `PGL2` matrices

        - ``iso_type`` -- boolean (default: ``False``); ``True`` returns the
          isomorphism type of the automorphism group

        OUTPUT: list of elements in the automorphism group

        AUTHORS:

        - Original algorithm written by Xander Faber, Michelle Manes,
          Bianca Viray

        - Modified by Joao Alberto de Faria, Ben Hutz, Bianca Thompson

        REFERENCES:

        - [FMV2014]_

        EXAMPLES::

            sage: R.<x,y> = ProjectiveSpace(QQ, 1)
            sage: f = DynamicalSystem_projective([x^2 - y^2, x*y])
            sage: f.automorphism_group(return_functions=True)                           # needs sage.libs.pari
            [x, -x]

        ::

            sage: R.<x,y> = ProjectiveSpace(QQ, 1)
            sage: f = DynamicalSystem_projective([x^2 + 5*x*y + 5*y^2, 5*x^2 + 5*x*y + y^2])
            sage: f.automorphism_group()                                                # needs sage.libs.pari
            [
            [1 0]  [0 2]
            [0 1], [2 0]
            ]

        ::

            sage: P.<x,y,z> = ProjectiveSpace(QQ, 2)
            sage: f = DynamicalSystem([x^3, y^3, z^3])
            sage: len(f.automorphism_group())                                           # needs sage.rings.function_field
            24

        ::

            sage: R.<x,y> = ProjectiveSpace(QQ, 1)
            sage: f = DynamicalSystem_projective([x^2 - 2*x*y - 2*y^2, -2*x^2 - 2*x*y + y^2])
            sage: f.automorphism_group(return_functions=True)                           # needs sage.libs.pari
            [x, 1/x, -x - 1, -x/(x + 1), (-x - 1)/x, -1/(x + 1)]

        ::

            sage: R.<x,y> = ProjectiveSpace(QQ, 1)
            sage: f = DynamicalSystem_projective([3*x^2*y - y^3, x^3 - 3*x*y^2])
            sage: lst, label = f.automorphism_group(algorithm='CRT',                    # needs sage.libs.pari
            ....:                                   return_functions=True,
            ....:                                   iso_type=True)
            sage: sorted(lst), label                                                    # needs sage.libs.pari
            ([-1/x, 1/x, (-x - 1)/(x - 1), (-x + 1)/(x + 1), (x - 1)/(x + 1),
              (x + 1)/(x - 1), -x, x],
             'Dihedral of order 8')

        ::

            sage: A.<z> = AffineSpace(QQ, 1)
            sage: f = DynamicalSystem_affine([1/z^3])
            sage: F = f.homogenize(1)
            sage: F.automorphism_group()                                                # needs sage.libs.pari
            [
            [1 0]  [0 2]  [-1  0]  [ 0 -2]
            [0 1], [2 0], [ 0  1], [ 2  0]
            ]

        ::

            sage: P.<x,y,z> = ProjectiveSpace(QQ, 2)
            sage: f = DynamicalSystem_projective([x**2 + x*z, y**2, z**2])
            sage: f.automorphism_group()                                                # needs sage.rings.function_field
            [
            [1 0 0]
            [0 1 0]
            [0 0 1]
            ]

        ::

            sage: # needs sage.rings.number_field
            sage: K.<w> = CyclotomicField(3)
            sage: P.<x,y> = ProjectiveSpace(K, 1)
            sage: D6 = DynamicalSystem_projective([y^2, x^2])
            sage: sorted(D6.automorphism_group())
            [
            [-w - 1      0]  [     0 -w - 1]  [w 0]  [0 w]  [0 1]  [1 0]
            [     0      1], [     1      0], [0 1], [1 0], [1 0], [0 1]
            ]
        """
        alg = kwds.get('algorithm', None)
        p = kwds.get('starting_prime', 5)
        return_functions = kwds.get('return_functions', False)
        iso_type = kwds.get('iso_type', False)
        num_cpus = kwds.get('num_cpus', 2)
        if self.domain().dimension_relative() != 1:
            return self.conjugating_set(self, num_cpus)
        if self.base_ring() != QQ and self.base_ring() != ZZ:
            return self.conjugating_set(self, num_cpus)
        self.normalize_coordinates()
        if (self.degree() == 1) or (self.degree() == 0):
            raise NotImplementedError("rational function of degree 1 not implemented")
        f = self.dehomogenize(1)
        R = PolynomialRing(f.base_ring(),'x')
        if isinstance(f[0], FractionFieldElement):
            F = (f[0].numerator().univariate_polynomial(R))/f[0].denominator().univariate_polynomial(R)
        else:
            F = f[0].univariate_polynomial(R)
        if alg is None:
            if self.degree() <= 12:
                return automorphism_group_QQ_fixedpoints(F, return_functions, iso_type)
            return automorphism_group_QQ_CRT(F, p, return_functions, iso_type)
        elif alg == 'CRT':
            return automorphism_group_QQ_CRT(F, p, return_functions, iso_type)
        return automorphism_group_QQ_fixedpoints(F, return_functions, iso_type)

    def critical_subscheme(self):
        r"""
        Return the critical subscheme of this dynamical system.

        OUTPUT: projective subscheme

        EXAMPLES::

            sage: set_verbose(None)
            sage: P.<x,y> = ProjectiveSpace(QQ,1)
            sage: f = DynamicalSystem_projective([x^3 - 2*x*y^2 + 2*y^3, y^3])
            sage: f.critical_subscheme()                                                # needs sage.rings.function_field
            Closed subscheme of Projective Space of dimension 1 over Rational Field
            defined by:
              9*x^2*y^2 - 6*y^4

        ::

            sage: set_verbose(None)
            sage: P.<x,y> = ProjectiveSpace(QQ,1)
            sage: f = DynamicalSystem_projective([2*x^2 - y^2, x*y])
            sage: f.critical_subscheme()                                                # needs sage.rings.function_field
            Closed subscheme of Projective Space of dimension 1 over Rational Field
            defined by:
              4*x^2 + 2*y^2

        ::

            sage: P.<x,y,z> = ProjectiveSpace(QQ,2)
            sage: f = DynamicalSystem_projective([2*x^2 - y^2, x*y, z^2])
            sage: f.critical_subscheme()                                                # needs sage.rings.function_field
            Closed subscheme of Projective Space of dimension 2 over Rational Field
            defined by:
              8*x^2*z + 4*y^2*z

        ::

            sage: # needs sage.rings.finite_rings
            sage: P.<x,y,z,w> = ProjectiveSpace(GF(81), 3)
            sage: g = DynamicalSystem_projective([x^3 + y^3, y^3 + z^3, z^3 + x^3, w^3])
            sage: g.critical_subscheme()
            Closed subscheme of Projective Space of dimension 3 over Finite Field in
            z4 of size 3^4 defined by:
              0

        ::

            sage: P.<x,y> = ProjectiveSpace(QQ,1)
            sage: f = DynamicalSystem_projective([x^2, x*y])
            sage: f.critical_subscheme()                                                # needs sage.rings.function_field
            Traceback (most recent call last):
            ...
            TypeError: the function is not a morphism
        """
        PS = self.domain()
        if not isinstance(PS, ProjectiveSpace_ring):
            raise NotImplementedError("not implemented for subschemes")
        if not self.is_morphism():
            raise TypeError("the function is not a morphism")
        wr = self.wronskian_ideal()
        crit_subscheme = self.codomain().subscheme(wr)
        return crit_subscheme

    def critical_points(self, R=None):
        r"""
        Return the critical points of this dynamical system defined over
        the ring `R` or the base ring of this map.

        Must be dimension 1.

        INPUT:

        - ``R`` -- (optional) a ring

        OUTPUT: list of projective space points defined over `R`

        EXAMPLES::

            sage: set_verbose(None)
            sage: P.<x,y> = ProjectiveSpace(QQ,1)
            sage: f = DynamicalSystem_projective([x^3 - 2*x*y^2 + 2*y^3, y^3])
            sage: f.critical_points()                                                   # needs sage.rings.function_field
            [(1 : 0)]
            sage: K.<w> = QuadraticField(6)                                             # needs sage.rings.number_field
            sage: f.critical_points(K)                                                  # needs sage.rings.number_field
            [(-1/3*w : 1), (1/3*w : 1), (1 : 0)]

        ::

            sage: set_verbose(None)
            sage: P.<x,y> = ProjectiveSpace(QQ,1)
            sage: f = DynamicalSystem_projective([2*x^2 - y^2, x*y])
            sage: f.critical_points(QQbar)                                              # needs sage.rings.number_field
            [(-0.7071067811865475?*I : 1), (0.7071067811865475?*I : 1)]
        """
        PS = self.domain()
        if PS.dimension_relative() > 1:
            raise NotImplementedError("use .wronskian_ideal() for dimension > 1")
        if R is None:
            F = self
        else:
            F = self.change_ring(R)
        P = F.codomain()
        X = F.critical_subscheme()
        crit_points = [P(Q) for Q in X.rational_points()]
        return crit_points

    def ramification_type(self, R=None, stable=True):
        r"""
        Return the ramification type of endomorphisms of `\mathbb{P}^1`.

        Only branch points defined over the ring ``R`` contribute to
        the ramification type if specified, otherwise ``R`` is the
        ring of definition for ``self``.

        Note that branch points defined over ``R`` may not be
        geometric points if stable not set to ``True``.

        If ``R`` is specified, ``stable`` is ignored.

        If ``stable``, then this will return the ramification type
        over an extension which splits the Galois orbits of critical
        points.

        INPUT:

        - ``R`` -- ring or morphism (optional)
        - ``split`` -- boolean (optional)

        OUTPUT:

        list of lists, each term being the list of ramification indices
        in the pre-images of one critical value

        EXAMPLES::

            sage: P.<x,y> = ProjectiveSpace(QQ, 1)
            sage: F = DynamicalSystem_projective([x^4, y^4])
            sage: F.ramification_type()                                                 # needs sage.rings.number_field
            [[4], [4]]

            sage: P.<x,y> = ProjectiveSpace(QQ, 1)
            sage: F = DynamicalSystem_projective([x^3, 4*y^3 - 3*x^2*y])
            sage: F.ramification_type()                                                 # needs sage.rings.number_field
            [[2], [2], [3]]

            sage: P.<x,y> = ProjectiveSpace(QQ, 1)
            sage: F = DynamicalSystem_projective([(x + y)^4, 16*x*y*(x-y)^2])
            sage: F.ramification_type()                                                 # needs sage.rings.number_field
            [[2], [2, 2], [4]]

            sage: P.<x,y> = ProjectiveSpace(QQ, 1)
            sage: F = DynamicalSystem_projective([(x + y)*(x - y)^3, y*(2*x+y)^3])
            sage: F.ramification_type()                                                 # needs sage.rings.number_field
            [[3], [3], [3]]

            sage: F = DynamicalSystem_projective([x^3 - 2*x*y^2 + 2*y^3, y^3])
            sage: F.ramification_type()                                                 # needs sage.rings.number_field
            [[2], [2], [3]]
            sage: F.ramification_type(R=F.base_ring())                                  # needs sage.rings.function_field
            [[2], [3]]
        """
        # Change base ring if specified.
        if R is None:
            if stable:
                L,phi = self.field_of_definition_critical(return_embedding=True)
                F = self.change_ring(phi)
            else:
                F = self
        else:
            F = self.change_ring(R)

        C = F.critical_subscheme()
        ram_type = {}
        fc = C.defining_ideal().gens()[0]
        for f, m in fc.factor():
            c = F(F.domain().subscheme(f))  # critical value
            if c in ram_type:
                ram_type[c].append(m + 1)
            else:
                ram_type[c] = [m + 1]
        return sorted(ram_type.values())

    def is_postcritically_finite(self, err=0.01, use_algebraic_closure=True):
        r"""
        Determine if this dynamical system is post-critically finite.

        Only for endomorphisms of `\mathbb{P}^1`. It checks if each critical
        point is preperiodic. The optional parameter ``err`` is passed into
        :meth:`is_preperiodic` as part of the preperiodic check.

        The computations can be done either over the algebraic closure of the
        base field or over the minimal extension of the base field that
        contains the critical points.

        INPUT:

        - ``err`` -- (default: 0.01) positive real number

        - ``use_algebraic_closure`` -- boolean (default: ``True``); if ``True``, uses the
          algebraic closure. If ``False``, uses the smallest extension of the base field
          containing all the critical points.

        OUTPUT: boolean

        EXAMPLES::

            sage: P.<x,y> = ProjectiveSpace(QQ,1)
            sage: f = DynamicalSystem_projective([x^2 - y^2, y^2])
            sage: f.is_postcritically_finite()                                          # needs sage.rings.number_field
            True

        ::

            sage: P.<x,y> = ProjectiveSpace(QQ,1)
            sage: f = DynamicalSystem_projective([x^3 - y^3, y^3])
            sage: f.is_postcritically_finite()                                          # needs sage.rings.number_field
            False

        ::

            sage: # needs sage.rings.number_field
            sage: R.<z> = QQ[]
            sage: K.<v> = NumberField(z^8 + 3*z^6 + 3*z^4 + z^2 + 1)
            sage: PS.<x,y> = ProjectiveSpace(K,1)
            sage: f = DynamicalSystem_projective([x^3 + v*y^3, y^3])
            sage: f.is_postcritically_finite()  # long time
            True

        ::

            sage: P.<x,y> = ProjectiveSpace(QQ,1)
            sage: f = DynamicalSystem_projective([6*x^2 + 16*x*y + 16*y^2,
            ....:                                 -3*x^2 - 4*x*y - 4*y^2])
            sage: f.is_postcritically_finite()                                          # needs sage.rings.number_field
            True

        ::

            sage: # needs sage.libs.gap sage.rings.number_field
            sage: K = UniversalCyclotomicField()
            sage: P.<x,y> = ProjectiveSpace(K,1)
            sage: F = DynamicalSystem_projective([x^2 - y^2, y^2], domain=P)
            sage: F.is_postcritically_finite()
            True

        ::

            sage: P.<x,y> = ProjectiveSpace(QQ,1)
            sage: f = DynamicalSystem_projective([8*x^4 - 8*x^2*y^2 + y^4, y^4])
            sage: f.is_postcritically_finite(use_algebraic_closure=False)  # long time
            True

        ::

            sage: P.<x,y> = ProjectiveSpace(QQ,1)
            sage: f = DynamicalSystem_projective([x^4 - x^2*y^2 + y^4, y^4])
            sage: f.is_postcritically_finite(use_algebraic_closure=False)               # needs sage.rings.number_field
            False

        ::

            sage: # needs sage.rings.number_field
            sage: P.<x,y> = ProjectiveSpace(QQbar,1)
            sage: f = DynamicalSystem_projective([x^4 - x^2*y^2, y^4])
            sage: f.is_postcritically_finite()
            False
        """
        #iteration of subschemes not yet implemented
        if self.domain().dimension_relative() > 1:
            raise NotImplementedError("only implemented in dimension 1")

        K = FractionField(self.codomain().base_ring())
        if use_algebraic_closure:
            Kbar = K.algebraic_closure()
            if Kbar.has_coerce_map_from(K):
                F = self.change_ring(Kbar)
            else:
                embeds = K.embeddings(Kbar)
                if embeds:
                    F = self.change_ring(embeds[0])
                else:
                    raise ValueError("no embeddings of base field to algebraic closure")
        else:
            embedding = self.field_of_definition_critical(return_embedding=True)[1]
            F = self.change_ring(embedding)

        crit_points = F.critical_points()
        pcf = True
        i = 0
        while pcf and i < len(crit_points):
            if not crit_points[i].is_preperiodic(F, err):
                pcf = False
            i += 1
        return pcf

    def is_dynamical_belyi_map(self):
        r"""
        Return if this dynamical system is a dynamical Belyi map.

        We define a dynamical Belyi map to be a map conjugate to a
        dynamical system `f: \mathbb{P}^1  \to \mathbb{P}^1`
        where the branch points are contained in `\{0, 1, \infty \}`
        and the postcritical set is contained in `\{0, 1, \infty \}`.

        Output: Boolean

        EXAMPLES::

            sage: P.<x,y> = ProjectiveSpace(QQ, 1)
            sage: f = DynamicalSystem_projective([-2*x^3 - 9*x^2*y - 12*x*y^2 - 6*y^3, y^3])
            sage: f.is_dynamical_belyi_map()                                            # needs sage.rings.number_field
            True

        ::

            sage: P.<x,y> = ProjectiveSpace(QQ, 1)
            sage: f = DynamicalSystem_projective([5*x^7 - 7*x^6*y, -7*x*y^6 + 5*y^7])
            sage: f.is_dynamical_belyi_map()                                            # needs sage.rings.number_field
            True

        ::

            sage: P.<x,y> = ProjectiveSpace(QQ, 1)
            sage: f = DynamicalSystem_projective([x^2 + y^2, y^2])
            sage: f.is_dynamical_belyi_map()                                            # needs sage.rings.number_field
            False

        ::

            sage: # needs sage.rings.number_field
            sage: F = QuadraticField(-7)
            sage: P.<x,y> = ProjectiveSpace(F, 1)
            sage: f = DynamicalSystem_projective([5*x^7 - 7*x^6*y, -7*x*y^6 + 5*y^7])
            sage: f.is_dynamical_belyi_map()
            True

        ::

            sage: P.<x,y> = ProjectiveSpace(QQ, 1)
            sage: f = DynamicalSystem_projective([2*x^3 + 3*x^2*y - 3*x*y^2 + 2*y^3,
            ....:                                 x^3 + y^3])
            sage: f.is_dynamical_belyi_map()                                            # needs sage.rings.number_field
            False

        ::

            sage: # needs sage.rings.number_field
            sage: R.<t> = PolynomialRing(QQ)
            sage: N.<c> = NumberField(t^3 - 2)
            sage: P.<x,y> = ProjectiveSpace(N, 1)
            sage: f=DynamicalSystem_projective([x^2 + c*y^2, x*y])
            sage: f.is_dynamical_belyi_map()
            False

        ::

            sage: P.<x,y> = ProjectiveSpace(GF(7), 1)
            sage: f = DynamicalSystem_projective([x^3 + 6*y^3, y^3])
            sage: f.is_dynamical_belyi_map()                                            # needs sage.libs.pari
            False
        """
        P = self.codomain()
        if not isinstance(P, ProjectiveSpace_ring):
            raise NotImplementedError('only implemented for dynamical systems on projective space')
        if P.dimension_relative() != 1:
            raise NotImplementedError('only implemented for maps on projective space of dimension 1')
        embed = self.field_of_definition_critical(return_embedding=True)[1]
        f = self.change_ring(embed)
        crit_list = f.critical_points()
        crit_orbit = []
        for i in crit_list:
            crit_orbit += f.orbit(i, 4)
        if len(set(crit_orbit)) > 3:
            return False
        return True

    def critical_point_portrait(self, check=True, use_algebraic_closure=True):
        r"""
        If this dynamical system  is post-critically finite, return its
        critical point portrait.

        This is the directed graph of iterates starting with the critical
        points. Must be dimension 1. If ``check`` is ``True``, then the
        map is first checked to see if it is postcritically finite.

        The computations can be done either over the algebraic closure of the
        base field or over the minimal extension of the base field that
        contains the critical points.

        INPUT:

        - ``check`` -- boolean (default: ``True``)

        - ``use_algebraic_closure`` -- boolean (default: ``True``); if ``True``, uses the
          algebraic closure. If ``False``, uses the smallest extension of the base field
          containing all the critical points.

        OUTPUT: a digraph

        EXAMPLES::

            sage: # needs sage.rings.number_field
            sage: R.<z> = QQ[]
            sage: K.<v> = NumberField(z^6 + 2*z^5 + 2*z^4 + 2*z^3 + z^2 + 1)
            sage: PS.<x,y> = ProjectiveSpace(K,1)
            sage: f = DynamicalSystem_projective([x^2 + v*y^2, y^2])
            sage: f.critical_point_portrait(check=False)        # long time             # needs sage.graphs
            Looped digraph on 6 vertices

        ::

            sage: P.<x,y> = ProjectiveSpace(QQ,1)
            sage: f = DynamicalSystem_projective([x^5 + 5/4*x*y^4, y^5])
            sage: f.critical_point_portrait(check=False)                                # needs sage.graphs sage.rings.number_field
            Looped digraph on 5 vertices

        ::

            sage: P.<x,y> = ProjectiveSpace(QQ,1)
            sage: f = DynamicalSystem_projective([x^2 + 2*y^2, y^2])
            sage: f.critical_point_portrait()                                           # needs sage.rings.number_field
            Traceback (most recent call last):
            ...
            TypeError: map must be post-critically finite

        ::

            sage: # needs sage.rings.number_field
            sage: R.<t> = QQ[]
            sage: K.<v> = NumberField(t^3 + 2*t^2 + t + 1)
            sage: phi = K.embeddings(QQbar)[0]
            sage: P.<x, y> = ProjectiveSpace(K, 1)
            sage: f = DynamicalSystem_projective([x^2 + v*y^2, y^2])
            sage: f.change_ring(phi).critical_point_portrait()                          # needs sage.graphs
            Looped digraph on 4 vertices

        ::

            sage: P.<x,y> = ProjectiveSpace(QQ,1)
            sage: f = DynamicalSystem_projective([8*x^4 - 8*x^2*y^2 + y^4, y^4])
            sage: f.critical_point_portrait(use_algebraic_closure=False)  # long time
            Looped digraph on 6 vertices

        ::

            sage: # needs sage.rings.number_field
            sage: P.<x,y> = ProjectiveSpace(QQbar,1)
            sage: f = DynamicalSystem_projective([8*x^4 - 8*x^2*y^2 + y^4, y^4])
            sage: f.critical_point_portrait()   # long time                             # needs sage.graphs
            Looped digraph on 6 vertices

        ::

            sage: P.<x,y> = ProjectiveSpace(GF(3),1)
            sage: f = DynamicalSystem_projective([x^2 + x*y - y^2, x*y])
            sage: f.critical_point_portrait(use_algebraic_closure=False)                # needs sage.graphs sage.libs.pari
            Looped digraph on 6 vertices
            sage: f.critical_point_portrait()  # long time                              # needs sage.graphs
            Looped digraph on 6 vertices
        """
        #input checking done in is_postcritically_finite
        if check:
            if not self.is_postcritically_finite():
                raise TypeError("map must be post-critically finite")
        K = FractionField(self.base_ring())
        if use_algebraic_closure:
            Kbar = K.algebraic_closure()
            if Kbar.has_coerce_map_from(K):
                F = self.change_ring(Kbar)
            else:
                embeds = K.embeddings(Kbar)
                if embeds:
                    F = self.change_ring(embeds[0])
                else:
                    raise ValueError("no embeddings of base field to algebraic closure")
        else:
            embedding = self.field_of_definition_critical(return_embedding=True)[1]
            F = self.change_ring(embedding)
        crit_points = F.critical_points()
        N = len(crit_points)
        for i in range(N):
            done = False
            Q = F(crit_points[i])
            while not done:
                if Q in crit_points:
                    done = True
                else:
                    crit_points.append(Q)
                Q = F(Q)
        return F._preperiodic_points_to_cyclegraph(crit_points)

    def critical_height(self, **kwds):
        r"""
        Compute the critical height of this dynamical system.

        The critical height is defined by J. Silverman as
        the sum of the canonical heights of the critical points.
        This must be dimension 1 and defined over a number field
        or number field order.

        The computations can be done either over the algebraic closure of the
        base field or over the minimal extension of the base field that
        contains the critical points.

        INPUT: keyword arguments:

        - ``badprimes`` -- (optional) a list of primes of bad reduction

        - ``N`` -- (default: 10) positive integer; number of terms of
          the series to use in the local green functions

        - ``prec`` -- (default: 100) positive integer, float point
          or `p`-adic precision

        - ``error_bound`` -- (optional) a positive real number

        - ``use_algebraic_closure`` -- boolean (default: ``True``); if
          ``True``, uses the algebraic closure. If ``False``, uses the
          smallest extension of the base field containing all the critical
          points.

        OUTPUT: real number

        EXAMPLES::

            sage: P.<x,y> = ProjectiveSpace(QQ,1)
            sage: f = DynamicalSystem_projective([x^3 + 7*y^3, 11*y^3])
            sage: f.critical_height()                                                   # needs sage.rings.number_field
            1.1989273321156851418802151128

        ::

            sage: # needs sage.rings.number_field
            sage: K.<w> = QuadraticField(2)
            sage: P.<x,y> = ProjectiveSpace(K,1)
            sage: f = DynamicalSystem_projective([x^2 + w*y^2, y^2])
            sage: f.critical_height()
            0.16090842452312941163719755472

        Postcritically finite maps have critical height 0::

            sage: P.<x,y> = ProjectiveSpace(QQ,1)
            sage: f = DynamicalSystem_projective([x^3 - 3/4*x*y^2 + 3/4*y^3, y^3])
            sage: f.critical_height(error_bound=0.0001)                                 # needs sage.rings.number_field
            0.00000000000000000000000000000

        ::

            sage: P.<x,y> = ProjectiveSpace(QQ,1)
            sage: f = DynamicalSystem_projective([x^3 + 3*x*y^2, y^3])
            sage: f.critical_height(use_algebraic_closure=False)                        # needs sage.rings.number_field
            0.000023477016733897112886491967991
            sage: f.critical_height()                                                   # needs sage.rings.number_field
            0.000023477016733897112886491967991
        """
        PS = self.codomain()
        if PS.dimension_relative() > 1:
            raise NotImplementedError("only implemented in dimension 1")

        K = FractionField(PS.base_ring())
        use_algebraic_closure = kwds.get("use_algebraic_closure", True)
        if use_algebraic_closure:
            Kbar = K.algebraic_closure()
            if Kbar.has_coerce_map_from(K):
                F = self.change_ring(Kbar)
            else:
                embeds = K.embeddings(Kbar)
                if embeds:
                    F = self.change_ring(embeds[0])
                else:
                    raise ValueError("no embeddings of base field to algebraic closure")
        else:
            embedding = self.field_of_definition_critical(return_embedding=True)[1]
            F = self.change_ring(embedding)
        crit_points = F.critical_points()
        n = len(crit_points)
        err_bound = kwds.get("error_bound", None)
        if err_bound is not None:
            kwds["error_bound"] = err_bound / n
        ch = 0
        for P in crit_points:
            ch += F.canonical_height(P, **kwds)
        return ch

    def preperiodic_points(self, m, n, **kwds):
        r"""
        Compute the preperiodic points of period ``m, n`` of this dynamical system
        defined over the ring ``R`` or the base ring of the map.

        This is done by finding the rational points on the variety
        defining the points of period ``m, n``.

        For rational maps, where there are potentially infinitely many periodic
        points of a given period, you must use the ``return_scheme`` option.
        Note that this scheme will include the indeterminacy locus.

        INPUT:

        - ``n`` -- positive integer; the period

        - ``m`` -- nonnegative integer; the preperiod

        kwds:

        - ``minimal`` -- boolean (default: ``True``); ``True`` specifies to
          find only the preperiodic points of minimal period ``m``,``n`` and
          ``False`` specifies to find all preperiodic points of period
          ``m``, ``n``

        - ``formal`` -- boolean (default: ``False``); ``True`` specifies to
          find the formal periodic points only. The formal periodic points
          are the points in the support of the dynatomic cycle.

        - ``R`` -- (default: the base ring of the dynamical system) a
          commutative ring over which to find the preperiodic points

        - ``return_scheme`` -- boolean (default: ``False``); return a
          subscheme of the ambient space that defines the ``m``,``n`` th
          preperiodic points

        OUTPUT:

        A list of preperiodic points of this map or the subscheme defining
        the preperiodic points.

        EXAMPLES::

            sage: P.<x,y> = ProjectiveSpace(QQbar, 1)                                   # needs sage.rings.number_field
            sage: f = DynamicalSystem_projective([x^2 - y^2, y^2])                      # needs sage.rings.number_field
            sage: f.preperiodic_points(0, 1)                                            # needs sage.rings.number_field
            [(-0.618033988749895? : 1), (1 : 0), (1.618033988749895? : 1)]

        ::

            sage: P.<x,y> = ProjectiveSpace(QQ, 1)
            sage: f = DynamicalSystem_projective([x^2 - 29/16*y^2, y^2])
            sage: f.preperiodic_points(1, 3)                                            # needs sage.rings.function_field
            [(-5/4 : 1), (1/4 : 1), (7/4 : 1)]

        ::

            sage: P.<x,y,z> = ProjectiveSpace(QQ, 2)
            sage: f = DynamicalSystem_projective([x^2 - 3/4*y^2, y^2 , z^2])
            sage: f.preperiodic_points(0, 2, formal=True)                               # needs sage.rings.function_field
            [(-1/2 : 1 : 0), (-1/2 : 1 : 1)]

        ::

            sage: # needs sage.rings.number_field
            sage: P.<x,y> = ProjectiveSpace(QQbar, 1)
            sage: f = DynamicalSystem_projective([x^2 - x*y + 2*y^2, x^2 - y^2])
            sage: f.preperiodic_points(1, 2, minimal=False)                             # needs sage.rings.function_field
            [(-3.133185666641252? : 1),
            (-1 : 1),
            (-0.3478103847799310? - 1.028852254136693?*I : 1),
            (-0.3478103847799310? + 1.028852254136693?*I : 1),
            (0.8165928333206258? - 0.6710067557437100?*I : 1),
            (0.8165928333206258? + 0.6710067557437100?*I : 1),
            (1 : 0),
            (1 : 1),
            (1.695620769559862? : 1),
            (3 : 1)]

        ::

            sage: # needs sage.rings.number_field
            sage: R.<w> = QQ[]
            sage: K.<s> = NumberField(w^6 - 3*w^5 + 5*w^4 - 5*w^3 + 5*w^2 - 3*w + 1)
            sage: P.<x,y,z> = ProjectiveSpace(K, 2)
            sage: f = DynamicalSystem_projective([x^2 + z^2, y^2 + x^2, z^2 + y^2])
            sage: sorted(f.preperiodic_points(0, 1), key=str)                           # needs sage.rings.function_field
            [(-2*s^5 + 4*s^4 - 5*s^3 + 3*s^2 - 4*s : -2*s^5 + 5*s^4 - 7*s^3 + 6*s^2 - 7*s + 3 : 1),
             (-s^5 + 3*s^4 - 4*s^3 + 4*s^2 - 4*s + 2 : -s^5 + 2*s^4 - 2*s^3 + s^2 - s : 1),
             (-s^5 + 3*s^4 - 5*s^3 + 4*s^2 - 3*s + 1 : s^5 - 2*s^4 + 3*s^3 - 3*s^2 + 4*s - 1 : 1),
             (1 : 1 : 1),
             (2*s^5 - 6*s^4 + 9*s^3 - 8*s^2 + 7*s - 4 : 2*s^5 - 5*s^4 + 7*s^3 - 5*s^2 + 6*s - 2 : 1),
             (s^5 - 2*s^4 + 2*s^3 + s : s^5 - 3*s^4 + 4*s^3 - 3*s^2 + 2*s - 1 : 1),
             (s^5 - 2*s^4 + 3*s^3 - 3*s^2 + 3*s - 1 : -s^5 + 3*s^4 - 5*s^3 + 4*s^2 - 4*s + 2 : 1)]

        ::

            sage: P.<x,y> = ProjectiveSpace(QQ, 1)
            sage: f = DynamicalSystem_projective([x^2 + 1/4*y^2, y^2])
            sage: f.preperiodic_points(1, 1, formal=True)
            [(-1/2 : 1), (1 : 0)]

        ::

            sage: P.<x,y> = ProjectiveSpace(QQ, 1)
            sage: f = DynamicalSystem_projective([x^2 - 3/4*y^2, y^2])
            sage: f.preperiodic_points(0, 2, formal=True)                               # needs sage.libs.pari
            [(-1/2 : 1)]

        ::

            sage: # needs sage.rings.number_field
            sage: P.<x,y> = ProjectiveSpace(QQ, 1)
            sage: K.<v> = QuadraticField(5)
            sage: phi = QQ.embeddings(K)[0]
            sage: f = DynamicalSystem_projective([x^2 - y^2, y^2])
            sage: f.preperiodic_points(1, 1, R=phi)
            [(-1/2*v - 1/2 : 1), (1/2*v - 1/2 : 1)]

        ::

            sage: P.<x,y,z> = ProjectiveSpace(QQ, 2)
            sage: X = P.subscheme(2*x - y)
            sage: f = DynamicalSystem_projective([x^2 - y^2, 2*(x^2 - y^2), y^2 - z^2],
            ....:                                domain=X)
            sage: f.preperiodic_points(1, 1)                                            # needs sage.rings.function_field
            [(-1/4 : -1/2 : 1), (1 : 2 : 1)]

        ::

            sage: P.<x,y,z> = ProjectiveSpace(QQ, 2)
            sage: f = DynamicalSystem_projective([x^2 - 3/4*y^2, z^2, y^2])
            sage: f.preperiodic_points(1, 1)                                            # needs sage.rings.function_field
            [(-3/2 : -1 : 1), (-3/2 : 1 : 1), (-1/2 : -1 : 1), (1/2 : -1 : 1),
             (1/2 : 1 : 1), (3/2 : -1 : 1)]

        ::

            sage: P.<x,y,z> = ProjectiveSpace(GF(5), 2)
            sage: f = DynamicalSystem_projective([x^2, y^2, z^2])
            sage: sorted(f.preperiodic_points(2, 1))                                    # needs sage.rings.function_field
            [(0 : 2 : 1), (0 : 3 : 1), (1 : 2 : 1), (1 : 3 : 1), (2 : 0 : 1), (2 : 1 : 0),
             (2 : 1 : 1), (2 : 2 : 1), (2 : 3 : 1), (2 : 4 : 1), (3 : 0 : 1), (3 : 1 : 0),
             (3 : 1 : 1), (3 : 2 : 1), (3 : 3 : 1), (3 : 4 : 1), (4 : 2 : 1), (4 : 3 : 1)]

        ::

            sage: P.<x,y,z> = ProjectiveSpace(GF(5), 2)
            sage: f = DynamicalSystem_projective([x^2, x*y, z^2])
            sage: f.preperiodic_points(2, 1, return_scheme=True, minimal=False)
            Closed subscheme of
             Projective Space of dimension 2 over Finite Field of size 5 defined by:
              0,
              x^8*z^4 - x^4*z^8,
              x^7*y*z^4 - x^3*y*z^8

        When the ring over which to find the preperiodic points is a number
        field, the ordering of the preperiodic points might depend on the
        architecture (32 or 64 bits)::

            sage: P.<x,y> = ProjectiveSpace(QQ, 1)
            sage: R.<z> = QQ[]
            sage: K.<v> = NumberField(z^4 - z^2 - 1)                                    # needs sage.rings.number_field
            sage: f = DynamicalSystem_projective([x^2 - y^2, y^2])
            sage: sorted(f.preperiodic_points(2, 1, R=K), key=str)                      # needs sage.rings.number_field
            [(-v : 1), (v : 1)]

        ::

            sage: P.<x,y,z> = ProjectiveSpace(QQ, 2)
            sage: f = DynamicalSystem_projective([x^2 - 3/4*y^2, y^2, z^2])
            sage: f.preperiodic_points(0, 2, formal=True)                               # needs sage.rings.function_field
            [(-1/2 : 1 : 0), (-1/2 : 1 : 1)]

        ::

            sage: S.<c> = QQ[]
            sage: R.<x,y> = PolynomialRing(S, 2)
            sage: P = ProjectiveSpace(R)
            sage: f = DynamicalSystem_projective([x^2 + c*y^2, y^2])
            sage: f.preperiodic_points(1, 2, return_scheme=True)                        # needs sage.rings.function_field
            Closed subscheme of Projective Space of dimension 1 over Univariate
             Polynomial Ring in c over Rational Field defined by:
              x^2 - x*y + (c + 1)*y^2

        TESTS::

            sage: P.<x,y,z> = ProjectiveSpace(QQ, 2)
            sage: f = DynamicalSystem_projective([x^2, x*y, z^2])
            sage: f.preperiodic_points(2, 1, minimal=False)                             # needs sage.rings.function_field
            Traceback (most recent call last):
            ...
            TypeError: use return_scheme=True

        ::

            sage: P.<x,y> = ProjectiveSpace(QQ, 1)
            sage: f = DynamicalSystem_projective([x^2 - 29/16*y^2, y^2])
            sage: f.preperiodic_points(1.2, 3)
            Traceback (most recent call last):
            ...
            TypeError: Attempt to coerce non-integral RealNumber to Integer
            sage: f.preperiodic_points(1, 3.1)
            Traceback (most recent call last):
            ...
            TypeError: Attempt to coerce non-integral RealNumber to Integer

        ::

            sage: P.<x,y,z> = ProjectiveSpace(QQ, 2)
            sage: f = DynamicalSystem([x^2 - z^2, y^2 - 21/16*z^2, z^2])
            sage: len(f.preperiodic_points(1, 2, minimal=True, formal=False)) == 16     # needs sage.rings.function_field
            True

        ::

            sage: P.<x,y,z> = ProjectiveSpace(QQ, 2)
            sage: f = DynamicalSystem_projective([x^2 - y^2, 2*(x^2 - y^2), y^2 - z^2])
            sage: f.preperiodic_points(2, 2)                                            # needs sage.rings.function_field
            Traceback (most recent call last):
            ...
            ValueError: dynamical system is not a morphism,
            cannot calculate minimal or formal preperiodic points
        """
        n = ZZ(n)
        m = ZZ(m)
        if n <= 0:
            raise ValueError("a positive integer period must be specified")
        if m < 0:
            raise ValueError("a nonnegative preperiod must be specified")
        R = kwds.pop('R', None)
        if R is None:
            f_sub = self
            R = self.base_ring()
        else:
            f_sub = self.change_ring(R)
            R = f_sub.base_ring() #in the case when R is an embedding
        if isinstance(R, FractionField_1poly_field) or R in FunctionFields():
            raise NotImplementedError('Periodic points not implemented for function fields; '
                'clear denominators and use the polynomial ring instead')
        CR = f_sub.coordinate_ring()
        dom = f_sub.domain()
        PS = f_sub.codomain().ambient_space()
        if dom != PS:
            f = DynamicalSystem(f_sub.defining_polynomials())
        else:
            f = f_sub
        N = PS.dimension_relative() + 1
        formal = kwds.pop('formal', False)
        minimal = kwds.pop('minimal', True)
        return_scheme = kwds.pop('return_scheme', False)
        if formal and N == 2 and dom == PS:
            X = PS.subscheme([f.dynatomic_polynomial([m,n])])
        else:
            F_1 = f.nth_iterate_map(n+m)
            F_2 = f.nth_iterate_map(m)
            L = [F_1[i]*F_2[j] - F_1[j]*F_2[i] for i in range(N)
                    for j in range(i+1, N)]
            X = PS.subscheme(L + list(dom.defining_polynomials()))
            if (minimal or formal) and (n != 1 or m != 0):
                if not f_sub.is_morphism():
                    raise ValueError('dynamical system is not a morphism, cannot calculate minimal or formal preperiodic points')
                if formal:
                    d = f.degree()
                    # we need a model with no preperiodic points at infinity
                    new_f, mat = f.affine_preperiodic_model(m, n, return_conjugation=True)
                    new_f.normalize_coordinates()
                    # we now deform by a parameter t
                    T = R['t']
                    t = T.gens()[0]
                    Pt = ProjectiveSpace(N-1, R=T, names=[str(i) for i in CR.gens()])
                    deformed_polys = [poly + t*Pt.gens()[-1]**d for poly in new_f.defining_polynomials()[:-1]]
                    deformed_polys += [new_f.defining_polynomials()[-1]]
                    f_deformed = DynamicalSystem(deformed_polys)

                    # after deforming by the parameter, the preperiodic points with multiplicity
                    # will separate into different points. we can now calculate the minimal preperiodic
                    # points with the parameter, and then specialize to get the formal preperiodic points
                    ideal = f_deformed.preperiodic_points(m, n, return_scheme=True).defining_ideal()
                    L = [poly.specialization({t:0}) for poly in ideal.gens()]
                    X = PS.subscheme(L)
                    subs_list = mat.inverse()*vector(CR.gens())
                    subs = {}
                    for i in range(len(subs_list)):
                        subs[PS.gens()[i]] = subs_list[i]
                    if R.is_field():
                        X = PS.subscheme([poly.subs(subs) for poly in L])
                    else:
                        K = [poly.subs(subs) for poly in L]
                        K = [poly*poly.denominator() for poly in K]
                        X = PS.subscheme(K)
                elif minimal:
                    Sn = []
                    for k in ZZ(n).divisors():
                        if ZZ(n/k).is_prime():
                            Sn.append(k)
                    if isinstance(R, (PolynomialRing_generic,
                                      MPolynomialRing_base)):
                        phi = FlatteningMorphism(CR)
                        flatCR = phi.codomain()
                        Ik = flatCR.ideal(1)
                        for k in Sn:
                            Ik *= f.preperiodic_points(m, k, return_scheme=True, minimal=False).defining_ideal()
                        if m != 0:
                            Ik *= f.preperiodic_points(m-1, n, return_scheme=True, minimal=False).defining_ideal()
                        psi = UnflatteningMorphism(flatCR, CR)
                        In = flatCR.ideal([phi(i) for i in X.defining_polynomials()])
                        X = PS.subscheme([psi(i) for i in In.saturation(Ik)[0].gens()])
                    else:
                        Ik = CR.ideal(1)
                        for k in Sn:
                            Ik *= f.preperiodic_points(m, k, return_scheme=True, minimal=False).defining_ideal()
                        if m != 0:
                            Ik *= f.preperiodic_points(m-1, n, return_scheme=True, minimal=False).defining_ideal()
                        In = X.defining_ideal()
                        X = PS.subscheme(In.saturation(Ik)[0])
        if dom != PS:
            X = PS.subscheme(list(X.defining_polynomials()) + list(dom.defining_polynomials()))
        if return_scheme:  # this includes the indeterminacy locus points!
            return X
        if X.dimension() <= 0:
            if R in NumberFields() or isinstance(R, sage.rings.abc.AlgebraicField) or R in FiniteFields():
                Z = f.base_indeterminacy_locus()
                points = [dom(Q) for Q in X.rational_points()]
                good_points = []
                for Q in points:
                    try:
                        Z(list(Q))
                    except TypeError:
                        good_points.append(Q)
                good_points.sort()
                return good_points
            else:
                raise NotImplementedError("ring must a number field or finite field")
        else: #a higher dimensional scheme
            raise TypeError("use return_scheme=True")

    def periodic_points(self, n, minimal=True, formal=False, R=None, algorithm='variety',
                        return_scheme=False):
        r"""
        Compute the periodic points of period ``n`` of this dynamical system
        defined over the ring ``R`` or the base ring of the map.

        This can be done either by finding the rational points on the variety
        defining the points of period ``n``, or, for finite fields,
        finding the cycle of appropriate length in the cyclegraph. For small
        cardinality fields, the cyclegraph algorithm is effective for any
        map and length cycle, but is slow when the cyclegraph is large.
        The variety algorithm is good for small period, degree, and dimension,
        but is slow as the defining equations of the variety get more
        complicated.

        For rational maps, where there are potentially infinitely many periodic
        points of a given period, you must use the ``return_scheme`` option.
        Note that this scheme will include the indeterminacy locus.

        INPUT:

        - ``n`` -- positive integer

        - ``minimal`` -- boolean (default: ``True``); ``True`` specifies to
          find only the periodic points of minimal period ``n`` and ``False``
          specifies to find all periodic points of period ``n``

        - ``formal`` -- boolean (default: ``False``); ``True`` specifies to
          find the formal periodic points only. The formal periodic points
          are the points in the support of the dynatomic cycle.

        - ``R`` -- (optional) a commutative ring. Defaults to the base ring of
          this map

        - ``algorithm`` -- (default: ``'variety'``) must be one of
          the following:

          * ``'variety'`` -- find the rational points on the appropriate variety
          * ``'cyclegraph'`` -- find the cycles from the cycle graph

        - ``return_scheme`` -- return a subscheme of the ambient space
          that defines the ``n`` th periodic points

        OUTPUT:

        A list of periodic points of this map or the subscheme defining
        the periodic points.

        EXAMPLES::

            sage: # needs sage.rings.number_field
            sage: set_verbose(None)
            sage: P.<x,y> = ProjectiveSpace(QQbar, 1)
            sage: f = DynamicalSystem_projective([x^2 - x*y + y^2, x^2 - y^2 + x*y])
            sage: f.periodic_points(1)
            [(-0.50000000000000000? - 0.866025403784439?*I : 1),
             (-0.50000000000000000? + 0.866025403784439?*I : 1),
             (1 : 1)]

        ::

            sage: # needs sage.rings.number_field
            sage: P.<x,y,z> = ProjectiveSpace(QuadraticField(5,'t'), 2)
            sage: f = DynamicalSystem_projective([x^2 - 21/16*z^2, y^2 - z^2, z^2])
            sage: f.periodic_points(2)
            [(-5/4 : -1 : 1), (-5/4 : -1/2*t + 1/2 : 1), (-5/4 : 0 : 1),
             (-5/4 : 1/2*t + 1/2 : 1), (-3/4 : -1 : 1), (-3/4 : 0 : 1),
             (1/4 : -1 : 1), (1/4 : -1/2*t + 1/2 : 1), (1/4 : 0 : 1),
             (1/4 : 1/2*t + 1/2 : 1), (7/4 : -1 : 1), (7/4 : 0 : 1)]

        ::

            sage: P.<x,y,z> = ProjectiveSpace(QQ, 2)
            sage: f = DynamicalSystem_projective([x^2 - 3/4*y^2, y^2 , z^2])
            sage: f.periodic_points(2, formal=True)                                     # needs sage.rings.function_field
            [(-1/2 : 1 : 0), (-1/2 : 1 : 1)]

        ::

            sage: # needs sage.rings.number_field
            sage: w = QQ['w'].0
            sage: K = NumberField(w^6 - 3*w^5 + 5*w^4 - 5*w^3 + 5*w^2 - 3*w + 1,'s')
            sage: P.<x,y,z> = ProjectiveSpace(K, 2)
            sage: f = DynamicalSystem_projective([x^2 + z^2, y^2 + x^2, z^2 + y^2])
            sage: sorted(f.periodic_points(1), key=str)                                 # needs sage.rings.function_field
            [(-2*s^5 + 4*s^4 - 5*s^3 + 3*s^2 - 4*s : -2*s^5 + 5*s^4 - 7*s^3 + 6*s^2 - 7*s + 3 : 1),
             (-s^5 + 3*s^4 - 4*s^3 + 4*s^2 - 4*s + 2 : -s^5 + 2*s^4 - 2*s^3 + s^2 - s : 1),
             (-s^5 + 3*s^4 - 5*s^3 + 4*s^2 - 3*s + 1 : s^5 - 2*s^4 + 3*s^3 - 3*s^2 + 4*s - 1 : 1),
             (1 : 1 : 1),
             (2*s^5 - 6*s^4 + 9*s^3 - 8*s^2 + 7*s - 4 : 2*s^5 - 5*s^4 + 7*s^3 - 5*s^2 + 6*s - 2 : 1),
             (s^5 - 2*s^4 + 2*s^3 + s : s^5 - 3*s^4 + 4*s^3 - 3*s^2 + 2*s - 1 : 1),
             (s^5 - 2*s^4 + 3*s^3 - 3*s^2 + 3*s - 1 : -s^5 + 3*s^4 - 5*s^3 + 4*s^2 - 4*s + 2 : 1)]

        ::

            sage: P.<x,y,z> = ProjectiveSpace(QQ, 2)
            sage: f = DynamicalSystem_projective([x^2 - 21/16*z^2, y^2 - 2*z^2, z^2])
            sage: f.periodic_points(2, False)                                           # needs sage.rings.function_field
            [(-5/4 : -1 : 1), (-5/4 : 2 : 1), (-3/4 : -1 : 1),
             (-3/4 : 2 : 1), (0 : 1 : 0), (1/4 : -1 : 1), (1/4 : 2 : 1),
             (1 : 0 : 0), (1 : 1 : 0), (7/4 : -1 : 1), (7/4 : 2 : 1)]

        ::

            sage: P.<x,y,z> = ProjectiveSpace(QQ, 2)
            sage: f = DynamicalSystem_projective([x^2 - 21/16*z^2, y^2 - 2*z^2, z^2])
            sage: f.periodic_points(2)                                                  # needs sage.rings.function_field
            [(-5/4 : -1 : 1), (-5/4 : 2 : 1), (1/4 : -1 : 1), (1/4 : 2 : 1)]

        ::

            sage: set_verbose(None)
            sage: P.<x,y> = ProjectiveSpace(ZZ, 1)
            sage: f = DynamicalSystem_projective([x^2 + y^2, y^2])
            sage: f.periodic_points(2, R=QQbar, minimal=False)                          # needs sage.rings.number_field
            [(-0.50000000000000000? - 1.322875655532296?*I : 1),
             (-0.50000000000000000? + 1.322875655532296?*I : 1),
             (0.50000000000000000? - 0.866025403784439?*I : 1),
             (0.50000000000000000? + 0.866025403784439?*I : 1),
             (1 : 0)]

        ::

            sage: P.<x,y,z> = ProjectiveSpace(QQ, 2)
            sage: f = DynamicalSystem_projective([x^2 - 3/4*z^2, y^2 - 3/4*z^2, z^2])
            sage: f.periodic_points(2, formal=True)                                     # needs sage.rings.function_field
            [(-1/2 : -1/2 : 1), (-1/2 : 3/2 : 1), (3/2 : -1/2 : 1)]

        ::

            sage: P.<x,y> = ProjectiveSpace(GF(307), 1)
            sage: f = DynamicalSystem_projective([x^10 + y^10, y^10])
            sage: f.periodic_points(16, minimal=True, algorithm='cyclegraph')           # needs sage.graphs
            [(69 : 1), (185 : 1), (120 : 1), (136 : 1), (97 : 1), (183 : 1),
             (170 : 1), (105 : 1), (274 : 1), (275 : 1), (154 : 1), (156 : 1),
             (87 : 1), (95 : 1), (161 : 1), (128 : 1)]

        ::

            sage: # needs sage.rings.finite_rings
            sage: P.<x,y> = ProjectiveSpace(GF(13^2, 't'), 1)
            sage: f = DynamicalSystem_projective([x^3 + 3*y^3, x^2*y])
            sage: f.periodic_points(30, minimal=True, algorithm='cyclegraph')           # needs sage.graphs
            [(t + 3 : 1), (6*t + 6 : 1), (7*t + 1 : 1), (2*t + 8 : 1),
             (3*t + 4 : 1), (10*t + 12 : 1), (8*t + 10 : 1), (5*t + 11 : 1),
             (7*t + 4 : 1), (4*t + 8 : 1), (9*t + 1 : 1), (2*t + 2 : 1),
             (11*t + 9 : 1), (5*t + 7 : 1), (t + 10 : 1), (12*t + 4 : 1),
             (7*t + 12 : 1), (6*t + 8 : 1), (11*t + 10 : 1), (10*t + 7 : 1),
             (3*t + 9 : 1), (5*t + 5 : 1), (8*t + 3 : 1), (6*t + 11 : 1),
             (9*t + 12 : 1), (4*t + 10 : 1), (11*t + 4 : 1), (2*t + 7 : 1),
             (8*t + 12 : 1), (12*t + 11 : 1)]

        ::

            sage: P.<x,y> = ProjectiveSpace(QQ, 1)
            sage: f = DynamicalSystem_projective([3*x^2 + 5*y^2, y^2])
            sage: f.periodic_points(2, R=GF(3), minimal=False)                          # needs sage.rings.function_field
            [(2 : 1)]
            sage: f.periodic_points(2, R=GF(7))                                         # needs sage.rings.function_field
            []

        ::

            sage: P.<x,y,z> = ProjectiveSpace(QQ, 2)
            sage: f = DynamicalSystem_projective([x^2, x*y, z^2])
            sage: f.periodic_points(1)                                                  # needs sage.rings.function_field
            Traceback (most recent call last):
            ...
            TypeError: use return_scheme=True

        ::

            sage: # needs sage.rings.number_field
            sage: R.<x> = QQ[]
            sage: K.<u> = NumberField(x^2 - x + 3)
            sage: P.<x,y,z> = ProjectiveSpace(K, 2)
            sage: X = P.subscheme(2*x - y)
            sage: f = DynamicalSystem_projective([x^2 - y^2, 2*(x^2 - y^2), y^2 - z^2],
            ....:                                domain=X)
            sage: f.periodic_points(2)                                                  # needs sage.rings.function_field
            [(-1/5*u - 1/5 : -2/5*u - 2/5 : 1), (1/5*u - 2/5 : 2/5*u - 4/5 : 1)]

        ::

            sage: P.<x,y,z> = ProjectiveSpace(QQ, 2)
            sage: f = DynamicalSystem_projective([x^2 - y^2, x^2 - z^2, y^2 - z^2])
            sage: f.periodic_points(1)                                                  # needs sage.rings.function_field
            [(-1 : 0 : 1)]
            sage: f.periodic_points(1, return_scheme=True)
            Closed subscheme of Projective Space of dimension 2 over Rational Field
            defined by:
              -x^3 + x^2*y - y^3 + x*z^2,
              -x*y^2 + x^2*z - y^2*z + x*z^2,
              -y^3 + x^2*z + y*z^2 - z^3

        ::

            sage: P.<x,y>=ProjectiveSpace(GF(3), 1)
            sage: f = DynamicalSystem_projective([x^2 - 2*y^2, y^2])
            sage: f.periodic_points(2, R=GF(3^2,'t'))                                   # needs sage.rings.finite_rings
            [(t + 2 : 1), (2*t : 1)]

        ::

            sage: S.<c> = QQ[]
            sage: R.<x,y> = PolynomialRing(S, 2)
            sage: P = ProjectiveSpace(R)
            sage: f = DynamicalSystem_projective([x^2 + c*y^2, y^2])
            sage: f.periodic_points(2, return_scheme=True)                              # needs sage.rings.function_field
            Closed subscheme of Projective Space of dimension 1 over Univariate
            Polynomial Ring in c over Rational Field defined by:
              x^2 + x*y + (c + 1)*y^2

        ::

            sage: P.<x,y,z> = ProjectiveSpace(ZZ, 2)
            sage: f = DynamicalSystem([x^2 - 2*y^2, y^2, z^2])
            sage: X = f.periodic_points(2, minimal=False, formal=True,  # long time
            ....:                       return_scheme=True)
            sage: len(X.defining_polynomials())                         # long time
            19

        TESTS::

            sage: P.<x,y,z> = ProjectiveSpace(QQ, 2)
            sage: f = DynamicalSystem_projective([x^2 - y^2, 2*(x^2 - y^2), y^2 - z^2])
            sage: f.periodic_points(2, minimal=True)                                    # needs sage.rings.function_field
            Traceback (most recent call last):
            ...
            ValueError: dynamical system is not a morphism, cannot calculate minimal or formal periodic points
        """
        if n <= 0:
            raise ValueError("a positive integer period must be specified")
        if R is None:
            f_sub = self
            R = self.base_ring()
        else:
            f_sub = self.change_ring(R)
            R = f_sub.base_ring() #in the case when R is an embedding
        if isinstance(R, FractionField_1poly_field) or R in FunctionFields():
            raise NotImplementedError('periodic points not implemented for fraction function fields; '
                'clear denominators and use the polynomial ring instead')
        if isinstance(R, FractionField_generic):
            if isinstance(R.ring(), MPolynomialRing_base):
                raise NotImplementedError('periodic points not implemented for fraction function fields; '
                    'clear denominators and use the polynomial ring instead')
        CR = f_sub.coordinate_ring()
        dom = f_sub.domain()
        PS = f_sub.codomain().ambient_space()
        N = PS.dimension_relative() + 1
        FF = FractionField(R)
        if dom != PS:
            f = DynamicalSystem(f_sub.defining_polynomials())
        else:
            f = f_sub
        if algorithm == 'cyclegraph':
            if R in FiniteFields():
                g = f.cyclegraph()
                points = []
                for cycle in g.all_simple_cycles():
                    m = len(cycle)-1
                    if minimal:
                        if m == n:
                            points = points + cycle[:-1]
                    else:
                        if n % m == 0:
                            points = points + cycle[:-1]
                return points
            else:
                raise TypeError("ring must be finite to generate cyclegraph")
        elif algorithm == 'variety':
            if formal and N == 2 and dom == PS:
                X = PS.subscheme([f.dynatomic_polynomial(n)])
            else:
                F = f.nth_iterate_map(n)
                L = [F[i]*CR.gen(j) - F[j]*CR.gen(i) for i in range(N)
                    for j in range(i+1, N)]
                L = [t for t in L if t != 0]
                X = PS.subscheme(L)
                if (minimal or formal) and n != 1:
                    if not f_sub.is_morphism():
                        raise ValueError('dynamical system is not a morphism, cannot calculate minimal or formal periodic points')
                    if formal:
                        if N > 2:
                            d = f.degree()
                            # we need a model with no periodic points at infinity
                            new_f, mat = f.affine_preperiodic_model(0, n, return_conjugation=True)
                            new_f.normalize_coordinates()
                            # we now deform by a parameter t
                            T = R['t']
                            t = T.gens()[0]
                            Pt = ProjectiveSpace(N-1, R=T, names=[str(i) for i in CR.gens()])
                            deformed_polys = [poly + t*Pt.gens()[-1]**d for poly in new_f.defining_polynomials()[:-1]]
                            deformed_polys += [new_f.defining_polynomials()[-1]]
                            f_deformed = DynamicalSystem(deformed_polys)

                            # after deforming by the parameter, the preperiodic points with multiplicity
                            # will separate into different points. we can now calculate the minimal preperiodic
                            # points with the parameter, and then specialize to get the formal periodic points
                            ideal = f_deformed.periodic_points(n, return_scheme=True).defining_ideal()
                            L = [poly.specialization({t:0}) for poly in ideal.gens()]
                            subs_list = mat.inverse()*vector(CR.gens())
                            subs = {}
                            for i in range(len(subs_list)):
                                subs[PS.gens()[i]] = subs_list[i]
                            if R.is_field():
                                X = PS.subscheme([poly.subs(subs) for poly in L])
                            else:
                                K = [poly.subs(subs) for poly in L]
                                K = [poly*poly.denominator() for poly in K]
                                X = PS.subscheme(K)
                    elif minimal:
                        Sn = []
                        for k in ZZ(n).divisors():
                            if ZZ(n//k).is_prime():
                                Sn.append(k)
                        if isinstance(R, (PolynomialRing_generic,
                                          MPolynomialRing_base)):
                            phi = FlatteningMorphism(CR)
                            flatCR = phi.codomain()
                            Ik = flatCR.ideal(1)
                            for k in Sn:
                                Ik *= f.periodic_points(k, return_scheme=True, minimal=False).defining_ideal()
                            psi = UnflatteningMorphism(flatCR, CR)
                            In = flatCR.ideal([phi(i) for i in X.defining_polynomials()])
                            X = PS.subscheme([psi(i) for i in In.saturation(Ik)[0].gens()])
                        else:
                            Ik = CR.ideal(1)
                            for k in Sn:
                                Ik *= f.periodic_points(k, return_scheme=True, minimal=False).defining_ideal()
                            In = X.defining_ideal()
                            X = PS.subscheme(In.saturation(Ik)[0])
            if dom != PS:
                X = PS.subscheme(list(X.defining_polynomials()) + list(dom.defining_polynomials()))
            if return_scheme:  # this includes the indeterminacy locus points!
                return X
            if X.change_ring(FF).dimension() <= 0:
                if R in NumberFields() or isinstance(R, sage.rings.abc.AlgebraicField) or R in FiniteFields():
                    Z = f.base_indeterminacy_locus()
                    points = [dom(Q) for Q in X.rational_points()]
                    good_points = []
                    for Q in points:
                        try:
                            Z(list(Q))
                        except TypeError:
                            good_points.append(Q)
                    good_points.sort()
                    return good_points
                else:
                    raise NotImplementedError("ring must be a number field or finite field")
            else: #a higher dimensional scheme
                raise TypeError("use return_scheme=True")
        else:
            raise ValueError("algorithm must be either 'variety' or 'cyclegraph'")

    def multiplier_spectra(self, n, formal=False, type='point', use_algebraic_closure=True, check=True):
        r"""
        Compute the ``n`` multiplier spectra of this dynamical system.

        This is the set of multipliers of all peroidic points of
        period ``n`` included with the appropriate multiplicity.
        User can also specify to compute the formal ``n`` multiplier spectra
        instead which includes the multipliers of all formal periodic points
        of period ``n`` with appropriate multiplicity. The map must be defined over
        projective space over a number field or finite field.

        By default, the computations are done over the algebraic closure of the
        base field. If the map is defined over projective space of dimension 1,
        the computation can be done over the minimal extension of the base field that
        contains the periodic points. Otherwise, it will be done over the base ring
        of the map.

        INPUT:

        - ``n`` -- positive integer, the period

        - ``formal`` -- boolean (default: ``False``); ``True`` specifies
          to find the formal ``n`` multiplier spectra of this map and
          ``False`` specifies to find the ``n`` multiplier spectra

        - ``type`` -- (default: ``'point'``) string; either ``'point'``
          or ``'cycle'`` depending on whether you compute one multiplier
          per point or one per cycle

        - ``use_algebraic_closure`` -- boolean (default: ``True``); if ``True`` uses the
          algebraic closure. Using the algebraic closure can sometimes lead to numerical instability
          and extraneous errors. For most accurate results in dimension 1, set to ``False``.
          If ``False``, and the map is defined over projective space of
          dimension 1, uses the smallest extension of the base field
          containing all the periodic points. If the map is defined over projective space
          of dimension greater than 1, then the base ring of the map is used.

        - ``check`` -- boolean (default: ``True``); whether to check if the
          full multiplier spectra was computed. If ``False``, can lead to
          mathematically incorrect answers in dimension greater than 1. Ignored
          if ``use_algebraic_closure`` is ``True`` or if this dynamical system is defined
          over projective space of dimension 1.

        OUTPUT:

        A list of field elements if the domain of the map is projective space of
        dimension 1. If the domain of the map is projective space of dimension
        greater than 1, a list of matrices

        EXAMPLES::

            sage: P.<x,y> = ProjectiveSpace(QQ, 1)
            sage: f = DynamicalSystem_projective([x^2 - 3/4*y^2, y^2])
            sage: sorted(f.multiplier_spectra(2, type='point'))                         # needs sage.rings.number_field
            [0, 1, 1, 1, 9]
            sage: sorted(f.multiplier_spectra(2, type='cycle'))                         # needs sage.rings.number_field
            [0, 1, 1, 9]

        ::

            sage: P.<x,y,z> = ProjectiveSpace(QQ, 2)
            sage: f = DynamicalSystem_projective([x^2, z^2, y^2])
            sage: f.multiplier_spectra(1)                                               # needs sage.rings.number_field
            [
            [                       2 1 - 1.732050807568878?*I]
            [                       0                       -2],
            [                       2 1 + 1.732050807568878?*I]  [ 0  0]  [ 0  0]
            [                       0                       -2], [ 0 -2], [ 0 -2],
            [ 0  0]  [0 0]  [ 2 -2]
            [ 0 -2], [0 0], [ 0 -2]
            ]

        ::

            sage: P.<x,y,z> = ProjectiveSpace(QQ, 2)
            sage: f = DynamicalSystem_projective([x^2, z^2, y^2])
            sage: f.multiplier_spectra(2, formal=True)  # long time
            [
            [4 0]  [4 0]  [4 0]  [4 0]  [4 0]  [4 0]  [4 0]  [4 0]  [0 0]  [0 0]
            [0 4], [0 0], [0 0], [0 4], [0 4], [0 0], [0 0], [0 4], [0 0], [0 0],
            [4 0]  [4 0]  [4 0]  [4 0]
            [0 4], [0 4], [0 0], [0 0]
            ]

        ::

            sage: # needs sage.rings.number_field
            sage: set_verbose(None)
            sage: z = QQ['z'].0
            sage: K.<w> = NumberField(z^4 - 4*z^2 + 1,'z')
            sage: P.<x,y> = ProjectiveSpace(K, 1)
            sage: f = DynamicalSystem_projective([x^2 - w/4*y^2, y^2])
            sage: sorted(f.multiplier_spectra(2, formal=False, type='cycle'))
            [0,
             0.0681483474218635? - 1.930649271699173?*I,
             0.0681483474218635? + 1.930649271699173?*I,
             5.931851652578137? + 0.?e-49*I]

        ::

            sage: P.<x,y> = ProjectiveSpace(QQ, 1)
            sage: f = DynamicalSystem_projective([4608*x^10 - 2910096*x^9*y + 325988068*x^8*y^2
            ....:         + 31825198932*x^7*y^3 - 4139806626613*x^6*y^4 - 44439736715486*x^5*y^5
            ....:         + 2317935971590902*x^4*y^6 - 15344764859590852*x^3*y^7
            ....:         + 2561851642765275*x^2*y^8 + 113578270285012470*x*y^9
            ....:         - 150049940203963800*y^10, 4608*y^10])
            sage: sorted(f.multiplier_spectra(1))                                       # needs sage.rings.number_field
            [-119820502365680843999,
             -7198147681176255644585/256,
             -3086380435599991/9,
             -3323781962860268721722583135/35184372088832,
             -4290991994944936653/2097152,
             0,
             529278480109921/256,
             1061953534167447403/19683,
             848446157556848459363/19683,
             82911372672808161930567/8192,
             3553497751559301575157261317/8192]

        ::

            sage: P.<x,y> = ProjectiveSpace(QQ, 1)
            sage: f = DynamicalSystem_projective([x^2 - 7/4*y^2, y^2])
            sage: f.multiplier_spectra(3, formal=True, type='cycle')                    # needs sage.rings.number_field
            [1, 1]
            sage: f.multiplier_spectra(3, formal=True, type='point')                    # needs sage.rings.number_field
            [1, 1, 1, 1, 1, 1]

        ::

            sage: P.<x,y> = ProjectiveSpace(QQ, 1)
            sage: f = DynamicalSystem_projective([x^4 + 3*y^4, 4*x^2*y^2])
            sage: f.multiplier_spectra(1, use_algebraic_closure=False)                  # needs sage.rings.number_field
            [0,
             -1,
             1/128*a^5 - 13/384*a^4 + 5/96*a^3 + 1/16*a^2 + 43/128*a + 303/128,
             -1/288*a^5 + 1/96*a^4 + 1/24*a^3 - 1/3*a^2 + 5/32*a - 115/32,
             -5/1152*a^5 + 3/128*a^4 - 3/32*a^3 + 13/48*a^2 - 63/128*a - 227/128]
            sage: f.multiplier_spectra(1)                                               # needs sage.rings.number_field
            [0,
             -1,
             1.951373035591442?,
             -2.475686517795721? - 0.730035681602057?*I,
             -2.475686517795721? + 0.730035681602057?*I]

        ::

            sage: P.<x,y> = ProjectiveSpace(GF(5), 1)
            sage: f = DynamicalSystem_projective([x^4 + 2*y^4, 4*x^2*y^2])
            sage: f.multiplier_spectra(1, use_algebraic_closure=False)                  # needs sage.rings.finite_rings
            [0, 3*a + 3, 2*a + 1, 1, 1]
            sage: f.multiplier_spectra(1)
            [0, 2*z2 + 1, 3*z2 + 3, 1, 1]

        ::

            sage: # needs sage.rings.number_field
            sage: P.<x,y> = ProjectiveSpace(QQbar, 1)
            sage: f = DynamicalSystem_projective([x^5 + 3*y^5, 4*x^3*y^2])
            sage: f.multiplier_spectra(1)
            [0,
             -4.106544657178796?,
             -7/4,
             1.985176555073911?,
             -3.064315948947558? - 1.150478041113253?*I,
             -3.064315948947558? + 1.150478041113253?*I]

        ::

            sage: K = GF(3).algebraic_closure()
            sage: P.<x,y> = ProjectiveSpace(K, 1)
            sage: f = DynamicalSystem_projective([x^5 + 2*y^5, 4*x^3*y^2])
            sage: f.multiplier_spectra(1)
            [0, z3 + 2, z3 + 1, z3, 1, 1]

        TESTS::

            sage: P.<x,y> = ProjectiveSpace(QQ, 1)
            sage: f = DynamicalSystem_projective([x^2 + y^2, x*y])
            sage: f.multiplier_spectra(1)                                               # needs sage.rings.number_field
            [1, 1, 1]

        ::

            sage: K = GF(3).algebraic_closure()
            sage: P.<x,y,z> = ProjectiveSpace(K, 2)
            sage: f = DynamicalSystem_projective([x^2 + 2*y^2, 4*x*y, z^2])
            sage: f.multiplier_spectra(1)                                               # needs sage.rings.number_field
            [
            [0 0]  [1 0]  [1 0]  [1 0]  [2 0]  [2 0]  [2 0]
            [0 0], [0 0], [0 0], [0 0], [0 1], [0 1], [0 1]
            ]

        ::

            sage: F.<a> = GF(7)
            sage: P.<x,y> = ProjectiveSpace(F, 1)
            sage: f = DynamicalSystem_projective([x^2 + y^2, y^2])
            sage: sorted(f.multiplier_spectra(1))
            [0, 3, 6]

        ::

            sage: P.<x,y,z> = ProjectiveSpace(QQ, 2)
            sage: f = DynamicalSystem_projective([x^2, z^2, y^2])
            sage: g = f.change_ring(QQbar)                                              # needs sage.rings.number_field
            sage: f.multiplier_spectra(1) == g.multiplier_spectra(1)    # long time, needs sage.rings.number_field
            True

        ::

            sage: # needs sage.rings.number_field
            sage: K.<w> = QuadraticField(5)
            sage: P.<x,y,z> = ProjectiveSpace(K, 2)
            sage: f = DynamicalSystem_projective([x^2 + w*x*y + y^2, y^2, z^2])
            sage: f.multiplier_spectra(1)                               # long time
            [
            [1.000000000000000? - 1.572302755514847?*I                                         0]
            [1.000000000000000? - 1.572302755514847?*I 0.618033988749895? - 1.757887921270715?*I]
            [1.000000000000000? + 1.572302755514847?*I                                         0]
            [1.000000000000000? + 1.572302755514847?*I 0.618033988749895? + 1.757887921270715?*I]
            [                                        0                                         0],
            [                                        0                                         2],
            [                                        0                                         0],
            [                                        0                                         2],
            [0 0]  [0 0]  [                 2 2.236067977499790?]
            [0 0], [0 0], [                 0                  0]
            ]

        ::

            sage: P.<x,y,z> = ProjectiveSpace(QQ, 2)
            sage: f = DynamicalSystem_projective([x^2, z^2, y^2])
            sage: f.multiplier_spectra(1, use_algebraic_closure=False)                  # needs sage.rings.function_field
            Traceback (most recent call last):
            ...
            ValueError: failed to compute the full multiplier spectra. Try use_algebraic_closure=True
            or extend the base ring of this dynamical system
        """
        PS = self.domain()
        n = Integer(n)

        if (n < 1):
            raise ValueError("period must be a positive integer")
        if not isinstance(PS, ProjectiveSpace_ring):
            raise NotImplementedError("not implemented for subschemes")

        if PS.dimension_relative() > 1:
            K = self.domain().base_ring()

            # if we are already using an algebraic closure, we move the
            # map into a finite extension and set use_algebraic_closure to True
            # in order to get a scheme defined over a finite extension
            if isinstance(K, (sage.rings.abc.AlgebraicField,
                              AlgebraicClosureFiniteField_generic)):
                f = self.reduce_base_field()
                K = f.base_ring()
                use_algebraic_closure = True
            else:
                f = self

            # in order to calculate multiplicity, we need to have a scheme defined
            # over a finite extension, not an algebraic closure
            X = f.periodic_points(n, minimal=False, formal=formal, return_scheme=True)
            if use_algebraic_closure:
                number_field = False
                finite_field = False
                if K in NumberFields():
                    number_field = True
                if K in FiniteFields():
                    finite_field = True
                if not (number_field or finite_field):
                    raise NotImplementedError('Only implemented for number fields, QQbar, finite fields, and algebraic closures of finite fields')
                Kbar = K.algebraic_closure()
                if Kbar.has_coerce_map_from(K):
                    f = f.change_ring(Kbar)
                    rat_points = X.rational_points(F=Kbar)
                else:
                    embeds = K.embeddings(Kbar)
                    if embeds:
                        X2 = X.change_ring(embeds[0])
                        rat_points = X2.rational_points()
                        f = self.change_ring(embeds[0])
                    else:
                        raise ValueError("no embeddings of base field to algebraic closure")
            else:
                rat_points = X.rational_points()
                f = self
            PS = f.domain()
            points = []
            for point in rat_points:
                if use_algebraic_closure:
                    if number_field:
                        # in order to calculate multiplicity, the point must be defined over a finite extension
                        K2, pnt_lst, _ = number_field_elements_from_algebraics(list(point))
                        # we coerce if we can
                        if K.has_coerce_map_from(K2):
                            for i in range(X.multiplicity(pnt_lst)):
                                points.append(PS(point))
                        elif K2.has_coerce_map_from(K):
                            X_k = X.change_ring(K2)
                            for i in range(X_k.multiplicity(pnt_lst)):
                                points.append(PS(point))
                        # otherwise, we need to calculate a composite field
                        else:
                            _, K_embed, K2_embed, _ = K.composite_fields(K2, both_maps=True)[0]
                            X_k = X.change_ring(K_embed)
                            pnt_lst = [K2_embed(pnt) for pnt in pnt_lst]
                            new_point = X_k.ambient_space()(pnt_lst)
                            for i in range(X_k.multiplicity(new_point)):
                                points.append(PS(point))
                    else:
                        # we find a finite extension which the current point
                        # and X coerce into
                        final_degree = K.degree()
                        new_point = []
                        for num in list(point):
                            ff_num = num.as_finite_field_element()[1]
                            new_point.append(ff_num)
                            degree = ff_num.parent().degree()
                            final_degree = final_degree.lcm(degree)
                        K_prime = GF(K.characteristic()**final_degree)
                        X_k = X.change_ring(K_prime)
                        for i in range(X_k.multiplicity(new_point)):
                            points.append(PS(point))
                else:
                    for i in range(X.multiplicity(point)):
                        points.append(point)
            if not use_algebraic_closure:
                if check:
                    # we check if we computed the full multiplier spectra
                    d = self.degree()
                    N = self.domain().ambient_space().dimension_relative()
                    if not formal:
                        expected_number = sum(d**(n*i) for i in range(N+1))
                    else:
                        expected_number = 0
                        for D in n.divisors():
                            u = moebius(n/D)
                            inner_sum = sum(d**(D*j) for j in range(N+1))
                            expected_number += u*inner_sum
                    if len(points) != expected_number:
                        raise ValueError('failed to compute the full multiplier spectra. Try use_algebraic_closure=True'
                         + ' or extend the base ring of this dynamical system')
        else:
            K = FractionField(self.codomain().base_ring())
            if use_algebraic_closure:
                Kbar = K.algebraic_closure()
                if Kbar.has_coerce_map_from(K):
                    f = self.change_ring(Kbar)
                else:
                    embeds = K.embeddings(Kbar)
                    if embeds:
                        f = self.change_ring(embeds[0])
                    else:
                        raise ValueError("no embeddings of base field to algebraic closure")
            else:
                embedding = self.field_of_definition_periodic(n, formal=formal, return_embedding=True)[1]
                f = self.change_ring(embedding)

            PS = f.domain()
            if not formal:
                G = f.nth_iterate_map(n)
                F = G[0]*PS.gens()[1] - G[1]*PS.gens()[0]
            else:
                # periodic points of formal period n are the roots of the nth dynatomic polynomial
                F = f.dynatomic_polynomial(n)

            other_roots = F.parent()(F([(f.domain().gens()[0]),1])).univariate_polynomial().roots(ring=f.base_ring())

            points = []

            minfty = min(ex[1] for ex in F.exponents()) # include the point at infinity with the right multiplicity
            for i in range(minfty):
                points.append(PS([1,0]))

            for R in other_roots:
                for i in range(R[1]):
                    points.append(PS([R[0],1])) # include copies of higher multiplicity roots

        if type == 'cycle':
            # should include one representative point per cycle, included with the right multiplicity
            newpoints = []

            while points:
                P = points[0]
                newpoints.append(P)
                points.pop(0)
                Q = P
                for i in range(1,n):
                    try:
                        points.remove(f(Q))
                    except ValueError:
                        pass
                    Q = f(Q)
            points = newpoints

        if PS.dimension_relative() > 1:
            multipliers = [f.multiplier(pt,n) for pt in points]
        else:
            multipliers = [f.multiplier(pt,n)[0,0] for pt in points]

        return multipliers

    def sigma_invariants(self, n, formal=False, embedding=None, type='point',
                        return_polynomial=False, chow=False, deform=False, check=True):
        r"""
        Compute the values of the elementary symmetric polynomials evaluated
        on the ``n`` multiplier spectra of this dynamical system.

        The sigma invariants are the symmetric polynomials evaluated on the
        characteristic polynomial of the multipliers. See [Hutz2019]_ for
        the full definition. Spepcifically, this function returns either
        the following polynomial or its coefficients (with signs
        appropriately adjusted):

         .. MATH::

            \prod_{P \text{ period n}} ( w - c(P,t)),

        where `c(P,t)` is the charateristic polynomial (variable `t`) of the
        multiplier at `P`. Note that in dimension 1, only the coefficients
        of the constant term is returned.

        The invariants can be computed for points of period ``n`` or
        points of formal period ``n``. The base
        ring should be a number field, number field order, or
        a finite field or a polynomial ring or function field over a
        number field, number field order, or finite field.

        The parameter ``type`` determines if the sigma are computed from
        the multipliers calculated at one per cycle (with multiplicity)
        or one per point (with multiplicity). Only implemented
        for dimension 1. Note that in the ``cycle`` case, a map with a cycle
        which collapses into multiple smaller cycles, this is still
        considered one cycle. In other words, if a 4-cycle collapses into
        a 2-cycle with multiplicity 2, there is only one multiplier used
        for the doubled 2-cycle when computing ``n=4``.

        ALGORITHM:

        In dimension 1, we use the Poisson product of the resultant of
        two polynomials:

        .. MATH::

            res(f,g) = \prod_{f(a)=0} g(a).

        In higher dimensions, we use elimination theory (Groebner bases)
        to compute the equivalent of the Poisson product. Letting `f` be
        the polynomial defining the periodic or formal
        periodic points and `g` the polynomial `w - F` for an auxilarly
        variable `w` and `F` the characteristic polynomial of the Jacobian matrix
        of `f`. Note that if `f` is a rational function, we clear
        denominators for `g`.

        To calculate the full polynomial defining the sigma invariants,
        we follow the algorithm outlined in section 4 of [Hutz2019]_. There
        are 4 cases:

        - multipliers and ``n`` periodic points all distinct -- in this case,
          we can use Proposition 4.1 of [Hutz2019]_ to compute the sigma invariants

        - ``n`` -- periodic points are all distinct, multipliers are repeated; here we
          can use Proposition 4.2 of [Hutz2019]_ to compute the sigma invariants.
          This corresponds to ``chow=True``.

        - ``n`` -- periodic points are repeated, multipliers are all distinct; to deal
          with this case, we deform the map by a formal parameter `k`. The deformation
          separates the ``n`` periodic points, making them distinct, and we can recover
          the ``n`` periodic points of the original map by specializing `k` to 0.
          This corresponds to ``deform=True``.

        - ``n`` -- periodic points are repeated, multipliers are repeated; here we
          can use both cases 2 and 3 together. This corresponds to ``deform=True``
          and ``chow=True``.

        As we do not want to check which case we are in beforehand, we throw a
        :exc:`ValueError` if the computed polynomial does not have the correct
        degree.

        INPUT:

        - ``n`` -- positive integer, the period

        - ``formal`` -- boolean (default: ``False``); ``True`` specifies
          to find the values of the elementary symmetric polynomials
          corresponding to the formal ``n`` multiplier spectra and ``False``
          specifies to instead find the values corresponding to the ``n``
          multiplier spectra, which includes the multipliers of all
          periodic points of period ``n``

        - ``embedding`` -- (default: ``None``) must be ``None``, passing an embedding
          is no longer supported, see :issue:`32205`

        - ``type`` -- (default: ``'point'``) string; either ``'point'``
          or ``'cycle'`` depending on whether you compute with one
          multiplier per point or one per cycle. Not implemented for
          dimension greater than 1.

        - ``return polynomial`` -- boolean (default: ``False``);
          ``True`` specifies returning the polynomial which generates
          the sigma invariants, see [Hutz2019]_ for the full definition.
          The polynomial is always a multivariate polynomial with variables
          ``w`` and ``t``.

        - ``chow`` -- boolean (default: ``False``); ``True`` specifies
          using the Chow algorithm from [Hutz2019]_ to compute the sigma
          invariants. While slower, the Chow algorithm does not lose
          information about multiplicities of the multipliers. In order
          to accurately compute the sigma polynomial when there is a
          repeated multiplier, ``chow`` must be ``True``.

        - ``deform`` -- boolean (default: ``False``); ``True`` specifies
          first deforming the map so that all periodic points are distinct
          and then calculating the sigma invariants. In order to accurately
          calculate the sigma polynomial when there is a periodic point with
          multiplicity, ``deform`` must be ``True``.

        - ``check`` -- boolean (default: ``True``); when ``True`` the degree of
          the sigma polynomial is checked against the expected degree. This is
          done as the sigma polynomial may drop degree if multiplicities of periodic
          points or multipliers are not correctly accounted for using ``chow`` or
          ``deform``.

        .. WARNING::

            Setting ``check`` to ``False`` can lead to mathematically incorrect
            answers.

        OUTPUT: list of elements in the base ring, unless ``return_polynomial``
        is ``True``, in which case a polynomial in ``w`` and ``t`` is returned.
        The variable ``t`` is the variable of the characteristic
        polynomials of the multipliers.

        If this map is defined over `\mathbb{P}^N`, where `N > 1`, then
        the list is the coefficients of `w` and `t`, in lexographical order with `w > t`.

        EXAMPLES::

            sage: P.<x,y> = ProjectiveSpace(QQ, 1)
            sage: f = DynamicalSystem_projective([x^2 + x*y + y^2, y^2 + x*y])
            sage: f.sigma_invariants(1)                                                 # needs sage.rings.number_field
            [3, 3, 1]

        If ``return_polynomial`` is ``True``, then following [Hutz2019]_
        we return a two variable polynomial in `w` and `t`::

            sage: P.<x,y> = ProjectiveSpace(QQ, 1)
            sage: f = DynamicalSystem_projective([x^2 + 2*y^2, y^2])
            sage: poly = f.sigma_invariants(1, return_polynomial=True); poly
            w^3 - 3*w^2*t + 2*w^2 + 3*w*t^2 - 4*w*t + 8*w - t^3 + 2*t^2 - 8*t

        From the full polynomial, we can easily recover the one variable polynomial whose coefficients
        are symmetric functions in the multipliers, up to sign::

            sage: w, t = poly.variables()
            sage: poly.specialization({w:0}).monic()
            t^3 - 2*t^2 + 8*t
            sage: f.sigma_invariants(1)                                                 # needs sage.rings.number_field
            [2, 8, 0]

        For dynamical systems on `\mathbb{P}^N`, where `N > 1`, the full polynomial
        is needed to distinguish the conjugacy class. We can, however, still return
        a list in this case::

            sage: P.<x,y,z> = ProjectiveSpace(QQ, 2)
            sage: f = DynamicalSystem_projective([x^2, z^2, y^2])
            sage: f.sigma_invariants(1, chow=True)
            [1, 7, -6, -12, 21, -36, -60, 72, 48, 35, -90, -120, 352, 96, -288, -64, 35,
             -120, -120, 688, -96, -1056, 320, 384, 0, 21, -90, -60, 672, -384, -1440, 1344,
             768, -768, 0, 0, 7, -36, -12, 328, -336, -864, 1472, 384, -1536, 512, 0, 0, 0,
             1, -6, 0, 64, -96, -192, 512, 0, -768, 512, 0, 0, 0, 0, 0]

        When calculating the sigma invariants for `\mathbb{P}^N`, with `N > 1`,
        the default algorithm loses information about multiplicities. Note that
        the following call to sigma invariants returns a degree 6 polynomial in `w`::

            sage: P.<x,y,z> = ProjectiveSpace(QQ, 2)
            sage: f = DynamicalSystem_projective([x^2, y^2, z^2])
            sage: f.sigma_invariants(1, return_polynomial=True, check=False)
            w^6 - 6*w^5*t^2 + 8*w^5*t - 4*w^5 + 15*w^4*t^4 - 40*w^4*t^3 + 40*w^4*t^2 -
            16*w^4*t - 20*w^3*t^6 + 80*w^3*t^5 - 120*w^3*t^4 + 80*w^3*t^3 - 16*w^3*t^2 +
            15*w^2*t^8 - 80*w^2*t^7 + 160*w^2*t^6 - 144*w^2*t^5 + 48*w^2*t^4 - 6*w*t^10 +
            40*w*t^9 - 100*w*t^8 + 112*w*t^7 - 48*w*t^6 + t^12 - 8*t^11 + 24*t^10 -
            32*t^9 + 16*t^8

        Setting ``chow`` to ``True``, while much slower, accounts correctly for multiplicities.
        Note that the following returns a degree 7 polynomial in `w`::

            sage: f.sigma_invariants(1, return_polynomial=True, chow=True)
            w^7 - 7*w^6*t^2 + 10*w^6*t - 4*w^6 + 21*w^5*t^4 - 60*w^5*t^3 + 60*w^5*t^2 -
            24*w^5*t - 35*w^4*t^6 + 150*w^4*t^5 - 240*w^4*t^4 + 176*w^4*t^3 - 48*w^4*t^2 +
            35*w^3*t^8 - 200*w^3*t^7 + 440*w^3*t^6 - 464*w^3*t^5 + 224*w^3*t^4 -
            32*w^3*t^3 - 21*w^2*t^10 + 150*w^2*t^9 - 420*w^2*t^8 + 576*w^2*t^7 -
            384*w^2*t^6 + 96*w^2*t^5 + 7*w*t^12 - 60*w*t^11 + 204*w*t^10 - 344*w*t^9 +
            288*w*t^8 - 96*w*t^7 - t^14 + 10*t^13 - 40*t^12 + 80*t^11 - 80*t^10 + 32*t^9

        ::

            sage: # needs sage.rings.number_field
            sage: set_verbose(None)
            sage: z = QQ['z'].0
            sage: K = NumberField(z^4 - 4*z^2 + 1, 'z')
            sage: P.<x,y> = ProjectiveSpace(K, 1)
            sage: f = DynamicalSystem_projective([x^2 - 5/4*y^2, y^2])
            sage: f.sigma_invariants(2, formal=False, type='cycle')
            [13, 11, -25, 0]
            sage: f.sigma_invariants(2, formal=False, type='point')
            [12, -2, -36, 25, 0]

        check that infinity as part of a longer cycle is handled correctly::

            sage: # needs sage.rings.number_field
            sage: P.<x,y> = ProjectiveSpace(QQ, 1)
            sage: f = DynamicalSystem_projective([y^2, x^2])
            sage: f.sigma_invariants(2, type='cycle')
            [12, 48, 64, 0]
            sage: f.sigma_invariants(2, type='point')
            [12, 48, 64, 0, 0]
            sage: f.sigma_invariants(2, type='cycle', formal=True)
            [0]
            sage: f.sigma_invariants(2, type='point', formal=True)
            [0, 0]

        ::

            sage: # needs sage.rings.number_field
            sage: K.<w> = QuadraticField(3)
            sage: P.<x,y> = ProjectiveSpace(K, 1)
            sage: f = DynamicalSystem_projective([x^2 - w*y^2, (1-w)*x*y])
            sage: f.sigma_invariants(2, formal=False, type='cycle')
            [6*w + 21, 78*w + 159, 210*w + 367, 90*w + 156]
            sage: f.sigma_invariants(2, formal=False, type='point')
            [6*w + 24, 96*w + 222, 444*w + 844, 720*w + 1257, 270*w + 468]

        ::

            sage: P.<x,y> = ProjectiveSpace(QQ, 1)
            sage: f = DynamicalSystem_projective([512*x^5 - 378128*x^4*y + 76594292*x^3*y^2
            ....:         - 4570550136*x^2*y^3 - 2630045017*x*y^4 + 28193217129*y^5, 512*y^5])
            sage: f.sigma_invariants(1)                                                 # needs sage.rings.number_field
            [19575526074450617/1048576, -9078122048145044298567432325/2147483648,
             -2622661114909099878224381377917540931367/1099511627776,
             -2622661107937102104196133701280271632423/549755813888,
             338523204830161116503153209450763500631714178825448006778305/72057594037927936, 0]

        ::

            sage: P.<x,y,z> = ProjectiveSpace(GF(5), 2)
            sage: f = DynamicalSystem([x^2, y^2, z^2])
            sage: f.sigma_invariants(1, chow=True, return_polynomial=True)
            w^7 - 2*w^6*t^2 + w^6 + w^5*t^4 + w^5*t + w^4*t^3 + 2*w^4*t^2 + w^3*t^5 -
            w^3*t^4 - 2*w^3*t^3 - w^2*t^10 + w^2*t^7 + w^2*t^6 + w^2*t^5 + 2*w*t^12 -
            w*t^10 + w*t^9 - 2*w*t^8 - w*t^7 - t^14 + 2*t^9

        ::

            sage: # needs sage.rings.number_field
            sage: R.<c> = QQ[]
            sage: Pc.<x,y> = ProjectiveSpace(R, 1)
            sage: f = DynamicalSystem_projective([x^2 + c*y^2, y^2])
            sage: f.sigma_invariants(1)
            [2, 4*c, 0]
            sage: f.sigma_invariants(2, formal=True, type='point')
            [8*c + 8, 16*c^2 + 32*c + 16]
            sage: f.sigma_invariants(2, formal=True, type='cycle')
            [4*c + 4]

        ::

            sage: R.<c> = QQ[]
            sage: P.<x,y> = ProjectiveSpace(R, 1)
            sage: f = DynamicalSystem([x^2 + c*y^2, y^2])
            sage: f.sigma_invariants(1, return_polynomial=True)
            w^3 + (-3)*w^2*t + 2*w^2 + 3*w*t^2 + (-4)*w*t + 4*c*w - t^3 + 2*t^2 + (-4*c)*t
            sage: f.sigma_invariants(2, chow=True, formal=True,                         # needs sage.libs.pari
            ....:                    return_polynomial=True)
            w^2 + (-2)*w*t + (8*c + 8)*w + t^2 + (-8*c - 8)*t + 16*c^2 + 32*c + 16

        ::

            sage: R.<c,d> = QQ[]
            sage: P.<x,y,z> = ProjectiveSpace(R, 2)
            sage: f = DynamicalSystem([x^2 + c*z^2, y^2 + d*z^2, z^2])
            sage: len(dict(f.sigma_invariants(1, return_polynomial=True)))
            51

        ::

            sage: P.<x,y> = ProjectiveSpace(QQ, 1)
            sage: f = DynamicalSystem([x^2 + 3*y^2, x*y])
            sage: f.sigma_invariants(1, deform=True, return_polynomial=True)            # needs sage.rings.function_field
            w^3 - 3*w^2*t + 3*w^2 + 3*w*t^2 - 6*w*t + 3*w - t^3 + 3*t^2 - 3*t + 1

        doubled fixed point::

            sage: P.<x,y> = ProjectiveSpace(QQ, 1)
            sage: f = DynamicalSystem_projective([x^2 - 3/4*y^2, y^2])
            sage: f.sigma_invariants(2, formal=True)                                    # needs sage.rings.number_field
            [2, 1]

        doubled 2 cycle::

            sage: P.<x,y> = ProjectiveSpace(QQ, 1)
            sage: f = DynamicalSystem_projective([x^2 - 5/4*y^2, y^2])
            sage: f.sigma_invariants(4, formal=False, type='cycle')                     # needs sage.rings.number_field
            [170, 5195, 172700, 968615, 1439066, 638125, 0]

        TESTS::

            sage: F.<t> = FunctionField(GF(5))
            sage: P.<x,y> = ProjectiveSpace(F,1)
            sage: f = DynamicalSystem_projective([x^2 + (t/(t^2+1))*y^2, y^2], P)
            sage: f.sigma_invariants(1)                                                 # needs sage.rings.number_field
            [2, 4*t/(t^2 + 1), 0]

        ::

            sage: # needs sage.rings.number_field
            sage: R.<w> = QQ[]
            sage: N.<n> = NumberField(w^2 + 1)
            sage: P.<x,y,z> = ProjectiveSpace(N, 2)
            sage: f = DynamicalSystem_projective([x^2, y^2, z^2])
            sage: f.sigma_invariants(1, chow=True) == f.change_ring(QQ).sigma_invariants(1, chow=True)
            True

        ::

            sage: P.<x,y> = ProjectiveSpace(QQ, 1)
            sage: f = DynamicalSystem([x^2 + 3*y^2, x*y])
            sage: f.sigma_invariants(1, formal=True, return_polynomial=True)
            Traceback (most recent call last):
            ..
            ValueError: sigma polynomial dropped degree, as multiplicities were not accounted
            for correctly; try setting chow=True and/or deform=True

        ::

            sage: P.<x,y> = ProjectiveSpace(QQ, 1)
            sage: f = DynamicalSystem([x^2 + 3*y^2, x*y])
            sage: f.sigma_invariants(1, return_polynomial=True)
            Traceback (most recent call last):
            ..
            ValueError: sigma polynomial dropped degree, as multiplicities were not accounted
            for correctly; try setting chow=True and/or deform=True
        """
        n = ZZ(n)

        if embedding is not None:
            raise ValueError('do not specify an embedding')
        if n < 1:
            raise ValueError("period must be a positive integer")
        dom = self.domain()
        if not isinstance(dom, ProjectiveSpace_ring):
            raise NotImplementedError("not implemented for subschemes")
        if self.degree() <= 1:
            raise TypeError("must have degree at least 2")
        if type not in ['point', 'cycle']:
            raise ValueError("type must be either point or cycle")
        if dom.dimension_relative() > 1 or return_polynomial:
            if type == 'cycle':
                raise NotImplementedError('cycle not implemented for dimension greater than 1')
            base_ring = self.base_ring()
            d = self.degree()
            N = dom.dimension_relative()
            f = copy(self)
            Fn = f.nth_iterate_map(n)
            CR = f.codomain().ambient_space().coordinate_ring()
            if deform:
                # we need a model with all affine periodic points
                new_f = f.affine_preperiodic_model(0, n)
                new_f.normalize_coordinates()
                # we now deform by a parameter t
                T = base_ring['k']
                k = T.gens()[0]
                Pt = ProjectiveSpace(N, R=T, names=[str(i) for i in CR.gens()])
                deformed_polys = [poly + k*Pt.gens()[-1]**d for poly in new_f.defining_polynomials()[:-1]]
                deformed_polys += [new_f.defining_polynomials()[-1]]
                f_deformed = DynamicalSystem(deformed_polys)
                sigma_poly = f_deformed.sigma_invariants(n, chow=chow, deform=False, return_polynomial=True, check=False)
                sigma_polynomial = sigma_poly.specialization({k:0})
                # we fix the ordering of the parent polynomial ring
                new_parent = sigma_polynomial.parent().change_ring(order='lex')
                sigma_polynomial = new_parent(sigma_polynomial)
                sigma_polynomial *= sigma_polynomial.coefficients()[0].inverse_of_unit()
            else:
                if not base_ring.is_field():
                    F = FractionField(base_ring)
                    f.normalize_coordinates()
                    X = f.periodic_points(n, minimal=False, formal=formal, return_scheme=True)
                    X = X.change_ring(F)
                else:
                    F = base_ring
                    if isinstance(base_ring, FractionField_generic):
                        if isinstance(base_ring.ring(), (MPolynomialRing_base,
                                                         PolynomialRing_generic)):
                            f.normalize_coordinates()
                            f_ring = f.change_ring(base_ring.ring())
                            X = f_ring.periodic_points(n, minimal=False, formal=formal, return_scheme=True)
                            X = X.change_ring(F)
                    else:
                        X = f.periodic_points(n, minimal=False, formal=formal, return_scheme=True)
                newR = PolynomialRing(F, 'w, t', 2, order='lex')
                if not base_ring.is_field():
                    ringR = PolynomialRing(base_ring, 'w, t', 2, order='lex')
                if chow:
                    # create full polynomial ring
                    R = PolynomialRing(F, 'v', 2*N+3, order='lex')
                    var = list(R.gens())
                    # create polynomial ring for result
                    R2 = PolynomialRing(F, var[:N] + var[-2:])
                    psi = R2.hom(N*[0]+list(newR.gens()), newR)
                    # create substitution to set extra variables to 0
                    R_zero = {R.gen(N): 1}
                    for j in range(N+1, 2*N+1):
                        R_zero[R.gen(j)] = 0
                    t = var.pop()
                    w = var.pop()
                    var = var[:N]
                else:
                    R = PolynomialRing(F, 'v', N+2, order='lex')
                    psi = R.hom(N*[0] + list(newR.gens()), newR)
                    var = list(R.gens())
                    t = var.pop()
                    w = var.pop()
                sigma_polynomial = 1
                # go through each affine patch to avoid repeating periodic points
                # setting the visited coordinates to 0 as we go
                for j in range(N,-1,-1):
                    Xa = X.affine_patch(j)
                    fa = Fn.dehomogenize(j)
                    Pa = fa.domain()
                    Ra = Pa.coordinate_ring()
                    # create the images for the Hom to the ring we will do the elimination over
                    # with done affine patch coordinates as 0
                    if chow:
                        im = [R.gen(i) for i in range(j)] + (N-j)*[0] + [R.gen(i) for i in range(N, R.ngens())]
                    else:
                        im = list(R.gens())[:j] + (N-j)*[0] + [R.gen(i) for i in range(N, R.ngens())]
                    phi = Ra.hom(R.gens()[0:len(Ra.gens())])
                    # create polymomial that evaluates to the characteristic polynomial
                    M = t*matrix.identity(R, N)
                    g = (M-jacobian([phi(F.numerator())/phi(F.denominator()) for F in fa], var)).det()
                    # create the terms of the sigma invariants prod(w-lambda)
                    g_prime = w*R(g.denominator())(im)-R(g.numerator())(im)
                    # move the defining polynomials to the polynomial ring
                    L = [phi(h)(im) for h in Xa.defining_polynomials()]
                    # add the appropriate final polynomial to compute the sigma invariant polynomial
                    # via a Poisson product in elimination
                    if chow:
                        L += [g_prime + sum(R.gen(j-1)*R.gen(N+j)*(R(g.denominator())(im)) for j in range(1,N+1))]
                    else:
                        L += [g_prime]
                    I = R.ideal(L)
                    # since R is lex ordering, this is an elimination step
                    G = I.groebner_basis()
                    # the polynomial we need is the one just in w and t
                    if chow:
                        poly = psi(G[-1].specialization(R_zero))
                        if len(list(poly)) > 0:
                            poly *= poly.coefficients()[0].inverse_of_unit()
                    else:
                        poly = psi(G[-1])
                    if not base_ring.is_field():
                        denom = lcm([coeff[0].denominator() for coeff in poly])
                        poly *= denom
                    sigma_polynomial *= poly
                if not base_ring.is_field():
                    sigma_polynomial = ringR(sigma_polynomial)
            if check:
                degree_w = sigma_polynomial.degrees()[0]
                if formal:
                    expected_degree = 0
                    for D in n.divisors():
                        u = moebius(n/D)
                        inner_sum = sum(d**(D*j) for j in range(N+1))
                        expected_degree += u*inner_sum
                else:
                    expected_degree = sum(d**(n*i) for i in range(N+1))
                if degree_w != expected_degree:
                    raise ValueError('sigma polynomial dropped degree, as multiplicities were not accounted for correctly; '
                                     'try setting chow=True and/or deform=True')
            if return_polynomial:
                return sigma_polynomial
            # if we are returning a numerical list, read off the coefficients
            # in order of degree adjusting sign appropriately
            sigmas = []
            sigma_dictionary = dict([list(reversed(i)) for i in list(sigma_polynomial)])
            degree_w = sigma_polynomial.degrees()[0]
            w, t = sigma_polynomial.variables()
            for i in range(degree_w + 1):
                for j in range(2*i, -1, -1):
                    sigmas.append((-1)**(i+j)*sigma_dictionary.pop(w**(degree_w - i)*t**(j), 0))
            return sigmas

        base_ring = dom.base_ring()
        if isinstance(base_ring, FractionField_generic):
            base_ring = base_ring.ring()
        if isinstance(base_ring, (PolynomialRing_generic,
                                  MPolynomialRing_base)):
            base_ring = base_ring.base_ring()
        elif base_ring in FunctionFields():
            base_ring = base_ring.constant_base_field()
        if not (base_ring in NumberFields() or base_ring == ZZ or isinstance(base_ring, sage.rings.abc.Order)
                or (base_ring in FiniteFields())):
            raise NotImplementedError("incompatible base field, see documentation")

        #now we find the two polynomials for the resultant
        Fn = self.nth_iterate_map(n)
        fn = Fn.dehomogenize(1)
        R = fn.domain().coordinate_ring()
        S = PolynomialRing(FractionField(self.base_ring()), 'z', 2)
        phi = R.hom([S.gen(0)], S)
        psi = dom.coordinate_ring().hom([S.gen(0), 1], S)  #dehomogenize
        dfn = fn[0].derivative(R.gen())

        #polynomial to be evaluated at the periodic points
        mult_poly = phi(dfn.denominator())*S.gen(1) - phi(dfn.numerator()) #w-f'(z)

        #polynomial defining the periodic points
        x,y = dom.gens()
        if formal:
            fix_poly = self.dynatomic_polynomial(n)  #f(z)-z
        else:
            fix_poly = Fn[0]*y - Fn[1]*x #f(z) - z

        #check infinity
        inf = dom(1,0)
        inf_per = ZZ(1)
        Q = self(inf)
        while Q != inf and inf_per <= n:
            inf_per += 1
            Q = self(Q)
        #get multiplicity
        if inf_per <= n:
            e_inf = 0
            while (y**(e_inf + 1)).divides(fix_poly):
                e_inf += 1

        if type == 'cycle':
            #now we need to deal with having the correct number of factors
            #1 multiplier for each cycle. But we need to be careful about
            #the length of the cycle and the multiplicities
            good_res = 1
            if formal:
                #then we are working with the n-th dynatomic and just need
                #to take one multiplier per cycle

                #evaluate the resultant
                fix_poly = psi(fix_poly)
                res = fix_poly.resultant(mult_poly, S.gen(0))
                #take infinity into consideration
                if inf_per.divides(n):
                    res *= (S.gen(1) - self.multiplier(inf, n)[0,0])**e_inf
                res = res.univariate_polynomial()
                #adjust multiplicities
                L = res.factor()
                for p,exp in L:
                    good_res *= p**(exp/n)
            else:
                #For each d-th dynatomic for d dividing n, take
                #one multiplier per cycle; e.g., this treats a double 2
                #cycle as a single 4 cycle for n=4
                for d in n.divisors():
                    fix_poly_d = self.dynatomic_polynomial(d)
                    resd = mult_poly.resultant(psi(fix_poly_d), S.gen(0))
                    #check infinity
                    if inf_per == d:
                        e_inf_d = 0
                        while (y**(e_inf_d + 1)).divides(fix_poly_d):
                            e_inf_d += 1
                        resd *= (S.gen(1) - self.multiplier(inf, n)[0,0])**e_inf
                    resd = resd.univariate_polynomial()
                    Ld = resd.factor()
                    for pd,ed in Ld:
                        good_res *= pd**(ed/d)
            res = good_res
        else: #type is 'point'
            #evaluate the resultant
            fix_poly = psi(fix_poly)
            res = fix_poly.resultant(mult_poly, S.gen(0))
            #take infinity into consideration
            if inf_per.divides(n):
                res *= (S.gen(1) - self.multiplier(inf, n)[0,0])**e_inf
            res = res.univariate_polynomial()

        # the sigmas are the coefficients
        # needed to fix the signs and the order
        sig = res.coefficients(sparse=False)
        den = sig.pop(-1)
        sig.reverse()
        sig = [sig[i] * (-1)**(i+1) / den for i in range(len(sig))]
        return sig

    def reduced_form(self, **kwds):
        r"""
        Return reduced form of this dynamical system.

        The reduced form is the `SL(2, \ZZ)` equivalent morphism obtained
        by applying the binary form reduction algorithm from Stoll and
        Cremona [CS2003]_ to the homogeneous polynomial defining the periodic
        points (the dynatomic polynomial). The smallest period `n` with
        enough periodic points is used and without roots of too large
        multiplicity.

        This should also minimize the size  of the coefficients,
        but this is not always the case. By default the coefficient minimizing
        algorithm in [HS2018]_ is applied.

        See :meth:`sage.rings.polynomial.multi_polynomial.reduced_form` for
        the information on binary form reduction.

        Implemented by Rebecca Lauren Miller as part of GSOC 2016.
        Minimal height added by Ben Hutz July 2018.

        INPUT: keyword arguments:

        - ``prec`` -- integer (default: 300); desired precision

        - ``return_conjuagtion`` -- boolean (default: ``True``); return
          an element of `SL(2, \ZZ)`

        - ``error_limit`` -- (default: 0.000001) a real number, sets
          the error tolerance

        - ``smallest_coeffs`` -- boolean (default: ``True``); whether to find the
          model with smallest coefficients

        - ``dynatomic`` -- boolean (default: ``True``); to use formal periodic points

        - ``start_n`` -- positive integer (default: 1); first period to try to find
          appropriate binary form

        - ``emb`` -- (optional) embedding of based field into CC

        - ``algorithm`` -- (optional) which algorithm to use to find all
          minimal models. Can be one of the following:

          * ``'BM'`` -- Bruin-Molnar algorithm [BM2012]_
          * ``'HS'`` -- Hutz-Stoll algorithm [HS2018]_

        - ``check_minimal`` -- boolean (default: ``True``); whether to check
          if this map is a minimal model

        - ``smallest_coeffs`` -- boolean (default: ``True``); whether to find the
          model with smallest coefficients

        OUTPUT:

        - a projective morphism

        - a matrix

        EXAMPLES::

            sage: PS.<x,y> = ProjectiveSpace(QQ, 1)
            sage: f = DynamicalSystem_projective([x^3 + x*y^2, y^3])
            sage: m = matrix(QQ, 2, 2, [-201221, -1, 1, 0])
            sage: f = f.conjugate(m)
            sage: f.reduced_form(prec=50, smallest_coeffs=False)  # this needs 2 periodic
            Traceback (most recent call last):
            ...
            ValueError: accuracy of Newton's root not within tolerance(0.00006... > 1e-06), increase precision
            sage: f.reduced_form(smallest_coeffs=False)
            (
            Dynamical System of Projective Space of dimension 1 over Rational Field
              Defn: Defined on coordinates by sending (x : y) to (x^3 + x*y^2 : y^3)
            ,
            <BLANKLINE>
            [     0     -1]
            [     1 201221]
            )

        ::

            sage: PS.<x,y> = ProjectiveSpace(ZZ, 1)
            sage: f = DynamicalSystem_projective([x^2 + x*y, y^2])  # this needs 3 periodic
            sage: m = matrix(QQ, 2, 2, [-221, -1, 1, 0])
            sage: f = f.conjugate(m)
            sage: f.reduced_form(prec=200, smallest_coeffs=False)
            (
            Dynamical System of Projective Space of dimension 1 over Integer Ring
              Defn: Defined on coordinates by sending (x : y) to (-x^2 + x*y - y^2 : -y^2)
            ,
            [  0  -1]
            [  1 220]
            )

        ::

            sage: P.<x,y> = ProjectiveSpace(QQ, 1)
            sage: f = DynamicalSystem_projective([x^3, y^3])
            sage: f.reduced_form(smallest_coeffs=False)
            (
            Dynamical System of Projective Space of dimension 1 over Rational Field
              Defn: Defined on coordinates by sending (x : y) to (x^3 : y^3)
            ,
            <BLANKLINE>
            [1 0]
            [0 1]
            )

        ::

            sage: PS.<X,Y> = ProjectiveSpace(QQ,1)
            sage: f = DynamicalSystem_projective([7365*X^4 + 12564*X^3*Y + 8046*X^2*Y^2
            ....:                                   + 2292*X*Y^3 + 245*Y^4,
            ....:                                 -12329*X^4 - 21012*X^3*Y - 13446*X^2*Y^2
            ....:                                   - 3828*X*Y^3 - 409*Y^4])
            sage: f.reduced_form(prec=30, smallest_coeffs=False)
            Traceback (most recent call last):
            ...
            ValueError: accuracy of Newton's root not within tolerance(0.00008... > 1e-06), increase precision
            sage: f.reduced_form(smallest_coeffs=False)
            (
            Dynamical System of Projective Space of dimension 1 over Rational Field
              Defn: Defined on coordinates by sending (X : Y) to
                    (-7*X^4 - 12*X^3*Y - 42*X^2*Y^2 - 12*X*Y^3 - 7*Y^4
                     : -X^4 - 4*X^3*Y - 6*X^2*Y^2 - 4*X*Y^3 - Y^4),
            <BLANKLINE>
            [-1  2]
            [ 2 -5]
            )

        ::

            sage: # needs sage.rings.real_mpfr sage.symbolic
            sage: P.<x,y> = ProjectiveSpace(RR, 1)
            sage: f = DynamicalSystem_projective([x^4, RR(sqrt(2))*y^4])
            sage: m = matrix(RR, 2, 2, [1,12,0,1])
            sage: f = f.conjugate(m)
            sage: g, m = f.reduced_form(smallest_coeffs=False); m
            [  1 -12]
            [  0   1]

        ::

            sage: # needs sage.rings.real_mpfr sage.symbolic
            sage: P.<x,y> = ProjectiveSpace(CC, 1)
            sage: f = DynamicalSystem_projective([x^4, CC(sqrt(-2))*y^4])
            sage: m = matrix(CC, 2, 2, [1,12,0,1])
            sage: f = f.conjugate(m)
            sage: g, m = f.reduced_form(smallest_coeffs=False); m
            [  1 -12]
            [  0   1]

        ::

            sage: # needs sage.rings.number_field
            sage: K.<w> = QuadraticField(2)
            sage: P.<x,y> = ProjectiveSpace(K, 1)
            sage: f = DynamicalSystem_projective([x^3, w*y^3])
            sage: m = matrix(K, 2, 2, [1,12,0,1])
            sage: f = f.conjugate(m)
            sage: f.reduced_form(smallest_coeffs=False)
            (
            Dynamical System of Projective Space of dimension 1 over Number Field in w
             with defining polynomial x^2 - 2 with w = 1.414213562373095?
              Defn: Defined on coordinates by sending (x : y) to (x^3 : w*y^3) ,
            <BLANKLINE>
            [  1 -12]
            [  0   1]
            )

        ::

            sage: # needs sage.rings.number_field
            sage: R.<x> = QQ[]
            sage: K.<w> = NumberField(x^5 + x - 3,
            ....:                     embedding=(x^5 + x - 3).roots(ring=CC)[0][0])
            sage: P.<x,y> = ProjectiveSpace(K, 1)
            sage: f = DynamicalSystem_projective([12*x^3, 2334*w*y^3])
            sage: m = matrix(K, 2, 2, [-12,1,1,0])
            sage: f = f.conjugate(m)
            sage: f.reduced_form(smallest_coeffs=False)
            (
            Dynamical System of Projective Space of dimension 1 over Number Field in w
             with defining polynomial x^5 + x - 3 with w = 1.132997565885066?
              Defn: Defined on coordinates by sending (x : y) to
                    (12*x^3 : (2334*w)*y^3) ,
            <BLANKLINE>
            [  0  -1]
            [  1 -12]
            )

        ::

            sage: P.<x,y> = QQ[]
            sage: f = DynamicalSystem([-4*y^2, 9*x^2 - 12*x*y])
            sage: f.reduced_form()
            (
            Dynamical System of Projective Space of dimension 1 over Rational Field
              Defn: Defined on coordinates by sending (x : y) to
                    (2*x^2 - 2*y^2 : -x^2 - 2*y^2)
            ,
            <BLANKLINE>
            [ 2 -2]
            [ 3  0]
            )

        ::

            sage: P.<x,y> = QQ[]
            sage: f = DynamicalSystem([-2*x^3 - 9*x^2*y - 12*x*y^2 - 6*y^3 , y^3])
            sage: f.reduced_form()
            (
            Dynamical System of Projective Space of dimension 1 over Rational Field
              Defn: Defined on coordinates by sending (x : y) to
                    (x^3 + 3*x^2*y : 3*x*y^2 + y^3)
            ,
            <BLANKLINE>
            [-1 -2]
            [ 1  1]
            )

        ::

            sage: P.<x,y> = QQ[]
            sage: f = DynamicalSystem([4*x^2 - 7*y^2, 4*y^2])
            sage: f.reduced_form(start_n=2, dynatomic=False) #long time
            (
            Dynamical System of Projective Space of dimension 1 over Rational Field
              Defn: Defined on coordinates by sending (x : y) to
                    (x^2 - x*y - y^2 : y^2)
            ,
            <BLANKLINE>
            [ 2 -1]
            [ 0  2]
            )

        ::

            sage: P.<x,y> = QQ[]
            sage: f = DynamicalSystem([4*x^2 + y^2, 4*y^2])
            sage: f.reduced_form()  # long time
            (
            Dynamical System of Projective Space of dimension 1 over Rational Field
              Defn: Defined on coordinates by sending (x : y) to
                    (x^2 - x*y + y^2 : y^2)
            ,
            <BLANKLINE>
            [ 2 -1]
            [ 0  2]
            )
        """
        if self.domain().ambient_space().dimension_relative() != 1:
            return NotImplementedError('only implemented for dimension 1')
        return_conjugation = kwds.get('return_conjugation', True)
        emb = kwds.get('emb', None)
        prec = kwds.get('prec', 300)
        start_n = kwds.get('start_n', 1)
        algorithm = kwds.get('algorithm', None)
        dynatomic = algorithm = kwds.get('dynatomic', True)
        smallest_coeffs = kwds.get('smallest_coeffs', True)
        if smallest_coeffs:
            if self.base_ring() not in [ZZ, QQ]:
                raise NotImplementedError("smallest coeff only over ZZ or QQ")
            check_min = kwds.get('check_minimal', True)
            from sage.dynamics.arithmetic_dynamics.endPN_minimal_model import smallest_dynamical
            sm_f, m = smallest_dynamical(self, dynatomic=dynatomic, start_n=start_n,
                 prec=prec, emb=emb, algorithm=algorithm, check_minimal=check_min)
        else:
            #reduce via covariant
            PS = self.domain()
            CR = PS.coordinate_ring()
            x,y = CR.gens()
            n = start_n # sometimes you get a problem later with 0,infty as roots
            pts_poly = self.dynatomic_polynomial(n)
            d = ZZ(pts_poly.degree())
            try:
                max_mult = max([ex for p,ex in pts_poly.factor()])
            except NotImplementedError: #not factorization in numerical rings
                CF = ComplexField(prec=prec)
                if pts_poly.base_ring() != CF:
                    if emb is None:
                        pts_poly_CF = pts_poly.change_ring(CF)
                    else:
                        pts_poly_CF = pts_poly.change_ring(emb)
                pp_d = pts_poly.degree()
                pts_poly_CF = pts_poly_CF.subs({pts_poly_CF.parent().gen(1):1}).univariate_polynomial()
                max_mult = max([pp_d - pts_poly_CF.degree()] + [ex for p,ex in pts_poly_CF.roots()])
            while ((d < 3) or (max_mult >= d/2) and (n < 5)):
                n = n+1
                if dynatomic:
                    pts_poly = self.dynatomic_polynomial(n)
                else:
                    gn = self.nth_iterate_map(n)
                    pts_poly = y*gn[0] - x*gn[1]
                d = ZZ(pts_poly.degree())
                try:
                    max_mult = max([ex for p,ex in pts_poly.factor()])
                except NotImplementedError: #not factorization in numerical rings
                    CF = ComplexField(prec=prec)
                    if pts_poly.base_ring() != CF:
                        if emb is None:
                            pts_poly_CF = pts_poly.change_ring(CF)
                        else:
                            pts_poly_CF = pts_poly.change_ring(emb)
                    pp_d = pts_poly.degree()
                    pts_poly_CF = pts_poly_CF.subs({pts_poly_CF.parent().gen(1):1}).univariate_polynomial()
                    max_mult = max([pp_d - pts_poly_CF.degree()] + [ex for p,ex in pts_poly_CF.roots()])
            assert (n <= 4), "n > 4, failed to find usable poly"
            G,m = pts_poly.reduced_form(prec=prec, emb=emb, smallest_coeffs=False)
            sm_f = self.conjugate(m)

        if return_conjugation:
            return (sm_f, m)
        return sm_f

    def _is_preperiodic(self, P, err=0.1, return_period=False):
        r"""
        Determine if the point is preperiodic with respect to this
        dynamical system.

        ALGORITHM:

        We know that a point is preperiodic if and only if it has
        canonical height zero. However, we can only compute the canonical
        height up to numerical precision. This function first computes
        the canonical height of the point to the given error bound. If
        it is larger than that error bound, then it must not be preperiodic.
        If it is less than the error bound, then we expect preperiodic. In
        this case we begin computing the orbit stopping if either we
        determine the orbit is finite, or the height of the point is large
        enough that it must be wandering. We can determine the height
        cutoff by computing the height difference constant, i.e., the bound
        between the height and the canonical height of a point (which
        depends only on the map and not the point itself). If the height
        of the point is larger than the difference bound, then the canonical
        height cannot be zero so the point cannot be preperiodic.

        INPUT:

        - ``P`` -- a point of this dynamical system's codomain

        kwds:

        - ``err`` -- (default: 0.1) a positive real number;
          sets the error_bound used in the canonical height computation
          and ``return_period`` a boolean which

        - ``return_period`` -- boolean (default: ``False``); controls if
          the period is returned if the point is preperiodic

        OUTPUT:

        - boolean -- ``True`` if preperiodic

        - if ``return_period`` is ``True``, then ``(0,0)`` if wandering,
          and ``(m,n)`` if preperiod ``m`` and period ``n``

        EXAMPLES::

            sage: P.<x,y> = ProjectiveSpace(QQ,1)
            sage: f = DynamicalSystem_projective([x^3 - 3*x*y^2, y^3], domain=P)
            sage: Q = P(-1, 1)
            sage: f._is_preperiodic(Q)                                                  # needs sage.rings.function_field
            True

        Check that :issue:`23814` is fixed (works even if domain is not specified)::

            sage: # needs sage.rings.number_field
            sage: R.<X> = PolynomialRing(QQ)
            sage: K.<a> = NumberField(X^2 + X - 1)
            sage: P.<x,y> = ProjectiveSpace(K,1)
            sage: f = DynamicalSystem_projective([x^2 - 2*y^2, y^2])
            sage: Q = P.point([a,1])
            sage: Q.is_preperiodic(f)                                                   # needs sage.rings.function_field
            True

        ::

            sage: P.<x,y,z> = ProjectiveSpace(QQ, 2)
            sage: X = P.subscheme(z)
            sage: f = DynamicalSystem([x^2 - y^2, y^2, z^2], domain=X)
            sage: p = X((-1, 1, 0))
            sage: f._is_preperiodic(p, return_period=True)                              # needs sage.rings.function_field
            (0, 2)

        ::

            sage: P.<x,y,z> = ProjectiveSpace(QQ, 2)
            sage: X = P.subscheme(x)
            sage: f = DynamicalSystem([x^2 - y^2, y^2, z^2], domain=X)
            sage: p = X((0, 1, 0))
            sage: f._is_preperiodic(p, return_period=True)                              # needs sage.rings.function_field
            Traceback (most recent call last):
            ...
            ValueError: orbit of point leaves domain

        ::

            sage: # needs sage.rings.number_field
            sage: R.<t> = QQ[]
            sage: K.<a> = NumberField(t^2 - t - 1)
            sage: P.<x,y,z> = ProjectiveSpace(K, 2)
            sage: X = P.subscheme(z)
            sage: f = DynamicalSystem([x^2 - y^2, y^2, z^2], domain=X)
            sage: p = X((-a + 1, 1, 0))
            sage: f._is_preperiodic(p)                                                  # needs sage.rings.function_field
            True
        """
        codomain = self.codomain()
        if not isinstance(codomain, ProjectiveSpace_ring):
            # in order to calculate the canonical height, we need
            # this map to be a morphism of projective space
            ambient_space = codomain.ambient_space()
            f = DynamicalSystem(self.defining_polynomials(), domain=ambient_space)
            if not f.is_morphism():
                raise ValueError('must be a morphism of projective space')
        else:
            f = self
            if not f.is_morphism():
                raise TypeError("must be a morphism")
        if not P.codomain() == self.domain():
            raise TypeError("point must be in domain of map")

        # we calculate the canonical height without considering
        # if the domain is a subscheme
        h = f.canonical_height(P, error_bound=err)
        # we know canonical height 0 if and only if preperiodic
        # however precision issues can occur so we can only tell *not* preperiodic
        # if the value is larger than the error
        if h <= err:
            # if the canonical height is less than the
            # error, then we suspect preperiodic so check
            # either we can find the cycle or the height is
            # larger than the difference between the canonical height
            # and the height, so the canonical height cannot be 0
            B = f.height_difference_bound()
            orbit = [P]
            n = 1 # to compute period
            try:
                Q = self(P)
            except TypeError:
                raise ValueError('orbit of point leaves domain')
            H = Q.global_height()
            while Q not in orbit and H <= B:
                orbit.append(Q)
                try:
                    Q = self(Q)
                except TypeError:
                    raise ValueError('orbit of point leaves domain')
                H = Q.global_height()
                n += 1
            if H <= B: #it must have been in the cycle
                if return_period:
                    m = orbit.index(Q)
                    return (m, n - m)
                else:
                    return True
        if return_period:
            return (0,0)
        else:
            return False

    def postcritical_set(self, check=True):
        r"""
        Return the postcritical set of this dynamical system.

        Raises an error if this dynamical system is not postcritically finite.

        The postcritical set is union of points which are in the forward orbits
        of the critical points. In other words, the set of points `Q` such that
        `f^n(P) = Q` for some positive integer `n` and critical point `P`, where
        `f` is this map.

        Note that the orbit of all critical points is found, even if the
        critical points are defined in an extension of the base ring of
        this dynamical system. We extend to the field defined by
        ``f.field_of_definition_critical()``, where ``f`` is this map.

        INPUT:

        - ``check`` -- boolean (default: ``True``); whether to check
          if this dynamical system is postcritically finite or not

        OUTPUT: the set of postcritical points

        EXAMPLES::

            sage: P.<x,y> = ProjectiveSpace(QQ, 1)
            sage: f = DynamicalSystem([x^3 - 3/2* x*y^2, y^3])
            sage: f.postcritical_set()                                                  # needs sage.rings.number_field
            [(1/2*a : 1), (-1/2*a : 1), (1 : 0)]

        ::

            sage: P.<x,y> = ProjectiveSpace(QQ, 1)
            sage: f = DynamicalSystem([3*x^3 - 9/2* x^2*y+y^3, y^3])
            sage: f.postcritical_set(check=False)                                       # needs sage.rings.number_field
            [(1 : 1), (-1/2 : 1), (1 : 0)]

        ::

            sage: P.<x,y> = ProjectiveSpace(QQ, 1)
            sage: f = DynamicalSystem([-4*y^2, 9*x^2 - 12*x*y])
            sage: f.postcritical_set()                                                  # needs sage.rings.number_field
            [(1 : 1), (4/3 : 1), (1 : 0), (0 : 1)]

        ::

            sage: # needs sage.rings.number_field
            sage: K.<v> = QuadraticField(2)
            sage: P.<x,y> = ProjectiveSpace(K,1)
            sage: f = DynamicalSystem([x^2 + (-2)*y^2, y^2])
            sage: m = matrix(K, 2, 2, [v, 1, 0, 1])
            sage: g = f.conjugate(m)
            sage: g.postcritical_set()
            [(-3/2*a : 1), (1/2*a : 1), (1 : 0)]

        ::

            sage: # needs sage.rings.finite_rings
            sage: F.<z> = FiniteField(9)
            sage: P.<x,y> = ProjectiveSpace(F, 1)
            sage: f = DynamicalSystem([x^2 + (-2)*y^2, y^2])
            sage: m = matrix(F, 2, 2, [z, 1, 0, 1])
            sage: g = f.conjugate(m)
            sage: g.postcritical_set()
            [(1 : 0), (0 : 1), (a + 2 : 1)]
        """
        if not isinstance(self.domain(), ProjectiveSpace_ring):
            raise ValueError('must be a dynamical system on projective space')
        if self.domain().dimension_relative() != 1:
            raise ValueError('must be defined on projective space of dimension 1')
        if check:
            if not self.is_postcritically_finite():
                raise ValueError('map must be postcritically finite')
        new_base_ring = self.field_of_definition_critical(return_embedding=True)[1]
        f = self.change_ring(new_base_ring)
        critical_points = f.critical_points()
        post_critical_list = []
        for point in critical_points:
            next_point = f(point)
            while next_point not in post_critical_list:
                post_critical_list.append(next_point)
                next_point = f(next_point)
        return post_critical_list

    def is_chebyshev(self):
        r"""
        Check if ``self`` is a Chebyshev polynomial.

        OUTPUT: ``True`` if ``self`` is Chebyshev, ``False`` otherwise

        EXAMPLES::

            sage: P.<x,y> = ProjectiveSpace(QQ, 1)
            sage: F = DynamicalSystem_projective([x^4, y^4])
            sage: F.is_chebyshev()
            False

        ::

            sage: P.<x,y> = ProjectiveSpace(QQ, 1)
            sage: F = DynamicalSystem_projective([x^2 + y^2, y^2])
            sage: F.is_chebyshev()
            False

        ::

            sage: P.<x,y> = ProjectiveSpace(QQ, 1)
            sage: F = DynamicalSystem_projective([2*x^2 - y^2, y^2])
            sage: F.is_chebyshev()
            True

        ::

            sage: P.<x,y> = ProjectiveSpace(QQ, 1)
            sage: F = DynamicalSystem_projective([x^3, 4*y^3 - 3*x^2*y])
            sage: F.is_chebyshev()
            True

        ::

            sage: P.<x,y> = ProjectiveSpace(QQ, 1)
            sage: F = DynamicalSystem_projective([2*x^2 - y^2, y^2])
            sage: L.<i> = CyclotomicField(4)
            sage: M = Matrix([[0,i],[-i,0]])
            sage: F.conjugate(M)
            Dynamical System of Projective Space of dimension 1 over
             Cyclotomic Field of order 4 and degree 2
              Defn: Defined on coordinates by sending (x : y) to
                    ((-i)*x^2 : (-i)*x^2 + (2*i)*y^2)
            sage: F.is_chebyshev()
            True

        REFERENCES:

        - [Mil2006]_
        """
        # We need `F` to be defined over a number field for
        # the function `is_postcrtically_finite` to work
        if self.base_ring() not in NumberFields():
            raise NotImplementedError("Base ring must be a number field")

        if self.domain().dimension() != 1:
            return False

        # All Chebyshev polynomials are postcritically finite
        if not self.is_postcritically_finite():
            return False

        # Get field of definition for critical points and change base field
        critical_field, phi = self.field_of_definition_critical(return_embedding=True)
        F_crit = self.change_ring(phi)

        # Get the critical points and post-critical set
        crit_set = set(F_crit.critical_points())
        post_crit_set = set()
        images_needed = copy(crit_set)
        while len(images_needed) != 0:
            Q = images_needed.pop()
            Q2 = F_crit(Q)
            if Q2 not in post_crit_set:
                post_crit_set.add(Q2)
                images_needed.add(Q2)

        crit_fixed_pts = set()
        for crit in crit_set:
            if F_crit.nth_iterate(crit, 1) == crit:
                crit_fixed_pts.add(crit)

        # All Chebyshev maps have 3 post-critical values
        if (len(post_crit_set) != 3) or (len(crit_fixed_pts) != 1):
            return False

        f = F_crit.dehomogenize(1)[0]
        x = f.parent().gen()
        ram_points = {}
        for crit in crit_set:
            g = f
            new_crit = crit

            # Check if critical point is infinity
            if crit[1] == 0:
                g = g.subs(x=1/x)
                new_crit = F_crit.domain()([0, 1])

            # Check if output is infinity
            if F_crit.nth_iterate(crit, 1)[1] == 0:
                g = 1/g

            new_crit = new_crit.dehomogenize(1)[0]
            e = 1
            g = g.derivative(x)

            while g(new_crit) == 0:
                e += 1
                g = g.derivative(x)

            ram_points[crit] = e

        r = {}

        # Set r value to 0 to represent infinity
        r[crit_fixed_pts.pop()] = 0

        # Get non-fixed tail points in the post-critical portrait
        crit_tails = crit_set.difference(post_crit_set)
        for crit in crit_tails:
            # Each critical tail point has r value 1
            r[crit] = 1
            point = crit

            # Assign r values to every point in the orbit of crit.
            # If we find a point in the orbit which already has an r value assigned,
            # check that we get a consistent r value.
            while F_crit.nth_iterate(point, 1) not in r.keys():
                if point not in ram_points.keys():
                    r[F_crit.nth_iterate(point,1)] = r[point]
                else:
                    r[F_crit.nth_iterate(point,1)] = r[point] * ram_points[point]

                point = F_crit.nth_iterate(point,1)

            # Once we get here, the image of point has an assigned r value
            # We check that this value is consistent
            if point not in ram_points.keys():
                if r[F_crit.nth_iterate(point,1)] != r[point]:
                    return False
            elif r[F_crit.nth_iterate(point,1)] != r[point] * ram_points[point]:
                return False

        # The non-one r values must be one of the following in order for F to be Chebyshev
        r_vals = sorted([val for val in r.values() if val != 1])
        return r_vals == [0, 2, 2]

    def is_Lattes(self):
        r"""
        Check if ``self`` is a Lattes map.

        OUTPUT: ``True`` if ``self`` is Lattes, ``False`` otherwise

        EXAMPLES::

            sage: P.<x,y> = ProjectiveSpace(QQ, 1)
            sage: F = DynamicalSystem_projective([x^3, y^3])
            sage: F.is_Lattes()
            False

        ::

            sage: P.<x,y> = ProjectiveSpace(QQ, 1)
            sage: F = DynamicalSystem_projective([x^2 - 2*y^2, y^2])
            sage: F.is_Lattes()
            False

        ::

            sage: P.<x,y,z> = ProjectiveSpace(QQ, 2)
            sage: F = DynamicalSystem_projective([x^2 + y^2 + z^2, y^2, z^2])
            sage: F.is_Lattes()
            False

        ::

            sage: P.<x,y> = ProjectiveSpace(QQ, 1)
            sage: F = DynamicalSystem_projective([(x + y)*(x - y)^3, y*(2*x + y)^3])
            sage: F.is_Lattes()
            True

        ::

            sage: P.<x,y> = ProjectiveSpace(QQ, 1)
            sage: F = DynamicalSystem_projective([(x + y)^4, 16*x*y*(x - y)^2])
            sage: F.is_Lattes()
            True

        ::

            sage: f = P.Lattes_map(EllipticCurve([0, 0, 0, 0, 2]),2)
            sage: f.is_Lattes()
            True

        ::

            sage: f = P.Lattes_map(EllipticCurve([0, 0, 0, 0, 2]), 2)
            sage: L.<i> = CyclotomicField(4)
            sage: M = Matrix([[i, 0], [0, -i]])
            sage: f.conjugate(M)
            Dynamical System of Projective Space of dimension 1 over
             Cyclotomic Field of order 4 and degree 2
              Defn: Defined on coordinates by sending (x : y) to
                    ((-1/4*i)*x^4 + (-4*i)*x*y^3 : (-i)*x^3*y + (2*i)*y^4)
            sage: f.is_Lattes()
            True

        REFERENCES:

        - [Mil2006]_
        """
        # We need `f` to be defined over a number field for
        # the function `is_postcrtically_finite` to work
        if self.base_ring() is not QQbar:
            if self.base_ring() not in NumberFields():
                    raise NotImplementedError("Base ring must be a number field")

        if self.domain().dimension() != 1:
            return False

        # All Lattes maps are postcritically finite
        if not self.is_postcritically_finite():
            return False

        # Get field of definition for critical points and change basefield
        critical_field, phi = self.field_of_definition_critical(return_embedding=True)
        F_crit = self.change_ring(phi)

        # Get the critical points and post-critical set
        crit = F_crit.critical_points()
        post_crit = set()
        images_needed = copy(crit)
        while len(images_needed) != 0:
            Q = images_needed.pop()
            Q2 = F_crit(Q)
            if Q2 not in post_crit:
                post_crit.add(Q2)
                images_needed.append(Q2)

        (crit_set, post_crit_set) = crit, list(post_crit)

        # All Lattes maps have 3 or 4 post critical values
        if len(post_crit_set) not in [3, 4]:
            return False

        f = F_crit.dehomogenize(1)[0]
        x = f.parent().gen()
        ram_points = {}
        for crit in crit_set:
            g = f
            new_crit = crit

            # Check if critical point is infinity
            if crit[1] == 0:
                g = g.subs(x=1/x)
                new_crit = F_crit.domain()([0, 1])

            # Check if output is infinity
            if F_crit.nth_iterate(crit, 1)[1] == 0:
                g = 1/g

            new_crit = new_crit.dehomogenize(1)[0]

            e = 1
            g = g.derivative(x)
            while g(new_crit) == 0:
                e += 1
                g = g.derivative(x)
            ram_points[crit] = e

        r = {}

        # Get tail points in the post-critical portrait
        crit_tails = set(crit_set).difference(set(post_crit_set))
        for crit in crit_tails:
            # Each critical tail point has r value 1
            r[crit] = 1
            point = crit

            # Assign r values to every point in the orbit of crit
            # If we find a point in the orbit which already has an r value assigned,
            # check that we get a consistent r value
            while F_crit.nth_iterate(point, 1) not in r.keys():
                if point not in ram_points.keys():
                    r[F_crit.nth_iterate(point, 1)] = r[point]
                else:
                    r[F_crit.nth_iterate(point, 1)] = r[point] * ram_points[point]

                point = F_crit.nth_iterate(point,1)

            # Once we get here the image of point has an assigned r value
            # We check that this value is consistent.
            if point not in ram_points.keys():
                if r[F_crit.nth_iterate(point, 1)] != r[point]:
                    return False
            else:
                if r[F_crit.nth_iterate(point, 1)] != r[point] * ram_points[point]:
                    return False

        # The non-one r values must be one of the following in order for F to be Lattes
        r_lattes_cases = [[2, 2, 2, 2], [3, 3, 3], [2, 4, 4], [2, 3, 6]]
        r_vals = sorted([val for val in r.values() if val != 1])
        return r_vals in r_lattes_cases

    def Lattes_to_curve(self, return_conjugation=False, check_lattes=False):
        r"""
        Finds a Short Weierstrass Model Elliptic curve of self
        self assumed to be Lattes map and not in charateristic 2 or 3

        INPUT:

        ``return_conjugation`` -- (default: ``False``) if ``True``, then
        return the conjugation that moves self to a map that comes from a
        Short Weierstrass Model Elliptic curve
        ``check_lattes``.-.(default:.``False``) if ``True``, then  will ValueError if not Lattes

        OUTPUT: a Short Weierstrass Model Elliptic curve which is isogenous to
        the Elliptic curve of 'self',
        If ``return_conjugation`` is ``True``
        then also returns conjugation of 'self' to short form as a matrix

        EXAMPLES::

            sage: P.<x,y> = ProjectiveSpace(QQ, 1)
            sage: f = P.Lattes_map(EllipticCurve([0, 0, 0, 10, 2]), 2)
            sage: f.Lattes_to_curve()
            Elliptic Curve defined by y^2 = x^3 + 10*x + 2 over Rational Field

        ::

            sage: P.<x,y> = ProjectiveSpace(QQ, 1)
            sage: M = matrix(QQ,2,2,[[1,2],[-1,2]])
            sage: f = P.Lattes_map(EllipticCurve([1, 1, 1, 1, 2]), 2)
            sage: f = f.conjugate(M)
            sage: f.Lattes_to_curve(return_conjugation = True)
            (
            [  -7/36*a^2 + 7/12*a + 7/3 -17/18*a^2 + 17/6*a + 34/3]
            [    -1/8*a^2 + 1/4*a + 3/2        1/4*a^2 - 1/2*a - 3],
            Elliptic Curve defined by y^2 = x^3 + (-94/27*a^2+94/9*a+376/9)*x +
            12232/243 over Number Field in a with defining polynomial y^3 - 18*y - 30
            )

        ::

            sage: P.<x,y> = ProjectiveSpace(QQ,1)
            sage: f = P.Lattes_map(EllipticCurve([1, 1, 1, 2, 2]), 2)
            sage: L.<i> = CyclotomicField(4)
            sage: M = Matrix([[1+i,2*i], [0, -i]])
            sage: f = f.conjugate(M)
            sage: f.Lattes_to_curve(return_conjugation = True)
            (
            [              1 19/24*a + 19/24]
            [              0               1],
            Elliptic Curve defined by y^2 = x^3 + 95/96*a*x + (-1169/3456*a+1169/3456)
            over Number Field in a with defining polynomial y^2 + 1
            )

        ::

            sage: P.<x,y> = ProjectiveSpace(QQ, 1)
            sage: M = matrix(QQ,2,2,[[1,3],[2,1]])
            sage: E = EllipticCurve([1, 1, 1, 2, 3])
            sage: f = P.Lattes_map(E, 2)
            sage: f = f.conjugate(M)
            sage: f.Lattes_to_curve(return_conjugation = True)
            (
            [11/1602*a^2 41/3204*a^2]
            [     -2/5*a      -1/5*a],
            Elliptic Curve defined by y^2 = x^3 + 2375/3421872*a^2*x + (-254125/61593696)
            over Number Field in a with defining polynomial y^3 - 267
            )

        ::

            sage: P.<x,y> = ProjectiveSpace(QQ , 1)
            sage: M = matrix(QQ,2,2,[[1 , 3],[2 , 1]])
            sage: E = EllipticCurve([1, 1, 1, 2, 3])
            sage: f = P.Lattes_map(E , 2)
            sage: f = f.conjugate(M)
            sage: m,H = f.Lattes_to_curve(true)
            sage: J.<x,y> = ProjectiveSpace(H.base_ring(), 1)
            sage: K = J.Lattes_map(H,2)
            sage: K = K.conjugate(m)
            sage: K.scale_by(f[0].lc()/K[0].lc())
            sage: K == f.change_ring(K.base_ring())
            True

        ::

            sage: P.<x,y> = ProjectiveSpace(RR, 1)
            sage: F = DynamicalSystem_projective([x^4, y^4])
            sage: F.Lattes_to_curve(check_lattes=True)
            Traceback (most recent call last):
            ...
            NotImplementedError: Base ring must be a number field

        ::

            sage: P.<x,y> = ProjectiveSpace(QQ, 1)
            sage: F = DynamicalSystem_projective([x^4, y^4])
            sage: F.Lattes_to_curve(check_lattes=True)
            Traceback (most recent call last):
            ...
            ValueError: Map is not Lattes

        ::

            sage: P.<x,y> = ProjectiveSpace(QQ, 1)
            sage: F = DynamicalSystem_projective([x^4, y^4])
            sage: F.Lattes_to_curve()
            Traceback (most recent call last):
            ...
            ValueError: No Solutions found. Check if map is Lattes

        ::

            sage: P.<x,y> = ProjectiveSpace(QQ, 1)
            sage: F = DynamicalSystem_projective([x^3, y^3])
            sage: F.Lattes_to_curve(check_lattes=True)
            Traceback (most recent call last):
            ...
            NotImplementedError: Map is not Lattes or is Complex Lattes

        ::

            sage: K.<x>=QuadraticField(2)
            sage: P.<a,y>=ProjectiveSpace(K, 1)
            sage: E=EllipticCurve([1, x])
            sage: f=P.Lattes_map(E, 2)
            sage: f.Lattes_to_curve()
            Elliptic Curve defined by y^2 = x^3 + x + a
            over Number Field in a with defining polynomial y^2 - 2

        ::

            sage: P.<x,y>=ProjectiveSpace(QQbar, 1)
            sage: E=EllipticCurve([1, 2])
            sage: f=P.Lattes_map(E, 2)
            sage: f.Lattes_to_curve(check_lattes=true)
            Elliptic Curve defined by y^2 = x^3 + x + 2 over Rational Field

        """
        if self.base_ring() is not QQbar:
            if self.base_ring() not in NumberFields():
                    raise NotImplementedError("Base ring must be a number field")
    #The Complex case is hard to implement and needs to be done later
        if sqrt(self.degree()) != int(sqrt(self.degree())):
            raise NotImplementedError("Map is not Lattes or is Complex Lattes")
        if check_lattes:
            V = self.is_Lattes()
            if not V:
                raise ValueError("Map is not Lattes")
        n = int(sqrt(self.degree()))
    #Creating a Symbolic Lattes map f_sym from a short Elliptic curve
        R = PolynomialRing(self.base_ring(), 6, "avar, bvar, uvar, vvar, wvar, tvar")
        a, b, u, v, w, t = R.gens()
        P = ProjectiveSpace(R, 1, self.domain().gens())
        E_sym = EllipticCurve([a, b])
        f_sym = P.Lattes_map(E_sym, n)
    # Conjugating f_sym map to have the right form so we can solve for the conjugating matrix later
        m = matrix(R, 2, [u, v, t, w])
        f_sym = f_sym.conjugate(m)
        f_sym.scale_by(u*w - v*t)
        F_sym = f_sym.dehomogenize(1)
    #extracting the base variables to do term by term matching
        self.scale_by(1/self[0].lc())
        F = self.dehomogenize(1)
    #Creating a set of equations, eq, from term by term matching
        eq = [u*w - v*t-1]
        for j in range(2):
            if j == 0:
                g = F[0].numerator()
                g_sym = F_sym[0].numerator()
            else:
                g = F[0].denominator()
                g_sym = F_sym[0].denominator()
            eq += (g - g_sym).coefficients()
    #Solving the equations
        phi = QQbar.coerce_map_from(R.base_ring())
        if phi is None:
            phi = R.base_ring().embeddings(QQbar)[0]
        eq = [poly.numerator().change_ring(phi) for poly in eq]
        I = eq[0].parent().ideal(eq)
        pts = I.variety()
        if len(pts) == 0:
            raise ValueError("No Solutions found. Check if map is Lattes")
        a = pts[0]['avar']
        b = pts[0]['bvar']
        u = pts[0]['uvar']
        v = pts[0]['vvar']
        t = pts[0]['tvar']
        w = pts[0]['wvar']
        K, [a, b, u, v, t, w], phi = number_field_elements_from_algebraics([a, b, u, v, t, w])
    #creating our end products
        E = EllipticCurve([a, b])
        if return_conjugation:
            M = matrix(K, 2, 2, [u, v, t, w])
            return (M, E)
        return E


class DynamicalSystem_projective_field(DynamicalSystem_projective,
                                       SchemeMorphism_polynomial_projective_space_field):

    def lift_to_rational_periodic(self, points_modp, B=None):
        r"""
        Given a list of points in projective space over `\GF{p}`,
        determine if they lift to `\QQ`-rational periodic points.

        The map must be an endomorphism of projective space defined
        over `\QQ`.

        ALGORITHM:

        Use Hensel lifting to find a `p`-adic approximation for that
        rational point. The accuracy needed is determined by the height
        bound ``B``. Then apply the LLL algorithm to determine if the
        lift corresponds to a rational point.

        If the point is a point of high multiplicity (multiplier 1), the
        procedure can be very slow.

        INPUT:

        - ``points_modp`` -- list or tuple of pairs containing a point
          in projective space over `\GF{p}` and the possible period

        - ``B`` -- (optional) a positive integer; the height bound for
          a rational preperiodic point

        OUTPUT: list of projective points

        EXAMPLES::

            sage: P.<x,y> = ProjectiveSpace(QQ,1)
            sage: f = DynamicalSystem_projective([x^2 - y^2, y^2])
            sage: f.lift_to_rational_periodic([[P(0,1).change_ring(GF(7)), 4]])         # needs sage.symbolic
            [[(0 : 1), 2]]

        There may be multiple points in the lift. ::

            sage: P.<x,y> = ProjectiveSpace(QQ,1)
            sage: f = DynamicalSystem_projective([-5*x^2 + 4*y^2, 4*x*y])
            sage: f.lift_to_rational_periodic([[P(1,0).change_ring(GF(3)), 1]])  # long time, needs sage.symbolic
            [[(1 : 0), 1], [(2/3 : 1), 1], [(-2/3 : 1), 1]]

        ::

            sage: P.<x,y> = ProjectiveSpace(QQ,1)
            sage: f = DynamicalSystem_projective([16*x^2 - 29*y^2, 16*y^2])
            sage: f.lift_to_rational_periodic([[P(3,1).change_ring(GF(13)), 3]])        # needs sage.symbolic
            [[(-1/4 : 1), 3]]

        ::

            sage: P.<x,y,z> = ProjectiveSpace(QQ, 2)
            sage: f = DynamicalSystem_projective([76*x^2 - 180*x*y + 45*y^2
            ....:                                   + 14*x*z + 45*y*z - 90*z^2,
            ....:                                 67*x^2 - 180*x*y - 157*x*z + 90*y*z,
            ....:                                 -90*z^2])
            sage: f.lift_to_rational_periodic([[P(14,19,1).change_ring(GF(23)), 9]])    # long time
            [[(-9 : -4 : 1), 9]]
        """
        if not points_modp:
            return []

        if B is None:
            from sage.symbolic.constants import e
            B = e ** self.height_difference_bound()

        p = points_modp[0][0].codomain().base_ring().characteristic()
        if p == 0:
            raise TypeError("must be positive characteristic")
        PS = self.domain()
        N = PS.dimension_relative()
        R = RealField()
        #compute the maximum p-adic precision needed to conclusively determine
        #if the rational point exists
        L = R((R(2 ** (N/2 + 1) * sqrt(N+1) * B**2).log()) / R(p).log() + 1).trunc()

        points = []
        for i in range(len(points_modp)):
            #[point mod p, period, current p-adic precision]
            points.append([points_modp[i][0].change_ring(QQ, check=False), points_modp[i][1], 1])
        good_points = []
        #shifts is used in non-Hensel lifting
        shifts = None
        #While there are still points to consider try to lift to next precision
        while points:
            q = points.pop()
            qindex = N
            #Find the last nonzero coordinate to use for normalizations
            while q[0][qindex] % p == 0:
                qindex -= 1
            T = q[0]
            n = q[1]
            k = q[2]
            T.scale_by(1 / T[qindex]) #normalize
            bad = 0
            #stop where we reach the needed precision or the point is bad
            while k < L and bad == 0:
                l = self._multipliermod(T, n, p, 2*k)
                l -= l.parent().one() #f^n(x) - x
                lp = l.change_ring(Zmod(p**k))
                ldet = lp.determinant()
                # if the matrix is invertible then we can Hensel lift
                if ldet % p != 0:
                    RQ = ZZ.quo(p**(2*k))
                    T.clear_denominators()
                    newT = T.change_ring(RQ, check=False)
                    fp = self.change_ring(RQ, check=False)
                    S = fp.nth_iterate(newT, n, normalize=False).change_ring(QQ, check=False)
                    T.scale_by(1 / T[qindex])
                    S.scale_by(1 / S[qindex])
                    newS = list(S)
                    for i in range(N + 1):
                        newS[i] = S[i] - T[i]
                        if newS[i] % (p**k) != 0 and i != N:
                            bad = 1
                            break
                    if bad == 1:
                        break
                    S = PS.point(newS, False)
                    S.scale_by(-1 / p**k)
                    vecs = [Zmod(p**k)(S._coords[iS]) for iS in range(N + 1)]
                    vecs.pop(qindex)
                    newvecs = list((lp.inverse()) * vector(vecs)) #l.inverse should be mod p^k!!
                    newS = []
                    [newS.append(QQ(newvecs[i])) for i in range(qindex)]
                    newS.append(0)
                    [newS.append(QQ(newvecs[i])) for i in range(qindex, N)]
                    for i in range(N + 1):
                        newS[i] = newS[i] % (p**k)
                    S = PS.point(newS, False) #don't check for [0,...,0]
                    newT = list(T)
                    for i in range(N + 1):
                        newT[i] += S[i] * (p**k)
                    T = PS.point(newT, False)
                    T.normalize_coordinates()
                    #Hensel gives us 2k for the newprecision
                    k = min(2*k, L)
                else:
                    #we are unable to Hensel Lift so must try all possible lifts
                    #to the next precision (k+1)
                    first = 0
                    newq = []
                    RQ = Zmod(p**(k+1))
                    fp = self.change_ring(RQ, check=False)
                    if shifts is None:
                        shifts = xmrange([p for i in range(N)])
                    for shift in shifts:
                        newT = [RQ(t) for t in T]  #T.change_ring(RQ, check = False)
                        shiftindex = 0
                        for i in range(N + 1):
                            if i != qindex:
                                newT[i] = newT[i] + shift[shiftindex] * p**k
                                shiftindex += 1
                        newT = fp.domain().point(newT, check=False)
                        TT = fp.nth_iterate(newT, n, normalize=False)
                        if TT == newT:
                            if first == 0:
                                newq.append(newT.change_ring(QQ, check=False))
                                newq.append(n)
                                newq.append(k + 1)
                                first = 1
                            else:
                                points.append([newT.change_ring(QQ, check=False), n, k+1])
                    if not newq:
                        bad = 1
                        break
                    else:
                        T = newq[0]
                        k += 1
            #given a p-adic lift of appropriate precision
            #perform LLL to find the "smallest" rational approximation
            #If this height is small enough, then it is a valid rational point
            if bad == 0:
                M = matrix(N + 2, N + 1)
                T.clear_denominators()
                for i in range(N + 1):
                    M[0, i] = T[i]
                    M[i+1, i] = p**L
                M[N+1, N] = p**L
                M = M.LLL()
                Q = []
                [Q.append(M[1, i]) for i in range(N + 1)]
                g = gcd(Q)
                #remove gcds since this is a projective point
                newB = B * g
                for i in range(N + 1):
                    if abs(Q[i]) > newB:
                        #height too big, so not a valid point
                        bad = 1
                        break
                if bad == 0:
                    P = PS.point(Q, False)
                    #check that it is actually periodic
                    newP = copy(P)
                    k = 1
                    done = False
                    while not done and k <= n:
                        newP = self(newP)
                        if newP == P:
                            if [P, k] not in good_points:
                                good_points.append([newP, k])
                            done = True
                        k += 1

        return good_points

    def all_periodic_points(self, **kwds):
        r"""
        Determine the set of rational periodic points
        for this dynamical system.

        The map must be defined over `\QQ` and be an endomorphism of
        projective space. If the map is a polynomial endomorphism of
        `\mathbb{P}^1`, i.e. has a totally ramified fixed point, then
        the base ring can be an absolute number field.
        This is done by passing to the Weil restriction.

        The default parameter values are typically good choices for
        `\mathbb{P}^1`. If you are having trouble getting a particular
        map to finish, try first computing the possible periods, then
        try various different ``lifting_prime`` values.

        ALGORITHM:

        Modulo each prime of good reduction `p` determine the set of
        periodic points modulo `p`. For each cycle modulo `p` compute
        the set of possible periods (`mrp^e`). Take the intersection
        of the list of possible periods modulo several primes of good
        reduction to get a possible list of minimal periods of rational
        periodic points. Take each point modulo `p` associated to each
        of these possible periods and try to lift it to a rational point
        with a combination of `p`-adic approximation and the LLL basis
        reduction algorithm.

        See [Hutz2015]_.

        INPUT: keyword arguments:

        - ``R`` -- (default: domain of dynamical system) the base ring
          over which the periodic points of the dynamical system are found

        - ``prime_bound`` -- (default: ``[1,20]``) a pair (list or tuple)
          of positive integers that represent the limits of primes to use
          in the reduction step or an integer that represents the upper bound

        - ``lifting_prime`` -- (default: 23) a prime integer; argument that
          specifies modulo which prime to try and perform the lifting

        - ``period_degree_bounds`` -- (default: ``[4,4]``) a pair of positive integers
          (max period, max degree) for which the dynatomic polynomial should be solved for

        - ``algorithm`` -- (optional) specifies which algorithm to use;
          current options are `dynatomic` and `lifting`; defaults to solving the
          dynatomic for low periods and degrees and lifts for everything else

        - ``periods`` -- (optional) a list of positive integers that is
          the list of possible periods

        - ``bad_primes`` -- (optional) a list or tuple of integer primes;
          the primes of bad reduction

        - ``ncpus`` -- (default: all cpus) number of cpus to use in parallel

        OUTPUT: list of rational points in projective space

        EXAMPLES::

            sage: P.<x,y> = ProjectiveSpace(QQ,1)
            sage: f = DynamicalSystem_projective([x^2 - 3/4*y^2, y^2])
            sage: sorted(f.all_periodic_points(prime_bound=20, lifting_prime=7))  # long time, needs sage.symbolic
            [(-1/2 : 1), (1 : 0), (3/2 : 1)]

        ::

            sage: P.<x,y,z> = ProjectiveSpace(QQ,2)
            sage: f = DynamicalSystem_projective([2*x^3 - 50*x*z^2 + 24*z^3,
            ....:                                 5*y^3 - 53*y*z^2 + 24*z^3, 24*z^3])
            sage: sorted(f.all_periodic_points(prime_bound=[1,20]))  # long time, needs sage.symbolic
            [(-3 : -1 : 1), (-3 : 0 : 1), (-3 : 1 : 1), (-3 : 3 : 1), (-1 : -1 : 1),
             (-1 : 0 : 1), (-1 : 1 : 1), (-1 : 3 : 1), (0 : 1 : 0), (1 : -1 : 1),
             (1 : 0 : 0), (1 : 0 : 1), (1 : 1 : 1), (1 : 3 : 1), (3 : -1 : 1),
             (3 : 0 : 1), (3 : 1 : 1), (3 : 3 : 1), (5 : -1 : 1), (5 : 0 : 1),
             (5 : 1 : 1), (5 : 3 : 1)]

        ::

            sage: P.<x,y> = ProjectiveSpace(QQ,1)
            sage: f = DynamicalSystem_projective([-5*x^2 + 4*y^2, 4*x*y])
            sage: sorted(f.all_periodic_points())  # long time
            [(-2 : 1), (-2/3 : 1), (2/3 : 1), (1 : 0), (2 : 1)]

        ::

            sage: # needs sage.rings.number_field
            sage: R.<x> = QQ[]
            sage: K.<w> = NumberField(x^2 - x + 1)
            sage: P.<u,v> = ProjectiveSpace(K,1)
            sage: f = DynamicalSystem_projective([u^2 + v^2, v^2])
            sage: sorted(f.all_periodic_points())                                       # needs sage.rings.function_field sage.symbolic
            [(-w + 1 : 1), (w : 1), (1 : 0)]

        ::

            sage: # needs sage.rings.number_field
            sage: R.<x> = QQ[]
            sage: K.<w> = NumberField(x^2 - x + 1)
            sage: P.<u,v> = ProjectiveSpace(K,1)
            sage: f = DynamicalSystem_projective([u^2 + v^2, u*v])
            sage: f.all_periodic_points()                                               # needs sage.rings.function_field sage.symbolic
            Traceback (most recent call last):
            ...
            NotImplementedError: rational periodic points for number fields
            only implemented for polynomials

        ::

            sage: # needs sage.rings.number_field
            sage: P.<x,y> = ProjectiveSpace(QQ, 1)
            sage: K.<v> = QuadraticField(5)
            sage: phi = QQ.embeddings(K)[0]
            sage: f = DynamicalSystem_projective([x^2 - y^2, y^2])
            sage: sorted(f.all_periodic_points(R=phi))                                  # needs sage.symbolic
            [(-1 : 1), (-1/2*v + 1/2 : 1), (0 : 1), (1 : 0), (1/2*v + 1/2 : 1)]

        ::

            sage: P.<x,y,z,w> = ProjectiveSpace(QQ, 3)
            sage: f = DynamicalSystem_projective([x^2 - (3/4)*w^2, y^2 - 3/4*w^2,
            ....:                                 z^2 - 3/4*w^2, w^2])
            sage: sorted(f.all_periodic_points(algorithm='dynatomic'))                  # needs sage.symbolic
            [(-1/2 : -1/2 : -1/2 : 1),
             (-1/2 : -1/2 : 3/2 : 1),
             (-1/2 : 3/2 : -1/2 : 1),
             (-1/2 : 3/2 : 3/2 : 1),
             (0 : 0 : 1 : 0),
             (0 : 1 : 0 : 0),
             (0 : 1 : 1 : 0),
             (1 : 0 : 0 : 0),
             (1 : 0 : 1 : 0),
             (1 : 1 : 0 : 0),
             (1 : 1 : 1 : 0),
             (3/2 : -1/2 : -1/2 : 1),
             (3/2 : -1/2 : 3/2 : 1),
             (3/2 : 3/2 : -1/2 : 1),
             (3/2 : 3/2 : 3/2 : 1)]

        ::

            sage: P.<x,y> = ProjectiveSpace(QQ, 1)
            sage: f = DynamicalSystem_projective([x^2 - 3/4*y^2, y^2])
            sage: sorted(f.all_periodic_points(period_degree_bounds=[2,2]))             # needs sage.rings.function_field
            [(-1/2 : 1), (1 : 0), (3/2 : 1)]

        TESTS::

            sage: P.<x,y> = ProjectiveSpace(QQ, 1)
            sage: f = DynamicalSystem([x^2 + y^2, x*y])
            sage: f.all_periodic_points(algorithm='banana')
            Traceback (most recent call last):
            ...
            ValueError: algorithm must be 'dynatomic' or 'lifting'
        """
        ring = kwds.pop("R", None)
        if ring is not None:
            # changes to the new ring
            DS = self.change_ring(ring)
            # ensures that the correct method is run, in case user switches to a finite field
            return DS.all_periodic_points(**kwds)
        else:
            DS = self
        PS = DS.domain()
        K = PS.base_ring()
        if K in NumberFields():
            if not K.is_absolute():
                raise TypeError("base field must be an absolute field")
            d = K.absolute_degree()
            #check that we are not over QQ
            if d > 1:
                if PS.dimension_relative() != 1:
                    raise NotImplementedError("rational periodic points for number fields only implemented in dimension 1")
                w = K.absolute_generator()
                #we need to dehomogenize for the Weil restriction and will check that point at infty
                #separately. We also check here that we are working with a polynomial. If the map
                #is not a polynomial, the Weil restriction will not be a morphism and we cannot
                #apply this algorithm.
                g = DS.dehomogenize(1)
                inf = PS([1,0])
                k = 1
                if isinstance(g[0], FractionFieldElement):
                    g = DS.dehomogenize(0)
                    inf = PS([0,1])
                    k = 0
                    if isinstance(g[0], FractionFieldElement):
                        raise NotImplementedError("rational periodic points for number fields only implemented for polynomials")
                #determine rational periodic points
                #infinity is a totally ramified fixed point for a polynomial
                periodic_points = set([inf])
                #compute the weil restriction
                G = g.weil_restriction()
                F = G.homogenize(d)
                #find the QQ rational periodic points for the weil restriction
                Fper = F.all_periodic_points(**kwds)
                for P in Fper:
                    #take the 'good' points in the weil restriction and find the
                    #associated number field points.
                    if P[d] == 1:
                        pt = [sum([P[i]*w**i for i in range(d)])]
                        pt.insert(k,1)
                        Q = PS(pt)
                        # for each periodic point get the entire cycle
                        if Q not in periodic_points:
                            #check periodic not preperiodic and add all points in cycle
                            orb = set([Q])
                            Q2 = DS(Q)
                            while Q2 not in orb:
                                orb.add(Q2)
                                Q2 = DS(Q2)
                            if Q2 == Q:
                                periodic_points = periodic_points.union(orb)
                return list(periodic_points)
            else:
                primebound = kwds.pop("prime_bound", [1, 20])
                p = kwds.pop("lifting_prime", 23)
                pd_bounds = kwds.pop("period_degree_bounds", [4,4])
                alg = kwds.pop("algorithm", None)
                periods = kwds.pop("periods", None)
                badprimes = kwds.pop("bad_primes", None)
                num_cpus = kwds.pop("ncpus", ncpus())
                if alg is not None and alg not in ['dynatomic', 'lifting']:
                    raise ValueError("algorithm must be 'dynatomic' or 'lifting'")

                if not isinstance(primebound, (list, tuple)):
                    try:
                        primebound = [1, ZZ(primebound)]
                    except TypeError:
                        raise TypeError("bound on primes must be an integer")
                else:
                    try:
                        primebound[0] = ZZ(primebound[0])
                        primebound[1] = ZZ(primebound[1])
                    except TypeError:
                        raise TypeError("prime bounds must be integers")

                if badprimes is None:
                    badprimes = DS.primes_of_bad_reduction()
                if periods is None:
                    periods = DS.possible_periods(prime_bound=primebound, bad_primes=badprimes, ncpus=num_cpus)
                PS = DS.domain()
                periodic = set()
                N = PS.ambient_space().dimension_relative()

                if alg != 'lifting':
                    for i in periods[:]:
                        if (alg == 'dynatomic') or ((N == 1)
                                and i <= pd_bounds[0] and DS.degree() <= pd_bounds[1]):
                            periodic.update(DS.periodic_points(i))
                            periods.remove(i)
                    if not periods:
                        return list(periodic)
                while p in badprimes:
                    p = next_prime(p + 1)

                from sage.symbolic.constants import e

                B = e ** DS.height_difference_bound()
                f = DS.change_ring(GF(p))
                all_points = f.possible_periods(True) # return the list of points and their periods.
                pos_points = []
                # check period, remove duplicates
                for i in range(len(all_points)):
                    if all_points[i][1] in periods and all_points[i] not in pos_points:
                        pos_points.append(all_points[i])
                periodic_points = DS.lift_to_rational_periodic(pos_points,B)
                for p,n in periodic_points:
                    for k in range(n):
                        p.normalize_coordinates()
                        periodic.add(p)
                        p = DS(p)
                return list(periodic)
        else:
            raise TypeError("base field must be an absolute number field")

    def all_rational_preimages(self, points):
        r"""
        Given a set of rational points in the domain of this
        dynamical system, return all the rational preimages of those points.

        In others words, all the rational points which have some
        iterate in the set points. This function repeatedly calls
        :meth:`rational_preimages`. If the degree is at least two,
        by Northocott, this is always a finite set. The map must be
        defined over number fields and be an endomorphism.

        INPUT:

        - ``points`` -- list of rational points in the domain of this map

        OUTPUT: list of rational points in the domain of this map

        EXAMPLES::

            sage: P.<x,y> = ProjectiveSpace(QQ,1)
            sage: f = DynamicalSystem_projective([16*x^2 - 29*y^2, 16*y^2])
            sage: sorted(f.all_rational_preimages([P(-1,4)]))                           # needs sage.rings.function_field
            [(-7/4 : 1), (-5/4 : 1), (-3/4 : 1), (-1/4 : 1), (1/4 : 1), (3/4 : 1),
             (5/4 : 1), (7/4 : 1)]

        ::

            sage: P.<x,y,z> = ProjectiveSpace(QQ,2)
            sage: f = DynamicalSystem_projective([76*x^2 - 180*x*y + 45*y^2 + 14*x*z
            ....:                                   + 45*y*z - 90*z^2,
            ....:                                 67*x^2 - 180*x*y - 157*x*z + 90*y*z,
            ....:                                 -90*z^2])
            sage: sorted(f.all_rational_preimages([P(-9,-4,1)]))                        # needs sage.rings.function_field
            [(-9 : -4 : 1), (0 : -1 : 1), (0 : 0 : 1), (0 : 1 : 1), (0 : 4 : 1),
             (1 : 0 : 1), (1 : 1 : 1), (1 : 2 : 1), (1 : 3 : 1)]

        A non-periodic example ::

            sage: P.<x,y> = ProjectiveSpace(QQ,1)
            sage: f = DynamicalSystem_projective([x^2 + y^2, 2*x*y])
            sage: sorted(f.all_rational_preimages([P(17,15)]))                          # needs sage.rings.function_field
            [(1/3 : 1), (3/5 : 1), (5/3 : 1), (3 : 1)]

        A number field example::

            sage: # needs sage.rings.number_field
            sage: z = QQ['z'].0
            sage: K.<w> = NumberField(z^3 + (z^2)/4 - (41/16)*z + 23/64)
            sage: P.<x,y> = ProjectiveSpace(K,1)
            sage: f = DynamicalSystem_projective([16*x^2 - 29*y^2, 16*y^2])
            sage: sorted(f.all_rational_preimages([P(16*w^2 - 29, 16)]), key=str)
            [(-w - 1/2 : 1),
             (-w : 1),
             (-w^2 + 21/16 : 1),
             (-w^2 + 29/16 : 1),
             (-w^2 - w + 25/16 : 1),
             (-w^2 - w + 33/16 : 1),
             (w + 1/2 : 1),
             (w : 1),
             (w^2 + w - 25/16 : 1),
             (w^2 + w - 33/16 : 1),
             (w^2 - 21/16 : 1),
             (w^2 - 29/16 : 1)]

        ::

            sage: # needs sage.rings.number_field
            sage: K.<w> = QuadraticField(3)
            sage: P.<u,v> = ProjectiveSpace(K,1)
            sage: f = DynamicalSystem_projective([u^2 + v^2, v^2])
            sage: f.all_rational_preimages(P(4))                                        # needs sage.rings.function_field
            [(-w : 1), (w : 1)]
        """
        if self.domain().base_ring() not in NumberFields():
            raise TypeError("field won't return finite list of elements")
        if not isinstance(points, (list, tuple)):
            points = [points]

        preperiodic = set()
        while points != []:
            P = points.pop()
            preimages = self.rational_preimages(P)
            for i in range(len(preimages)):
                if preimages[i] not in preperiodic:
                    points.append(preimages[i])
                    preperiodic.add(preimages[i])
        return list(preperiodic)

    def all_preperiodic_points(self, **kwds):
        r"""
        Determine the set of rational preperiodic points for
        this dynamical system.

        The map must be defined over `\QQ` and be an endomorphism of
        projective space. If the map is a polynomial endomorphism of
        `\mathbb{P}^1`, i.e. has a totally ramified fixed point, then
        the base ring can be an absolute number field.
        This is done by passing to the Weil restriction.

        The default parameter values are typically good choices for
        `\mathbb{P}^1`. If you are having trouble getting a particular
        map to finish, try first computing the possible periods, then
        try various different values for ``lifting_prime``.

        ALGORITHM:

        - Determines the list of possible periods.

        - Determines the rational periodic points from the possible periods.

        - Determines the rational preperiodic points from the rational
          periodic points by determining rational preimages.

        INPUT: keyword arguments:

        - ``R`` -- (default: domain of dynamical system) the base ring
          over which the periodic points of the dynamical system are found

        - ``prime_bound`` -- (default: ``[1, 20]``) a pair (list or tuple)
          of positive integers that represent the limits of primes to use
          in the reduction step or an integer that represents the upper bound

        - ``lifting_prime`` -- (default: 23) a prime integer; specifies
          modulo which prime to try and perform the lifting

        - ``periods`` -- (optional) a list of positive integers that is
          the list of possible periods

        - ``bad_primes`` -- (optional) a list or tuple of integer primes;
          the primes of bad reduction

        - ``ncpus`` -- (default: all cpus) number of cpus to use in parallel

        - ``period_degree_bounds`` -- (default: ``[4,4]``) a pair of positive integers
          (max period, max degree) for which the dynatomic polynomial should be solved
          for when in dimension 1

        - ``algorithm`` -- (optional) specifies which algorithm to use;
          current options are `dynatomic` and `lifting`; defaults to solving the
          dynatomic for low periods and degrees and lifts for everything else

        OUTPUT: list of rational points in projective space

        EXAMPLES::

            sage: PS.<x,y> = ProjectiveSpace(1,QQ)
            sage: f = DynamicalSystem_projective([x^2 - y^2, 3*x*y])
            sage: sorted(f.all_preperiodic_points())                                    # needs sage.rings.function_field
            [(-2 : 1), (-1 : 1), (-1/2 : 1), (0 : 1), (1/2 : 1), (1 : 0), (1 : 1), (2 : 1)]

        ::

            sage: PS.<x,y> = ProjectiveSpace(1,QQ)
            sage: f = DynamicalSystem_projective([5*x^3 - 53*x*y^2 + 24*y^3, 24*y^3])
            sage: sorted(f.all_preperiodic_points(prime_bound=10))                      # needs sage.rings.function_field sage.symbolic
            [(-1 : 1), (0 : 1), (1 : 0), (1 : 1), (3 : 1)]

        ::

            sage: PS.<x,y,z> = ProjectiveSpace(2,QQ)
            sage: f = DynamicalSystem_projective([x^2 - 21/16*z^2, y^2 - 2*z^2, z^2])
            sage: sorted(f.all_preperiodic_points(prime_bound=[1,8],              # long time, needs sage.symbolic
            ....:                                 lifting_prime=7, periods=[2]))
            [(-5/4 : -2 : 1), (-5/4 : -1 : 1), (-5/4 : 0 : 1), (-5/4 : 1 : 1), (-5/4 : 2 : 1),
             (-1/4 : -2 : 1), (-1/4 : -1 : 1), (-1/4 : 0 : 1), (-1/4 : 1 : 1), (-1/4 : 2 : 1),
             (1/4 : -2 : 1), (1/4 : -1 : 1), (1/4 : 0 : 1), (1/4 : 1 : 1), (1/4 : 2 : 1),
             (5/4 : -2 : 1), (5/4 : -1 : 1), (5/4 : 0 : 1), (5/4 : 1 : 1), (5/4 : 2 : 1)]

        ::

            sage: # needs sage.rings.number_field
            sage: K.<w> = QuadraticField(33)
            sage: PS.<x,y> = ProjectiveSpace(K,1)
            sage: f = DynamicalSystem_projective([x^2 - 71/48*y^2, y^2])
            sage: sorted(f.all_preperiodic_points())    # long time, needs sage.symbolic
            [(-1/12*w - 1 : 1),
             (-1/6*w - 1/4 : 1),
             (-1/12*w - 1/2 : 1),
             (-1/6*w + 1/4 : 1),
             (1/12*w - 1 : 1),
             (1/12*w - 1/2 : 1),
             (-1/12*w + 1/2 : 1),
             (-1/12*w + 1 : 1),
             (1/6*w - 1/4 : 1),
             (1/12*w + 1/2 : 1),
             (1 : 0),
             (1/6*w + 1/4 : 1),
             (1/12*w + 1 : 1)]
        """
        ring = kwds.pop("R",None)
        if ring is not None:
            DS = self.change_ring(ring)
        else:
            DS = self
        PS = DS.domain()
        K = PS.base_ring()
        if K not in NumberFields() or not K.is_absolute():
            raise TypeError("base field must be an absolute field")
        d = K.absolute_degree()
        #check that we are not over QQ
        if d > 1:
            if PS.dimension_relative() != 1:
                raise NotImplementedError("rational preperiodic points for number fields only implemented in dimension 1")
            w = K.absolute_generator()
            #we need to dehomogenize for the Weil restriction and will check that point at infty
            #separately. We also check here that we are working with a polynomial. If the map
            #is not a polynomial, the Weil restriction will not be a morphism and we cannot
            #apply this algorithm.
            g = DS.dehomogenize(1)
            inf = PS([1,0])
            k = 1
            if isinstance(g[0], FractionFieldElement):
                g = DS.dehomogenize(0)
                inf = PS([0,1])
                k = 0
                if isinstance(g[0], FractionFieldElement):
                    raise NotImplementedError("rational preperiodic points for number fields only implemented for polynomials")
            #determine rational preperiodic points
            #infinity is a totally ramified fixed point for a polynomial
            preper = set([inf])
            #compute the weil restriction
            G = g.weil_restriction()
            F = G.homogenize(d)
            #find the QQ rational preperiodic points for the weil restriction
            Fpre = F.all_preperiodic_points(**kwds)
            for P in Fpre:
                #take the 'good' points in the weil restriction and find the
                #associated number field points.
                if P[d] == 1:
                    pt = [sum([P[i]*w**i for i in range(d)])]
                    pt.insert(k,1)
                    Q = PS(pt)
                    # for each preperiodic point get the entire connected component
                    if Q not in preper:
                        for t in DS.connected_rational_component(Q):
                            preper.add(t)
            preper = list(preper)
        else:
            #input error checking done in possible_periods and rational_periodic_points
            badprimes = kwds.pop("bad_primes", None)
            periods = kwds.pop("periods", None)
            primebound = kwds.pop("prime_bound", [1, 20])
            num_cpus = kwds.pop("ncpus", ncpus())
            if badprimes is None:
                badprimes = DS.primes_of_bad_reduction()
            if periods is None:
                #determine the set of possible periods
                periods = DS.possible_periods(prime_bound=primebound,
                                                bad_primes=badprimes, ncpus=num_cpus)
            if periods == []:
                return []  #no rational preperiodic points
            else:
                p = kwds.pop("lifting_prime", 23)
                #find the rational preperiodic points
                T = DS.all_periodic_points(prime_bound=primebound, lifting_prime=p,
                                                  periods=periods, bad_primes=badprimes,
                                                  ncpus=num_cpus, **kwds)
                preper = DS.all_rational_preimages(T) #find the preperiodic points
                preper = list(preper)
        return preper

    def rational_preperiodic_graph(self, **kwds):
        r"""
        Determine the directed graph of the rational preperiodic points
        for this dynamical system.

        The map must be defined over `\QQ` and be an endomorphism of
        projective space. If this map is a polynomial endomorphism of
        `\mathbb{P}^1`, i.e. has a totally ramified fixed point, then
        the base ring can be an absolute number field.
        This is done by passing to the Weil restriction.

        ALGORITHM:

        - Determines the list of possible periods.

        - Determines the rational periodic points from the possible periods.

        - Determines the rational preperiodic points from the rational
          periodic points by determining rational preimages.

        INPUT: keyword arguments:

        - ``prime_bound`` -- (default: ``[1, 20]``) a pair (list or tuple)
          of positive integers that represent the limits of primes to use
          in the reduction step or an integer that represents the upper bound

        - ``lifting_prime`` -- (default: 23) a prime integer; specifies
          modulo which prime to try and perform the lifting

        - ``periods`` -- (optional) a list of positive integers that is
          the list of possible periods

        - ``bad_primes`` -- (optional) a list or tuple of integer primes;
          the primes of bad reduction

        - ``ncpus`` -- (default: all cpus) number of cpus to use in parallel

        OUTPUT:

        A digraph representing the orbits of the rational preperiodic
        points in projective space.

        EXAMPLES::

            sage: PS.<x,y> = ProjectiveSpace(1,QQ)
            sage: f = DynamicalSystem_projective([7*x^2 - 28*y^2, 24*x*y])
            sage: f.rational_preperiodic_graph()                                        # needs sage.graphs sage.rings.function_field
            Looped digraph on 12 vertices

        ::

            sage: PS.<x,y> = ProjectiveSpace(1,QQ)
            sage: f = DynamicalSystem_projective([-3/2*x^3 + 19/6*x*y^2, y^3])
            sage: f.rational_preperiodic_graph(prime_bound=[1,8])                       # needs sage.graphs sage.rings.function_field
            Looped digraph on 12 vertices

        ::

            sage: PS.<x,y,z> = ProjectiveSpace(2,QQ)
            sage: f = DynamicalSystem_projective([2*x^3 - 50*x*z^2 + 24*z^3,
            ....:                                 5*y^3 - 53*y*z^2 + 24*z^3, 24*z^3])
            sage: f.rational_preperiodic_graph(prime_bound=[1,11],  # long time         # needs sage.graphs
            ....:                              lifting_prime=13)
            Looped digraph on 30 vertices

        ::

            sage: # needs sage.rings.number_field
            sage: K.<w> = QuadraticField(-3)
            sage: P.<x,y> = ProjectiveSpace(K,1)
            sage: f = DynamicalSystem_projective([x^2 + y^2, y^2])
            sage: f.rational_preperiodic_graph()        # long time                     # needs sage.graphs
            Looped digraph on 5 vertices
        """
        #input checking done in .rational_preperiodic_points()
        preper = self.all_preperiodic_points(**kwds)
        g = self._preperiodic_points_to_cyclegraph(preper)
        return g

    def connected_rational_component(self, P, n=0):
        r"""
        Compute the connected component of a rational preperiodic
        point ``P`` by this dynamical system.

        Will work for non-preperiodic points if ``n`` is positive.
        Otherwise this will not terminate.

        INPUT:

        - ``P`` -- a rational preperiodic point of this map

        - ``n`` -- (default: 0) integer; maximum distance from ``P`` to
          branch out; a value of 0 indicates no bound

        OUTPUT: list of points connected to ``P`` up to the specified distance

        EXAMPLES::

            sage: # needs sage.rings.number_field
            sage: R.<x> = PolynomialRing(QQ)
            sage: K.<w> = NumberField(x^3 + 1/4*x^2 - 41/16*x + 23/64)
            sage: PS.<x,y> = ProjectiveSpace(1,K)
            sage: f = DynamicalSystem_projective([x^2 - 29/16*y^2, y^2])
            sage: P = PS([w,1])
            sage: sorted(f.connected_rational_component(P), key=str)
            [(-w - 1/2 : 1),
             (-w : 1),
             (-w^2 + 21/16 : 1),
             (-w^2 + 29/16 : 1),
             (-w^2 - w + 25/16 : 1),
             (-w^2 - w + 33/16 : 1),
             (w + 1/2 : 1),
             (w : 1),
             (w^2 + w - 25/16 : 1),
             (w^2 + w - 33/16 : 1),
             (w^2 - 21/16 : 1),
             (w^2 - 29/16 : 1)]

        ::

            sage: PS.<x,y,z> = ProjectiveSpace(2,QQ)
            sage: f = DynamicalSystem_projective([x^2 - 21/16*z^2, y^2 - 2*z^2, z^2])
            sage: P = PS([17/16, 7/4, 1])
            sage: f.connected_rational_component(P, 3)                                  # needs sage.rings.function_field
            [(17/16 : 7/4 : 1),
             (-47/256 : 17/16 : 1),
             (-83807/65536 : -223/256 : 1),
             (-17/16 : -7/4 : 1),
             (-17/16 : 7/4 : 1),
             (17/16 : -7/4 : 1),
             (1386468673/4294967296 : -81343/65536 : 1),
             (-47/256 : -17/16 : 1),
             (47/256 : -17/16 : 1),
             (47/256 : 17/16 : 1),
             (-1/2 : -1/2 : 1),
             (-1/2 : 1/2 : 1),
             (1/2 : -1/2 : 1),
             (1/2 : 1/2 : 1)]
        """
        points = [[],[]] # list of points and a list of their corresponding levels
        points[0].append(P)
        points[1].append(0) # P is treated as level 0

        nextpoints = []
        nextpoints.append(P)

        level = 1
        foundall = False # whether done or not
        while not foundall:
            newpoints = []
            for Q in nextpoints:
                # forward image
                newpoints.append(self(Q))
                # preimages
                newpoints.extend(self.rational_preimages(Q))
            del nextpoints[:] # empty list
            # add any points that are not already in the connected component
            for Q in newpoints:
                if (Q not in points[0]):
                    points[0].append(Q)
                    points[1].append(level)
                    nextpoints.append(Q)
            # done if max level was achieved or if there were no more points to add
            if ((level + 1 > n and n != 0) or len(nextpoints) == 0):
                foundall = True
            level = level + 1

        return points[0]

    def conjugating_set(self, other, R=None, num_cpus=2):
        r"""
        Return the set of elements in PGL over the base ring
        that conjugates one dynamical system to the other.

        Given two nonconstant rational functions of equal degree,
        determine if there is a rational element of PGL that
        conjugates one rational function to another.

        The optional argument `R` specifies the field of definition
        of the PGL elements. The set is determined
        by taking the fixed points of one map and mapping
        them to permutations of the fixed points of the other map.
        As conjugacy preserves the multipliers as a set, fixed points
        are only mapped to fixed points with the same multiplier.
        If there are not enough fixed points the
        function compares the mapping between rational preimages of
        fixed points and the rational preimages of the preimages of
        fixed points until there are enough points; such that there
        are `n+2` points with all `n+1` subsets linearly independent.

        .. WARNING::

           For degree 1 maps that are conjugate, there is a positive dimensional
           set of conjugations. This function returns only one such element.

        ALGORITHM:

        Implementing invariant set algorithm from the paper [FMV2014]_.
        Uses the set of  `n` th preimages of fixed points, as this set is
        invariant under conjugation to find all elements of PGL that
        take one set to another. Additionally, keeps track of multiplier
        information to reduce the necessary combinatorics.

        INPUT:

        - ``other`` -- a rational function of same degree
          as this map

        - ``R`` -- a field or embedding

        - ``num_cpus`` -- (default: 2) the number of threads to run in parallel;
          increasing ``num_cpus`` can potentially greatly speed up this function

        OUTPUT: set of conjugating `n+1` by `n+1` matrices

        AUTHORS:

        - Original algorithm written by Xander Faber, Michelle Manes,
          Bianca Viray [FMV2014]_.

        - Implemented by Rebecca Lauren Miller as part of GSOC 2016.

        - Algorithmic improvement by Alexander Galarraga as part of GSOC 2021.

        EXAMPLES::

            sage: # needs sage.rings.number_field
            sage: P.<x,y> = ProjectiveSpace(QQ, 1)
            sage: f = DynamicalSystem_projective([x^2 - 2*y^2, y^2])
            sage: m = matrix(QQbar, 2, 2, [-1, 3, 2, 1])
            sage: g = f.conjugate(m)
            sage: f.conjugating_set(g)
            [
            [-1  3]
            [ 2  1]
            ]

        Increasing ``num_cpus`` can speed up computation::

            sage: P.<x,y,z,w> = ProjectiveSpace(QQ, 3)
            sage: f = DynamicalSystem_projective([x^2, y^2, z^2, w^2])
            sage: len(f.conjugating_set(f, num_cpus=3))                                 # needs sage.rings.function_field
            24

        ::

            sage: # needs sage.rings.number_field
            sage: K.<w> = QuadraticField(-1)
            sage: P.<x,y> = ProjectiveSpace(K, 1)
            sage: f = DynamicalSystem_projective([x^2 + y^2, x*y])
            sage: m = matrix(K, 2, 2, [1, 1, 2, 1])
            sage: g = f.conjugate(m)
            sage: sorted(f.conjugating_set(g))
            [
            [-1 -1]  [1 1]
            [ 2  1], [2 1]
            ]

        ::

            sage: # needs sage.rings.number_field
            sage: K.<i> = QuadraticField(-1)
            sage: P.<x,y> = ProjectiveSpace(K, 1)
            sage: D8 = DynamicalSystem_projective([y^3, x^3])
            sage: sorted(D8.conjugating_set(D8))
            [
            [-1  0]  [-i  0]  [ 0 -1]  [ 0 -i]  [0 i]  [0 1]  [i 0]  [1 0]
            [ 0  1], [ 0  1], [ 1  0], [ 1  0], [1 0], [1 0], [0 1], [0 1]
            ]

        ::

            sage: P.<x,y> = ProjectiveSpace(QQ, 1)
            sage: D8 = DynamicalSystem_projective([y^2, x^2])
            sage: D8.conjugating_set(D8)                                                # needs sage.rings.function_field
            Traceback (most recent call last):
            ...
            ValueError: no more rational preimages;
            try extending the base field and trying again

        ::

            sage: P.<x,y> = ProjectiveSpace(GF(7), 1)
            sage: D6 = DynamicalSystem_projective([y^2, x^2])
            sage: sorted(D6.conjugating_set(D6))                                        # needs sage.rings.function_field
            [
            [0 1]  [0 2]  [0 4]  [1 0]  [2 0]  [4 0]
            [1 0], [1 0], [1 0], [0 1], [0 1], [0 1]
            ]

        ::

            sage: P.<x,y,z> = ProjectiveSpace(QQ, 2)
            sage: f = DynamicalSystem_projective([x^2 + x*z, y^2, z^2])
            sage: f.conjugating_set(f)                                                  # needs sage.rings.function_field
            [
            [1 0 0]
            [0 1 0]
            [0 0 1]
            ]

        ::

            sage: P.<x,y> = ProjectiveSpace(QQ, 1)
            sage: R = P.coordinate_ring()
            sage: f = DynamicalSystem_projective([R(3), R(4)])
            sage: g = DynamicalSystem_projective([R(5), R(2)])
            sage: m = f.conjugating_set(g)[0]
            sage: f.conjugate(m) == g
            True

        ::

            sage: # needs sage.rings.number_field
            sage: P.<x,y> = ProjectiveSpace(QQbar, 1)
            sage: f = DynamicalSystem_projective([7*x + 12*y, 8*x])
            sage: g = DynamicalSystem_projective([1645*x - 318*y, 8473*x - 1638*y])
            sage: m = f.conjugating_set(g)[0]
            sage: f.conjugate(m) == g
            True

        note that only one possible conjugation is returned::

            sage: P.<x,y,z> = ProjectiveSpace(GF(11), 2)
            sage: f = DynamicalSystem_projective([2*x + 12*y, 11*y + 2*z, x + z])
            sage: m1 = matrix(GF(11), 3, 3, [1,4,1,0,2,1,1,1,1])
            sage: g = f.conjugate(m1)
            sage: f.conjugating_set(g)
            [
            [ 1  0  0]
            [ 9  1  4]
            [ 4 10  8]
            ]

        ::

            sage: # needs sage.rings.number_field
            sage: L.<v> = CyclotomicField(8)
            sage: P.<x,y,z> = ProjectiveSpace(L, 2)
            sage: f = DynamicalSystem_projective([2*x + 12*y, 11*y + 2*z, x + z])
            sage: m1 = matrix(L, 3, 3, [1,4,v^2,0,2,1,1,1,1])
            sage: g = f.conjugate(m1)
            sage: m = f.conjugating_set(g)[0]   # long time
            sage: f.conjugate(m) == g           # long time
            True

        TESTS:

        Make sure the caching problem is fixed, see #28070 ::

            sage: # needs sage.rings.number_field
            sage: K.<i> = QuadraticField(-1)
            sage: P.<x,y> = ProjectiveSpace(QQ, 1)
            sage: f = DynamicalSystem_projective([x^2 - 2*y^2, y^2])
            sage: m = matrix(QQ, 2, 2, [-1, 3, 2, 1])
            sage: g = f.conjugate(m)
            sage: f.conjugating_set(g)                                                  # needs sage.rings.function_field
            [
            [-1  3]
            [ 2  1]
            ]
            sage: f = f.change_ring(K)
            sage: g = g.change_ring(K)
            sage: f.conjugating_set(g)                                                  # needs sage.rings.function_field
            [
            [-1  3]
            [ 2  1]
            ]
        """
        f = copy(self)
        g = copy(other)
        try:
            f.normalize_coordinates()
            g.normalize_coordinates()
        except (ValueError):
            pass
        if f.degree() != g.degree():# checks that maps are of equal degree
            return []
        gens = f[0].parent().gens()
        M = len(gens)
        base = f.base_ring()
        if f.degree() == 0: # all constant maps are conjugate
            zer = [0 for i in range(M-1)]
            m = []
            for i in range(M):
                m1 = copy(zer)
                m1.insert(i, f[i]/g[i])
                m += m1
            return [matrix(base, M, M, m)]
        if f.degree() == 1: # for degree 1 maps, check if matrix representations are similar
            # make matrix forms of f1 and f2
            m1 = matrix(base,M,M,[F.coefficient(var) for F in f for var in gens])
            m2 = matrix(base,M,M,[F.coefficient(var) for F in g for var in gens])
            # Note: det_ratio will be nonzero for invertible f1, f2
            if m1.det() != m2.det():
                det_ratio = m1.det()/m2.det()
                try:
                    det_root = det_ratio.nth_root(M)
                except ValueError: #no root in field
                    return []
                #matrices must have same determinant to be similar, but were in PGL
                #so we can scale so the determinants are equal
                m1 = (1/det_root)*m1
            bol,m = m2.is_similar(m1, transformation=True)
            if bol:
                if m.base_ring() == base:
                    return [m]
                #else is_similar went to algebraic closure
                if base in NumberFields():
                    from sage.rings.qqbar import number_field_elements_from_algebraics
                    K,mK,phi = number_field_elements_from_algebraics([u for t in list(m) for u in t],
                                minimal=True)
                    if K == base:
                        return [matrix(K, M, M, mK)]
                    else: #may be a subfield
                        embeds = K.embeddings(base)
                        if len(embeds) == 0:
                            #not a subfield
                            return []
                        else:
                            for emb in embeds:
                                m_emb = matrix(base, M,M, [emb(u) for u in mK])
                                #check that it is the right embedding
                                if f.conjugate(m_emb) == g:
                                    return [m_emb]
                else: #finite field case
                    #always comes from prime field so can coerce
                    m = matrix(base, M, M, [base(u.as_finite_field_element()[1]) for t in list(m) for u in t])
                    return [m]
            #not similar
            return []
        # sigma invariants are invariant under conjugacy but are only fast in dim 1
        n = f.domain().dimension_relative()
        if (n == 1) and (R in NumberFields() or R in FiniteFields())\
            and (f.sigma_invariants(1) != g.sigma_invariants(1)):
            return []
        tup = conjugating_set_initializer(f, g)
        if tup == []:
            return []
        source, possible_targets = tup
        return conjugating_set_helper(f, g, num_cpus, source, possible_targets)

    def is_conjugate(self, other, R=None, num_cpus=2):
        r"""
        Return whether two dynamical systems are conjugate over their
        base ring (by default) or over the ring `R` entered as an
        optional parameter.

        ALGORITHM:

        Implementing invariant set algorithm from the paper [FMV2014]_.
        Uses the set of  `n` th preimages of fixed points, as this set is
        invariant under conjugation to find all elements of PGL that
        take one set to another. Additionally, keeps track of multiplier
        information to reduce the necessary combinatorics.

        INPUT:

        - ``other`` -- a nonconstant rational function of the same
          degree as this map

        - ``R`` -- a field or embedding

        - ``num_cpus`` -- (default: 2) the number of threads to run in parallel;
          increasing ``num_cpus`` can potentially greatly speed up this function

        OUTPUT: boolean

        AUTHORS:

        - Original algorithm written by Xander Faber, Michelle Manes,
          Bianca Viray [FMV2014]_.

        - Implemented by Rebecca Lauren Miller as part of GSOC 2016.

        - Algorithmic improvement by Alexander Galarraga as part of GSOC 2021.

        EXAMPLES::

            sage: # needs sage.rings.number_field
            sage: K.<w> = CyclotomicField(3)
            sage: P.<x,y> = ProjectiveSpace(K, 1)
            sage: D8 = DynamicalSystem_projective([y^2, x^2])
            sage: D8.is_conjugate(D8)
            True

        We can speed up computation by increasing ``num_cpus``::

            sage: P.<x,y,z,w> = ProjectiveSpace(QQ,3)
            sage: f = DynamicalSystem_projective([x^2, y^2, z^2, w^2])
            sage: f.is_conjugate(f, num_cpus=2)                                         # needs sage.rings.function_field
            True

        ::

            sage: # needs sage.rings.number_field
            sage: set_verbose(None)
            sage: P.<x,y> = ProjectiveSpace(QQbar, 1)
            sage: f = DynamicalSystem_projective([x^2 + x*y, y^2])
            sage: m = matrix(QQbar, 2, 2, [1, 1, 2, 1])
            sage: g = f.conjugate(m)
            sage: f.is_conjugate(g)
            True

        ::

            sage: P.<x,y> = ProjectiveSpace(GF(5), 1)
            sage: f = DynamicalSystem_projective([x^3 + x*y^2, y^3])
            sage: m = matrix(GF(5), 2, 2, [1, 3, 2, 9])
            sage: g = f.conjugate(m)
            sage: f.is_conjugate(g)                                                     # needs sage.rings.number_field
            True

        ::

            sage: P.<x,y> = ProjectiveSpace(QQ, 1)
            sage: f = DynamicalSystem_projective([x^2 + x*y, y^2])
            sage: g = DynamicalSystem_projective([x^3 + x^2*y, y^3])
            sage: f.is_conjugate(g)
            False

        ::

            sage: P.<x,y> = ProjectiveSpace(QQ, 1)
            sage: f = DynamicalSystem_projective([x^2 + x*y, y^2])
            sage: g = DynamicalSystem_projective([x^2 - 2*y^2, y^2])
            sage: f.is_conjugate(g)                                                     # needs sage.rings.number_field
            False

        ::

            sage: # needs sage.rings.number_field
            sage: P.<x,y> = ProjectiveSpace(QQbar, 1)
            sage: f = DynamicalSystem_projective([7*x + 12*y, 8*x])
            sage: g = DynamicalSystem_projective([1645*x - 318*y, 8473*x - 1638*y])
            sage: f.is_conjugate(g)
            True

        Conjugation is only checked over the base field by default::

            sage: P.<x,y> = ProjectiveSpace(QQ, 1)
            sage: f = DynamicalSystem_projective([-3*y^2, 3*x^2])
            sage: g = DynamicalSystem_projective([-x^2 - 2*x*y, 2*x*y + y^2])
            sage: f.is_conjugate(g), f.is_conjugate(g, R=QQbar)                         # needs sage.rings.number_field
            (False, True)

        ::

            sage: P.<x,y,z> = ProjectiveSpace(QQ, 2)
            sage: f = DynamicalSystem_projective([7*x + 12*y, 8*y + 2*z, x + z])
            sage: m1 = matrix(QQ, 3, 3, [1,4,1,0,2,1,1,1,1])
            sage: g = f.conjugate(m1)
            sage: f.is_conjugate(g)
            True

        ::

            sage: P.<x,y,z> = ProjectiveSpace(GF(7), 2)
            sage: f = DynamicalSystem_projective([2*x + 12*y, 11*y + 2*z, x + z])
            sage: m1 = matrix(GF(7), 3, 3, [1,4,1,0,2,1,1,1,1])
            sage: g = f.conjugate(m1)
            sage: f.is_conjugate(g)
            True

        ::

            sage: P.<x,y,z> = ProjectiveSpace(QQ, 2)
            sage: f = DynamicalSystem_projective([2*x^2 + 12*y*x, 11*y*x + 2*y^2, x^2 + z^2])
            sage: m1 = matrix(QQ, 3, 3, [1,4,1,0,2,1,1,1,1])
            sage: g = f.conjugate(m1)
            sage: f.is_conjugate(g)
            True

        TESTS:

        Make sure the caching problem is fixed, see #28070 ::

            sage: # needs sage.rings.number_field
            sage: K.<i> = QuadraticField(5)
            sage: P.<x,y> = ProjectiveSpace(QQ,1)
            sage: f = DynamicalSystem_projective([x^2 - 2*y^2, y^2])
            sage: m = matrix(QQ, 2, 2, [-1, 3, 2, 1])
            sage: g = f.conjugate(m)
            sage: f.is_conjugate(g)
            True
            sage: f = f.change_ring(K)
            sage: g = g.change_ring(K)
            sage: f.is_conjugate(g)
            True
        """
        f = copy(self)
        g = copy(other)
        if R is None:
            R = f.base_ring()
        else:
            f = self.change_ring(R)
            g = other.change_ring(R)
        if not (R in NumberFields() or isinstance(R, sage.rings.abc.AlgebraicField) or R in FiniteFields()):
            raise NotImplementedError("ring must be a number field or finite field")
        try:
            f.normalize_coordinates()
            g.normalize_coordinates()
        except (ValueError):
            pass
        if f.degree() != g.degree(): # checks that maps are of equal degree
            return False
        if f.degree() == 0: # all constant maps are conjugate
            return True
        if f.degree() == 1: # for degree 1 maps, check if matrix representations are similar
            # make matrix forms of f1 and f2
            gens = f[0].parent().gens()
            M = len(gens)
            m1 = matrix(f.base_ring(),M,M,[F.coefficient(var) for F in f for var in gens])
            m2 = matrix(f.base_ring(),M,M,[F.coefficient(var) for F in g for var in gens])
            # Note: det_ratio will be nonzero for invertible f1, f2
            if m1.det() != m2.det():
                det_ratio = m1.det()/m2.det()
                try:
                    det_root = det_ratio.nth_root(M)
                except ValueError: #no root in field
                    return False
                # matrices must have same determinant to be similar, but were in PGL
                # so we can scale to have the determinants equal
                m1 = (1/det_root)*m1
            return m1.is_similar(m2)
        # sigma invariants are invariant under conjugacy but are only fast in dim 1
        n = f.domain().dimension_relative()
        if (n == 1) and (R in NumberFields() or R in FiniteFields())\
          and (f.sigma_invariants(1) != g.sigma_invariants(1)):
            return False
        tup = conjugating_set_initializer(f, g)
        if tup == []:
            return False
        source, possible_targets = tup
        return is_conjugate_helper(f, g, num_cpus, source, possible_targets)

    def is_polynomial(self):
        r"""
        Check to see if the dynamical system has a totally ramified
        fixed point.

        The function must be defined over an absolute number field or a
        finite field.

        OUTPUT: boolean

        EXAMPLES::

            sage: # needs sage.rings.number_field
            sage: R.<x> = QQ[]
            sage: K.<w> = QuadraticField(7)
            sage: P.<x,y> = ProjectiveSpace(K, 1)
            sage: f = DynamicalSystem_projective([x**2 + 2*x*y - 5*y**2, 2*x*y])
            sage: f.is_polynomial()
            False

        ::

            sage: # needs sage.rings.number_field
            sage: R.<x> = QQ[]
            sage: K.<w> = QuadraticField(7)
            sage: P.<x,y> = ProjectiveSpace(K, 1)
            sage: f = DynamicalSystem_projective([x**2 - 7*x*y, 2*y**2])
            sage: m = matrix(K, 2, 2, [w, 1, 0, 1])
            sage: f = f.conjugate(m)
            sage: f.is_polynomial()
            True

        ::

            sage: # needs sage.rings.number_field
            sage: K.<w> = QuadraticField(4/27)
            sage: P.<x,y> = ProjectiveSpace(K,1)
            sage: f = DynamicalSystem_projective([x**3 + w*y^3, x*y**2])
            sage: f.is_polynomial()
            False

        ::

            sage: # needs sage.rings.finite_rings
            sage: K = GF(3**2, prefix='w')
            sage: P.<x,y> = ProjectiveSpace(K,1)
            sage: f = DynamicalSystem_projective([x**2 + K.gen()*y**2, x*y])
            sage: f.is_polynomial()
            False

        ::

            sage: PS.<x,y> = ProjectiveSpace(QQ, 1)
            sage: f = DynamicalSystem_projective([6*x^2 + 12*x*y + 7*y^2, 12*x*y + 42*y^2])
            sage: f.is_polynomial()
            False

        TESTS:

        See :issue:`25242`::

            sage: P.<x,y> = ProjectiveSpace(QQ, 1)
            sage: F = DynamicalSystem([x^2 + y^2, x*y])
            sage: F2 = F.conjugate(matrix(QQ,2,2, [1,2,3,5]))
            sage: F2.is_polynomial()                                                    # needs sage.libs.pari
            False
        """
        if self.codomain().dimension_relative() != 1:
            raise NotImplementedError("space must have dimension equal to 1")
        K = self.base_ring()
        if K not in FiniteFields() and (K not in NumberFields() or not K.is_absolute()):
            raise NotImplementedError("must be over an absolute number field or finite field")
        if K in FiniteFields():
            q = K.characteristic()
            deg = K.degree()
            var = K.variable_name()
        g = self
        #get polynomial defining fixed points
        G = self.dehomogenize(1).dynatomic_polynomial(1)
        # see if infty = (1,0) is fixed
        if G.degree() <= g.degree():
            #check if infty is totally ramified
            if len((g[1]).factor()) == 1:
                return True
        #otherwise we need to create the tower of extensions
        #which contain the fixed points. We do
        #this successively so we can exit early if
        #we find one and not go all the way to the splitting field
        i = 0 #field index
        if G.degree() != 0:
            G = G.polynomial(G.variable(0))
        while G.degree() != 0:
            Y = G.factor()
            R = G.parent()
            u = G
            for p,exp in Y:
                if p.degree() == 1:
                    if len((g[0]*p[1] + g[1]*p[0]).factor()) == 1:
                        return True
                    G = R(G/(p**exp)) # we already checked this root
                else:
                    u = p #need to extend to get these roots
            if G.degree() != 0:
                #create the next extension
                if K == QQ:
                    from sage.rings.number_field.number_field import NumberField
                    L = NumberField(u, 't'+str(i))
                    i += 1
                    phi = K.embeddings(L)[0]
                    K = L
                elif K in FiniteFields():
                    deg = deg*G.degree()
                    K = GF(q**(deg), prefix=var)
                else:
                    L = K.extension(u, 't'+str(i))
                    i += 1
                    phi1 = K.embeddings(L)[0]
                    K = L
                    L = K.absolute_field('t'+str(i))
                    i += 1
                    phi = K.embeddings(L)[0]*phi1
                    K = L
                if K in FiniteFields():
                    G = G.change_ring(K)
                    g = g.change_ring(K)
                else:
                    G = G.change_ring(phi)
                    g = g.change_ring(phi)
        return False

    def normal_form(self, return_conjugation=False):
        r"""
        Return a normal form in the moduli space of dynamical systems.

        Currently implemented only for polynomials. The totally ramified
        fixed point is moved to infinity and the map is conjugated to the form
        `x^n + a_{n-2} x^{n-2} + \cdots + a_{0}`. Note that for finite fields
        we can only remove the `(n-1)`-st term when the characteristic
        does not divide `n`.

        INPUT:

        - ``return_conjugation`` -- boolean (default: ``False``); if ``True``,
          then return the conjugation element of PGL along with the embedding
          into the new field

        OUTPUT:

        - :class:`SchemeMorphism_polynomial`

        - (optional) an element of PGL as a matrix

        - (optional) the field embedding

        EXAMPLES::

            sage: P.<x,y> = ProjectiveSpace(QQ, 1)
            sage: f = DynamicalSystem_projective([x^2 + 2*x*y - 5*x^2, 2*x*y])
            sage: f.normal_form()
            Traceback (most recent call last):
            ...
            NotImplementedError: map is not a polynomial

        ::

            sage: # needs sage.rings.number_field
            sage: R.<x> = QQ[]
            sage: K.<w> = NumberField(x^2 - 5)
            sage: P.<x,y> = ProjectiveSpace(K,1)
            sage: f = DynamicalSystem_projective([x^2 + w*x*y, y^2])
            sage: g,m,psi = f.normal_form(return_conjugation=True); m
            [     1 -1/2*w]
            [     0      1]
            sage: f.change_ring(psi).conjugate(m) == g
            True

        ::

            sage: P.<x,y> = ProjectiveSpace(QQ,1)
            sage: f = DynamicalSystem_projective([13*x^2 + 4*x*y + 3*y^2, 5*y^2])
            sage: f.normal_form()                                                       # needs sage.libs.pari
            Dynamical System of Projective Space of dimension 1 over Rational Field
              Defn: Defined on coordinates by sending (x : y) to
                    (5*x^2 + 9*y^2 : 5*y^2)

        ::

            sage: # needs sage.rings.finite_rings
            sage: K = GF(3^3, prefix='w')
            sage: P.<x,y> = ProjectiveSpace(K,1)
            sage: f = DynamicalSystem_projective([x^3 + 2*x^2*y + 2*x*y^2 + K.gen()*y^3, y^3])
            sage: f.normal_form()
            Dynamical System of Projective Space of dimension 1
             over Finite Field in w3 of size 3^3
              Defn: Defined on coordinates by sending (x : y) to
                    (x^3 + x^2*y + x*y^2 + (-w3)*y^3 : y^3)

        ::

            sage: P.<x,y> = ProjectiveSpace(GF(3),1)
            sage: f = DynamicalSystem_projective([2*x**3 + x**2*y, y**3])
            sage: g,m,psi = f.normal_form(return_conjugation=True); psi                 # needs sage.rings.finite_rings
            Ring morphism:
              From: Finite Field of size 3
              To:   Finite Field in z2 of size 3^2
              Defn: 1 |--> 1

        Fixes :issue:`38012` by not forcing univariate polynomial to be univariate::

            sage: R.<z> = PolynomialRing(QQ)
            sage: f = DynamicalSystem_affine(z^2 + z + 1).homogenize(1)
            sage: f.normal_form()
            Dynamical System of Projective Space of dimension 1 over Rational Field
             Defn: Defined on coordinates by sending (x0 : x1) to
                   (x0^2 + 5/4*x1^2 : x1^2)
        """
        # defines the field of fixed points
        if self.codomain().dimension_relative() != 1:
            raise NotImplementedError("space must have dimension equal to 1")
        K = self.base_ring()
        if K not in FiniteFields() and (K not in NumberFields() or not K.is_absolute()):
            raise NotImplementedError("must be over an absolute number field or finite field")
        if K in FiniteFields():
            q = K.characteristic()
        psi = K.hom([K.gen()]) #identity hom for return_embedding
        g = self
        G = self.dehomogenize(1).dynatomic_polynomial(1)
        done = False
        bad = True
        #check infty = (1,0) is fixed
        if G.degree() <= g.degree():
            #check infty totally ramified
            if len((g[1]).factor()) == 1:
                T = self.domain()(1,0)
                bad = False
                done = True
                m = matrix(K, 2, 2, [1,0,0,1])
        #otherwise we need to create the tower of extensions
        #which contain the fixed points. We do
        #this successively so we can early exit if
        #we find one and not go all the way to the splitting field
        i = 0
        if G.degree() != 0:
            if isinstance(G.parent(), MPolynomialRing_base):
                G = G.polynomial(G.variable(0))
        else:
            #no other fixed points
            raise NotImplementedError("map is not a polynomial")
        #check other fixed points
        while not done:
            Y = G.factor()
            R = G.parent()
            done = True
            for p,exp in Y:
                if p.degree() == 1:
                    if len((g[0]*p[1] + g[1]*p[0]).factor()) == 1:
                        T = self.domain()(-p[0], p[1])
                        bad = False
                        done = True
                        break # bc only 1 totally ramified fixed pt
                    G = R(G/p)
                else:
                    done = False
                    u = p
            if not done:
                #extend
                if K == QQ:
                    from sage.rings.number_field.number_field import NumberField
                    L = NumberField(u, 't'+str(i))
                    i += 1
                    phi = K.embeddings(L)[0]
                    K = L
                elif K in FiniteFields():
                    K, phi = K.extension(G.degree(), map=True)
                else:
                    L = K.extension(u, 't'+str(i))
                    i += 1
                    phi1 = K.embeddings(L)[0]
                    K = L
                    L = K.absolute_field('t'+str(i))
                    i += 1
                    phi = K.embeddings(L)[0]*phi1
                    K = L
                psi = phi * psi
                #switch to the new field
                G = G.change_ring(phi)
                g = g.change_ring(phi)
        if bad:
            raise NotImplementedError("map is not a polynomial")
        #conjugate to normal form
        Q = T.codomain()
        #moved totally ramified fixed point to infty
        target = [T, Q(T[0]+1, 1), Q(T[0]+2, 1)]
        source = [Q(1, 0), Q(0, 1), Q(1, 1)]
        m = Q.point_transformation_matrix(source, target)
        N = g.base_ring()
        d = g.degree()
        gc = g.conjugate(m)
        #make monic
        R = PolynomialRing(N, 'z')
        v = N(gc[1].coefficient([0,d])/gc[0].coefficient([d,0]))
        #need a (d-1)-st root to make monic
        u = R.gen(0)**(d-1) - v
        if d != 2 and u.is_irreducible():
            #we need to extend again
            if N in FiniteFields():
                M, phi = N.extension(d-1, map=True)
            else:
                L = N.extension(u,'t'+str(i))
                i += 1
                phi1 = N.embeddings(L)[0]
                M = L.absolute_field('t'+str(i))
                phi = L.embeddings(M)[0]*phi1
            psi = phi*psi
            if M in FiniteFields():
                gc = gc.change_ring(M)
            else:
                gc = gc.change_ring(phi)
            m = matrix(M, 2, 2, [phi(s) for t in list(m) for s in t])
            rv = phi(v).nth_root(d-1)
        else: #root is already in the field
            M = N
            rv = v.nth_root(d-1)
        mc = matrix(M, 2, 2, [rv,0,0,1])
        gcc = gc.conjugate(mc)
        if not (M in FiniteFields() and q.divides(d)):
            #remove 2nd order term
            mc2 = matrix(M, 2, 2, [1, M((-gcc[0].coefficient([d-1, 1])
                / (d*gcc[1].coefficient([0, d]))).constant_coefficient()), 0, 1])
        else:
            mc2 = mc.parent().one()
        gccc = gcc.conjugate(mc2)
        if return_conjugation:
            return gccc, m * mc * mc2, psi
        return gccc

    def potential_good_reduction(self, prime, return_conjugation=False):
        r"""
        Return ``True`` if this dynamical system has potential good reduction at ``prime``.

        A dynamical system has good reduction at ``prime`` if after the coefficients
        are reduced modulo ``prime`` the degree remains the same. A dynamical system
        `f` has `\textit{potential}` good reduction if there exists
        `\phi \in PGL(n,\overline{K})` such that `\phi^{-1} \circ f \circ \phi`
        has good reduction.

        If this dynamical system `f` has potential good reduction at ``prime``,
        a dynamical system `g = \phi^{-1} \circ f \circ \phi` which has good
        reduction at ``prime`` is returned.

        This dynamical system must have as its domain `\mathbb{P}^1(K)`, where
        `K` is a number field.

        INPUT:

        - ``prime`` -- a prime ideal of the field of definition of the fixed
          points of the map, or a prime number in `\QQ` if the field of definition
          of the fixed points is `\QQ`.

        - ``return_conjugation`` -- boolean (default: ``False``); if set to ``True``,
          the `PGL_2` map used to achieve good reduction will be returned

        OUTPUT: a tuple:

        - The first element is:
          - ``False`` if this dynamical system does not have potential good reduction.
          - ``True`` if this dynamical system does have potential good reduction.

        - The second element is:
          - ``None`` if this dynamical system does not have potential good reduction.
          - A dynamical system with good reduction at ``prime`` otherwise.

        - If ``return_conjugation`` is ``True``, then the tuple will have a third element, which is:
          - ``None`` if this dynamical system does not have potential good reduction.
          - The `PGL_2` map used to achieve good reduction otherwise.

        EXAMPLES::

            sage: # needs sage.rings.number_field
            sage: P.<x,y> = ProjectiveSpace(QQ, 1)
            sage: system = DynamicalSystem_projective([x^2 - y^2, 2*x*y])
            sage: prime = system.field_of_definition_periodic(1).prime_above(2)
            sage: new_system = system.potential_good_reduction(prime)[1]
            sage: new_system
            Dynamical System of Projective Space of dimension 1 over Number Field
             in a with defining polynomial x^2 + 1
              Defn: Defined on coordinates by sending (x : y) to
                    ((-1/2*a)*x^2 + (-5/2*a)*y^2 : (-a)*x*y + y^2)

        Note that this map has good reduction at 2::

            sage: new_system.resultant()                                                # needs sage.rings.number_field
            1

        Using ``return_conjugation``, we can get the conjugation that achieves good reduction::

            sage: conj = system.potential_good_reduction(prime, True)[2]; conj          # needs sage.rings.number_field
            [-1/2*a    1/2]
            [     0      1]

        We can check that this conjugation achieves good reduction::

            sage: system.conjugate(conj).resultant()                                    # needs sage.rings.number_field
            1

        ::

            sage: P.<x,y> = ProjectiveSpace(QQ, 1)
            sage: system = DynamicalSystem_projective([3^4*x^3 + 3*x*y^2 + y^3, 3^6*y^3])
            sage: prime = system.field_of_definition_periodic(1).prime_above(3)         # needs sage.rings.number_field
            sage: system.potential_good_reduction(prime)                                # needs sage.rings.number_field
            (False, None)

        ::

            sage: P.<x,y> = ProjectiveSpace(QQ, 1)
            sage: system = DynamicalSystem_projective([x^5 - x*y^4, 5*y^5])
            sage: prime = system.field_of_definition_periodic(1).prime_above(5)         # needs sage.rings.number_field
            sage: system.potential_good_reduction(prime)                                # needs sage.rings.number_field
            (False, None)

        TESTS::

            sage: # needs sage.rings.number_field
            sage: P.<x,y> = ProjectiveSpace(QQ, 1)
            sage: R.<z> = QQ[]
            sage: A.<a> = NumberField(z^2 + 1)
            sage: prime = A.prime_above(2)
            sage: system = DynamicalSystem_projective([x^2 - y^2, 2*x*y])
            sage: system.potential_good_reduction(prime)
            (True,
             Dynamical System of Projective Space of dimension 1 over
              Number Field in a with defining polynomial x^2 + 1
               Defn: Defined on coordinates by sending (x : y) to
                     ((-1/2*a)*x^2 + (-5/2*a)*y^2 : (-a)*x*y + y^2))

        ::

            sage: P.<x,y> = ProjectiveSpace(QQ, 1)
            sage: system = DynamicalSystem_projective([3^5*x^3 + x^2*y - 3^5*x*y^2,
            ....:                                      -3^5*x^2*y + x*y^2 + 3^5*y^3])
            sage: system.potential_good_reduction(3, return_conjugation=True)  # long time
            (False, None, None)

        ::

            sage: # needs sage.rings.number_field
            sage: P.<x,y> = ProjectiveSpace(QQ, 1)
            sage: system = DynamicalSystem_projective([x**5 - 11*y**5, x**4*y])
            sage: B, new_sys, conj = system.potential_good_reduction(11, True)
            sage: system.conjugate(conj).resultant() == 1
            True
            sage: system.conjugate(conj) == new_sys
            True

        ::

            sage: P.<x,y> = ProjectiveSpace(QQ, 1)
            sage: system = DynamicalSystem_projective([3*x^2 + x*y + y^2, 9*y^2])
            sage: prime = system.field_of_definition_periodic(1).prime_above(3)         # needs sage.rings.number_field
            sage: system.potential_good_reduction(prime)                                # needs sage.rings.number_field
            (False, None)
        """
        if self.domain().base_ring() not in NumberFields():
            raise ValueError('dynamical system must be defined over number field')

        field_of_definition_periodic = self.field_of_definition_periodic(1)

        if not (isinstance(prime, NumberFieldFractionalIdeal) or prime in QQ):
            raise TypeError('prime must be an ideal of a number field or an element of QQ')
        if prime not in QQ:
            if prime.number_field() != field_of_definition_periodic:
                K = prime.number_field()
                old_parent = K.defining_polynomial().parent()
                new_parent = field_of_definition_periodic.defining_polynomial().parent()
                hom = old_parent.hom([new_parent.gens()[0]])
                L = field_of_definition_periodic
                if hom(K.defining_polynomial()) != L.defining_polynomial():
                    raise ValueError('prime ideal of %s ' % K +
                        'but field of definition of fixed points is %s. ' % L +
                        'see documentation for examples')
                embedding = K.embeddings(field_of_definition_periodic)[0]
                prime = embedding(prime)
        else:
            if field_of_definition_periodic is not QQ:
                raise ValueError('field of definition of fixed ' +
                    'points is %s but prime is in QQ. ' % field_of_definition_periodic)

        system = self.change_ring(field_of_definition_periodic)
        fixed_points = system.periodic_points(1)
        multipliers = [system.multiplier(i, 1)[0][0] for i in fixed_points]
        indifferent_point = None
        for mult in multipliers:
            if field_of_definition_periodic is not QQ:
                valuation = mult.valuation(prime) / prime.absolute_ramification_index()
            else:
                valuation = mult.valuation(prime)
            if valuation < 0:
                if return_conjugation:
                    return (False, None, None)
                else:
                    return (False, None)
            elif valuation == 0:
                indifferent_point = fixed_points[multipliers.index(mult)]
        if indifferent_point is not None:
            point = indifferent_point
            field_of_definition, embedding_preimage = system.field_of_definition_preimage(point, 2, True)
            system = system.change_ring(embedding_preimage)
            point = point.change_ring(embedding_preimage)
            preimages = [point]
            for i in [1,2]:
                preimages_of_point = system.rational_preimages(point, 1)
                for preimage in preimages_of_point:
                    if preimage != point:
                        preimages.append(preimage)
                        point = preimage
                        break
        else:
            preimages = [fixed_points[0], fixed_points[1], fixed_points[2]]
            field_of_definition = field_of_definition_periodic
        P = ProjectiveSpace(field_of_definition,1)
        preimages = [P(i) for i in preimages]
        conjugation = P.point_transformation_matrix(preimages,[P(0),P(1),P([1,0])])
        new_system = system.change_ring(field_of_definition)
        new_system = new_system.conjugate(conjugation)
        res = new_system.resultant()
        if 'embedding_preimage' in locals():
            check_value = res.valuation(field_of_definition.prime_above(embedding_preimage(prime)))
        else:
            check_value = res.valuation(field_of_definition.prime_above(prime))
        if check_value != 0:
            if return_conjugation:
                return (False, None, None)
            else:
                return (False, None)
        if return_conjugation:
            return (True, new_system, conjugation)
        return (True, new_system)

    def reduce_base_field(self):
        """
        Return this map defined over the field of definition of the coefficients.

        The base field of the map could be strictly larger than
        the field where all of the coefficients are defined. This function
        reduces the base field to the minimal possible. This can be done when
        the base ring is a number field, QQbar, a finite field, or algebraic
        closure of a finite field.

        OUTPUT: a dynamical system

        EXAMPLES::

            sage: # needs sage.rings.finite_rings
            sage: K.<t> = GF(2^3)
            sage: P.<x,y,z> = ProjectiveSpace(K, 2)
            sage: f = DynamicalSystem_projective([x^2 + y^2, y^2, z^2+z*y])
            sage: f.reduce_base_field()
            Dynamical System of Projective Space of dimension 2 over Finite Field of size 2
              Defn: Defined on coordinates by sending (x : y : z) to
                    (x^2 + y^2 : y^2 : y*z + z^2)

        ::

            sage: # needs sage.rings.number_field sage.symbolic
            sage: P.<x,y,z> = ProjectiveSpace(QQbar, 2)
            sage: f = DynamicalSystem_projective([x^2 + QQbar(sqrt(3))*y^2,
            ....:                                 y^2, QQbar(sqrt(2))*z^2])
            sage: f.reduce_base_field()
            Dynamical System of Projective Space of dimension 2 over Number Field in a
             with defining polynomial y^4 - 4*y^2 + 1 with a = -0.5176380902050415?
              Defn: Defined on coordinates by sending (x : y : z) to
                    (x^2 + (-a^2 + 2)*y^2 : y^2 : (a^3 - 3*a)*z^2)

        ::

            sage: # needs sage.rings.number_field
            sage: R.<x> = QQ[]
            sage: K.<v> = NumberField(x^3 - 2, embedding=(x^3 - 2).roots(ring=CC)[0][0])
            sage: R.<x> = QQ[]
            sage: L.<w> = NumberField(x^6 + 9*x^4 - 4*x^3 + 27*x^2 + 36*x + 31,
            ....:                     embedding=(x^6 + 9*x^4 - 4*x^3
            ....:                                 + 27*x^2 + 36*x + 31).roots(ring=CC)[0][0])
            sage: P.<x,y> = ProjectiveSpace(L,1)
            sage: f = DynamicalSystem([L(v)*x^2 + y^2, x*y])
            sage: f.reduce_base_field().base_ring().is_isomorphic(K)
            True

        ::

            sage: # needs sage.rings.number_field
            sage: K.<v> = CyclotomicField(5)
            sage: A.<x,y> = ProjectiveSpace(K, 1)
            sage: f = DynamicalSystem_projective([3*x^2 + y^2, x*y])
            sage: f.reduce_base_field()
            Dynamical System of Projective Space of dimension 1 over Rational Field
              Defn: Defined on coordinates by sending (x : y) to
                    (3*x^2 + y^2 : x*y)
        """
        return self.as_scheme_morphism().reduce_base_field().as_dynamical_system()

    def is_newton(self, return_conjugation=False):
        r"""
        Return whether ``self`` is a Newton map.

        A map `g` is *Newton* if it is conjugate to a map of the form
        `f(z) = z - \frac{p(z)}{p'(z)}` after dehomogenization,
        where `p(z)` is a squarefree polynomial.

        INPUT:

        - ``return_conjugation`` -- boolean (default: ``False``); if the map is Newton
          and ``True``, then return the conjugation that moves this map to
          the above form

        OUTPUT:

        A boolean. If ``return_conjugation`` is ``True``, then this also
        returns the conjugation as a matrix if ``self`` is Newton or ``None``
        otherwise.

        The conjugation may be defined over an extension if the map has
        fixed points not defined over the base field.

        EXAMPLES::

            sage: A.<z> = AffineSpace(QQ, 1)
            sage: f = DynamicalSystem_affine([z - (z^2 + 1)/(2*z)])
            sage: F = f.homogenize(1)
            sage: F.is_newton(return_conjugation=True)                                  # needs sage.rings.number_field
            (
                  [1 0]
            True, [0 1]
            )

        ::

            sage: A.<z> = AffineSpace(QQ, 1)
            sage: f = DynamicalSystem_affine([z^2 + 1])
            sage: F = f.homogenize(1)
            sage: F.is_newton()                                                         # needs sage.rings.number_field
            False
            sage: F.is_newton(return_conjugation=True)                                  # needs sage.rings.number_field
            (False, None)

        ::

            sage: PP.<x,y> = ProjectiveSpace(QQ, 1)
            sage: F = DynamicalSystem_projective([-4*x^3 - 3*x*y^2, -2*y^3])
            sage: F.is_newton(return_conjugation=True)[1]                               # needs sage.rings.number_field
            [   0    1]
            [-4*a  2*a]

        ::

            sage: # needs sage.rings.number_field
            sage: K.<zeta> = CyclotomicField(2*4)
            sage: A.<z> = AffineSpace(K, 1)
            sage: f = DynamicalSystem_affine(z-(z^3+zeta*z)/(3*z^2+zeta))
            sage: F = f.homogenize(1)
            sage: F.is_newton()
            True
        """
        if self.degree() == 1:
            raise NotImplementedError("degree one Newton maps are trivial")
        if self.base_ring() not in NumberFields():
            raise NotImplementedError("only implemented over number fields")
        # check if Newton map
        sigma_1 = self.sigma_invariants(1)
        d = ZZ(self.degree())
        Newton_sigma = [d/(d-1)] + [0] * d  # almost Newton
        if sigma_1 != Newton_sigma:
            if return_conjugation:
                return False, None
            else:
                return False
        from sage.rings.qqbar import QQbar
        Fbar = self.change_ring(QQbar)
        Pbar = Fbar.domain()
        fixed = Fbar.periodic_points(1)
        for Q in fixed:
            if Fbar.multiplier(Q, 1) != 0:
                inf = Q
                break
        if inf != Pbar([1,0]):
            # need to move to inf to infinity
            fixed.remove(inf)
            source = [inf] + fixed[:2]
            target = [Pbar([1, 0]), Pbar([0, 1]), Pbar([1, 1])]
            M = Pbar.point_transformation_matrix(source, target)
            M = M.inverse()
            Newton = Fbar.conjugate(M)
            K, el, psi = number_field_elements_from_algebraics([t for r in M for t in r])
            M = matrix(M.nrows(), M.ncols(), el)
            Newton = Newton._number_field_from_algebraics()
        else:
            Newton = self
            M = matrix(QQ, 2, 2, [1,0,0,1])
        N_aff = Newton.dehomogenize(1)
        z = N_aff.domain().gen(0)
        Npoly = (z - N_aff[0]).numerator()
        if return_conjugation:
            if Npoly.derivative(z) == (z - N_aff[0]).denominator():
                return True, M
            else:
                return False, None
        else:
            return Npoly.derivative(z) == (z - N_aff[0]).denominator()


class DynamicalSystem_projective_finite_field(DynamicalSystem_projective_field,
                                              SchemeMorphism_polynomial_projective_space_finite_field):

    def is_postcritically_finite(self, **kwds):
        r"""
        Every point is postcritically finite in a finite field.

        INPUT: None. ``kwds`` is to parallel the overridden function

        OUTPUT: the boolean ``True``

        EXAMPLES::

            sage: P.<x,y,z> = ProjectiveSpace(GF(5),2)
            sage: f = DynamicalSystem_projective([x^2 + y^2, y^2, z^2 + y*z], domain=P)
            sage: f.is_postcritically_finite()
            True

        ::

            sage: P.<x,y> = ProjectiveSpace(GF(13),1)
            sage: f = DynamicalSystem_projective([x^4 - x^2*y^2 + y^4, y^4])
            sage: f.is_postcritically_finite(use_algebraic_closure=False)
            True
        """
        return True

    def _is_preperiodic(self, P, **kwds):
        r"""
        Every point in a finite field is preperiodic.

        INPUT:

        - ``P`` -- a point in the domain of this map

        keywords:

        - ``return_period`` -- boolean (default: ``False``); controls if
          the period is returned

        OUTPUT: the boolean ``True`` or a tuple ``(m,n)`` of integers

        EXAMPLES::

            sage: P.<x,y,z> = ProjectiveSpace(GF(5),2)
            sage: f = DynamicalSystem_projective([x^2 + y^2, y^2, z^2 + y*z], domain=P)
            sage: f._is_preperiodic(P(2,1,2))
            True

        ::

            sage: P.<x,y,z> = ProjectiveSpace(GF(5),2)
            sage: f = DynamicalSystem_projective([x^2 + y^2, y^2, z^2 + y*z], domain=P)
            sage: f._is_preperiodic(P(2,1,2), return_period=True)
            (0, 6)
        """
        return_period = kwds.pop('return_period', False)
        if return_period:
            return self.orbit_structure(P)
        else:
            return True

    def orbit_structure(self, P):
        r"""
        Return the pair ``(m,n)``, where ``m`` is the preperiod and ``n``
        is the period of the point ``P`` by this dynamical system.

        Every point is preperiodic over a finite field so every point
        will be preperiodic.

        INPUT:

        - ``P`` -- a point in the domain of this map

        OUTPUT: a tuple ``(m,n)`` of integers

        EXAMPLES::

            sage: P.<x,y,z> = ProjectiveSpace(GF(5),2)
            sage: f = DynamicalSystem_projective([x^2 + y^2, y^2, z^2 + y*z], domain=P)
            sage: f.orbit_structure(P(2,1,2))
            (0, 6)

        ::

            sage: P.<x,y,z> = ProjectiveSpace(GF(7),2)
            sage: X = P.subscheme(x^2 - y^2)
            sage: f = DynamicalSystem_projective([x^2, y^2, z^2], domain=X)
            sage: f.orbit_structure(X(1,1,2))                                           # needs sage.rings.function_field
            (0, 2)

        ::

            sage: P.<x,y> = ProjectiveSpace(GF(13),1)
            sage: f = DynamicalSystem_projective([x^2 - y^2, y^2], domain=P)
            sage: f.orbit_structure(P(3,4))
            (2, 3)

        ::

            sage: # needs sage.rings.finite_rings
            sage: R.<t> = GF(13^3)
            sage: P.<x,y> = ProjectiveSpace(R,1)
            sage: f = DynamicalSystem_projective([x^2 - y^2, y^2], domain=P)
            sage: f.orbit_structure(P(t, 4))
            (11, 6)
        """
        orbit = []
        index = 1
        Q = copy(P)
        Q.normalize_coordinates()
        F = copy(self)
        F.normalize_coordinates()
        while Q not in orbit:
            orbit.append(Q)
            Q = F(Q)
            Q.normalize_coordinates()
            index += 1
        I = orbit.index(Q)
        return (I, index-I-1)

    def cyclegraph(self):
        r"""
        Return the digraph of all orbits of this dynamical system.

        Over a finite field this is a finite graph. For subscheme domains, only points
        on the subscheme whose image are also on the subscheme are in the digraph.

        OUTPUT: a digraph

        EXAMPLES::

            sage: P.<x,y> = ProjectiveSpace(GF(13),1)
            sage: f = DynamicalSystem_projective([x^2 - y^2, y^2])
            sage: f.cyclegraph()                                                        # needs sage.graphs
            Looped digraph on 14 vertices

        ::

            sage: # needs sage.rings.finite_rings
            sage: P.<x,y,z> = ProjectiveSpace(GF(3^2,'t'),2)
            sage: f = DynamicalSystem_projective([x^2 + y^2, y^2, z^2 + y*z])
            sage: f.cyclegraph()                                                        # needs sage.graphs
            Looped digraph on 91 vertices

        ::

            sage: P.<x,y,z> = ProjectiveSpace(GF(7),2)
            sage: X = P.subscheme(x^2 - y^2)
            sage: f = DynamicalSystem_projective([x^2, y^2, z^2], domain=X)
            sage: f.cyclegraph()                                                        # needs sage.graphs
            Looped digraph on 15 vertices

        ::

            sage: P.<x,y,z> = ProjectiveSpace(GF(3),2)
            sage: f = DynamicalSystem_projective([x*z - y^2, x^2 - y^2, y^2 - z^2])
            sage: f.cyclegraph()                                                        # needs sage.graphs
            Looped digraph on 13 vertices

        ::

            sage: P.<x,y,z> = ProjectiveSpace(GF(3),2)
            sage: X = P.subscheme([x - y])
            sage: f = DynamicalSystem_projective([x^2 - y^2, x^2 - y^2, y^2 - z^2], domain=X)
            sage: f.cyclegraph()                                                        # needs sage.graphs
            Looped digraph on 4 vertices
        """
        V = []
        E = []
        if isinstance(self.domain(), ProjectiveSpace_ring):
            for P in self.domain():
                V.append(P)
                try:
                    Q = self(P)
                    Q.normalize_coordinates()
                    E.append([Q])
                except ValueError: #indeterminacy
                    E.append([])
        else:
            X = self.domain()
            for P in X.ambient_space():
                try:
                    XP = X.point(P)
                    V.append(XP)
                    try:
                        Q = self(XP)
                        Q.normalize_coordinates()
                        E.append([Q])
                    except ValueError: #indeterminacy
                        E.append([])
                except TypeError:  # not a point on the scheme
                    pass
        from sage.graphs.digraph import DiGraph
        g = DiGraph(dict(zip(V, E)), loops=True)
        return g

    def possible_periods(self, return_points=False):
        r"""
        Return the list of possible minimal periods of a periodic point
        over `\QQ` and (optionally) a point in each cycle.

        ALGORITHM:

        See [Hutz2009]_.

        INPUT:

        - ``return_points`` -- boolean (default: ``False``); if ``True``,
          then return the points as well as the possible periods

        OUTPUT:

        A list of positive integers, or a list of pairs of projective
        points and periods if ``return_points`` is ``True``.

        EXAMPLES::

            sage: P.<x,y> = ProjectiveSpace(GF(23),1)
            sage: f = DynamicalSystem_projective([x^2 - 2*y^2, y^2])
            sage: f.possible_periods()                                                  # needs sage.libs.pari
            [1, 5, 11, 22, 110]

        ::

            sage: P.<x,y> = ProjectiveSpace(GF(13),1)
            sage: f = DynamicalSystem_projective([x^2 - y^2, y^2])
            sage: sorted(f.possible_periods(True))                                      # needs sage.libs.pari
            [[(0 : 1), 2], [(1 : 0), 1], [(3 : 1), 3], [(3 : 1), 36]]

        ::

            sage: PS.<x,y,z> = ProjectiveSpace(2,GF(7))
            sage: f = DynamicalSystem_projective([-360*x^3 + 760*x*z^2,
            ....:                                 y^3 - 604*y*z^2 + 240*z^3, 240*z^3])
            sage: f.possible_periods()                                                  # needs sage.libs.pari
            [1, 2, 4, 6, 12, 14, 28, 42, 84]

        .. TODO::

            - do not return duplicate points

            - improve hash to reduce memory of point-table
        """
        return _fast_possible_periods(self, return_points)

    def automorphism_group(self, **kwds):
        r"""
        Return the subgroup of `PGL2` that is the automorphism group of this
        dynamical system.

        The automorphism group is the set of `PGL2` elements that fixed the map under conjugation.

        For dimension 1, see [FMV2014]_ for the algorithm.

        For dimension greater than 1, we compute the conjugating set of this
        dynamical system with itself.

        INPUT:

        The following keywords are used when the dimension of the domain
        is greater than 1:

        - ``num_cpus`` -- (default: 2) the number of threads to use; setting to a
          larger number can greatly speed up this function

        The following keywords are used when the dimension of the domain is 1:

        - ``absolute`` -- boolean (default: ``False``); if ``True``, then
          return the absolute automorphism group and a field of definition

        - ``iso_type`` -- boolean (default: ``False``); if ``True``, then
          return the isomorphism type of the automorphism group

        - ``return_functions`` -- boolean (default: ``False``); ``True``
          returns elements as linear fractional transformations and
          ``False`` returns elements as `PGL2` matrices

        OUTPUT: list of elements of the automorphism group

        AUTHORS:

        - Original algorithm written by Xander Faber, Michelle Manes,
          Bianca Viray

        - Modified by Joao Alberto de Faria, Ben Hutz, Bianca Thompson

        EXAMPLES::

            sage: # needs sage.rings.finite_rings
            sage: R.<x,y> = ProjectiveSpace(GF(7^3,'t'),1)
            sage: f = DynamicalSystem_projective([x^2 - y^2, x*y])
            sage: f.automorphism_group()
            [
            [1 0]  [6 0]
            [0 1], [0 1]
            ]

        ::

            sage: # needs sage.rings.finite_rings
            sage: R.<x,y> = ProjectiveSpace(GF(3^2,'t'),1)
            sage: f = DynamicalSystem_projective([x^3, y^3])
            sage: lst, label = f.automorphism_group(return_functions=True,      # long time
            ....:                                   iso_type=True)
            sage: sorted(lst, key=str), label                                   # long time
            ([(2*x + 1)/(x + 1),
              (2*x + 1)/x,
              (2*x + 2)/(x + 2),
              (2*x + 2)/x,
              (x + 1)/(x + 2),
              (x + 1)/x,
              (x + 2)/(x + 1),
              (x + 2)/x,
              1/(x + 1),
              1/(x + 2),
              1/x,
              2*x,
              2*x + 1,
              2*x + 2,
              2*x/(x + 1),
              2*x/(x + 2),
              2/(x + 1),
              2/(x + 2),
              2/x,
              x,
              x + 1,
              x + 2,
              x/(x + 1),
              x/(x + 2)],
             'PGL(2,3)')

        ::

            sage: # needs sage.rings.finite_rings
            sage: R.<x,y> = ProjectiveSpace(GF(2^5,'t'),1)
            sage: f = DynamicalSystem_projective([x^5, y^5])
            sage: f.automorphism_group(return_functions=True, iso_type=True)
            ([x, 1/x], 'Cyclic of order 2')

        ::

            sage: # needs sage.rings.finite_rings
            sage: R.<x,y> = ProjectiveSpace(GF(3^4,'t'),1)
            sage: f = DynamicalSystem_projective([x^2 + 25*x*y + y^2, x*y + 3*y^2])
            sage: f.automorphism_group(absolute=True)
            [Univariate Polynomial Ring in w over Finite Field in b of size 3^4,
             [
             [1 0]
             [0 1]
             ]]

        ::

            sage: R.<x,y,z> = ProjectiveSpace(GF(5), 2)
            sage: f = DynamicalSystem_projective([x^3 + x*z^2, y^3 + y*z^2, z^3])
            sage: all([f.conjugate(m) == f for m in f.automorphism_group()])            # needs sage.rings.function_field
            True
        """
        absolute = kwds.get('absolute', False)
        iso_type = kwds.get('iso_type', False)
        return_functions = kwds.get('return_functions', False)
        num_cpus = kwds.get('num_cpus', 2)
        if self.domain().dimension_relative() != 1:
            return self.conjugating_set(self, num_cpus)
        else:
            f = self.dehomogenize(1)
            z = f[0].parent().gen()
        self.normalize_coordinates()
        if (self.degree() == 1) or (self.degree() == 0):
            raise NotImplementedError("rational function of degree 1 not implemented")
        if f[0].denominator() != 1:
            F = f[0].numerator().polynomial(z) / f[0].denominator().polynomial(z)
        else:
            F = f[0].numerator().polynomial(z)
        return automorphism_group_FF(F, absolute, iso_type, return_functions)

    def all_periodic_points(self, **kwds):
        r"""
        Return a list of all periodic points over a finite field.

        INPUT: keyword arguments:

        - ``R`` -- (default: base ring of dynamical system) the base ring
          over which the periodic points of the dynamical system are found

        OUTPUT: list of elements which are periodic

        EXAMPLES::

            sage: # needs sage.rings.finite_rings
            sage: P.<x,y> = ProjectiveSpace(GF(5^2),1)
            sage: f = DynamicalSystem_projective([x^2 + y^2, x*y])
            sage: f.all_periodic_points()
            [(1 : 0), (z2 + 2 : 1), (4*z2 + 3 : 1)]

        ::

            sage: P.<x,y,z> = ProjectiveSpace(GF(5),2)
            sage: f = DynamicalSystem_projective([x^2 + y^2 + z^2, x*y + x*z, z^2])
            sage: f.all_periodic_points()
            [(1 : 0 : 0),
             (0 : 0 : 1),
             (1 : 0 : 1),
             (2 : 1 : 1),
             (1 : 4 : 1),
             (3 : 0 : 1),
             (0 : 3 : 1)]

        ::

            sage: P.<x,y> = ProjectiveSpace(GF(3), 1)
            sage: f = DynamicalSystem_projective([x^2 - y^2, y^2])
            sage: f.all_periodic_points(R=GF(3^2, 't'))                                 # needs sage.rings.finite_rings
            [(1 : 0), (0 : 1), (2 : 1), (t : 1), (2*t + 1 : 1)]
        """
        R = kwds.pop("R", None)
        if R is None:
            DS = self
        else:
            DS = self.change_ring(R)
            return DS.all_periodic_points(**kwds)  #ensures that the correct method is run, in case user switches to infinite fields
        return _all_periodic_points(DS)<|MERGE_RESOLUTION|>--- conflicted
+++ resolved
@@ -117,14 +117,10 @@
 lazy_import('sage.rings.padics.factory', 'Qp')
 lazy_import('sage.rings.qqbar', 'number_field_elements_from_algebraics')
 
-<<<<<<< HEAD
 try:
-    from sage.libs.pari.all import PariError
+    from cypari2.handle_error import PariError
 except ImportError:
     PariError = ()
-=======
-from cypari2.handle_error import PariError
->>>>>>> 766c7a0c
 
 
 class DynamicalSystem_projective(SchemeMorphism_polynomial_projective_space,
