# sage_setup: distribution = sagemath-categories
r"""
Disjoint-set data structure

The main entry point is :func:`DisjointSet` which chooses the appropriate
type to return. For more on the data structure, see :func:`DisjointSet`.

This module defines a class for mutable partitioning of a set, which
cannot be used as a key of a dictionary, a vertex of a graph, etc. For
immutable partitioning see :class:`SetPartition`.

AUTHORS:

- Sébastien Labbé (2008) - Initial version.
- Sébastien Labbé (2009-11-24) - Pickling support
- Sébastien Labbé (2010-01) - Inclusion into sage (:issue:`6775`).
- Giorgos Mousa (2024-04-22): Optimize

EXAMPLES:

Disjoint set of integers from ``0`` to ``n - 1``::

    sage: s = DisjointSet(6); s
    {{0}, {1}, {2}, {3}, {4}, {5}}
    sage: s.union(2, 4)
    sage: s.union(1, 3)
    sage: s.union(5, 1); s
    {{0}, {1, 3, 5}, {2, 4}}
    sage: s.find(3)
    1
    sage: s.find(5)
    1
    sage: list(map(s.find, range(6)))
    [0, 1, 2, 1, 2, 1]

Disjoint set of hashables objects::

    sage: d = DisjointSet('abcde'); d
    {{'a'}, {'b'}, {'c'}, {'d'}, {'e'}}
    sage: d.union('a', 'b')
    sage: d.union('b', 'c')
    sage: d.union('c', 'd'); d
    {{'a', 'b', 'c', 'd'}, {'e'}}
    sage: d.find('c')
    'a'
"""

# ****************************************************************************
#       Copyright (C) 2009 Sébastien Labbé <slabqc at gmail.com>
#
# This program is free software: you can redistribute it and/or modify
# it under the terms of the GNU General Public License as published by
# the Free Software Foundation, either version 2 of the License, or
# (at your option) any later version.
#                  https://www.gnu.org/licenses/
# ****************************************************************************

from sage.rings.integer cimport Integer
from sage.structure.sage_object cimport SageObject
from cpython.object cimport PyObject_RichCompare
from sage.groups.perm_gps.partn_ref.data_structures cimport *

cpdef DisjointSet(arg):
    r"""
    Construct a disjoint set where each element of ``arg`` is in its
    own set. If ``arg`` is an integer, then the disjoint set returned is
    made of the integers from ``0`` to ``arg - 1``.

    A disjoint-set data structure (sometimes called union-find data structure)
    is a data structure that keeps track of a partitioning of a set into a
    number of separate, nonoverlapping sets. It performs two operations:

    - :meth:`~sage.sets.disjoint_set.DisjointSet_of_hashables.find` --
      Determine which set a particular element is in.

    - :meth:`~sage.sets.disjoint_set.DisjointSet_of_hashables.union` --
      Combine or merge two sets into a single set.

    REFERENCES:

    - :wikipedia:`Disjoint-set_data_structure`

    INPUT:

    - ``arg`` -- nonnegative integer or an iterable of hashable objects

    EXAMPLES:

    From a nonnegative integer::

        sage: DisjointSet(5)
        {{0}, {1}, {2}, {3}, {4}}

    From an iterable::

        sage: DisjointSet('abcde')
        {{'a'}, {'b'}, {'c'}, {'d'}, {'e'}}
        sage: DisjointSet(range(6))
        {{0}, {1}, {2}, {3}, {4}, {5}}
        sage: DisjointSet(['yi', 45, 'cheval'])
        {{'cheval'}, {'yi'}, {45}}

    TESTS::

        sage: DisjointSet(0)
        {}
        sage: DisjointSet('')
        {}
        sage: DisjointSet([])
        {}

    The argument must be a nonnegative integer::

        sage: DisjointSet(-1)
        Traceback (most recent call last):
        ...
        ValueError: arg must be a nonnegative integer (-1 given)

    or an iterable::

        sage: DisjointSet(4.3)                                                          # needs sage.rings.real_mpfr
        Traceback (most recent call last):
        ...
        TypeError: 'sage.rings.real_mpfr.RealLiteral' object is not iterable

    Moreover, the iterable must consist of hashable::

        sage: DisjointSet([{}, {}])
        Traceback (most recent call last):
        ...
        TypeError: unhashable type: 'dict'
    """
    if isinstance(arg, (Integer, int)):
        if arg < 0:
            raise ValueError('arg must be a nonnegative integer (%s given)' % arg)
        return DisjointSet_of_integers(arg)
    else:
        return DisjointSet_of_hashables(arg)

cdef class DisjointSet_class(SageObject):
    r"""
    Common class and methods for :class:`DisjointSet_of_integers` and
    :class:`DisjointSet_of_hashables`.
    """
    def _repr_(self):
        r"""
        Return ``self`` as a unique ``str``.

        EXAMPLES::

            sage: e = DisjointSet(5)
            sage: e.union(2, 4); e._repr_()
            '{{0}, {1}, {2, 4}, {3}}'
            sage: e = DisjointSet(5)
            sage: e.union(4, 2); e._repr_()
            '{{0}, {1}, {2, 4}, {3}}'

        ::

            sage: e = DisjointSet(range(5))
            sage: e.union(2, 4); e._repr_()
            '{{0}, {1}, {2, 4}, {3}}'
            sage: e = DisjointSet(range(5))
            sage: e.union(4, 2); e._repr_()
            '{{0}, {1}, {2, 4}, {3}}'
        """
        res = []
        for l in (<dict?>self.root_to_elements_dict()).itervalues():
            l.sort()
            res.append('{%s}' % ', '.join(repr(u) for u in l))
        res.sort()
        return '{%s}' % ', '.join(res)

    def __iter__(self):
        """
        Iterate over elements of the set.

        EXAMPLES::

            sage: d = DisjointSet(4)
            sage: d.union(2, 0)
            sage: sorted(d)
            [[0, 2], [1], [3]]
            sage: d = DisjointSet('abc')
            sage: sorted(d)
            [['a'], ['b'], ['c']]
        """
        return iter((<dict?>self.root_to_elements_dict()).itervalues())

    def __richcmp__(self, other, int op):
        r"""
        Compare the disjoint sets ``self`` and ``other``.

        EXAMPLES::

            sage: d = DisjointSet(5)
            sage: d == d
            True

        ::

            sage: e = DisjointSet(5)
            sage: e == d
            True

        ::

            sage: d.union(0, 3)
            sage: d.union(3, 4)
            sage: e.union(4, 0)
            sage: e.union(3, 0)
            sage: e == d
            True

        ::

            sage: DisjointSet(3) == DisjointSet(5)
            False
            sage: DisjointSet(3) == 4
            False

        ::

            sage: d = DisjointSet('abcde')
            sage: e = DisjointSet('abcde')
            sage: d.union('a', 'b')
            sage: d.union('b', 'c')
            sage: e.union('c', 'a')
            sage: e == d
            False
            sage: e.union('a', 'b')
            sage: e == d
            True
        """
        from sage.sets.set import Set
        s = Set(map(Set, self.root_to_elements_dict().values()))
        try:
            t = Set(map(Set, other.root_to_elements_dict().values()))
        except AttributeError:
            return NotImplemented
        return PyObject_RichCompare(s, t, op)

    def __dealloc__(self):
        r"""
        Deallocate ``self`` (i.e. the ``self._nodes``).

        EXAMPLES::

            sage: d = DisjointSet(5)
            sage: del d
            sage: d = DisjointSet('abc')
            sage: del d
        """
        OP_dealloc(self._nodes)

    def __reduce__(self):
        r"""
        Return a tuple of three elements:

        - The function :func:`DisjointSet`
        - Arguments for the function :func:`DisjointSet`
        - The actual state of ``self``.

        EXAMPLES::

            sage: d = DisjointSet(5)
            sage: d.__reduce__()
            (<built-in function DisjointSet>, (5,), [0, 1, 2, 3, 4])

        ::

            sage: d.union(2, 4)
            sage: d.union(1, 3)
            sage: d.__reduce__()
            (<built-in function DisjointSet>, (5,), [0, 1, 2, 1, 2])
        """
        return DisjointSet, (self._nodes.degree,), self.__getstate__()

    cpdef cardinality(self):
        r"""
        Return the number of elements in ``self``, *not* the number of subsets.

        EXAMPLES::

            sage: d = DisjointSet(5)
            sage: d.cardinality()
            5
            sage: d.union(2, 4)
            sage: d.cardinality()
            5
            sage: d = DisjointSet(range(5))
            sage: d.cardinality()
            5
            sage: d.union(2, 4)
            sage: d.cardinality()
            5
        """
        return self._nodes.degree

    cpdef number_of_subsets(self):
        r"""
        Return the number of subsets in ``self``.

        EXAMPLES::

            sage: d = DisjointSet(5)
            sage: d.number_of_subsets()
            5
            sage: d.union(2, 4)
            sage: d.number_of_subsets()
            4
            sage: d = DisjointSet(range(5))
            sage: d.number_of_subsets()
            5
            sage: d.union(2, 4)
            sage: d.number_of_subsets()
            4
        """
        return self._nodes.num_cells

cdef class DisjointSet_of_integers(DisjointSet_class):
    r"""
    Disjoint set of integers from ``0`` to ``n-1``.

    EXAMPLES::

        sage: d = DisjointSet(5); d
        {{0}, {1}, {2}, {3}, {4}}
        sage: d.union(2, 4)
        sage: d.union(0, 2); d
        {{0, 2, 4}, {1}, {3}}
        sage: d.find(2)
        2

    TESTS::

        sage: a = DisjointSet(5)
        sage: a == loads(dumps(a))
        True

    ::

        sage: a.union(3, 4)
        sage: a == loads(dumps(a))
        True
    """
    def __init__(self, n):
        r"""
        Construct the ``DisjointSet`` where each element (integers from ``0``
        to ``n-1``) is in its own set.

        INPUT:

        - ``n`` -- nonnegative integer

        EXAMPLES::

            sage: DisjointSet(6)
            {{0}, {1}, {2}, {3}, {4}, {5}}
            sage: DisjointSet(1)
            {{0}}
            sage: DisjointSet(0)
            {}
        """
        self._nodes = OP_new(n)

    def __getstate__(self):
        r"""
        Return a list of the parent of each node from ``0`` to ``n-1``.

        EXAMPLES::

            sage: d = DisjointSet(5)
            sage: d.__getstate__()
            [0, 1, 2, 3, 4]
            sage: d.union(2, 3)
            sage: d.__getstate__()
            [0, 1, 2, 2, 4]
            sage: d.union(3, 0)
            sage: d.__getstate__()
            [2, 1, 2, 2, 4]

        Other parents are obtained when the operations are done in a
        different order::

            sage: d = DisjointSet(5)
            sage: d.union(0, 3)
            sage: d.__getstate__()
            [0, 1, 2, 0, 4]
            sage: d.union(2, 0)
            sage: d.__getstate__()
            [0, 1, 0, 0, 4]
        """
        cdef Py_ssize_t card = self.cardinality()
        cdef list l = [None] * card
        cdef int i
        for i in range(card):
            l[i] = self._nodes.parent[i]
        return l

    def __setstate__(self, l):
        r"""
        Merge the nodes ``i`` and ``l[i]`` (using union) for ``i`` in
        ``range(len(l))``.

        INPUT:

        - ``l`` -- list of nodes

        EXAMPLES::

            sage: d = DisjointSet(5)
            sage: d.__setstate__([0, 1, 2, 3, 4]); d
            {{0}, {1}, {2}, {3}, {4}}

        ::

            sage: d = DisjointSet(5)
            sage: d.__setstate__([1, 2, 3, 4, 0]); d
            {{0, 1, 2, 3, 4}}

        ::

            sage: d = DisjointSet(5)
            sage: d.__setstate__([1, 1, 1]); d
            {{0, 1, 2}, {3}, {4}}

        ::

            sage: d = DisjointSet(5)
            sage: d.__setstate__([3, 3, 3]); d
            {{0, 1, 2, 3}, {4}}
        """
        cdef int i, parent
        for i, parent in enumerate(l):
            self.union(parent, i)

    cpdef int find(self, int i):
        r"""
        Return the representative of the set that ``i`` currently belongs to.

        INPUT:

        - ``i`` -- element in ``self``

        EXAMPLES::

            sage: e = DisjointSet(5)
            sage: e.union(4, 2); e
            {{0}, {1}, {2, 4}, {3}}
            sage: e.find(2)
            4
            sage: e.find(4)
            4
            sage: e.union(1, 3); e
            {{0}, {1, 3}, {2, 4}}
            sage: e.find(1)
            1
            sage: e.find(3)
            1
            sage: e.union(3, 2); e
            {{0}, {1, 2, 3, 4}}
            sage: [e.find(i) for i in range(5)]
            [0, 1, 1, 1, 1]
            sage: e.find(2**10)
            ValueError: i must be between 0 and 4 (1024 given)
            ...

        .. NOTE::

            This method performs input checks. To avoid them you may directly
            use :meth:`~sage.groups.perm_gps.partn_ref.data_structures.OP_find`.
        """
        card = self.cardinality()
        if i < 0 or i >= card:
            raise ValueError('i must be between 0 and %s (%s given)' % (card - 1, i))
        return OP_find(self._nodes, i)

    cpdef void union(self, int i, int j):
        r"""
        Combine the set of ``i`` and the set of ``j`` into one.

        All elements in those two sets will share the same representative
        that can be retrieved using
        :meth:`~sage.sets.disjoint_set.DisjointSet_of_integers.find`.

        INPUT:

        - ``i`` -- element in ``self``
        - ``j`` -- element in ``self``

        EXAMPLES::

            sage: d = DisjointSet(5); d
            {{0}, {1}, {2}, {3}, {4}}
            sage: d.union(0, 1); d
            {{0, 1}, {2}, {3}, {4}}
            sage: d.union(2, 4); d
            {{0, 1}, {2, 4}, {3}}
            sage: d.union(1, 4); d
            {{0, 1, 2, 4}, {3}}
            sage: d.union(1, 5)
            ValueError: j must be between 0 and 4 (5 given)
            ...

        .. NOTE::

            This method performs input checks. To avoid them you may directly
<<<<<<< HEAD
            use :meth:`~sage.groups.perm_gps.partn_ref.data_structures.OP_union`.
=======
            use :meth:`~sage.groups.perm_gps.partn_ref.data_structures.OP_join`.
>>>>>>> 68726cfa
        """
        cdef int card = self._nodes.degree
        if i < 0 or i >= card:
            raise ValueError('i must be between 0 and %s (%s given)' % (card - 1, i))
        if j < 0 or j >= card:
            raise ValueError('j must be between 0 and %s (%s given)' % (card - 1, j))
        OP_join(self._nodes, i, j)

    cpdef root_to_elements_dict(self):
        r"""
        Return the dictionary where the keys are the roots of ``self`` and the
        values are the elements in the same set as the root.

        EXAMPLES::

            sage: d = DisjointSet(5)
            sage: sorted(d.root_to_elements_dict().items())
            [(0, [0]), (1, [1]), (2, [2]), (3, [3]), (4, [4])]
            sage: d.union(2, 3)
            sage: sorted(d.root_to_elements_dict().items())
            [(0, [0]), (1, [1]), (2, [2, 3]), (4, [4])]
            sage: d.union(3, 0)
            sage: sorted(d.root_to_elements_dict().items())
            [(1, [1]), (2, [0, 2, 3]), (4, [4])]
            sage: d
            {{0, 2, 3}, {1}, {4}}
        """
        cdef dict s = {}
        cdef int i, o
        for i in range(self.cardinality()):
            o = self.find(i)
            if o not in s:
                s[o] = []
            s[o].append(i)
        return s

    cpdef element_to_root_dict(self):
        r"""
        Return the dictionary where the keys are the elements of ``self`` and
        the values are their representative inside a list.

        EXAMPLES::

            sage: d = DisjointSet(5)
            sage: d.union(2, 3)
            sage: d.union(4, 1)
            sage: e = d.element_to_root_dict(); e
            {0: 0, 1: 4, 2: 2, 3: 2, 4: 4}
            sage: WordMorphism(e)                                                       # needs sage.combinat
            WordMorphism: 0->0, 1->4, 2->2, 3->2, 4->4
        """
        cdef dict d = {}
        cdef int i
        for i in range(self.cardinality()):
            d[i] = self.find(i)
        return d

    cpdef to_digraph(self):
        r"""
        Return the current digraph of ``self`` where `(a, b)` is an oriented
        edge if `b` is the parent of `a`.

        EXAMPLES::

            sage: d = DisjointSet(5)
            sage: d.union(2, 3)
            sage: d.union(4, 1)
            sage: d.union(3, 4); d
            {{0}, {1, 2, 3, 4}}
            sage: g = d.to_digraph(); g                                                 # needs sage.graphs
            Looped digraph on 5 vertices
            sage: g.edges(sort=True)                                                    # needs sage.graphs
            [(0, 0, None), (1, 2, None), (2, 2, None), (3, 2, None), (4, 2, None)]

        The result depends on the ordering of the union::

            sage: d = DisjointSet(5)
            sage: d.union(1, 2)
            sage: d.union(1, 3)
            sage: d.union(1, 4); d
            {{0}, {1, 2, 3, 4}}
            sage: d.to_digraph().edges(sort=True)                                       # needs sage.graphs
            [(0, 0, None), (1, 1, None), (2, 1, None), (3, 1, None), (4, 1, None)]
        """
        cdef dict d = {i: [self._nodes.parent[i]] for i in range(self.cardinality())}
        from sage.graphs.digraph import DiGraph
        return DiGraph(d)

cdef class DisjointSet_of_hashables(DisjointSet_class):
    r"""
    Disjoint set of hashables.

    EXAMPLES::

        sage: d = DisjointSet('abcde'); d
        {{'a'}, {'b'}, {'c'}, {'d'}, {'e'}}
        sage: d.union('a', 'c'); d
        {{'a', 'c'}, {'b'}, {'d'}, {'e'}}
        sage: d.find('a')
        'a'

    TESTS::

        sage: a = DisjointSet('abcdef')
        sage: a == loads(dumps(a))
        True

    ::

        sage: a.union('a', 'c')
        sage: a == loads(dumps(a))
        True
    """
    def __init__(self, iterable):
        r"""
        Construct the trivial disjoint set where each element is in its own set.

        INPUT:

        - ``iterable`` -- iterable of hashable objects

        EXAMPLES::

            sage: DisjointSet('abcde')
            {{'a'}, {'b'}, {'c'}, {'d'}, {'e'}}
            sage: DisjointSet(range(6))
            {{0}, {1}, {2}, {3}, {4}, {5}}
            sage: DisjointSet(['yi', 45, 'cheval'])
            {{'cheval'}, {'yi'}, {45}}
            sage: DisjointSet(set([0, 1, 2, 3, 4]))
            {{0}, {1}, {2}, {3}, {4}}
        """
        cdef int i
        self._int_to_el = []
        self._el_to_int = {}
        for i, e in enumerate(iterable):
            self._int_to_el.append(e)
            self._el_to_int[e] = i
        self._nodes = OP_new(len(self._int_to_el))

    def __reduce__(self):
        r"""
        Return a tuple of three elements:

        - The function :func:`DisjointSet`
        - Arguments for the function :func:`DisjointSet`
        - The actual state of ``self``.

        EXAMPLES::

            sage: DisjointSet(range(5))
            {{0}, {1}, {2}, {3}, {4}}
            sage: d = _
            sage: d.__reduce__()
            (<built-in function DisjointSet>,
             ([0, 1, 2, 3, 4],),
             [(0, 0), (1, 1), (2, 2), (3, 3), (4, 4)])

         ::

            sage: d.union(2, 4)
            sage: d.union(1, 3)
            sage: d.__reduce__()
            (<built-in function DisjointSet>,
             ([0, 1, 2, 3, 4],),
             [(0, 0), (1, 1), (2, 2), (3, 1), (4, 2)])
        """
        return DisjointSet, (self._int_to_el,), self.__getstate__()

    def __getstate__(self):
        r"""
        Return a list of pairs (``n``, parent of ``n``) for each node ``n``.

        EXAMPLES::

            sage: d = DisjointSet('abcde')
            sage: d.__getstate__()
            [('a', 'a'), ('b', 'b'), ('c', 'c'), ('d', 'd'), ('e', 'e')]
            sage: d.union('c', 'd')
            sage: d.__getstate__()
            [('a', 'a'), ('b', 'b'), ('c', 'c'), ('d', 'c'), ('e', 'e')]
            sage: d.union('d', 'a')
            sage: d.__getstate__()
            [('a', 'c'), ('b', 'b'), ('c', 'c'), ('d', 'c'), ('e', 'e')]

        Other parents are obtained when the operations are done in a
        different order::

            sage: d = DisjointSet('abcde')
            sage: d.union('d', 'c')
            sage: d.__getstate__()
            [('a', 'a'), ('b', 'b'), ('c', 'd'), ('d', 'd'), ('e', 'e')]
        """
<<<<<<< HEAD
        cdef Py_ssize_t card = self.cardinality()
=======
        cdef int card = self.cardinality()
>>>>>>> 68726cfa
        cdef list l = [None] * card
        cdef int i
        for i in range(card):
            l[i] = self._int_to_el[self._nodes.parent[i]]
        return list(zip(self._int_to_el, l))

    def __setstate__(self, l):
        r"""
        Merge the nodes ``a`` and ``b`` for each pair of nodes
        ``(a, b)`` in ``l``.

        INPUT:

        - ``l`` -- list of pair of nodes

        EXAMPLES::

            sage: d = DisjointSet('abcde')
            sage: d.__setstate__([('a', 'a'), ('b', 'b'), ('c', 'c')])
            sage: d
            {{'a'}, {'b'}, {'c'}, {'d'}, {'e'}}

        ::

            sage: d = DisjointSet('abcde')
            sage: d.__setstate__([('a', 'b'), ('b', 'c'), ('c', 'd'), ('d', 'e')])
            sage: d
            {{'a', 'b', 'c', 'd', 'e'}}
        """
        for a, b in l:
            self.union(a, b)

    cpdef find(self, e):
        r"""
        Return the representative of the set that ``e`` currently belongs to.

        INPUT:

        - ``e`` -- element in ``self``

        EXAMPLES::

            sage: e = DisjointSet(range(5))
            sage: e.union(4, 2); e
            {{0}, {1}, {2, 4}, {3}}
            sage: e.find(2)
            4
            sage: e.find(4)
            4
            sage: e.union(1,3); e
            {{0}, {1, 3}, {2, 4}}
            sage: e.find(1)
            1
            sage: e.find(3)
            1
            sage: e.union(3, 2); e
            {{0}, {1, 2, 3, 4}}
            sage: [e.find(i) for i in range(5)]
            [0, 1, 1, 1, 1]
            sage: e.find(5)
            Traceback (most recent call last):
            ...
            KeyError: 5
        """
        cdef int i = <int> self._el_to_int[e]
        cdef int r = <int> OP_find(self._nodes, i)
        return self._int_to_el[r]

    cpdef void union(self, e, f):
        r"""
        Combine the set of ``e`` and the set of ``f`` into one.

        All elements in those two sets will share the same representative
        that can be retrieved using
        :meth:`~sage.sets.disjoint_set.DisjointSet_of_hashables.find`.

        INPUT:

        - ``e`` -- element in ``self``
        - ``f`` -- element in ``self``

        EXAMPLES::

            sage: e = DisjointSet('abcde'); e
            {{'a'}, {'b'}, {'c'}, {'d'}, {'e'}}
            sage: e.union('a', 'b'); e
            {{'a', 'b'}, {'c'}, {'d'}, {'e'}}
            sage: e.union('c', 'e'); e
            {{'a', 'b'}, {'c', 'e'}, {'d'}}
            sage: e.union('b', 'e'); e
            {{'a', 'b', 'c', 'e'}, {'d'}}
            sage: e.union('a', 2**10)
            KeyError: 1024
            ...
        """
        cdef int i = <int> self._el_to_int[e]
        cdef int j = <int> self._el_to_int[f]
        OP_join(self._nodes, i, j)

    cpdef root_to_elements_dict(self):
        r"""
        Return the dictionary where the keys are the roots of ``self`` and the
        values are the elements in the same set.

        EXAMPLES::

            sage: d = DisjointSet(range(5))
            sage: d.union(2, 3)
            sage: d.union(4, 1)
            sage: e = d.root_to_elements_dict()
            sage: sorted(e.items())
            [(0, [0]), (2, [2, 3]), (4, [1, 4])]
        """
        cdef dict s = {}
        for e in self._int_to_el:
            r = self.find(e)
            if r not in s:
                s[r] = []
            s[r].append(e)
        return s

    cpdef element_to_root_dict(self):
        r"""
        Return the dictionary where the keys are the elements of ``self`` and
        the values are their representative inside a list.

        EXAMPLES::

            sage: d = DisjointSet(range(5))
            sage: d.union(2, 3)
            sage: d.union(4, 1)
            sage: e = d.element_to_root_dict()
            sage: sorted(e.items())
            [(0, 0), (1, 4), (2, 2), (3, 2), (4, 4)]
            sage: WordMorphism(e)                                                       # needs sage.combinat
            WordMorphism: 0->0, 1->4, 2->2, 3->2, 4->4
        """
        cdef dict d = {}
        for a in self._int_to_el:
            d[a] = self.find(a)
        return d

    cpdef to_digraph(self):
        r"""
        Return the current digraph of ``self`` where `(a, b)` is an oriented
        edge if `b` is the parent of `a`.

        EXAMPLES::

            sage: d = DisjointSet(range(5))
            sage: d.union(2, 3)
            sage: d.union(4, 1)
            sage: d.union(3, 4); d
            {{0}, {1, 2, 3, 4}}
            sage: g = d.to_digraph(); g                                                 # needs sage.graphs
            Looped digraph on 5 vertices
            sage: g.edges(sort=True)                                                    # needs sage.graphs
            [(0, 0, None), (1, 2, None), (2, 2, None), (3, 2, None), (4, 2, None)]

        The result depends on the ordering of the union::

            sage: d = DisjointSet(range(5))
            sage: d.union(1, 2)
            sage: d.union(1, 3)
            sage: d.union(1, 4); d
            {{0}, {1, 2, 3, 4}}
            sage: d.to_digraph().edges(sort=True)                                       # needs sage.graphs
            [(0, 0, None), (1, 1, None), (2, 1, None), (3, 1, None), (4, 1, None)]
        """
        cdef dict d = {}
        cdef int i
        for i in range(self.cardinality()):
            e = self._int_to_el[i]
            p = self._int_to_el[self._nodes.parent[i]]
            d[e] = [p]
        from sage.graphs.digraph import DiGraph
        return DiGraph(d)<|MERGE_RESOLUTION|>--- conflicted
+++ resolved
@@ -506,11 +506,7 @@
         .. NOTE::
 
             This method performs input checks. To avoid them you may directly
-<<<<<<< HEAD
-            use :meth:`~sage.groups.perm_gps.partn_ref.data_structures.OP_union`.
-=======
             use :meth:`~sage.groups.perm_gps.partn_ref.data_structures.OP_join`.
->>>>>>> 68726cfa
         """
         cdef int card = self._nodes.degree
         if i < 0 or i >= card:
@@ -704,11 +700,7 @@
             sage: d.__getstate__()
             [('a', 'a'), ('b', 'b'), ('c', 'd'), ('d', 'd'), ('e', 'e')]
         """
-<<<<<<< HEAD
-        cdef Py_ssize_t card = self.cardinality()
-=======
         cdef int card = self.cardinality()
->>>>>>> 68726cfa
         cdef list l = [None] * card
         cdef int i
         for i in range(card):
