--- conflicted
+++ resolved
@@ -37,18 +37,11 @@
 from sage.rings.integer_ring import ZZ
 Mat2Z = MatrixSpace(ZZ, 2)
 
-<<<<<<< HEAD
 cdef Matrix_dense genS, genT, genI
 
-genS = MatrixClass(Mat2Z, [0,-1, 1, 0], True, True)
+genS = MatrixClass(Mat2Z, [0, -1, 1, 0], True, True)
 genT = MatrixClass(Mat2Z, [1, 1, 0, 1], True, True)
 genI = MatrixClass(Mat2Z, [1, 0, 0, 1], True, True)
-=======
-cdef Matrix_integer_dense genS, genT, genI
-genS = Matrix_integer_dense(Mat2Z, [0, -1, 1, 0], True, True)
-genT = Matrix_integer_dense(Mat2Z, [1, 1, 0, 1], True, True)
-genI = Matrix_integer_dense(Mat2Z, [1, 0, 0, 1], True, True)
->>>>>>> f48da11b
 
 
 # This is the C version of a function formerly implemented in python in
@@ -312,32 +305,20 @@
         [21  5], [ 7 -1], [-7  1]
         ]
     """
-<<<<<<< HEAD
-    cdef Matrix_dense x,y,z,v,vSmod,vTmod
+    cdef Matrix_dense x, y, z, v, vSmod, vTmod
 
     crs = coset_reps.list()
     try:
-        reps = [MatrixClass(Mat2Z,lift_to_sl2z(c, d, level),False,True) for c,d in crs]
-=======
-    cdef Matrix_integer_dense x, y, z, v, vSmod, vTmod
-
-    crs = coset_reps.list()
-    try:
-        reps = [Matrix_integer_dense(Mat2Z, lift_to_sl2z(c, d, level),
-                                     False, True) for c, d in crs]
->>>>>>> f48da11b
+        reps = [MatrixClass(Mat2Z, lift_to_sl2z(c, d, level),
+                            False, True) for c, d in crs]
     except Exception:
         raise ArithmeticError("Error lifting to SL2Z: level=%s crs=%s" % (level, crs))
     ans = []
     cdef Py_ssize_t i
     for i in range(len(crs)):
         x = reps[i]
-<<<<<<< HEAD
-        v = MatrixClass(Mat2Z,[crs[i][0],crs[i][1],0,0],False,True)
-=======
-        v = Matrix_integer_dense(Mat2Z, [crs[i][0], crs[i][1], 0, 0],
-                                 False, True)
->>>>>>> f48da11b
+        v = MatrixClass(Mat2Z, [crs[i][0], crs[i][1], 0, 0],
+                        False, True)
         vSmod = (v*genS)
         vTmod = (v*genT)
         y_index = coset_reps.normalize(vSmod[0, 0], vSmod[0, 1])
