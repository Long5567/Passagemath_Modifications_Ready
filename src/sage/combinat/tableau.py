# -*- coding: utf-8 -*-
r"""
Tableaux

AUTHORS:

- Mike Hansen (2007): initial version

- Jason Bandlow (2011): updated to use Parent/Element model, and many
  minor fixes

- Andrew Mathas (2012-13): completed the transition to the parent/element model
  begun by Jason Bandlow

- Travis Scrimshaw (11-22-2012): Added tuple options, changed ``*katabolism*``
  to ``*catabolism*``. Cleaned up documentation.

- Andrew Mathas (2016-08-11): Row standard tableaux added

- Oliver Pechenik (2018): Added increasing tableaux.

This file consists of the following major classes:

Element classes:

* :class:`Tableau`
* :class:`SemistandardTableau`
* :class:`StandardTableau`
* :class:`RowStandardTableau`
* :class:`IncreasingTableau`

Factory classes:

* :class:`Tableaux`
* :class:`SemistandardTableaux`
* :class:`StandardTableaux`
* :class:`RowStandardTableaux`
* :class:`IncreasingTableaux`

Parent classes:

* :class:`Tableaux_all`
* :class:`Tableaux_size`
* :class:`SemistandardTableaux_all` (facade class)
* :class:`SemistandardTableaux_size`
* :class:`SemistandardTableaux_size_inf`
* :class:`SemistandardTableaux_size_weight`
* :class:`SemistandardTableaux_shape`
* :class:`SemistandardTableaux_shape_inf`
* :class:`SemistandardTableaux_shape_weight`
* :class:`StandardTableaux_all` (facade class)
* :class:`StandardTableaux_size`
* :class:`StandardTableaux_shape`
* :class:`IncreasingTableaux_all` (facade class)
* :class:`IncreasingTableaux_size`
* :class:`IncreasingTableaux_size_inf`
* :class:`IncreasingTableaux_size_weight`
* :class:`IncreasingTableaux_shape`
* :class:`IncreasingTableaux_shape_inf`
* :class:`IncreasingTableaux_shape_weight`
* :class:`RowStandardTableaux_all` (facade class)
* :class:`RowStandardTableaux_size`
* :class:`RowStandardTableaux_shape`

For display options, see :meth:`Tableaux.options`.

.. TODO::

    - Move methods that only apply to semistandard tableaux from tableau to
      semistandard tableau

    - Copy/move functionality to skew tableaux

    - Add a class for tableaux of a given shape (eg Tableaux_shape)
"""

#*****************************************************************************
#       Copyright (C) 2007 Mike Hansen <mhansen@gmail.com>,
#                     2011 Jason Bandlow <jbandlow@gmail.com>
#
# This program is free software: you can redistribute it and/or modify
# it under the terms of the GNU General Public License as published by
# the Free Software Foundation, either version 2 of the License, or
# (at your option) any later version.
#                  http://www.gnu.org/licenses/
#*****************************************************************************
from __future__ import print_function, absolute_import
from six.moves import range, zip, map
from six import add_metaclass, text_type

from sage.sets.disjoint_union_enumerated_sets import DisjointUnionEnumeratedSets
from sage.sets.family import Family
from sage.sets.non_negative_integers import NonNegativeIntegers
from sage.structure.global_options import GlobalOptions
from sage.structure.unique_representation import UniqueRepresentation
from sage.structure.list_clone import ClonableList
from sage.structure.parent import Parent
from sage.structure.richcmp import richcmp, richcmp_method
from sage.misc.inherit_comparison import InheritComparisonClasscallMetaclass
from sage.rings.finite_rings.integer_mod_ring import IntegerModRing
from sage.rings.infinity import PlusInfinity
from sage.arith.all import factorial, binomial
from sage.rings.integer import Integer
from sage.combinat.composition import Composition, Compositions
from sage.combinat.integer_vector import IntegerVectors, integer_vectors_nk_fast_iter
import sage.libs.symmetrica.all as symmetrica
import sage.misc.prandom as random
from sage.combinat import permutation
from sage.groups.perm_gps.permgroup import PermutationGroup
from sage.misc.all import uniq, prod
from sage.misc.misc import powerset
from sage.categories.finite_enumerated_sets import FiniteEnumeratedSets
from sage.categories.infinite_enumerated_sets import InfiniteEnumeratedSets
from sage.categories.sets_cat import Sets

from sage.combinat.combinatorial_map import combinatorial_map
from sage.combinat.posets.posets import Poset

@richcmp_method
@add_metaclass(InheritComparisonClasscallMetaclass)
class Tableau(ClonableList):
    """
    A class to model a tableau.

    INPUT:

    - ``t`` -- a Tableau, a list of iterables, or an empty list

    OUTPUT:

    - A Tableau object constructed from ``t``.

    A tableau is abstractly a mapping from the cells in a partition to
    arbitrary objects (called entries). It is often represented as a
    finite list of nonempty lists (or, more generally an iterator of
    iterables) of weakly decreasing lengths. This list,
    in particular, can be empty, representing the empty tableau.

    Note that Sage uses the English convention for partitions and
    tableaux; the longer rows are displayed on top.

    EXAMPLES::

        sage: t = Tableau([[1,2,3],[4,5]]); t
        [[1, 2, 3], [4, 5]]
        sage: t.shape()
        [3, 2]
        sage: t.pp() # pretty printing
        1 2 3
        4 5
        sage: t.is_standard()
        True

        sage: Tableau([['a','c','b'],[[],(2,1)]])
        [['a', 'c', 'b'], [[], (2, 1)]]
        sage: Tableau([]) # The empty tableau
        []

    When using code that will generate a lot of tableaux, it is slightly more
    efficient to construct a Tableau from the appropriate Parent object::

        sage: T = Tableaux()
        sage: T([[1, 2, 3], [4, 5]])
        [[1, 2, 3], [4, 5]]

    .. SEEALSO::

        - :class:`Tableaux`
        - :class:`SemistandardTableaux`
        - :class:`SemistandardTableau`
        - :class:`StandardTableaux`
        - :class:`StandardTableau`

    TESTS::

        sage: Tableau([[1],[2,3]])
        Traceback (most recent call last):
        ...
        ValueError: A tableau must be a list of iterables of weakly decreasing length.
        sage: Tableau([1,2,3])
        Traceback (most recent call last):
        ...
        ValueError: A tableau must be a list of iterables.

    """
    @staticmethod
    def __classcall_private__(cls, t):
        r"""
        This ensures that a tableau is only ever constructed as an
        ``element_class`` call of an appropriate parent.

        TESTS::

            sage: t = Tableau([[1,1],[1]])
            sage: TestSuite(t).run()

            sage: t.parent()
            Tableaux
            sage: t.category()
            Category of elements of Tableaux
            sage: type(t)
            <class 'sage.combinat.tableau.Tableaux_all_with_category.element_class'>
        """
        if isinstance(t, cls):
            return t

        # We must verify ``t`` is a list of iterables, and also
        # normalize it to be a list of tuples.
        try:
            t = [tuple(_) for _ in t]
        except TypeError:
            raise ValueError("A tableau must be a list of iterables.")

        return Tableaux_all().element_class(Tableaux_all(), t)

    def __init__(self, parent, t, check=True):
        r"""
        Initialize a tableau.

        TESTS::

            sage: t = Tableaux()([[1,1],[1]])
            sage: s = Tableaux(3)([[1,1],[1]])
            sage: s==t
            True
            sage: t.parent()
            Tableaux
            sage: s.parent()
            Tableaux of size 3
            sage: r = Tableaux()(s); r.parent()
            Tableaux
            sage: s is t # identical tableaux are distinct objects
            False

        A tableau is shallowly immutable. See :trac:`15862`. The entries
        themselves may be mutable objects, though in that case the
        resulting Tableau should be unhashable.

            sage: T = Tableau([[1,2],[2]])
            sage: t0 = T[0]
            sage: t0[1] = 3
            Traceback (most recent call last):
            ...
            TypeError: 'tuple' object does not support item assignment
            sage: T[0][1] = 5
            Traceback (most recent call last):
            ...
            TypeError: 'tuple' object does not support item assignment
        """
        if isinstance(t, Tableau):
            # Since we are (supposed to be) immutable, we can share the underlying data
            ClonableList.__init__(self, parent, t, check=False)
            return

        # Normalize t to be a list of tuples.
        t = [tuple(_) for _ in t]

        ClonableList.__init__(self, parent, t, check=check)
        # This dispatches the input verification to the :meth:`check`
        # method.

    def __richcmp__(self, other, op):
        r"""
        Compare ``self`` to ``other``.

        .. TODO::

            This overwrites the comparison check of
            :class:`~sage.structure.list_clone.ClonableList`
            in order to circumvent the coercion framework.
            Eventually this should be solved more elegantly,
            for example along the lines of what was done for
            `k`-tableaux.

            For now, this compares two elements by their underlying
            defining lists.

        INPUT:

        ``other`` -- the element that ``self`` is compared to

        OUTPUT:

        A Boolean.

        TESTS::

            sage: t = Tableau([[1,2]])
            sage: t == 0
            False
            sage: t == Tableaux(2)([[1,2]])
            True

            sage: s = Tableau([[2,3],[1]])
            sage: s != []
            True

            sage: t < s
            True
            sage: s < t
            False
            sage: s > t
            True
        """
        if isinstance(other, Tableau):
            return richcmp(list(self), list(other), op)
        else:
            return richcmp(list(self), other, op)

    def __hash__(self):
        """
        Return the hash of ``self``.

        EXAMPLES::

            sage: t = Tableau([[1,1],[2]])
            sage: hash(tuple(t)) == hash(t)
            True
        """
        return hash(tuple(self))

    def check(self):
        r"""
        Check that ``self`` is a valid straight-shape tableau.

        EXAMPLES::

            sage: t = Tableau([[1,1],[2]])
            sage: t.check()

            sage: t = Tableau([[None, None, 1], [2, 4], [3, 4, 5]])  # indirect doctest
            Traceback (most recent call last):
            ...
            ValueError: A tableau must be a list of iterables of weakly decreasing length.
        """
        # Check that it has partition shape. That's all we require from a
        # general tableau.
        lens = [len(_) for _ in self]
        for (a, b) in zip(lens, lens[1:]):
            if a < b:
                raise ValueError("A tableau must be a list of iterables of weakly decreasing length.")
        if lens and lens[-1] == 0:
            raise ValueError("A tableau must not have empty rows.")

    def _repr_(self):
        """
        Return a string representation of ``self``.

        EXAMPLES::

            sage: t = Tableau([[1,2,3],[4,5]])
            sage: Tableaux.options.display="list"
            sage: t
            [[1, 2, 3], [4, 5]]
            sage: Tableaux.options.display="array"
            sage: t
              1  2  3
              4  5
            sage: Tableaux.options.display="compact"; t
            1,2,3/4,5
            sage: Tableaux.options._reset()
        """
        return self.parent().options._dispatch(self,'_repr_','display')

    def _repr_list(self):
        """
        Return a string representation of ``self`` as a list.

        EXAMPLES::

            sage: T = Tableau([[1,2,3],[4,5]])
            sage: T._repr_list()
            '[[1, 2, 3], [4, 5]]'
        """
        return repr([list(_) for _ in self])

    # See #18024. CombinatorialObject provided __str__, though ClonableList
    # doesn't. Emulate the old functionality. Possibly remove when
    # CombinatorialObject is removed.
    __str__ = _repr_list

    def _repr_diagram(self):
        """
        Return a string representation of ``self`` as an array.

        EXAMPLES::

            sage: t = Tableau([[1,2,3],[4,5]])
            sage: print(t._repr_diagram())
              1  2  3
              4  5
            sage: Tableaux.options.convention="french"
            sage: print(t._repr_diagram())
              4  5
              1  2  3
            sage: Tableaux.options._reset()

        TESTS:

        Check that :trac:`20768` is fixed::

            sage: T = Tableau([[1523, 1, 2],[1,12341, -2]])
            sage: T.pp()
             1523     1  2
                1 12341 -2
        """
        if not self:
            return "  -"

        # Get the widths of the columns
        str_tab = [[str(data) for data in row] for row in self]
        col_widths = [2]*len(str_tab[0])
        for row in str_tab:
            for i,e in enumerate(row):
                col_widths[i] = max(col_widths[i], len(e))

        if self.parent().options('convention') == "French":
            str_tab = reversed(str_tab)

        return "\n".join(" "
                         + " ".join("{:>{width}}".format(e,width=col_widths[i])
                                    for i,e in enumerate(row))
                         for row in str_tab)

    def _repr_compact(self):
        """
        Return a compact string representation of ``self``.

        EXAMPLES::

            sage: Tableau([[1,2,3],[4,5]])._repr_compact()
            '1,2,3/4,5'
            sage: Tableau([])._repr_compact()
            '-'
        """
        if not self:
            return '-'
        return '/'.join(','.join('%s'%r for r in row) for row in self)

    def _ascii_art_(self):
        """
        TESTS::

            sage: ascii_art(list(StandardTableaux(3)))
            [                              1 ]
            [              1  3    1  2    2 ]
            [   1  2  3,   2   ,   3   ,   3 ]
            sage: Tableaux.options(ascii_art="compact")
            sage: ascii_art(list(StandardTableaux(3)))
            [                        |1| ]
            [          |1|3|  |1|2|  |2| ]
            [ |1|2|3|, |2|  , |3|  , |3| ]
            sage: Tableaux.options(convention="french", ascii_art="table")
            sage: ascii_art(list(StandardTableaux(3)))
            [                                      +---+ ]
            [                                      | 3 | ]
            [                +---+      +---+      +---+ ]
            [                | 2 |      | 3 |      | 2 | ]
            [ +---+---+---+  +---+---+  +---+---+  +---+ ]
            [ | 1 | 2 | 3 |  | 1 | 3 |  | 1 | 2 |  | 1 | ]
            [ +---+---+---+, +---+---+, +---+---+, +---+ ]
            sage: Tableaux.options(ascii_art="repr")
            sage: ascii_art(list(StandardTableaux(3)))
            [                              3 ]
            [              2       3       2 ]
            [   1  2  3,   1  3,   1  2,   1 ]
            sage: Tableaux.options._reset()
        """
        ascii = self.parent().options._dispatch(self,'_ascii_art_','ascii_art')
        from sage.typeset.ascii_art import AsciiArt
        return AsciiArt(ascii.splitlines())

    def _unicode_art_(self):
        r"""
        TESTS::

            sage: unicode_art(Tableau([[1,2,3],[4],[5]]))
            ┌───┬───┬───┐
            │ 1 │ 2 │ 3 │
            ├───┼───┴───┘
            │ 4 │
            ├───┤
            │ 5 │
            └───┘
            sage: unicode_art(Tableau([]))
            ┌┐
            └┘
        """
        from sage.typeset.unicode_art import UnicodeArt
        return UnicodeArt(self._ascii_art_table(use_unicode=True).splitlines())

    _ascii_art_repr = _repr_diagram

    def _ascii_art_table(self, use_unicode=False):
        """
        TESTS:

        We check that :trac:`16487` is fixed::

            sage: t = Tableau([[1,2,3],[4,5]])
            sage: print(t._ascii_art_table())
            +---+---+---+
            | 1 | 2 | 3 |
            +---+---+---+
            | 4 | 5 |
            +---+---+
            sage: Tableaux.options.convention="french"
            sage: print(t._ascii_art_table())
            +---+---+
            | 4 | 5 |
            +---+---+---+
            | 1 | 2 | 3 |
            +---+---+---+
            sage: t = Tableau([]); print(t._ascii_art_table())
            ++
            ++
            sage: Tableaux.options._reset()

            sage: t = Tableau([[1,2,3,10,15],[12,15,17]])
            sage: print(t._ascii_art_table())
            +----+----+----+----+----+
            |  1 |  2 |  3 | 10 | 15 |
            +----+----+----+----+----+
            | 12 | 15 | 17 |
            +----+----+----+

            sage: t = Tableau([[1,2,15,7],[12,5,6],[8,10],[9]])
            sage: Tableaux.options(ascii_art='table')
            sage: ascii_art(t)
            +----+----+----+---+
            |  1 |  2 | 15 | 7 |
            +----+----+----+---+
            | 12 |  5 |  6 |
            +----+----+----+
            |  8 | 10 |
            +----+----+
            |  9 |
            +----+
            sage: Tableaux.options.convention='french'
            sage: ascii_art(t)
            +----+
            |  9 |
            +----+----+
            |  8 | 10 |
            +----+----+----+
            | 12 |  5 |  6 |
            +----+----+----+---+
            |  1 |  2 | 15 | 7 |
            +----+----+----+---+
            sage: Tableaux.options._reset()

        Unicode version::

            sage: t = Tableau([[1,2,15,7],[12,5],[8,10],[9]])
            sage: print(t._ascii_art_table(use_unicode=True))
            ┌────┬────┬────┬───┐
            │ 1  │ 2  │ 15 │ 7 │
            ├────┼────┼────┴───┘
            │ 12 │ 5  │
            ├────┼────┤
            │ 8  │ 10 │
            ├────┼────┘
            │ 9  │
            └────┘
            sage: Tableaux().options.convention='french'
            sage: t = Tableau([[1,2,15,7],[12,5],[8,10],[9]])
            sage: print(t._ascii_art_table(use_unicode=True))
            ┌────┐
            │ 9  │
            ├────┼────┐
            │ 8  │ 10 │
            ├────┼────┤
            │ 12 │ 5  │
            ├────┼────┼────┬───┐
            │ 1  │ 2  │ 15 │ 7 │
            └────┴────┴────┴───┘
            sage: Tableaux.options._reset()
        """
        if use_unicode:
            import unicodedata
            v  = unicodedata.lookup('BOX DRAWINGS LIGHT VERTICAL')
            h  = unicodedata.lookup('BOX DRAWINGS LIGHT HORIZONTAL')
            dl = unicodedata.lookup('BOX DRAWINGS LIGHT DOWN AND LEFT')
            dr = unicodedata.lookup('BOX DRAWINGS LIGHT DOWN AND RIGHT')
            ul = unicodedata.lookup('BOX DRAWINGS LIGHT UP AND LEFT')
            ur = unicodedata.lookup('BOX DRAWINGS LIGHT UP AND RIGHT')
            vr = unicodedata.lookup('BOX DRAWINGS LIGHT VERTICAL AND RIGHT')
            vl = unicodedata.lookup('BOX DRAWINGS LIGHT VERTICAL AND LEFT')
            uh = unicodedata.lookup('BOX DRAWINGS LIGHT UP AND HORIZONTAL')
            dh = unicodedata.lookup('BOX DRAWINGS LIGHT DOWN AND HORIZONTAL')
            vh = unicodedata.lookup('BOX DRAWINGS LIGHT VERTICAL AND HORIZONTAL')
            from sage.typeset.unicode_art import unicode_art as art
        else:
            v = '|'
            h = '-'
            dl = dr = ul = ur = vr = vl = uh = dh = vh = '+'
            from sage.typeset.ascii_art import ascii_art as art

        if not self:
            return dr + dl + '\n' + ur + ul

        # Get the widths of the columns
        str_tab = [[art(_) for _ in row] for row in self]
        col_widths = [1]*len(str_tab[0])
        if use_unicode:
            # Special handling of overline not adding to printed length
            def get_len(e):
                return len(e) - list(text_type(e)).count(u"\u0304")
        else:
            get_len = len
        for row in str_tab:
            for i,e in enumerate(row):
                col_widths[i] = max(col_widths[i], get_len(e))

        matr = []  # just the list of lines
        l1 = ""
        l1 += dr + h*(2+col_widths[0])
        for w in col_widths[1:]:
            l1 += dh + h + h + h*w
        matr.append(l1 + dl)
        for nrow,row in enumerate(str_tab):
            l1 = ""; l2 = ""
            n = len(str_tab[nrow+1]) if nrow+1 < len(str_tab) else 0
            for i,(e,w) in enumerate(zip(row,col_widths)):
                if i == 0:
                    if n:
                        l1 += vr + h*(2+w)
                    else:
                        l1 += ur + h*(2+w)
                elif i <= n:
                    l1 += vh + h*(2+w)
                else:
                    l1 += uh + h*(2+w)
                if use_unicode:
                    l2 += u"{} {:^{width}} ".format(v, e, width=w)
                else:
                    l2 += "{} {:^{width}} ".format(v, e, width=w)
            if i+1 <= n:
                l1 += vl
            else:
                l1 += ul
            l2 += v
            matr.append(l2)
            matr.append(l1)

        if self.parent().options('convention') == "English":
            return "\n".join(matr)
        else:
            output = "\n".join(reversed(matr))
            if use_unicode:
                tr = {
                    ord(dl): ul, ord(dr): ur,
                    ord(ul): dl, ord(ur): dr,
                    ord(dh): uh, ord(uh): dh}
                return output.translate(tr)
            else:
                return output

    def _ascii_art_compact(self):
        """
        TESTS:

        We check that :trac:`16487` is fixed::

            sage: t = Tableau([[1,2,3],[4,5]])
            sage: print(t._ascii_art_compact())
            |1|2|3|
            |4|5|
            sage: Tableaux.options.convention="french"
            sage: print(t._ascii_art_compact())
            |4|5|
            |1|2|3|
            sage: Tableaux.options._reset()

            sage: t = Tableau([[1,2,3,10,15],[12,15,17]])
            sage: print(t._ascii_art_compact())
            |1 |2 |3 |10|15|
            |12|15|17|

            sage: t = Tableau([])
            sage: print(t._ascii_art_compact())
            .
        """
        if not self:
            return "."

        if self.parent().options('convention') == "English":
            T = self
        else:
            T = reversed(self)

        # Get the widths of the columns
        str_tab = [[str(_) for _ in row] for row in T]
        col_widths = [1]*len(self[0])
        for row in str_tab:
            for i,e in enumerate(row):
                col_widths[i] = max(col_widths[i], len(e))

        return "\n".join("|"
                         + "|".join("{:^{width}}".format(e, width=col_widths[i])
                                    for i,e in enumerate(row))
                         + "|" for row in str_tab)

    def _latex_(self):
        r"""
        Return a LaTeX version of ``self``.

        EXAMPLES::

            sage: t = Tableau([[1,1,2],[2,3],[3]])
            sage: latex(t)    # indirect doctest
            {\def\lr#1{\multicolumn{1}{|@{\hspace{.6ex}}c@{\hspace{.6ex}}|}{\raisebox{-.3ex}{$#1$}}}
            \raisebox{-.6ex}{$\begin{array}[b]{*{3}c}\cline{1-3}
            \lr{1}&\lr{1}&\lr{2}\\\cline{1-3}
            \lr{2}&\lr{3}\\\cline{1-2}
            \lr{3}\\\cline{1-1}
            \end{array}$}
            }
            sage: Tableaux.options.convention="french"
            sage: latex(t)    # indirect doctest
            {\def\lr#1{\multicolumn{1}{|@{\hspace{.6ex}}c@{\hspace{.6ex}}|}{\raisebox{-.3ex}{$#1$}}}
            \raisebox{-.6ex}{$\begin{array}[t]{*{3}c}\cline{1-1}
            \lr{3}\\\cline{1-2}
            \lr{2}&\lr{3}\\\cline{1-3}
            \lr{1}&\lr{1}&\lr{2}\\\cline{1-3}
            \end{array}$}
            }
            sage: Tableaux.options._reset()
        """
        return self.parent().options._dispatch(self,'_latex_', 'latex')

    _latex_list=_repr_list

    def _latex_diagram(self):
        r"""
        Return a LaTeX representation of ``self`` as a Young diagram.

        EXAMPLES::

            sage: t = Tableau([[1,1,2],[2,3],[3]])
            sage: print(t._latex_diagram())
            {\def\lr#1{\multicolumn{1}{|@{\hspace{.6ex}}c@{\hspace{.6ex}}|}{\raisebox{-.3ex}{$#1$}}}
            \raisebox{-.6ex}{$\begin{array}[b]{*{3}c}\cline{1-3}
            \lr{1}&\lr{1}&\lr{2}\\\cline{1-3}
            \lr{2}&\lr{3}\\\cline{1-2}
            \lr{3}\\\cline{1-1}
            \end{array}$}
            }
        """
        if len(self) == 0:
            return "{\\emptyset}"
        from sage.combinat.output import tex_from_array
        return tex_from_array(self)

    def __truediv__(self, t):
        """
        Return the skew tableau ``self``/``t``, where ``t`` is a partition
        contained in the shape of ``self``.

        EXAMPLES::

            sage: t = Tableau([[1,2,3],[3,4],[5]])
            sage: t/[1,1]
            [[None, 2, 3], [None, 4], [5]]
            sage: t/[3,1]
            [[None, None, None], [None, 4], [5]]
            sage: t/[2,1,1,1]
            Traceback (most recent call last):
            ...
            ValueError: the shape of the tableau must contain the partition
        """
        from sage.combinat.partition import _Partitions
        #if t is a list, convert it to a partition first
        if isinstance(t, list):
            t = _Partitions(t)

        #Check to make sure that tableau shape contains t
        if not self.shape().contains(t):
            raise ValueError("the shape of the tableau must contain the partition")

        st = [list(row) for row in self]    # create deep copy of t

        for i, t_i in enumerate(t):
            st_i = st[i]
            for j in range(t_i):
                st_i[j] = None

        from sage.combinat.skew_tableau import SkewTableau
        return SkewTableau(st)

    __div__ = __truediv__

    def __call__(self, *cell):
        r"""

        INPUT:

        - ``cell`` -- a pair of integers, tuple, or list specifying a cell in
          the tableau

        OUTPUT:

        - The value in the corresponding cell.

        EXAMPLES::

            sage: t = Tableau([[1,2,3],[4,5]])
            sage: t(1,0)
            4
            sage: t((1,0))
            4
            sage: t(3,3)
            Traceback (most recent call last):
            ...
            IndexError: The cell (3,3) is not contained in [[1, 2, 3], [4, 5]]
        """
        try:
            i,j = cell
        except ValueError:
            i,j = cell[0]

        try:
            return self[i][j]
        except IndexError:
            raise IndexError("The cell (%d,%d) is not contained in %s"%(i,j,repr(self)))

    def level(self):
        """
        Returns the level of ``self``, which is always 1.

        This function exists mainly for compatibility with :class:`TableauTuple`.

        EXAMPLES::

            sage: Tableau([[1,2,3],[4,5]]).level()
            1
        """
        return 1

    def components(self):
        """
        This function returns a list containing itself. It exists mainly for
        compatibility with :class:`TableauTuple` as it allows constructions like the
        example below.

        EXAMPLES::

            sage: t = Tableau([[1,2,3],[4,5]])
            sage: for s in t.components(): print(s.to_list())
            [[1, 2, 3], [4, 5]]
        """
        return [self]

    @combinatorial_map(name='shape')
    def shape(self):
        r"""
        Return the shape of a tableau ``self``.

        EXAMPLES::

            sage: Tableau([[1,2,3],[4,5],[6]]).shape()
            [3, 2, 1]
        """
        from sage.combinat.partition import Partition
        return Partition([len(row) for row in self])

    def size(self):
        """
        Return the size of the shape of the tableau ``self``.

        EXAMPLES::

            sage: Tableau([[1, 4, 6], [2, 5], [3]]).size()
            6
            sage: Tableau([[1, 3], [2, 4]]).size()
            4
        """
        return sum([len(row) for row in self])

    def corners(self):
        """
        Return the corners of the tableau ``self``.

        EXAMPLES::

            sage: Tableau([[1, 4, 6], [2, 5], [3]]).corners()
            [(0, 2), (1, 1), (2, 0)]
            sage: Tableau([[1, 3], [2, 4]]).corners()
            [(1, 1)]
        """
        return self.shape().corners()


    @combinatorial_map(order=2,name='conjugate')
    def conjugate(self):
        """
        Return the conjugate of ``self``.

        EXAMPLES::

            sage: Tableau([[1,2],[3,4]]).conjugate()
            [[1, 3], [2, 4]]
            sage: c = StandardTableau([[1,2],[3,4]]).conjugate()
            sage: c.parent()
            Standard tableaux
        """
        if self:
            conj = [[] for i in range(len(self[0]))]
            for row in self:
                for j, x in enumerate(row):
                    conj[j].append(x)
        else:
            conj = []

        if isinstance(self, StandardTableau):
            return StandardTableau(conj)
        return Tableau(conj)

    def pp(self):
        """
        Pretty print a string of the tableau.

        EXAMPLES::

            sage: T = Tableau([[1,2,3],[3,4],[5]])
            sage: T.pp()
              1  2  3
              3  4
              5
            sage: Tableaux.options.convention="french"
            sage: T.pp()
              5
              3  4
              1  2  3
            sage: Tableaux.options._reset()
        """
        print(self._repr_diagram())

    def plot(self, descents=False):
        r"""
        Return a plot ``self``.

        INPUT:

        - ``descents`` -- boolean (default: ``False``); if ``True``,
          then the descents are marked in the tableau; only valid if
          ``self`` is a standard tableau

        EXAMPLES::

            sage: t = Tableau([[1,2,4],[3]])
            sage: t.plot()
            Graphics object consisting of 11 graphics primitives
            sage: t.plot(descents=True)
            Graphics object consisting of 12 graphics primitives

            sage: t = Tableau([[2,2,4],[3]])
            sage: t.plot()
            Graphics object consisting of 11 graphics primitives
            sage: t.plot(descents=True)
            Traceback (most recent call last):
            ...
            ValueError: the tableau must be standard for 'descents=True'
        """
        from sage.plot.polygon import polygon
        from sage.plot.line import line
        from sage.plot.text import text

        if descents and not self.is_standard():
            raise ValueError("the tableau must be standard for 'descents=True'")

        p = self.shape()

        G = line([(0,0),(p[0],0)], axes=False, figsize=1.5)
        for i in range(len(p)):
            G += line([(0,-i-1), (p[i],-i-1)])

        r = p.conjugate()
        G += line([(0,0),(0,-r[0])])
        for i in range(len(r)):
            G += line([(i+1,0),(i+1,-r[i])])

        if descents:
            t = StandardTableau(self)
            for i in t.standard_descents():
                c = t.cells_containing(i)[0]
                G += polygon([(c[1],-c[0]), (c[1]+1,-c[0]), (c[1]+1,-c[0]-1), (c[1],-c[0]-1)], rgbcolor=(1,0,1))

        for c in self.cells():
            G += text(str(self.entry(c)), (c[1]+0.5,-c[0]-0.5))

        return G

    def to_word_by_row(self):
        """
        Return the word obtained from a row reading of the tableau ``self``
        (starting with the lowermost row, reading every row from left
        to right).

        EXAMPLES::

            sage: Tableau([[1,2],[3,4]]).to_word_by_row()
            word: 3412
            sage: Tableau([[1, 4, 6], [2, 5], [3]]).to_word_by_row()
            word: 325146
        """
        from sage.combinat.words.word import Word
        w = []
        for row in reversed(self):
            w += row
        return Word(w)

    def to_word_by_column(self):
        """
        Return the word obtained from a column reading of the tableau ``self``
        (starting with the leftmost column, reading every column from bottom
        to top).

        EXAMPLES::

            sage: Tableau([[1,2],[3,4]]).to_word_by_column()
            word: 3142
            sage: Tableau([[1, 4, 6], [2, 5], [3]]).to_word_by_column()
            word: 321546
        """
        from sage.combinat.words.word import Word
        w = []
        for row in self.conjugate():
            w += row[::-1]
        return Word(w)

    def to_word(self):
        """
        An alias for :meth:`to_word_by_row`.

        EXAMPLES::

            sage: Tableau([[1,2],[3,4]]).to_word()
            word: 3412
            sage: Tableau([[1, 4, 6], [2, 5], [3]]).to_word()
            word: 325146
        """
        return self.to_word_by_row()

    def descents(self):
        """
        Return a list of the cells ``(i,j)`` such that
        ``self[i][j] > self[i-1][j]``.

        .. WARNING::

            This is not to be confused with the descents of a standard tableau.

        EXAMPLES::

            sage: Tableau( [[1,4],[2,3]] ).descents()
            [(1, 0)]
            sage: Tableau( [[1,2],[3,4]] ).descents()
            [(1, 0), (1, 1)]
            sage: Tableau( [[1,2,3],[4,5]] ).descents()
            [(1, 0), (1, 1)]
        """
        descents = []
        for i in range(1,len(self)):
            for j in range(len(self[i])):
                if self[i][j] > self[i-1][j]:
                    descents.append((i,j))
        return descents

    def major_index(self):
        """
        Return the major index of ``self``.

        The major index of a tableau `T` is defined to be the sum of the number
        of descents of ``T`` (defined in :meth:`descents`) with the sum of
        their legs' lengths.

        .. WARNING::

            This is not to be confused with the major index of a
            standard tableau.

        EXAMPLES::

            sage: Tableau( [[1,4],[2,3]] ).major_index()
            1
            sage: Tableau( [[1,2],[3,4]] ).major_index()
            2

        If the major index would be defined in the sense of standard tableaux
        theory, then the following would give 3 for a result::

            sage: Tableau( [[1,2,3],[4,5]] ).major_index()
            2
        """
        descents = self.descents()
        p = self.shape()
        return len(descents) + sum([ p.leg_length(*d) for d in descents ])

    def inversions(self):
        """
        Return a list of the inversions of ``self``.

        Let `T` be a tableau. An inversion is an attacking pair `(c,d)` of
        the shape of `T` (see
        :meth:`~sage.combinat.partition.Partition.attacking_pairs` for
        a definition of this) such that the entry of `c` in `T` is
        greater than the entry of `d`.

        .. WARNING::

            Do not mistake this for the inversions of a standard tableau.

        EXAMPLES::

            sage: t = Tableau([[1,2,3],[2,5]])
            sage: t.inversions()
            [((1, 1), (0, 0))]
            sage: t = Tableau([[1,4,3],[5,2],[2,6],[3]])
            sage: t.inversions()
            [((0, 1), (0, 2)), ((1, 0), (1, 1)), ((1, 1), (0, 0)), ((2, 1), (1, 0))]
        """
        inversions = []
        previous_row = None
        for i, row in enumerate(self):
            for j, entry in enumerate(row):
                # c is in position (i,j)
                # find the d that satisfy condition 1
                for k in range(j+1, len(row)):
                    if entry > row[k]:
                        inversions.append( ((i,j),(i,k)) )
                # find the d that satisfy condition 2
                if i == 0:
                    continue
                for k in range(j):
                    if entry > previous_row[k]:
                        inversions.append( ((i,j),(i-1,k)) )
            previous_row = row
        return inversions

    def inversion_number(self):
        """
        Return the inversion number of ``self``.

        The inversion number is defined to be the number of inversions of
        ``self`` minus the sum of the arm lengths of the descents of ``self``
        (see the :meth:`inversions` and :meth:`descents` methods for the
        relevant definitions).

        .. WARNING::

            This has none of the meanings in which the word "inversion"
            is used in the theory of standard tableaux.

        EXAMPLES::

            sage: t = Tableau([[1,2,3],[2,5]])
            sage: t.inversion_number()
            0
            sage: t = Tableau([[1,2,4],[3,5]])
            sage: t.inversion_number()
            0
        """
        p = self.shape()
        return len(self.inversions()) - sum([ p.arm_length(*cell) for cell in self.descents() ])

    def to_sign_matrix(self, max_entry = None):
        r"""
        Return the sign matrix of ``self``.

        A sign matrix is an `m \times n` matrix of 0's, 1's and -1's such that the
        partial sums of each column is either 0 or 1 and the partial sums of
        each row is non-negative. [Aval2008]_

        INPUT:

        - ``max_entry`` -- A non-negative integer, the  maximum allowable number in
          the tableau. Defaults to the largest entry in the tableau if not specified.


        EXAMPLES::

            sage: t = SemistandardTableau([[1,1,1,2,4],[3,3,4],[4,5],[6,6]])
            sage: t.to_sign_matrix(6)
            [ 0  0  0  1  0  0]
            [ 0  1  0 -1  0  0]
            [ 1 -1  0  1  0  0]
            [ 0  0  1 -1  1  1]
            [ 0  0  0  1 -1  0]
            sage: t = Tableau([[1,2,4],[3,5]])
            sage: t.to_sign_matrix(7)
            [ 0  0  0  1  0  0  0]
            [ 0  1  0 -1  1  0  0]
            [ 1 -1  1  0 -1  0  0]
            sage: t=Tableau([(4,5,4,3),(2,1,3)])
            sage: t.to_sign_matrix(5)
            [ 0  0  1  0  0]
            [ 0  0  0  1  0]
            [ 1  0 -1 -1  1]
            [-1  1  0  1 -1]
            sage: s=Tableau([(1,0,-2,4),(3,4,5)])
            sage: s.to_sign_matrix(6)
            Traceback (most recent call last):
            ...
            ValueError: the entries must be non-negative integers


        REFERENCES:

        .. [Aval2008] Jean-Christope Aval.
           *Keys and Alternating Sign Matrices*,
           Seminaire Lotharingien de Combinatoire 59 (2008) B59f
           :arxiv:`0711.2150`
        """
        from sage.rings.all import ZZ
        from sage.sets.positive_integers import PositiveIntegers
        PI = PositiveIntegers()
        for row in self:
            if any(c not in PI for c in row):
                raise ValueError("the entries must be non-negative integers")
        from sage.matrix.matrix_space import MatrixSpace
        if max_entry is None:
            max_entry=max([max(c) for c in self])
        MS = MatrixSpace(ZZ, len(self[0]), max_entry)
        Tconj = self.conjugate()
        l = len(Tconj)
        d = {(l-i-1,elem-1): 1 for i, row in enumerate(Tconj) for elem in row}
        partial_sum_matrix = MS(d)
        from copy import copy
        sign_matrix = copy(MS.zero())
        for j in range(max_entry):
            sign_matrix[0,j] = partial_sum_matrix[0,j]
        for i in range(1,l):
            for j in range(max_entry):
                sign_matrix[i,j] = partial_sum_matrix[i,j] - partial_sum_matrix[i-1,j]
        return sign_matrix

    def schuetzenberger_involution(self, n = None, check=True):
        r"""
        Return the Schuetzenberger involution of the tableau ``self``.

        This method relies on the analogous method on words, which reverts the
        word and then complements all letters within the underlying ordered
        alphabet. If `n` is specified, the underlying alphabet is assumed to
        be `[1, 2, \ldots, n]`. If no alphabet is specified, `n` is the maximal
        letter appearing in ``self``.

        INPUT:

        - ``n`` -- an integer specifying the maximal letter in the
          alphabet (optional)
        - ``check`` -- (Default: ``True``) Check to make sure ``self`` is
          semistandard. Set to ``False`` to avoid this check. (optional)

        OUTPUT:

        - a tableau, the Schuetzenberger involution of ``self``

        EXAMPLES::

            sage: t = Tableau([[1,1,1],[2,2]])
            sage: t.schuetzenberger_involution(3)
            [[2, 2, 3], [3, 3]]

            sage: t = Tableau([[1,2,3],[4,5]])
            sage: t.schuetzenberger_involution()
            [[1, 2, 5], [3, 4]]

            sage: t = Tableau([[1,3,5,7],[2,4,6],[8,9]])
            sage: t.schuetzenberger_involution()
            [[1, 2, 6, 8], [3, 4, 9], [5, 7]]

            sage: t = Tableau([])
            sage: t.schuetzenberger_involution()
            []

            sage: t = StandardTableau([[1,2,3],[4,5]])
            sage: s = t.schuetzenberger_involution()
            sage: s.parent()
            Standard tableaux
        """
        if check and self not in SemistandardTableaux():
            raise ValueError("the tableau must be semistandard")
        w = [i for row in self for i in reversed(row)]
        # ``w`` is now the Semitic reading word of ``self`` (that is,
        # the reverse of the reading word of ``self``).
        if not w:
            return self
        if n is None:
            n = max(w)
        N = n + 1
        wi = [N - i for i in w]
        t = Tableau([[wi[0]]])
        for k in wi[1:]:
            t = t.bump(k)
        if isinstance(self, StandardTableau):
            return StandardTableau(list(t))
        elif isinstance(self, SemistandardTableau):
            return SemistandardTableau(list(t))
        return t

    @combinatorial_map(order=2,name='evacuation')
    def evacuation(self, n = None, check=True):
        r"""
        Return the evacuation of the tableau ``self``.

        This is an alias for :meth:`schuetzenberger_involution`.

        This method relies on the analogous method on words, which reverts the
        word and then complements all letters within the underlying ordered
        alphabet. If `n` is specified, the underlying alphabet is assumed to
        be `[1, 2, \ldots, n]`. If no alphabet is specified, `n` is the maximal
        letter appearing in ``self``.

        INPUT:

        - ``n`` -- an integer specifying the maximal letter in the
          alphabet (optional)
        - ``check`` -- (Default: ``True``) Check to make sure ``self`` is
          semistandard. Set to ``False`` to avoid this check. (optional)

        OUTPUT:

        - a tableau, the evacuation of ``self``

        EXAMPLES::

            sage: t = Tableau([[1,1,1],[2,2]])
            sage: t.evacuation(3)
            [[2, 2, 3], [3, 3]]

            sage: t = Tableau([[1,2,3],[4,5]])
            sage: t.evacuation()
            [[1, 2, 5], [3, 4]]

            sage: t = Tableau([[1,3,5,7],[2,4,6],[8,9]])
            sage: t.evacuation()
            [[1, 2, 6, 8], [3, 4, 9], [5, 7]]

            sage: t = Tableau([])
            sage: t.evacuation()
            []

            sage: t = StandardTableau([[1,2,3],[4,5]])
            sage: s = t.evacuation()
            sage: s.parent()
            Standard tableaux
        """
        return self.schuetzenberger_involution(n,check)

    @combinatorial_map(name="standardization")
    def standardization(self, check=True):
        r"""
        Return the standardization of ``self``, assuming ``self`` is a
        semistandard tableau.

        The standardization of a semistandard tableau `T` is the standard
        tableau `\mathrm{st}(T)` of the same shape as `T` whose
        reversed reading word is the standardization of the reversed reading
        word of `T`.

        The standardization of a word `w` can be formed by replacing all `1`'s in
        `w` by `1, 2, \ldots, k_1` from left to right, all `2`'s in `w` by
        `k_1 + 1, k_1 + 2, \ldots, k_2`, and repeating for all letters which
        appear in `w`.
        See also :meth:`Word.standard_permutation()`.

        INPUT:

        - ``check`` -- (Default: ``True``) Check to make sure ``self`` is
          semistandard. Set to ``False`` to avoid this check.

        EXAMPLES::

            sage: t = Tableau([[1,3,3,4],[2,4,4],[5,16]])
            sage: t.standardization()
            [[1, 3, 4, 7], [2, 5, 6], [8, 9]]

        Standard tableaux are fixed under standardization::

            sage: all((t == t.standardization() for t in StandardTableaux(6)))
            True
            sage: t = Tableau([])
            sage: t.standardization()
            []

        The reading word of the standardization is the standardization of
        the reading word::

            sage: T = SemistandardTableaux(shape=[6,3,3,1], max_entry=5)
            sage: all(t.to_word().standard_permutation() == t.standardization().reading_word_permutation() for t in T) # long time
            True
        """
        if check and self not in SemistandardTableaux():
            raise ValueError("the tableau must be semistandard")
        T = from_shape_and_word(self.shape(), self.to_word_by_row().standard_permutation())
        return StandardTableaux()(T)

    def bender_knuth_involution(self, k, rows=None, check=True):
        r"""
        Return the image of ``self`` under the `k`-th Bender--Knuth
        involution, assuming ``self`` is a semistandard tableau.

        Let `T` be a tableau, then a *lower free `k` in `T`* means a cell of
        `T` which is filled with the integer `k` and whose direct lower
        neighbor is not filled with the integer `k + 1` (in particular,
        this lower neighbor might not exist at all). Let an *upper free `k + 1`
        in `T`* mean a cell of `T` which is filled with the integer `k + 1`
        and whose direct upper neighbor is not filled with the integer `k`
        (in particular, this neighbor might not exist at all). It is clear
        that for any row `r` of `T`, the lower free `k`'s and the upper
        free `k + 1`'s in `r` together form a contiguous interval or `r`.

        The *`k`-th Bender--Knuth switch at row `i`* changes the entries of
        the cells in this interval in such a way that if it used to have
        `a` entries of `k` and `b` entries of `k + 1`, it will now
        have `b` entries of `k` and `a` entries of `k + 1`. For fixed `k`, the
        `k`-th Bender--Knuth switches for different `i` commute. The
        composition of the `k`-th Bender--Knuth switches for all rows is
        called the *`k`-th Bender-Knuth involution*. This is used to show that
        the Schur functions defined by semistandard tableaux are symmetric
        functions.

        INPUT:

        - ``k`` -- an integer

        - ``rows`` -- (Default ``None``) When set to ``None``, the method
          computes the `k`-th Bender--Knuth involution as defined above.
          When an iterable, this computes the composition of the `k`-th
          Bender--Knuth switches at row `i` over all `i` in ``rows``. When set
          to an integer `i`, the method computes the `k`-th Bender--Knuth
          switch at row `i`. Note the indexing of the rows starts with `1`.

        - ``check`` -- (Default: ``True``) Check to make sure ``self`` is
          semistandard. Set to ``False`` to avoid this check.

        OUTPUT:

        The image of ``self`` under either the `k`-th Bender--Knuth
        involution, the `k`-th Bender--Knuth switch at a certain row, or
        the composition of such switches, as detailed in the INPUT section.

        EXAMPLES::

            sage: t = Tableau([[1,1,3,4,4,5,6,7],[2,2,4,6,7,7,7],[3,4,5,8,8,9],[6,6,7,10],[7,8,8,11],[8]])
            sage: t.bender_knuth_involution(1) == t
            True
            sage: t.bender_knuth_involution(2)
            [[1, 1, 2, 4, 4, 5, 6, 7], [2, 3, 4, 6, 7, 7, 7], [3, 4, 5, 8, 8, 9], [6, 6, 7, 10], [7, 8, 8, 11], [8]]
            sage: t.bender_knuth_involution(3)
            [[1, 1, 3, 3, 3, 5, 6, 7], [2, 2, 4, 6, 7, 7, 7], [3, 4, 5, 8, 8, 9], [6, 6, 7, 10], [7, 8, 8, 11], [8]]
            sage: t.bender_knuth_involution(4)
            [[1, 1, 3, 4, 5, 5, 6, 7], [2, 2, 4, 6, 7, 7, 7], [3, 5, 5, 8, 8, 9], [6, 6, 7, 10], [7, 8, 8, 11], [8]]
            sage: t.bender_knuth_involution(5)
            [[1, 1, 3, 4, 4, 5, 6, 7], [2, 2, 4, 5, 7, 7, 7], [3, 4, 6, 8, 8, 9], [5, 5, 7, 10], [7, 8, 8, 11], [8]]
            sage: t.bender_knuth_involution(666) == t
            True
            sage: t.bender_knuth_involution(4, 2) == t
            True
            sage: t.bender_knuth_involution(4, 3)
            [[1, 1, 3, 4, 4, 5, 6, 7], [2, 2, 4, 6, 7, 7, 7], [3, 5, 5, 8, 8, 9], [6, 6, 7, 10], [7, 8, 8, 11], [8]]

        The ``rows`` keyword can be an iterator::

            sage: t.bender_knuth_involution(6, iter([1,2])) == t
            False
            sage: t.bender_knuth_involution(6, iter([3,4])) == t
            True

        The Bender--Knuth involution is an involution::

            sage: T = SemistandardTableaux(shape=[3,1,1], max_entry=4)
            sage: all(all(t.bender_knuth_involution(k).bender_knuth_involution(k) == t for k in range(1,5)) for t in T)
            True

        The same holds for the single switches::

            sage: all(all(t.bender_knuth_involution(k, j).bender_knuth_involution(k, j) == t for k in range(1,5) for j in range(1, 5)) for t in T)
            True

        Locality of the Bender--Knuth involutions::

            sage: all(all(t.bender_knuth_involution(k).bender_knuth_involution(l) == t.bender_knuth_involution(l).bender_knuth_involution(k) for k in range(1,5) for l in range(1,5) if abs(k - l) > 1) for t in T)
            True

        Berenstein and Kirillov [BerKilGGI]_ have shown that
        `(s_1 s_2)^6 = id` (for tableaux of straight shape)::

            sage: p = lambda t, k: t.bender_knuth_involution(k).bender_knuth_involution(k + 1)
            sage: all(p(p(p(p(p(p(t,1),1),1),1),1),1) == t for t in T)
            True

        However, `(s_2 s_3)^6 = id` is false::

            sage: p = lambda t, k: t.bender_knuth_involution(k).bender_knuth_involution(k + 1)
            sage: t = Tableau([[1,2,2],[3,4]])
            sage: x = t
            sage: for i in range(6): x = p(x, 2)
            sage: x
            [[1, 2, 3], [2, 4]]
            sage: x == t
            False

        TESTS::

            sage: t = Tableau([])
            sage: t.bender_knuth_involution(3)
            []

        REFERENCES:

        .. [BerKilGGI] \A. N. Kirillov, A. D. Berenstein,
           *Groups generated by involutions, Gelfand--Tsetlin patterns,
           and combinatorics of Young tableaux*,
           Algebra i Analiz, 1995, Volume 7, Issue 1, pp. 92--152.
           http://math.uoregon.edu/~arkadiy/bk1.pdf
        """
        if check and self not in SemistandardTableaux():
            raise ValueError("the tableau must be semistandard")
        from sage.combinat.skew_tableau import SkewTableau
        sk = SkewTableau(self).bender_knuth_involution(k, rows, False)
        return SemistandardTableaux()(list(sk))

    @combinatorial_map(name ='reading word permutation')
    def reading_word_permutation(self):
        """
        Return the permutation obtained by reading the entries of the
        standardization of ``self`` row by row, starting with the
        bottommost row (in English notation).

        EXAMPLES::

            sage: StandardTableau([[1,2],[3,4]]).reading_word_permutation()
            [3, 4, 1, 2]

        Check that :trac:`14724` is fixed::

            sage: SemistandardTableau([[1,1]]).reading_word_permutation()
            [1, 2]
        """
        return permutation.Permutation(self.standardization().to_word())

    def entries(self):
        """
        Return the tuple of all entries of ``self``, in the order obtained
        by reading across the rows from top to bottom (in English
        notation).

        EXAMPLES::

            sage: t = Tableau([[1,3], [2]])
            sage: t.entries()
            (1, 3, 2)
        """
        return sum(self, ())

    def entry(self, cell):
        """
        Returns the entry of cell ``cell`` in the tableau ``self``. Here,
        ``cell`` should be given as a tuple `(i,j)` of zero-based
        coordinates (so the northwesternmost cell in English notation
        is `(0,0)`).

        EXAMPLES::

            sage: t = Tableau([[1,2],[3,4]])
            sage: t.entry( (0,0) )
            1
            sage: t.entry( (1,1) )
            4
        """
        i,j = cell
        return self[i][j]

    def weight(self):
        r"""
        Return the weight of the tableau ``self``. Trailing zeroes are
        omitted when returning the weight.

        The weight of a tableau `T` is the sequence `(a_1, a_2, a_3, \ldots )`,
        where `a_k` is the number of entries of `T` equal to `k`. This
        sequence contains only finitely many nonzero entries.

        The weight of a tableau `T` is the same as the weight of the
        reading word of `T`, for any reading order.

        EXAMPLES::

            sage: Tableau([[1,2],[3,4]]).weight()
            [1, 1, 1, 1]

            sage: Tableau([]).weight()
            []

            sage: Tableau([[1,3,3,7],[4,2],[2,3]]).weight()
            [1, 2, 3, 1, 0, 0, 1]

        TESTS:

        We check that this agrees with going to the word::

            sage: t = Tableau([[1,3,4,7],[6,2],[2,3]])
            sage: def by_word(T):
            ....:     ed = T.to_word().evaluation_dict()
            ....:     m = max(ed) + 1
            ....:     return [ed.get(k, 0) for k in range(1, m)]
            sage: by_word(t) == t.weight()
            True
            sage: SST = SemistandardTableaux(shape=[3,1,1])
            sage: all(by_word(t) == t.weight() for t in SST)
            True
        """
        if len(self) == 0:
            return []
        m = max(max(row) for row in self)
        res = [0] * m
        for row in self:
            for i in row:
                if i > 0:
                    res[i - 1] += 1
        return res

    evaluation = weight

    def is_row_strict(self):
        """
        Return ``True`` if ``self`` is a row strict tableau and ``False``
        otherwise.

        A tableau is row strict if the entries in each row are in
        (strictly) increasing order.

        EXAMPLES::

            sage: Tableau([[1, 3], [2, 4]]).is_row_strict()
            True
            sage: Tableau([[1, 2], [2, 4]]).is_row_strict()
            True
            sage: Tableau([[2, 3], [2, 4]]).is_row_strict()
            True
            sage: Tableau([[5, 3], [2, 4]]).is_row_strict()
            False
        """
        return all(row[i]<row[i+1] for row in self for i in range(len(row)-1))

    def is_row_increasing(self, weak=False):
        r"""
        Return ``True`` if the entries in each row are in increasing order,
        and ``False`` otherwise.

        By default, this checks for strictly increasing rows. Set ``weak``
        to ``True`` to test for weakly increasing rows.

        EXAMPLES::

            sage: T = Tableau([[1, 1, 3], [1, 2]])
            sage: T.is_row_increasing(weak=True)
            True
            sage: T.is_row_increasing()
            False
            sage: Tableau([[2, 1]]).is_row_increasing(weak=True)
            False
        """
        if weak:
            def test(a, b):
                return a <= b
        else:
            def test(a, b):
                return a < b
        return all(test(a, b) for row in self for (a, b) in zip(row, row[1:]))

    def is_column_increasing(self, weak=False):
        r"""
        Return ``True`` if the entries in each column are in increasing order,
        and ``False`` otherwise.

        By default, this checks for strictly increasing columns. Set ``weak``
        to ``True`` to test for weakly increasing columns.

        EXAMPLES::

            sage: T = Tableau([[1, 1, 3], [1, 2]])
            sage: T.is_column_increasing(weak=True)
            True
            sage: T.is_column_increasing()
            False
            sage: Tableau([[2], [1]]).is_column_increasing(weak=True)
            False
        """
        if weak:
            def test(a, b):
                return a <= b
        else:
            def test(a, b):
                return a < b
        def tworow(a, b):
            return all(test(a[i], b_i) for i, b_i in enumerate(b))
        return all(tworow(self[r], self[r+1]) for r in range(len(self) - 1))

    def is_column_strict(self):
        """
        Return ``True`` if ``self`` is a column strict tableau and ``False``
        otherwise.

        A tableau is column strict if the entries in each column are in
        (strictly) increasing order.

        EXAMPLES::

            sage: Tableau([[1, 3], [2, 4]]).is_column_strict()
            True
            sage: Tableau([[1, 2], [2, 4]]).is_column_strict()
            True
            sage: Tableau([[2, 3], [2, 4]]).is_column_strict()
            False
            sage: Tableau([[5, 3], [2, 4]]).is_column_strict()
            False
            sage: Tableau([]).is_column_strict()
            True
            sage: Tableau([[1, 4, 2]]).is_column_strict()
            True
            sage: Tableau([[1, 4, 2], [2, 5]]).is_column_strict()
            True
            sage: Tableau([[1, 4, 2], [2, 3]]).is_column_strict()
            False
        """
        def tworow(a, b):
            return all(a[i] < b_i for i, b_i in enumerate(b))
        return all(tworow(self[r], self[r+1]) for r in range(len(self)-1))

    def is_semistandard(self):
        r"""
        Return ``True`` if ``self`` is a semistandard tableau, and ``False``
        otherwise.

        A tableau is semistandard if its rows weakly increase and its columns
        strictly increase.

        EXAMPLES::

            sage: Tableau([[1,1],[1,2]]).is_semistandard()
            False
            sage: Tableau([[1,2],[1,2]]).is_semistandard()
            False
            sage: Tableau([[1,1],[2,2]]).is_semistandard()
            True
            sage: Tableau([[1,2],[2,3]]).is_semistandard()
            True
            sage: Tableau([[4,1],[3,2]]).is_semistandard()
            False
        """
        return self.is_row_increasing(weak=True) and self.is_column_increasing()

    def is_standard(self):
        """
        Return ``True`` if ``self`` is a standard tableau and ``False``
        otherwise.

        EXAMPLES::

            sage: Tableau([[1, 3], [2, 4]]).is_standard()
            True
            sage: Tableau([[1, 2], [2, 4]]).is_standard()
            False
            sage: Tableau([[2, 3], [2, 4]]).is_standard()
            False
            sage: Tableau([[5, 3], [2, 4]]).is_standard()
            False
        """
        entries = sorted(self.entries())
        return entries == list(range(1, self.size() + 1)) and self.is_row_strict() and self.is_column_strict()

    def is_increasing(self):
        """
        Return ``True`` if ``self`` is an increasing tableau and
        ``False`` otherwise.

        A tableau is increasing if it is both row strict and column strict.

        EXAMPLES::

            sage: Tableau([[1, 3], [2, 4]]).is_increasing()
            True
            sage: Tableau([[1, 2], [2, 4]]).is_increasing()
            True
            sage: Tableau([[2, 3], [2, 4]]).is_increasing()
            False
            sage: Tableau([[5, 3], [2, 4]]).is_increasing()
            False
            sage: Tableau([[1, 2, 3], [2, 3], [3]]).is_increasing()
            True
        """
        return self.is_row_strict() and self.is_column_strict()

    def is_rectangular(self):
        """
        Return ``True`` if the tableau ``self`` is rectangular and
        ``False`` otherwise.

        EXAMPLES::

            sage: Tableau([[1,2],[3,4]]).is_rectangular()
            True
            sage: Tableau([[1,2,3],[4,5],[6]]).is_rectangular()
            False
            sage: Tableau([]).is_rectangular()
            True
        """
        if len(self) == 0:
            return True
        return len(self[-1]) == len(self[0])

    def vertical_flip(self):
        """
        Return the tableau obtained by vertically flipping the tableau ``self``.

        This only works for rectangular tableaux.

        EXAMPLES::

            sage: Tableau([[1,2],[3,4]]).vertical_flip()
            [[3, 4], [1, 2]]
        """
        if not self.is_rectangular():
            raise TypeError("the tableau must be rectangular to use vertical_flip()")

        return Tableau([row for row in reversed(self)])

    def rotate_180(self):
        """
        Return the tableau obtained by rotating ``self`` by `180` degrees.

        This only works for rectangular tableaux.

        EXAMPLES::

            sage: Tableau([[1,2],[3,4]]).rotate_180()
            [[4, 3], [2, 1]]
        """
        if not self.is_rectangular():
            raise TypeError("the tableau must be rectangular to use rotate_180()")

        return Tableau([ [l for l in reversed(row)] for row in reversed(self) ])

    def cells(self):
        """
        Return a list of the coordinates of the cells of ``self``.

        Coordinates start at `0`, so the northwesternmost cell (in
        English notation) has coordinates `(0, 0)`.

        EXAMPLES::

            sage: Tableau([[1,2],[3,4]]).cells()
            [(0, 0), (0, 1), (1, 0), (1, 1)]
        """
        s = []
        for i, row in enumerate(self):
            s += [ (i,j) for j in range(len(row)) ]
        return s

    def cells_containing(self, i):
        r"""
        Return the list of cells in which the letter `i` appears in the
        tableau ``self``. The list is ordered with cells appearing from
        left to right.

        Cells are given as pairs of coordinates `(a, b)`, where both
        rows and columns are counted from `0` (so `a = 0` means the cell
        lies in the leftmost column of the tableau, etc.).

        EXAMPLES::

            sage: t = Tableau([[1,1,3],[2,3,5],[4,5]])
            sage: t.cells_containing(5)
            [(2, 1), (1, 2)]
            sage: t.cells_containing(4)
            [(2, 0)]
            sage: t.cells_containing(6)
            []

            sage: t = Tableau([[1,1,2,4],[2,4,4],[4]])
            sage: t.cells_containing(4)
            [(2, 0), (1, 1), (1, 2), (0, 3)]

            sage: t = Tableau([[1,1,2,8,9],[2,5,6,11],[3,7,7,13],[4,8,9],[5],[13],[14]])
            sage: t.cells_containing(8)
            [(3, 1), (0, 3)]

            sage: Tableau([]).cells_containing(3)
            []
        """
        cell_list = []
        for r in range(len(self)-1, -1, -1):
            rth_row = self[r]
            for c,val in enumerate(rth_row):
                if val == i:
                    cell_list.append((r,c))
        return cell_list

    def leq(self, secondtab):
        """
        Check whether each entry of ``self`` is less-or-equal to the
        corresponding entry of a further tableau ``secondtab``.

        INPUT:

        - ``secondtab`` -- a tableau of the same shape as ``self``

        EXAMPLES:

            sage: T = Tableau([[1, 2], [3]])
            sage: S = Tableau([[1, 3], [3]])
            sage: G = Tableau([[2, 1], [4]])
            sage: H = Tableau([[1, 2], [4]])
            sage: T.leq(S)
            True
            sage: T.leq(T)
            True
            sage: T.leq(G)
            False
            sage: T.leq(H)
            True
            sage: S.leq(T)
            False
            sage: S.leq(G)
            False
            sage: S.leq(H)
            False
            sage: G.leq(H)
            False
            sage: H.leq(G)
            False

        TESTS::

            sage: StandardTableau(T).leq(S)
            True
            sage: T.leq(SemistandardTableau(S))
            True
        """
        if not secondtab in Tableaux():
            raise TypeError("{} must be a tableau".format(secondtab))
        sh = self.shape()
        if sh != secondtab.shape():
            raise TypeError("the tableaux must be the same shape")
        return all( self[a][b] <= secondtab[a][b] for a in range(len(self))
                                                  for b in range(len(self[a])) )

    def k_weight(self, k):
        r"""
        Return the `k`-weight of ``self``.

        A tableau has `k`-weight `\alpha = (\alpha_1, ..., \alpha_n)`
        if there are exactly `\alpha_i` distinct residues for the
        cells occupied by the letter `i` for each `i`.  The residue
        of a cell in position `(a,b)` is `a-b` modulo `k+1`.

        This definition is the one used in [Ive2012]_ (p. 12).

        REFERENCES:

        .. [Ive2012] \S. Iveson,
           *Tableaux on `k + 1`-cores, reduced words for affine
           permutations, and `k`-Schur expansions*,
           Operators on `k`-tableaux and the `k`-Littlewood-Richardson
           rule for a special case,
           UC Berkeley: Mathematics,  Ph.D. Thesis,
           https://escholarship.org/uc/item/7pd1v1b5

        EXAMPLES::

            sage: Tableau([[1,2],[2,3]]).k_weight(1)
            [1, 1, 1]
            sage: Tableau([[1,2],[2,3]]).k_weight(2)
            [1, 2, 1]
            sage: t = Tableau([[1,1,1,2,5],[2,3,6],[3],[4]])
            sage: t.k_weight(1)
            [2, 1, 1, 1, 1, 1]
            sage: t.k_weight(2)
            [3, 2, 2, 1, 1, 1]
            sage: t.k_weight(3)
            [3, 1, 2, 1, 1, 1]
            sage: t.k_weight(4)
            [3, 2, 2, 1, 1, 1]
            sage: t.k_weight(5)
            [3, 2, 2, 1, 1, 1]
        """
        res = []
        w = self.weight()
        s = self.cells()

        for l in range(1,len(w)+1):
            new_s = [(i,j) for i,j in s if self[i][j] == l]

            #If there are no elements that meet the condition
            if new_s == []:
                res.append(0)
                continue
            x = uniq([ (i-j)%(k+1) for i,j in new_s ])
            res.append(len(x))

        return res

    def is_k_tableau(self, k):
        r"""
        Checks whether ``self`` is a valid weak `k`-tableau.

        EXAMPLES::

            sage: t = Tableau([[1,2,3],[2,3],[3]])
            sage: t.is_k_tableau(3)
            True
            sage: t = Tableau([[1,1,3],[2,2],[3]])
            sage: t.is_k_tableau(3)
            False
        """
        shapes = self.to_chain()
        kshapes = [ la.k_conjugate(k) for la in shapes ]
        return all( kshapes[i+1].contains(kshapes[i]) for i in range(len(shapes)-1) )

    def restrict(self, n):
        """
        Return the restriction of the semistandard tableau ``self``
        to ``n``. If possible, the restricted tableau will have the same
        parent as this tableau.

        If `T` is a semistandard tableau and `n` is a nonnegative integer,
        then the restriction of `T` to `n` is defined as the
        (semistandard) tableau obtained by removing all cells filled with
        entries greater than `n` from `T`.

        .. NOTE::

            If only the shape of the restriction, rather than the whole
            restriction, is needed, then the faster method
            :meth:`restriction_shape` is preferred.

        EXAMPLES::

            sage: Tableau([[1,2],[3],[4]]).restrict(3)
            [[1, 2], [3]]
            sage: StandardTableau([[1,2],[3],[4]]).restrict(2)
            [[1, 2]]
            sage: Tableau([[1,2,3],[2,4,4],[3]]).restrict(0)
            []
            sage: Tableau([[1,2,3],[2,4,4],[3]]).restrict(2)
            [[1, 2], [2]]
            sage: Tableau([[1,2,3],[2,4,4],[3]]).restrict(3)
            [[1, 2, 3], [2], [3]]
            sage: Tableau([[1,2,3],[2,4,4],[3]]).restrict(5)
            [[1, 2, 3], [2, 4, 4], [3]]

        If possible the restricted tableau will belong to the same category as
        the original tableau::

            sage: S=StandardTableau([[1,2,4,7],[3,5],[6]]); S.category()
            Category of elements of Standard tableaux
            sage: S.restrict(4).category()
            Category of elements of Standard tableaux
            sage: SS=StandardTableaux([4,2,1])([[1,2,4,7],[3,5],[6]]); SS.category()
            Category of elements of Standard tableaux of shape [4, 2, 1]
            sage: SS.restrict(4).category()
            Category of elements of Standard tableaux

            sage: Tableau([[1,2],[3],[4]]).restrict(3)
            [[1, 2], [3]]
            sage: Tableau([[1,2],[3],[4]]).restrict(2)
            [[1, 2]]
            sage: SemistandardTableau([[1,1],[2]]).restrict(1)
            [[1, 1]]
            sage: _.category()
            Category of elements of Semistandard tableaux
        """
        res = [ [y for y in row if y <= n] for row in self ]
        res = [row for row in res if row]
        # attempt to return a tableau of the same type
        try:
            return self.parent()( res )
        except Exception:
            try:
                return self.parent().Element( res )
            except Exception:
                return Tableau(res)

    def restriction_shape(self, n):
        """
        Return the shape of the restriction of the semistandard tableau
        ``self`` to ``n``.

        If `T` is a semistandard tableau and `n` is a nonnegative integer,
        then the restriction of `T` to `n` is defined as the
        (semistandard) tableau obtained by removing all cells filled with
        entries greater than `n` from `T`.

        This method computes merely the shape of the restriction. For
        the restriction itself, use :meth:`restrict`.

        EXAMPLES::

            sage: Tableau([[1,2],[2,3],[3,4]]).restriction_shape(3)
            [2, 2, 1]
            sage: StandardTableau([[1,2],[3],[4],[5]]).restriction_shape(2)
            [2]
            sage: Tableau([[1,3,3,5],[2,4,4],[17]]).restriction_shape(0)
            []
            sage: Tableau([[1,3,3,5],[2,4,4],[17]]).restriction_shape(2)
            [1, 1]
            sage: Tableau([[1,3,3,5],[2,4,4],[17]]).restriction_shape(3)
            [3, 1]
            sage: Tableau([[1,3,3,5],[2,4,4],[17]]).restriction_shape(5)
            [4, 3]

            sage: all( T.restriction_shape(i) == T.restrict(i).shape()
            ....:      for T in StandardTableaux(5) for i in range(1, 5) )
            True
        """
        from sage.combinat.partition import Partition
        res = [len([y for y in row if y <= n]) for row in self]
        return Partition(res)

    def to_chain(self, max_entry=None):
        r"""
        Return the chain of partitions corresponding to the (semi)standard
        tableau ``self``.

        The optional keyword parameter ``max_entry`` can be used to
        customize the length of the chain. Specifically, if this parameter
        is set to a nonnegative integer ``n``, then the chain is
        constructed from the positions of the letters `1, 2, \ldots, n`
        in the tableau.

        EXAMPLES::

            sage: Tableau([[1,2],[3],[4]]).to_chain()
            [[], [1], [2], [2, 1], [2, 1, 1]]
            sage: Tableau([[1,1],[2]]).to_chain()
            [[], [2], [2, 1]]
            sage: Tableau([[1,1],[3]]).to_chain()
            [[], [2], [2], [2, 1]]
            sage: Tableau([]).to_chain()
            [[]]
            sage: Tableau([[1,1],[2],[3]]).to_chain(max_entry=2)
            [[], [2], [2, 1]]
            sage: Tableau([[1,1],[2],[3]]).to_chain(max_entry=3)
            [[], [2], [2, 1], [2, 1, 1]]
            sage: Tableau([[1,1],[2],[3]]).to_chain(max_entry=4)
            [[], [2], [2, 1], [2, 1, 1], [2, 1, 1]]
            sage: Tableau([[1,1,2],[2,3],[4,5]]).to_chain(max_entry=6)
            [[], [2], [3, 1], [3, 2], [3, 2, 1], [3, 2, 2], [3, 2, 2]]
        """
        if max_entry is None:
            if len(self) == 0:
                max_entry = 0
            else:
                max_entry = max(max(row) for row in self)
        return [self.restriction_shape(k) for k in range(max_entry+1)]

    @combinatorial_map(name='to Gelfand-Tsetlin pattern')
    def to_Gelfand_Tsetlin_pattern(self):
        """
        Return the :class:`Gelfand-Tsetlin pattern <GelfandTsetlinPattern>`
        corresponding to ``self`` when semistandard.

        EXAMPLES::

            sage: T = Tableau([[1,2,3],[2,3],[3]])
            sage: G = T.to_Gelfand_Tsetlin_pattern(); G
            [[3, 2, 1], [2, 1], [1]]
            sage: G.to_tableau() == T
            True
            sage: T = Tableau([[1,3],[2]])
            sage: T.to_Gelfand_Tsetlin_pattern()
            [[2, 1, 0], [1, 1], [1]]
        """
        from sage.combinat.gelfand_tsetlin_patterns import GelfandTsetlinPatterns
        return GelfandTsetlinPatterns()(self)

    def anti_restrict(self, n):
        """
        Return the skew tableau formed by removing all of the cells from
        ``self`` that are filled with a number at most `n`.

        EXAMPLES::

            sage: t = Tableau([[1,2,3],[4,5]]); t
            [[1, 2, 3], [4, 5]]
            sage: t.anti_restrict(1)
            [[None, 2, 3], [4, 5]]
            sage: t.anti_restrict(2)
            [[None, None, 3], [4, 5]]
            sage: t.anti_restrict(3)
            [[None, None, None], [4, 5]]
            sage: t.anti_restrict(4)
            [[None, None, None], [None, 5]]
            sage: t.anti_restrict(5)
            [[None, None, None], [None, None]]
        """
        t_new = [[None if g <= n else g for g in row] for row in self]
        from sage.combinat.skew_tableau import SkewTableau
        return SkewTableau(t_new)

    def to_list(self):
        """
        Return ``self`` as a list of lists (not tuples!).

        EXAMPLES::

            sage: t = Tableau([[1,2],[3,4]])
            sage: l = t.to_list(); l
            [[1, 2], [3, 4]]
            sage: l[0][0] = 2
            sage: t
            [[1, 2], [3, 4]]
        """
        return [list(row) for row in self]

    def bump(self, x):
        """
        Insert ``x`` into ``self`` using Schensted's row-bumping (or
        row-insertion) algorithm.

        EXAMPLES::

            sage: t = Tableau([[1,2],[3]])
            sage: t.bump(1)
            [[1, 1], [2], [3]]
            sage: t
            [[1, 2], [3]]
            sage: t.bump(2)
            [[1, 2, 2], [3]]
            sage: t.bump(3)
            [[1, 2, 3], [3]]
            sage: t
            [[1, 2], [3]]
            sage: t = Tableau([[1,2,2,3],[2,3,5,5],[4,4,6],[5,6]])
            sage: t.bump(2)
            [[1, 2, 2, 2], [2, 3, 3, 5], [4, 4, 5], [5, 6, 6]]
            sage: t.bump(1)
            [[1, 1, 2, 3], [2, 2, 5, 5], [3, 4, 6], [4, 6], [5]]
        """
        to_insert = x
        new_t = self.to_list()
        for row in new_t:
            i = 0
            #try to insert to_insert into row
            while i < len(row):
                if to_insert < row[i]:
                    t = to_insert
                    to_insert = row[i]
                    row[i] = t
                    break
                i += 1

            #if we haven't already inserted to_insert
            #append it to the end of row
            if i == len(row):
                row.append(to_insert)
                if isinstance(self, SemistandardTableau):
                    return SemistandardTableau(new_t)
                return Tableau(new_t)
        #if we got here, we are at the end of the tableau
        #add to_insert as the last row
        new_t.append([to_insert])
        if isinstance(self, SemistandardTableau):
            return SemistandardTableau(new_t)
        return Tableau(new_t)

    def schensted_insert(self, i, left=False):
        """
        Insert ``i`` into ``self`` using Schensted's row-bumping (or
        row-insertion) algorithm.

        INPUT:

        - ``i`` -- a number to insert
        - ``left`` -- (default: ``False``) boolean; if set to
          ``True``, the insertion will be done from the left. That
          is, if one thinks of the algorithm as appending a letter
          to the reading word of ``self``, we append the letter to
          the left instead of the right

        EXAMPLES::

            sage: t = Tableau([[3,5],[7]])
            sage: t.schensted_insert(8)
            [[3, 5, 8], [7]]
            sage: t.schensted_insert(8, left=True)
            [[3, 5], [7], [8]]
        """
        if left:
            return self._left_schensted_insert(i)
        else:
            return self.bump(i)

    def _left_schensted_insert(self, letter):
        """
        EXAMPLES::

            sage: t = Tableau([[3,5],[7]])
            sage: t._left_schensted_insert(8)
            [[3, 5], [7], [8]]
            sage: t._left_schensted_insert(6)
            [[3, 5], [6, 7]]
            sage: t._left_schensted_insert(2)
            [[2, 3, 5], [7]]
        """
        h = len(self)
        if h == 0:
            return Tableau([[letter]])
        h1 = h + 1
        rep = self.to_list()
        rep.reverse()

        width = len(rep[h-1])
        heights = self._heights() + [h1]

        for j in range(1, width+2):
            i = heights[j-1]
            while i != h1 and rep[i-1][j-1] >= letter:
                i += 1
            if i == heights[j-1]: #add on top of column j
                if j == 1:
                    rep = [[letter]] + rep
                else:
                    rep[i-2].append(letter)
                break
            elif i == h1 and j == width: #add on right of line i
                if rep[i-2][j-1] < letter:
                    rep[i-2].append(letter)
                else:
                    new_letter = rep[i-2][j-1]
                    rep[i-2][j-1] = letter
                    rep[i-2].append(new_letter)
                break
            else:
                new_letter = rep[i-2][j-1]
                rep[i-2][j-1] = letter
                letter = new_letter

        rep.reverse()
        return Tableau(rep)

    def insert_word(self, w, left=False):
        """
        Insert the word ``w`` into the tableau ``self`` letter by letter
        using Schensted insertion. By default, the word ``w`` is being
        processed from left to right, and the insertion used is row
        insertion. If the optional keyword ``left`` is set to ``True``,
        the word ``w`` is being processed from right to left, and column
        insertion is used instead.

        EXAMPLES::

            sage: t0 = Tableau([])
            sage: w = [1,1,2,3,3,3,3]
            sage: t0.insert_word(w)
            [[1, 1, 2, 3, 3, 3, 3]]
            sage: t0.insert_word(w,left=True)
            [[1, 1, 2, 3, 3, 3, 3]]
            sage: w.reverse()
            sage: t0.insert_word(w)
            [[1, 1, 3, 3], [2, 3], [3]]
            sage: t0.insert_word(w,left=True)
            [[1, 1, 3, 3], [2, 3], [3]]
            sage: t1 = Tableau([[1,3],[2]])
            sage: t1.insert_word([4,5])
            [[1, 3, 4, 5], [2]]
            sage: t1.insert_word([4,5], left=True)
            [[1, 3], [2, 5], [4]]
        """
        if left:
            w = [i for i in reversed(w)]
        res = self
        for i in w:
            res = res.schensted_insert(i,left=left)
        return res

    def reverse_bump(self, loc):
        r"""
        Reverse row bump the entry of ``self`` at the specified
        location ``loc`` (given as a row index or a
        corner ``(r, c)`` of the tableau).

        This is the reverse of Schensted's row-insertion algorithm.
        See Section 1.1, page 8, of Fulton's [Ful1997]_.

        INPUT:

        - ``loc`` -- Can be either of the following:

          - The coordinates ``(r, c)`` of the square to reverse-bump
            (which must be a corner of the tableau);
          - The row index ``r`` of this square.

          Note that both ``r`` and ``c`` are `0`-based, i.e., the
          topmost row and the leftmost column are the `0`-th row
          and the `0`-th column.

        OUTPUT:

        An ordered pair consisting of:

        1. The resulting (smaller) tableau;
        2. The entry bumped out at the end of the process.

        .. SEEALSO::

            :meth:`bump`

        EXAMPLES:

        This is the reverse of Schensted's bump::

            sage: T = Tableau([[1, 1, 2, 2, 4], [2, 3, 3], [3, 4], [4]])
            sage: T.reverse_bump(2)
            ([[1, 1, 2, 3, 4], [2, 3, 4], [3], [4]], 2)
            sage: T == T.reverse_bump(2)[0].bump(2)
            True
            sage: T.reverse_bump((3, 0))
            ([[1, 2, 2, 2, 4], [3, 3, 3], [4, 4]], 1)

        Some errors caused by wrong input::

            sage: T.reverse_bump((3, 1))
            Traceback (most recent call last):
            ...
            ValueError: invalid corner
            sage: T.reverse_bump(4)
            Traceback (most recent call last):
            ...
            IndexError: list index out of range
            sage: Tableau([[2, 2, 1], [3, 3]]).reverse_bump(0)
            Traceback (most recent call last):
            ...
            ValueError: Reverse bumping is only defined for semistandard tableaux

        Some edge cases::

            sage: Tableau([[1]]).reverse_bump(0)
            ([], 1)
            sage: Tableau([[1,1]]).reverse_bump(0)
            ([[1]], 1)
            sage: Tableau([]).reverse_bump(0)
            Traceback (most recent call last):
            ...
            IndexError: list index out of range

        .. NOTE::

            Reverse row bumping is only implemented for tableaux with weakly increasing
            and strictly increasing columns (though the tableau does not need to be an
            instance of class :class:`SemistandardTableau`).

        """
        if not (self.is_semistandard()):
            raise ValueError("Reverse bumping is only defined for semistandard tableaux")
        try:
            (r, c) = loc
            if (r, c) not in self.corners():
                raise ValueError("invalid corner")
        except TypeError:
            r = loc
            c = len(self[r]) - 1

        # make a copy of self
        new_t = self.to_list()

        # remove the last entry of row r from the tableau
        to_move = new_t[r].pop()

        # delete the row if it's now empty
        if not new_t[r]:
            new_t.pop()

        from bisect import bisect_left

        for row in reversed(new_t[:r]):
            # Decide where to insert:
            # the bisect_left command returns the greatest index such that
            # every entry to its left is strictly less than to_move
            c = bisect_left(row, to_move, lo=c) - 1

            # swap it with to_move
            row[c], to_move = to_move, row[c]

        if isinstance(self, SemistandardTableau):
            return SemistandardTableau(new_t), to_move
        return Tableau(new_t), to_move


    def bump_multiply(left, right):
        """
        Multiply two tableaux using Schensted's bump.

        This product makes the set of semistandard tableaux into an
        associative monoid. The empty tableau is the unit in this monoid.
        See pp. 11-12 of [Ful1997]_.

        The same product operation is implemented in a different way in
        :meth:`slide_multiply`.

        EXAMPLES::

            sage: t = Tableau([[1,2,2,3],[2,3,5,5],[4,4,6],[5,6]])
            sage: t2 = Tableau([[1,2],[3]])
            sage: t.bump_multiply(t2)
            [[1, 1, 2, 2, 3], [2, 2, 3, 5], [3, 4, 5], [4, 6, 6], [5]]
        """
        if not isinstance(right, Tableau):
            raise TypeError("right must be a Tableau")

        row = len(right)
        product = Tableau([list(a) for a in left])   # create deep copy of left
        while row > 0:
            row -= 1
            for i in right[row]:
                product = product.bump(i)
        return product

    def slide_multiply(left, right):
        """
        Multiply two tableaux using jeu de taquin.

        This product makes the set of semistandard tableaux into an
        associative monoid. The empty tableau is the unit in this monoid.

        See pp. 15 of [Ful1997]_.

        The same product operation is implemented in a different way in
        :meth:`bump_multiply`.

        EXAMPLES::

            sage: t = Tableau([[1,2,2,3],[2,3,5,5],[4,4,6],[5,6]])
            sage: t2 = Tableau([[1,2],[3]])
            sage: t.slide_multiply(t2)
            [[1, 1, 2, 2, 3], [2, 2, 3, 5], [3, 4, 5], [4, 6, 6], [5]]
        """
        st = []
        if len(left) == 0:
            return right
        else:
            l = len(left[0])

        for row in right:
            st.append((None,)*l + row)
        for row in left:
            st.append(row)

        from sage.combinat.skew_tableau import SkewTableau
        return SkewTableau(st).rectify()

    def _slide_up(self, c):
        r"""
        Auxiliary method used for promotion, which removes cell `c` from ``self``,
        slides the letters of ``self`` up using jeu de taquin slides, and
        then fills the empty cell at `(0,0)` with the value `0`.

        TESTS::

            sage: t = Tableau([[1,1,2],[2,3,5],[4,5]])
            sage: t._slide_up((2,1))
            [[0, 1, 2], [1, 3, 5], [2, 4]]

            sage: t._slide_up((1,2))
            [[0, 1, 2], [1, 2, 3], [4, 5]]

            sage: t = Tableau([[1,1,3],[2,3,5],[4,5]])
            sage: t._slide_up((1,2))
            [[0, 1, 1], [2, 3, 3], [4, 5]]
        """
        new_st = self.to_list()
        spotl, spotc = c
        while [spotl, spotc] != [0,0]:
            #once moving box is in first column, just move letters up
            #(French notation!)
            if spotc == 0:
                new_st[spotl][spotc] = new_st[spotl-1][spotc]
                spotl -= 1
                continue
            #once moving box is in first row, just move letters up
            elif spotl == 0:
                new_st[spotl][spotc] = new_st[spotl][spotc-1]
                spotc -= 1
                continue
            else:
                #If we get to this stage, we need to compare
                below = new_st[spotl-1][spotc]
                left = new_st[spotl][spotc-1]
                if below >= left:
                    #Swap with the cell below
                    new_st[spotl][spotc] = new_st[spotl-1][spotc]
                    spotl -= 1
                    continue
                else:
                    #Swap with the cell to the left
                    new_st[spotl][spotc] = new_st[spotl][spotc-1]
                    spotc -= 1
                    continue
        #set box in position (0,0) to 0
        new_st[0][0] = 0
        return Tableau(new_st)

    def _slide_down(self, c, n):
        r"""
        Auxiliary method used for promotion, which removes cell `c` from ``self``,
        slides the letters of ``self`` down using jeu de taquin slides, and
        then fills the empty cell with the value `n + 2`.

        When the entries of ``self`` are positive integers, and cell `c` is
        filled with `1`, then the position of `c` is irrelevant.

        TESTS::

            sage: t = Tableau([[1,1,2],[2,3,5],[4,5]])
            sage: t._slide_down((0, 0), 8)
            [[1, 2, 5], [2, 3, 10], [4, 5]]

            sage: t._slide_down((0, 1), 8)
            [[1, 2, 5], [2, 3, 10], [4, 5]]

            sage: t = Tableau([[1,1,2,2,2,3],[2,2,4,6,6],[4,4,5,7],[5,8]])
            sage: t._slide_down((0, 1), 9)
            [[1, 2, 2, 2, 2, 3], [2, 4, 4, 6, 6], [4, 5, 7, 11], [5, 8]]
        """
        new_st = self.to_list()
        #new_st is a deep copy of self, so as not to mess around with self.
        new_st_shape = [len(x) for x in self]
        spotl, spotc = c
        #spotl and spotc are the coordinates of the wandering hole.
        #All comments and variable names below refer to French notation.
        while True:
            #"right_neighbor" and "upper_neighbor" refer to neighbors of the
            #hole.
            go_right = None
            if len(new_st_shape) > spotl + 1 and new_st_shape[spotl + 1] >= spotc + 1:
                upper_neighbor = new_st[spotl + 1][spotc]
                go_right = False
            if new_st_shape[spotl] != spotc + 1:
                right_neighbor = new_st[spotl][spotc + 1]
                if go_right is None or upper_neighbor > right_neighbor:
                    go_right = True
            if go_right is True:
                new_st[spotl][spotc] = right_neighbor
                spotc += 1
            elif go_right is False:
                new_st[spotl][spotc] = upper_neighbor
                spotl += 1
            else:
                break
        new_st[spotl][spotc] = n + 2
        return Tableau(new_st)

    def promotion_inverse(self, n):
        r"""
        Return the image of ``self`` under the inverse promotion operator.

        .. WARNING::

            You might know this operator as the promotion operator
            (without "inverse") -- literature does not agree on the
            name.

        The inverse promotion operator, applied to a tableau `t`, does the
        following:

        Iterate over all letters `1` in the tableau `t`, from right to left.
        For each of these letters, do the following:

        - Remove the letter from `t`, thus leaving a hole where it used to be.

        - Apply jeu de taquin to move this hole northeast (in French notation)
          until it reaches the outer boundary of `t`.

        - Fill `n+2` into the hole once jeu de taquin has completed.

        Once this all is done, subtract `1` from each letter in the tableau.
        This is not always well-defined. Restricted to the class of
        semistandard tableaux whose entries are all `\leq n + 1`, this is the
        usual inverse promotion operator defined on this class.

        When ``self`` is a standard tableau of size ``n + 1``, this definition of
        inverse promotion is the map called "promotion" in [Sg2011]_ (p. 23) and
        in [Stan2009]_, and is the inverse of the map called "promotion" in
        [Hai1992]_ (p. 90).

        .. WARNING::

            To my (Darij's) knowledge, the fact that the above "inverse
            promotion operator" really is the inverse of the promotion
            operator :meth:`promotion` for semistandard tableaux has never
            been proven in literature. Corrections are welcome.

        EXAMPLES::

            sage: t = Tableau([[1,2],[3,3]])
            sage: t.promotion_inverse(2)
            [[1, 2], [2, 3]]

            sage: t = Tableau([[1,2],[2,3]])
            sage: t.promotion_inverse(2)
            [[1, 1], [2, 3]]

            sage: t = Tableau([[1,2,5],[3,3,6],[4,7]])
            sage: t.promotion_inverse(8)
            [[1, 2, 4], [2, 5, 9], [3, 6]]

            sage: t = Tableau([])
            sage: t.promotion_inverse(2)
            []

        TESTS:

        We check the equivalence of two definitions of inverse promotion
        on semistandard tableaux::

            sage: ST = SemistandardTableaux(shape=[4,2,1], max_entry=7)
            sage: def bk_promotion_inverse7(st):
            ....:     st2 = st
            ....:     for i in range(1, 7):
            ....:         st2 = st2.bender_knuth_involution(i, check=False)
            ....:     return st2
            sage: all( bk_promotion_inverse7(st) == st.promotion_inverse(6) for st in ST ) # long time
            True
            sage: ST = SemistandardTableaux(shape=[2,2,2], max_entry=7)
            sage: all( bk_promotion_inverse7(st) == st.promotion_inverse(6) for st in ST ) # long time
            True

        A test for :trac:`13203`::

            sage: T = Tableau([[1]])
            sage: type(T.promotion_inverse(2)[0][0])
            <... 'sage.rings.integer.Integer'>
        """
        if self.is_rectangular():
            n = Integer(n)
            if self.size() == 0:
                return self
            s = self.shape()[0]
            l = self.weight()[0]
            word = [i-1 for row in reversed(self) for i in row if i>1]
            t = Tableau([])
            t = t.insert_word(word)
            t = t.to_list()
            if l < s:
                for i in range(l):
                    t[len(t)-1].append(n+1)
            else:
                t.append([n+1 for i in range(s)])
            return Tableau(t)
        # Now, the non-rectangular case.
        p = self
        for c in reversed(self.cells_containing(1)):
            p = p._slide_down(c, n)
        return Tableau([[i-1 for i in row] for row in p])

    def promotion(self, n):
        r"""
        Return the image of ``self`` under the promotion operator.

        .. WARNING::

            You might know this operator as the inverse promotion
            operator -- literature does not agree on the name. You
            might also be looking for the Lapointe-Lascoux-Morse
            promotion operator (:meth:`promotion_operator`).

        The promotion operator, applied to a tableau `t`, does the following:

        Iterate over all letters `n+1` in the tableau `t`, from left to right.
        For each of these letters, do the following:

        - Remove the letter from `t`, thus leaving a hole where it used to be.

        - Apply jeu de taquin to move this hole southwest (in French notation)
          until it reaches the inner boundary of `t`.

        - Fill `0` into the hole once jeu de taquin has completed.

        Once this all is done, add `1` to each letter in the tableau.
        This is not always well-defined. Restricted to the class of
        semistandard tableaux whose entries are all `\leq n + 1`, this is the
        usual promotion operator defined on this class.

        When ``self`` is a standard tableau of size ``n + 1``, this definition of
        promotion is precisely the one given in [Hai1992]_ (p. 90). It is the
        inverse of the maps called "promotion" in [Sg2011]_ (p. 23) and in [Stan2009]_.

        .. WARNING::

            To my (Darij's) knowledge, the fact that the above promotion
            operator really is the inverse of the "inverse promotion
            operator" :meth:`promotion_inverse` for semistandard tableaux
            has never been proven in literature. Corrections are welcome.

        REFERENCES:

        .. [Hai1992] Mark D. Haiman,
           *Dual equivalence with applications, including a conjecture of Proctor*,
           Discrete Mathematics 99 (1992), 79-113,
           http://www.sciencedirect.com/science/article/pii/0012365X9290368P

        .. [Sg2011] Bruce E. Sagan,
           *The cyclic sieving phenomenon: a survey*,
           :arXiv:`1008.0790v3`

        EXAMPLES::

            sage: t = Tableau([[1,2],[3,3]])
            sage: t.promotion(2)
            [[1, 1], [2, 3]]

            sage: t = Tableau([[1,1,1],[2,2,3],[3,4,4]])
            sage: t.promotion(3)
            [[1, 1, 2], [2, 2, 3], [3, 4, 4]]

            sage: t = Tableau([[1,2],[2]])
            sage: t.promotion(3)
            [[2, 3], [3]]

            sage: t = Tableau([[1,1,3],[2,2]])
            sage: t.promotion(2)
            [[1, 2, 2], [3, 3]]

            sage: t = Tableau([[1,1,3],[2,3]])
            sage: t.promotion(2)
            [[1, 1, 2], [2, 3]]

            sage: t = Tableau([])
            sage: t.promotion(2)
            []

        TESTS:

        We check the equivalence of two definitions of promotion on
        semistandard tableaux::

            sage: ST = SemistandardTableaux(shape=[3,2,2,1], max_entry=6)
            sage: def bk_promotion6(st):
            ....:     st2 = st
            ....:     for i in range(5, 0, -1):
            ....:         st2 = st2.bender_knuth_involution(i, check=False)
            ....:     return st2
            sage: all( bk_promotion6(st) == st.promotion(5) for st in ST ) # long time
            True
            sage: ST = SemistandardTableaux(shape=[4,4], max_entry=6)
            sage: all( bk_promotion6(st) == st.promotion(5) for st in ST ) # long time
            True

        We also check :meth:`promotion_inverse()` is the inverse
        of :meth:`promotion()`::

            sage: ST = SemistandardTableaux(shape=[3,2,1], max_entry=7)
            sage: all( st.promotion(6).promotion_inverse(6) == st for st in ST ) # long time
            True
        """
        if self.is_rectangular():
            t = self.rotate_180()
            t = [tuple(n+2-i for i in row) for row in t]
            t = Tableau(t).promotion_inverse(n)
            t = [tuple(n+2-i for i in row) for row in t]
            return Tableau(t).rotate_180()
        p = self
        for c in self.cells_containing(n+1):
            p = p._slide_up(c)
        return Tableau([[i+1 for i in row] for row in p])

    def row_stabilizer(self):
        """
        Return the PermutationGroup corresponding to the row stabilizer of
        ``self``.

        This assumes that every integer from `1` to the size of ``self``
        appears exactly once in ``self``.

        EXAMPLES::

            sage: rs = Tableau([[1,2,3],[4,5]]).row_stabilizer()
            sage: rs.order() == factorial(3)*factorial(2)
            True
            sage: PermutationGroupElement([(1,3,2),(4,5)]) in rs
            True
            sage: PermutationGroupElement([(1,4)]) in rs
            False
            sage: rs = Tableau([[1, 2],[3]]).row_stabilizer()
            sage: PermutationGroupElement([(1,2),(3,)]) in rs
            True
            sage: rs.one().domain()
            [1, 2, 3]
            sage: rs = Tableau([[1],[2],[3]]).row_stabilizer()
            sage: rs.order()
            1
            sage: rs = Tableau([[2,4,5],[1,3]]).row_stabilizer()
            sage: rs.order()
            12
            sage: rs = Tableau([]).row_stabilizer()
            sage: rs.order()
            1
        """
        # Ensure that the permutations involve all elements of the
        # tableau, by including the identity permutation on the set [1..k].
        k = self.size()
        gens = [list(range(1, k + 1))]
        for row in self:
            for j in range(len(row) - 1):
                gens.append( (row[j], row[j + 1]) )
        return PermutationGroup( gens )

    def column_stabilizer(self):
        """
        Return the PermutationGroup corresponding to the column stabilizer
        of ``self``.

        This assumes that every integer from `1` to the size of ``self``
        appears exactly once in ``self``.

        EXAMPLES::

            sage: cs = Tableau([[1,2,3],[4,5]]).column_stabilizer()
            sage: cs.order() == factorial(2)*factorial(2)
            True
            sage: PermutationGroupElement([(1,3,2),(4,5)]) in cs
            False
            sage: PermutationGroupElement([(1,4)]) in cs
            True
        """
        return self.conjugate().row_stabilizer()

    def height(self):
        """
        Return the height of ``self``.

        EXAMPLES::

            sage: Tableau([[1,2,3],[4,5]]).height()
            2
            sage: Tableau([[1,2,3]]).height()
            1
            sage: Tableau([]).height()
            0
        """
        return len(self)

    def _heights(self):
        """
        EXAMPLES::

            sage: Tableau([[1,2,3,4],[5,6],[7],[8]])._heights()
            [1, 3, 4, 4]
            sage: Tableau([])._heights()
            []
            sage: Tableau([[1]])._heights()
            [1]
            sage: Tableau([[1,2]])._heights()
            [1, 1]
            sage: Tableau([[1,2],[3],[4]])._heights()
            [1, 3]
        """
        cor = self.corners()
        ncor = len(cor)
        if ncor == 0:
            return []
        k = len(self)
        cor = [ [k-i,j+1]  for i,j in reversed(cor)]

        heights = [1]*(cor[0][1])
        for i in range(1, ncor):
            heights += [ cor[i][0] ]*(cor[i][1]-cor[i-1][1])

        return heights

    def last_letter_lequal(self, tab2):
        """
        Return ``True`` if ``self`` is less than or equal to ``tab2`` in the last
        letter ordering.

        EXAMPLES::

            sage: st = StandardTableaux([3,2])
            sage: f = lambda b: 1 if b else 0
            sage: matrix( [ [ f(t1.last_letter_lequal(t2)) for t2 in st] for t1 in st] )
            [1 1 1 1 1]
            [0 1 1 1 1]
            [0 0 1 1 1]
            [0 0 0 1 1]
            [0 0 0 0 1]
        """
        n = self.size()
        if not isinstance(tab2, Tableau):
            try:
                tab2 = Tableau(tab2)
            except Exception:
                raise TypeError("tab2 must be a standard tableau")

        if tab2.size() != n:
            raise ValueError("tab2 must be the same size as self")

        if self == tab2:
            return True

        for j in range(n, 1, -1):
            self_j_pos = None
            for i in range(len(self)):
                if j in self[i]:
                    self_j_pos = i
                    break

            tab2_j_pos = None
            for i in range(len(tab2)):
                if j in tab2[i]:
                    tab2_j_pos = i
                    break

            if self_j_pos < tab2_j_pos:
                return True
            if tab2_j_pos < self_j_pos:
                return False

    def charge(self):
        r"""
        Return the charge of the reading word of ``self``.  See
        :meth:`~sage.combinat.words.finite_word.FiniteWord_class.charge` for more information.

        EXAMPLES::

            sage: Tableau([[1,1],[2,2],[3]]).charge()
            0
            sage: Tableau([[1,1,3],[2,2]]).charge()
            1
            sage: Tableau([[1,1,2],[2],[3]]).charge()
            1
            sage: Tableau([[1,1,2],[2,3]]).charge()
            2
            sage: Tableau([[1,1,2,3],[2]]).charge()
            2
            sage: Tableau([[1,1,2,2],[3]]).charge()
            3
            sage: Tableau([[1,1,2,2,3]]).charge()
            4
        """
        return self.to_word().charge()

    def cocharge(self):
        r"""
        Return the cocharge of the reading word of ``self``.  See
        :meth:`~sage.combinat.words.finite_word.FiniteWord_class.cocharge` for more information.

        EXAMPLES::

            sage: Tableau([[1,1],[2,2],[3]]).cocharge()
            4
            sage: Tableau([[1,1,3],[2,2]]).cocharge()
            3
            sage: Tableau([[1,1,2],[2],[3]]).cocharge()
            3
            sage: Tableau([[1,1,2],[2,3]]).cocharge()
            2
            sage: Tableau([[1,1,2,3],[2]]).cocharge()
            2
            sage: Tableau([[1,1,2,2],[3]]).cocharge()
            1
            sage: Tableau([[1,1,2,2,3]]).cocharge()
            0
        """
        return self.to_word().cocharge()


    def add_entry(self, cell, m):
        """
        Return the result of setting the entry in cell ``cell`` equal
        to ``m`` in the tableau ``self``.

        This tableau has larger size than ``self`` if ``cell`` does not
        belong to the shape of ``self``; otherwise, the tableau has the
        same shape as ``self`` and has the appropriate entry replaced.

        INPUT:

        - ``cell`` -- a pair of nonnegative integers

        OUTPUT:

        The tableau ``self`` with the entry in cell ``cell`` set to ``m``. This
        entry overwrites an existing entry if ``cell`` already belongs to
        ``self``, or is added to the tableau if ``cell`` is a cocorner of the
        shape ``self``. (Either way, the input is not modified.)

        .. NOTE::

            Both coordinates of ``cell`` are interpreted as starting at `0`.
            So, ``cell == (0, 0)`` corresponds to the northwesternmost cell.

        EXAMPLES::

            sage: s = StandardTableau([[1,2,5],[3,4]]); s.pp()
              1  2  5
              3  4
            sage: t = s.add_entry( (1,2), 6); t.pp()
              1  2  5
              3  4  6
            sage: t.category()
            Category of elements of Standard tableaux
            sage: s.add_entry( (2,0), 6).pp()
              1  2  5
              3  4
              6
            sage: u = s.add_entry( (1,2), 3); u.pp()
              1  2  5
              3  4  3
            sage: u.category()
            Category of elements of Tableaux
            sage: s.add_entry( (2,2),3)
            Traceback (most recent call last):
            ...
            IndexError: (2, 2) is not an addable cell of the tableau

        """
        tab = self.to_list()
        (r, c) = cell
        try:
            tab[r][c] = m   # will work if we are replacing an entry
        except IndexError:
            # Only add a new row if (r,c) is an addable cell (previous code
            # added m to the end of row r independently of the value of c)
            if r >= len(tab):
                if r == len(tab) and c == 0:
                    tab.append([m])
                else:
                    raise IndexError('%s is not an addable cell of the tableau' % ((r,c),))
            else:
                tab_r = tab[r]
                if c == len(tab_r):
                    tab_r.append(m)
                else:
                    raise IndexError('%s is not an addable cell of the tableau' % ((r,c),))

        # attempt to return a tableau of the same type as self
        if tab in self.parent():
            return self.parent()(tab)
        else:
            try:
                return self.parent().Element(tab)
            except Exception:
                return Tableau(tab)


    ##############
    # catabolism #
    ##############

    def catabolism(self):
        """
        Remove the top row of ``self`` and insert it back in using
        column Schensted insertion (starting with the largest letter).

        EXAMPLES::

            sage: Tableau([]).catabolism()
            []
            sage: Tableau([[1,2,3,4,5]]).catabolism()
            [[1, 2, 3, 4, 5]]
            sage: Tableau([[1,1,3,3],[2,3],[3]]).catabolism()
            [[1, 1, 2, 3, 3, 3], [3]]
            sage: Tableau([[1, 1, 2, 3, 3, 3], [3]]).catabolism()
            [[1, 1, 2, 3, 3, 3, 3]]
        """
        h = self.height()
        if h == 0:
            return self
        else:
            #Remove the top row and insert it back in
            return Tableau(self[1:]).insert_word(self[0],left=True)

    def catabolism_sequence(self):
        """
        Perform :meth:`catabolism` on ``self`` until it returns a
        tableau consisting of a single row.

        EXAMPLES::

            sage: t = Tableau([[1,2,3,4,5,6,8],[7,9]])
            sage: t.catabolism_sequence()
            [[[1, 2, 3, 4, 5, 6, 8], [7, 9]],
             [[1, 2, 3, 4, 5, 6, 7, 9], [8]],
             [[1, 2, 3, 4, 5, 6, 7, 8], [9]],
             [[1, 2, 3, 4, 5, 6, 7, 8, 9]]]
            sage: Tableau([]).catabolism_sequence()
            [[]]
        """
        h = self.height()
        res = [self]
        newterm = self
        while h > 1:
            newterm = newterm.catabolism()
            res.append(newterm)
            h = newterm.height()
        return res

    def lambda_catabolism(self, part):
        r"""
        Return the ``part``-catabolism of ``self``, where ``part`` is a
        partition (which can be just given as an array).

        For a partition `\lambda` and a tableau `T`, the
        `\lambda`-catabolism of `T` is defined by performing the following
        steps.

        1. Truncate the parts of `\lambda` so that `\lambda` is contained
           in the shape of `T`.  Let `m` be the length of this partition.

        2. Let `T_a` be the first `m` rows of `T`, and `T_b` be the
           remaining rows.

        3. Let `S_a` be the skew tableau `T_a / \lambda`.

        4. Concatenate the reading words of `S_a` and `T_b`, and insert
           into a tableau.

        EXAMPLES::

            sage: Tableau([[1,1,3],[2,4,5]]).lambda_catabolism([2,1])
            [[3, 5], [4]]
            sage: t = Tableau([[1,1,3,3],[2,3],[3]])
            sage: t.lambda_catabolism([])
            [[1, 1, 3, 3], [2, 3], [3]]
            sage: t.lambda_catabolism([1])
            [[1, 2, 3, 3, 3], [3]]
            sage: t.lambda_catabolism([1,1])
            [[1, 3, 3, 3], [3]]
            sage: t.lambda_catabolism([2,1])
            [[3, 3, 3, 3]]
            sage: t.lambda_catabolism([4,2,1])
            []
            sage: t.lambda_catabolism([5,1])
            [[3, 3]]
            sage: t.lambda_catabolism([4,1])
            [[3, 3]]
        """
        #Reduce the partition if it is too big for the tableau
        part  = [ min(part[i],len(self[i])) for i in range(min(len(self), len(part))) ]
        if self.shape() == part:
            return Tableau([])

        m = len(part)

        w1 = list(sum((row for row in reversed(self[m:])), ()))

        w2 = []
        for i,row in enumerate(reversed(self[:m])):
            w2 += row[ part[-1-i] : ]

        return Tableau([]).insert_word(w2+w1)


    def reduced_lambda_catabolism(self, part):
        """
        EXAMPLES::

            sage: t = Tableau([[1,1,3,3],[2,3],[3]])
            sage: t.reduced_lambda_catabolism([])
            [[1, 1, 3, 3], [2, 3], [3]]
            sage: t.reduced_lambda_catabolism([1])
            [[1, 2, 3, 3, 3], [3]]
            sage: t.reduced_lambda_catabolism([1,1])
            [[1, 3, 3, 3], [3]]
            sage: t.reduced_lambda_catabolism([2,1])
            [[3, 3, 3, 3]]
            sage: t.reduced_lambda_catabolism([4,2,1])
            []
            sage: t.reduced_lambda_catabolism([5,1])
            0
            sage: t.reduced_lambda_catabolism([4,1])
            0
        """
        part1 = part

        if self == []:
            return self

        res = self.lambda_catabolism(part)

        if res == []:
            return res

        if res == 0:
            return 0

        a = self[0][0]

        part = [ min(part1[i], len(self[i])) for i in range(min(len(part1),len(self)))]
        tt_part = Tableau([ [a+i]*part[i] for i in range(len(part)) ])
        t_part = Tableau([[self[i][j] for j in range(part[i])] for i in range(len(part))])

        if t_part == tt_part:
            return res
        else:
            return 0

    def catabolism_projector(self, parts):
        """
        EXAMPLES::

            sage: t = Tableau([[1,1,3,3],[2,3],[3]])
            sage: t.catabolism_projector([[4,2,1]])
            [[1, 1, 3, 3], [2, 3], [3]]
            sage: t.catabolism_projector([[1]])
            []
            sage: t.catabolism_projector([[2,1],[1]])
            []
            sage: t.catabolism_projector([[1,1],[4,1]])
            [[1, 1, 3, 3], [2, 3], [3]]
        """
        res = self
        for p in parts:
            res = res.reduced_lambda_catabolism(p)
            if res == 0:
                return 0

        if res == []:
            return self
        else:
            return Tableau([])

    def promotion_operator(self, i):
        r"""
        Return a list of semistandard tableaux obtained by the `i`-th
        Lapointe-Lascoux-Morse promotion operator from the
        semistandard tableau ``self``.

        .. WARNING::

            This is not Schuetzenberger's jeu-de-taquin promotion!
            For the latter, see :meth:`promotion` and
            :meth:`promotion_inverse`.

        This operator is defined by taking the maximum entry `m` of
        `T`, then adding a horizontal `i`-strip to `T` in all possible
        ways, each time filling this strip with `m+1`'s, and finally
        letting the permutation
        `\sigma_1 \sigma_2 \cdots \sigma_m = (2, 3, \ldots, m+1, 1)`
        act on each of the resulting tableaux via the
        Lascoux-Schuetzenberger action
        (:meth:`symmetric_group_action_on_values`). This method
        returns the list of all resulting tableaux. See [LLM01]_ for
        the purpose of this operator.

        REFERENCES:

        .. [LLM01] \L. Lapointe, A. Lascoux, J. Morse.
           *Tableau atoms and a new Macdonald positivity conjecture*.
           :arxiv:`math/0008073v2`.

        EXAMPLES::

            sage: t = Tableau([[1,2],[3]])
            sage: t.promotion_operator(1)
            [[[1, 2], [3], [4]], [[1, 2], [3, 4]], [[1, 2, 4], [3]]]
            sage: t.promotion_operator(2)
            [[[1, 1], [2, 3], [4]],
             [[1, 1, 2], [3], [4]],
             [[1, 1, 4], [2, 3]],
             [[1, 1, 2, 4], [3]]]
            sage: Tableau([[1]]).promotion_operator(2)
            [[[1, 1], [2]], [[1, 1, 2]]]
            sage: Tableau([[1,1],[2]]).promotion_operator(3)
            [[[1, 1, 1], [2, 2], [3]],
             [[1, 1, 1, 2], [2], [3]],
             [[1, 1, 1, 3], [2, 2]],
             [[1, 1, 1, 2, 3], [2]]]

        The example from [LLM01]_ p. 12::

            sage: Tableau([[1,1],[2,2]]).promotion_operator(3)
            [[[1, 1, 1], [2, 2], [3, 3]],
             [[1, 1, 1, 3], [2, 2], [3]],
             [[1, 1, 1, 3, 3], [2, 2]]]

        TESTS::

            sage: Tableau([]).promotion_operator(2)
            [[[1, 1]]]
            sage: Tableau([]).promotion_operator(1)
            [[[1]]]
        """
        chain = self.to_chain()
        part = self.shape()
        weight = self.weight()
        perm = permutation.from_reduced_word(range(1, len(weight)+1))
        l = part.add_horizontal_border_strip(i)
        ltab = [ from_chain( chain + [next] ) for next in l ]
        return [ x.symmetric_group_action_on_values(perm) for x in ltab ]


    ##################################
    # actions on tableaux from words #
    ##################################
    def raise_action_from_words(self, f, *args):
        """
        EXAMPLES::

            sage: from sage.combinat.tableau import symmetric_group_action_on_values
            sage: import functools
            sage: t = Tableau([[1,1,3,3],[2,3],[3]])
            sage: f = functools.partial(t.raise_action_from_words, symmetric_group_action_on_values)
            sage: f([1,2,3])
            [[1, 1, 3, 3], [2, 3], [3]]
            sage: f([3,2,1])
            [[1, 1, 1, 1], [2, 3], [3]]
            sage: f([1,3,2])
            [[1, 1, 2, 2], [2, 2], [3]]
        """
        w = self.to_word()
        w = f(w, *args)
        return from_shape_and_word(self.shape(), w)

    def symmetric_group_action_on_values(self, perm):
        r"""
        Return the image of the semistandard tableau ``self`` under the
        action of the permutation ``perm`` using the
        Lascoux-Schuetzenberger action of the symmetric group `S_n` on
        the semistandard tableaux with ceiling `n`.

        If `n` is a nonnegative integer, then the
        Lascoux-Schuetzenberger action is a group action of the
        symmetric group `S_n` on the set of semistandard Young tableaux
        with ceiling `n` (that is, with entries taken from the set
        `\{1, 2, \ldots, n\}`). It is defined as follows:

        Let `i \in \{1, 2, \ldots, n-1\}`, and let `T` be a
        semistandard tableau with ceiling `n`. Let `w` be the reading
        word (:meth:`to_word`) of `T`. Replace all letters `i` in `w`
        by closing parentheses, and all letters `i+1` in `w` by
        opening parentheses. Whenever an opening parenthesis stands
        left of a closing parenthesis without there being any
        parentheses in between (it is allowed to have letters
        in-between as long as they are not parentheses), consider these
        two parentheses as matched with each other, and replace them
        back by the letters `i+1` and `i`. Repeat this procedure until
        there are no more opening parentheses standing left of closing
        parentheses. Then, let `a` be the number of opening
        parentheses in the word, and `b` the number of closing
        parentheses (notice that all opening parentheses are left of
        all closing parentheses). Replace the first `a` parentheses
        by the letters `i`, and replace the remaining `b` parentheses
        by the letters `i+1`. Let `w'` be the resulting word. Let
        `T'` be the tableau with the same shape as `T` but with reading
        word `w'`. This tableau `T'` can be shown to be semistandard.
        We define the image of `T` under the action of the simple
        transposition `s_i = (i, i+1) \in S_n` to be this tableau `T'`.
        It can be shown that these actions `s_1, s_2, \ldots, s_{n-1}`
        satisfy the Moore-Coxeter relations of `S_n`, and thus this
        extends to a unique action of the symmetric group `S_n` on
        the set of semistandard tableaux with ceiling `n`. This is the
        Lascoux-Schuetzenberger action.

        This action of the symmetric group `S_n` on the set of all
        semistandard tableaux of given shape `\lambda` with entries
        in `\{ 1, 2, \ldots, n \}` is the one defined in
        [Loth02]_ Theorem 5.6.3. In particular, the action of `s_i`
        is denoted by `\sigma_i` in said source. (Beware of the typo
        in the definition of `\sigma_i`: it should say
        `\sigma_i ( a_i^r a_{i+1}^s ) = a_i^s a_{i+1}^r`, not
        `\sigma_i ( a_i^r a_{i+1}^s ) = a_i^s a_{i+1}^s`.)

        EXAMPLES::

            sage: t = Tableau([[1,1,3,3],[2,3],[3]])
            sage: t.symmetric_group_action_on_values([1,2,3])
            [[1, 1, 3, 3], [2, 3], [3]]
            sage: t.symmetric_group_action_on_values([2,1,3])
            [[1, 2, 3, 3], [2, 3], [3]]
            sage: t.symmetric_group_action_on_values([3,1,2])
            [[1, 2, 2, 2], [2, 3], [3]]
            sage: t.symmetric_group_action_on_values([2,3,1])
            [[1, 1, 1, 1], [2, 2], [3]]
            sage: t.symmetric_group_action_on_values([3,2,1])
            [[1, 1, 1, 1], [2, 3], [3]]
            sage: t.symmetric_group_action_on_values([1,3,2])
            [[1, 1, 2, 2], [2, 2], [3]]

        TESTS::

            sage: t = Tableau([])
            sage: t.symmetric_group_action_on_values([])
            []
        """
        return self.raise_action_from_words(symmetric_group_action_on_values, perm)

    #########
    # atoms #
    #########
    def socle(self):
        """
        EXAMPLES::

            sage: Tableau([[1,2],[3,4]]).socle()
            2
            sage: Tableau([[1,2,3,4]]).socle()
            4
        """
        h = self.height()
        if h == 0:
            return 0
        w1row = self[0]
        i = 0
        while i < len(w1row)-1:
            if w1row[i+1] != w1row[i] + 1:
                break
            i += 1
        return i+1

    def atom(self):
        """
        EXAMPLES::

            sage: Tableau([[1,2],[3,4]]).atom()
            [2, 2]
            sage: Tableau([[1,2,3],[4,5],[6]]).atom()
            [3, 2, 1]
        """
        ll = [ t.socle() for t in self.catabolism_sequence() ]
        lres = ll[:]
        for i in range(1,len(ll)):
            lres[i] = ll[i] - ll[i-1]
        return lres


    def symmetric_group_action_on_entries(self, w):
        r"""
        Return the tableau obtained form this tableau by acting by the
        permutation ``w``.

        Let `T` be a standard tableau of size `n`, then the action of
        `w \in S_n` is defined by permuting the entries of `T` (recall they
        are `1, 2, \ldots, n`). In particular, suppose the entry at cell
        `(i, j)` is `a`, then the entry becomes `w(a)`. In general, the
        resulting tableau `wT` may *not* be standard.

        .. NOTE::

            This is different than :meth:`symmetric_group_action_on_values`
            which is defined on semistandard tableaux and is guaranteed to
            return a semistandard tableau.

        INPUT:

        - ``w`` -- a permutation

        EXAMPLES::

            sage: StandardTableau([[1,2,4],[3,5]]).symmetric_group_action_on_entries( Permutation(((4,5))) )
            [[1, 2, 5], [3, 4]]
            sage: _.category()
            Category of elements of Standard tableaux
            sage: StandardTableau([[1,2,4],[3,5]]).symmetric_group_action_on_entries( Permutation(((1,2))) )
            [[2, 1, 4], [3, 5]]
            sage: _.category()
            Category of elements of Tableaux
        """
        w = w + [i+1 for i in range(len(w), self.size())]   #need to ensure that it belongs to Sym_size
        try:
            return self.parent()([[w[entry-1] for entry in row] for row in self])
        except Exception:
            return Tableau([[w[entry-1] for entry in row] for row in self])

    def is_key_tableau(self):
        r"""
        Return ``True`` if ``self`` is a key tableau or ``False`` otherwise.

        A tableau is a *key tableau* if the set of entries in the `j`-th
        column is a subset of the set of entries in the `(j-1)`-st column.

        REFERENCES:

        .. [LS90] \A. Lascoux, M.-P. Schutzenberger.
           Keys and standard bases, invariant theory and tableaux.
           IMA Volumes in Math and its Applications (D. Stanton, ED.).
           Southend on Sea, UK, 19 (1990). 125-144.

        .. [Willis10] \M. Willis. A direct way to find the right key of
           a semistandard Young tableau. :arxiv:`1110.6184v1`.

        EXAMPLES::

            sage: t = Tableau([[1,1,1],[2,3],[3]])
            sage: t.is_key_tableau()
            True

            sage: t = Tableau([[1,1,2],[2,3],[3]])
            sage: t.is_key_tableau()
            False
        """
        T_conj = self.conjugate()
        return all(x in T_conj[i-1] for i in range(1, len(T_conj)) for x in T_conj[i])

    def right_key_tableau(self):
        """
        Return the right key tableau of ``self``.

        The right key tableau of a tableau `T` is a key tableau whose entries
        are weakly greater than the corresponding entries in `T`, and whose column
        reading word is subject to certain conditions. See [LS90]_ for the full definition.

        ALGORITHM:

        The following algorithm follows [Willis10]_. Note that if `T` is a key tableau
        then the output of the algorithm is `T`.

        To compute the right key tableau `R` of a tableau `T` we iterate over the columns
        of `T`. Let `T_j` be the `j`-th column of `T` and iterate over the entries
        in `T_j` from bottom to top. Initialize the corresponding entry `k` in `R` to be
        the largest entry in `T_j`. Scan the bottom of each column of `T` to the right of
        `T_j`, updating `k` to be the scanned entry whenever the scanned entry is weakly
        greater than `k`. Update `T_j` and all columns to the right by removing all
        scanned entries.

        .. SEEALSO::

            - :meth:`is_key_tableau()`

        EXAMPLES::

            sage: t = Tableau([[1,2],[2,3]])
            sage: t.right_key_tableau()
            [[2, 2], [3, 3]]
            sage: t = Tableau([[1,1,2,4],[2,3,3],[4],[5]])
            sage: t.right_key_tableau()
            [[2, 2, 2, 4], [3, 4, 4], [4], [5]]

        TESTS:

        We check that if we have a key tableau, we return the same tableau::

            sage: t = Tableau([[1,1,1,2], [2,2,2], [4], [5]])
            sage: t.is_key_tableau()
            True
            sage: t.right_key_tableau() == t
            True
        """
        cols_list = self.conjugate()
        key = [[] for row in cols_list]

        for i, col_a in enumerate(cols_list):
            right_cols = cols_list[i+1:]
            for elem in reversed(col_a):
                key_val = elem
                update = []
                for col_b in right_cols:
                    if col_b and key_val <= col_b[-1]:
                        key_val = col_b[-1]
                        update.append(col_b[:-1])
                    else:
                        update.append(col_b)
                key[i].insert(0,key_val)
                right_cols = update
        return Tableau(key).conjugate()

    def left_key_tableau(self):
        """
        Return the left key tableau of ``self``.

        The left key tableau of a tableau `T` is the key tableau whose entries
        are weakly lesser than the corresponding entries in `T`, and whose column
        reading word is subject to certain conditions. See [LS90]_ for the full definition.

        ALGORITHM:

        The following algorithm follows [Willis10]_. Note that if `T` is a key tableau
        then the output of the algorithm is `T`.

        To compute the left key tableau `L` of a tableau `T` we iterate over the columns
        of `T`. Let `T_j` be the `j`-th column of `T` and iterate over the entries
        in `T_j` from bottom to top. Initialize the corresponding entry `k` in `L` as the
        largest entry in `T_j`. Scan the columns to the left of `T_j` and with each column
        update `k` to be the lowest entry in that column which is weakly less than `k`.
        Update `T_j` and all columns to the left by removing all scanned entries.

        .. SEEALSO::

            - :meth:`is_key_tableau()`

        EXAMPLES::

            sage: t = Tableau([[1,2],[2,3]])
            sage: t.left_key_tableau()
            [[1, 1], [2, 2]]
            sage: t = Tableau([[1,1,2,4],[2,3,3],[4],[5]])
            sage: t.left_key_tableau()
            [[1, 1, 1, 2], [2, 2, 2], [4], [5]]

        TESTS:

        We check that if we have a key tableau, we return the same tableau::

            sage: t = Tableau([[1,1,1,2], [2,2,2], [4], [5]])
            sage: t.is_key_tableau()
            True
            sage: t.left_key_tableau() == t
            True
        """
        cols_list = self.conjugate()
        key = [[] for row in cols_list]
        key[0] = list(cols_list[0])

        from bisect import bisect_right
        for i, col_a in enumerate(cols_list[1:],1):
            left_cols = cols_list[:i]
            for elem in reversed(col_a):
                key_val = elem
                update = []
                for col_b in reversed(left_cols):
                    j = bisect_right(col_b, key_val) - 1
                    key_val = col_b[j]
                    update.insert(0, col_b[:j])
                left_cols = update
                key[i].insert(0,key_val)
        return Tableau(key).conjugate()

    #################
    # seg and flush #
    #################
    def _segments(self):
        r"""
        Internal function returning the set of segments of a tableau as
        a dictionary.

        OUTPUT:

        - A dictionary with items of the form ``{(r,k):c}``, where ``r`` is the
          row the ``k``-segment appears and ``c`` is the column the left-most
          box of the ``k``-segment appears.

        EXAMPLES::

            sage: t = Tableau([[1,1,2,3,5],[2,3,5,5],[3,4]])
            sage: sorted(t._segments().items())
            [((0, 2), 2), ((0, 3), 3), ((0, 5), 4), ((1, 3), 1), ((1, 5), 2), ((2, 4), 1)]

            sage: B = crystals.Tableaux("A4", shape=[4,3,2,1])
            sage: t = B[31].to_tableau()
            sage: sorted(t._segments().items())
            [((0, 5), 3), ((1, 4), 2), ((2, 4), 1)]
        """
        segments = {}
        for r, row in enumerate(self):
            for c in range(len(row)):
                for j in range(c + 1):
                    if row[j] != r + 1 and (r, row[j]) not in segments:
                        segments[(r, row[j])] = j
        return segments

    def seg(self):
        r"""
        Return the total number of segments in ``self``, as in [S14]_.

        Let `T` be a tableaux.  We define a `k`-*segment* of `T` (in the `i`-th
        row) to be a maximal consecutive sequence of `k`-boxes in the `i`-th
        row for any `i+1 \le k \le r+1`.  Denote the total number of
        `k`-segments in `T` by `\mathrm{seg}(T)`.

        REFERENCES:

        .. [S14] \B. Salisbury.
           The flush statistic on semistandard Young tableaux.
           :arXiv:`1401.1185`

        EXAMPLES::

            sage: t = Tableau([[1,1,2,3,5],[2,3,5,5],[3,4]])
            sage: t.seg()
            6

            sage: B = crystals.Tableaux("A4",shape=[4,3,2,1])
            sage: t = B[31].to_tableau()
            sage: t.seg()
            3
        """
        return len(self._segments())

    def flush(self):
        r"""
        Return the number of flush segments in ``self``, as in [S14]_.

        Let `1 \le i < k \le r+1` and suppose `\ell` is the smallest integer
        greater than `k` such that there exists an `\ell`-segment in the
        `(i+1)`-st row of `T`.  A `k`-segment in the `i`-th row of `T` is
        called *flush* if the leftmost box in the `k`-segment and the leftmost
        box of the `\ell`-segment are in the same column of `T`.  If, however,
        no such `\ell` exists, then this `k`-segment is said to be *flush* if
        the number of boxes in the `k`-segment is equal to `\theta_i`, where
        `\theta_i = \lambda_i - \lambda_{i+1}` and the shape of `T` is
        `\lambda = (\lambda_1 > \lambda_2 > \cdots > \lambda_r)`.  Denote the
        number of flush `k`-segments in `T` by `\mathrm{flush}(T)`.

        EXAMPLES::

            sage: t = Tableau([[1,1,2,3,5],[2,3,5,5],[3,4]])
            sage: t.flush()
            3

            sage: B = crystals.Tableaux("A4",shape=[4,3,2,1])
            sage: t = B[32].to_tableau()
            sage: t.flush()
            4
        """
        for i in range(len(self)-1):
            if len(self[i]) <= len(self[i+1]):
                raise ValueError('only defined for tableaux with stricly decreasing parts')
        f = 0
        S = self._segments().items()
        for s in S:
            if (s[0][0] != len(self)-1 and s[1] == len(self[s[0][0]+1])
                and self[s[0][0]+1][-1] <= s[0][1]) \
              or (s[0][0] == len(self)-1 and s[1] == 0):
                f += 1
            else:
                for t in S:
                    if s[0][0]+1 == t[0][0] and s[1] == t[1] and (
                            (s[1] >= 1 and self[s[0][0]+1][s[1]-1] <= self[s[0][0]][s[1]])
                            or (s[1] < 1 and self[s[0][0]+1][s[1]] != s[0][0]+2) ):
                        f += 1
        return f

    ##################################
    # contents, residues and degrees #
    ##################################

    def content(self, k, multicharge=[0]):
        """
        Return the content of ``k`` in the standard tableau ``self``.

        The content of `k` is `c - r` if `k` appears in row `r` and
        column `c` of the tableau.

        The ``multicharge`` is a list of length 1 which gives an offset for
        all of the contents. It is included mainly for compatibility with
        :meth:`sage.combinat.tableau_tuple.TableauTuple`.

        EXAMPLES::

            sage: StandardTableau([[1,2],[3,4]]).content(3)
            -1

            sage: StandardTableau([[1,2],[3,4]]).content(6)
            Traceback (most recent call last):
            ...
            ValueError: 6 does not appear in tableau
        """
        for r,row in enumerate(self):
            try:
                return row.index(k) - r + multicharge[0]
            except ValueError:
                pass
        raise ValueError("%d does not appear in tableau"%k)

    def residue(self, k, e, multicharge=(0,)):
        r"""
        Return the residue of the integer ``k`` in the tableau ``self``.

        The *residue* of `k` in a standard tableau is `c - r + m`
        in `\ZZ / e\ZZ`, where `k` appears in row `r` and column `c`
        of the tableau with multicharge `m`.

        INPUT:

        - ``k`` -- an integer in `\{1, 2, \ldots, n\}`
        - ``e`` -- an integer in `\{0, 2, 3, 4, 5, \ldots\}`
        - ``multicharge`` -- (default: ``[0]``) a list of length 1

        Here `n` is its size of ``self``.

        The ``multicharge`` is a list of length 1 which gives an offset for
        all of the contents. It is included mainly for compatibility with
        :meth:`~sage.combinat.tableau_tuples.TableauTuple.residue`.

        OUTPUT:

        The residue in `\ZZ / e\ZZ`.

        EXAMPLES::

            sage: StandardTableau([[1,2,5],[3,4]]).residue(1,3)
            0
            sage: StandardTableau([[1,2,5],[3,4]]).residue(2,3)
            1
            sage: StandardTableau([[1,2,5],[3,4]]).residue(3,3)
            2
            sage: StandardTableau([[1,2,5],[3,4]]).residue(4,3)
            0
            sage: StandardTableau([[1,2,5],[3,4]]).residue(5,3)
            2
            sage: StandardTableau([[1,2,5],[3,4]]).residue(6,3)
            Traceback (most recent call last):
            ...
            ValueError: 6 does not appear in the tableau
        """
        for r, row in enumerate(self):
          try:
            return IntegerModRing(e)(row.index(k) - r + multicharge[0])
          except ValueError:
            pass
        raise ValueError('%d does not appear in the tableau'%k)

    def residue_sequence(self, e, multicharge=(0,)):
        r"""
        Return the :class:`sage.combinat.tableau_residues.ResidueSequence`
        of the tableau ``self``.

        INPUT:

        - ``e`` -- an integer in `\{0, 2, 3, 4, 5, \ldots\}`
        - ``multicharge`` -- (default: ``[0]``) a sequence of integers
          of length 1

        The `multicharge` is a list of length 1 which gives an offset for
        all of the contents. It is included mainly for compatibility with
        :meth:`~sage.combinat.tableau_tuples.StandardTableauTuple.residue`.

        OUTPUT:

        The corresponding residue sequence of the tableau;
        see :class:`ResidueSequence`.

        EXAMPLES::

            sage: StandardTableauTuple([[1,2],[3,4]]).residue_sequence(2)
            2-residue sequence (0,1,1,0) with multicharge (0)
            sage: StandardTableauTuple([[1,2],[3,4]]).residue_sequence(3)
            3-residue sequence (0,1,2,0) with multicharge (0)
            sage: StandardTableauTuple([[1,2],[3,4]]).residue_sequence(4)
            4-residue sequence (0,1,3,0) with multicharge (0)
        """
        res = [0] * self.size()
        for r,row in enumerate(self):
            for c,entry in enumerate(row):
                res[entry-1] = multicharge[0] - r + c
        from sage.combinat.tableau_residues import ResidueSequence
        return ResidueSequence(e, multicharge, res, check=False)

    def degree(self, e, multicharge=(0,)):
        r"""
        Return the Brundan-Kleshchev-Wang [BKW2011]_ degree of ``self``.

        The *degree* is an integer that is defined recursively by successively
        stripping off the number `k`, for `k = n, n-1, \ldots, 1` and at stage
        adding the number of addable cell of the same residue minus the number
        of removable cells of the same residue as `k` and which are below `k`
        in the diagram.

        The degrees of the tableau `T` gives the degree of the homogeneous
        basis element of the graded Specht module that is indexed by `T`.

        INPUT:

        - ``e`` -- the *quantum characteristic*
        - ``multicharge`` -- (default: ``[0]``) the multicharge

        OUTPUT:

        The degree of the tableau ``self``, which is an integer.

        EXAMPLES::

            sage: StandardTableau([[1,2,5],[3,4]]).degree(3)
            0
            sage: StandardTableau([[1,2,5],[3,4]]).degree(4)
            1
        """
        n = self.size()
        if n == 0:
            return 0

        deg = self.shape()._initial_degree(e,multicharge)
        res = self.shape().initial_tableau().residue_sequence(e, multicharge)
        for r in self.reduced_row_word():
            if res[r] == res[r+1]:
                deg -= 2
            elif res[r] == res[r+1] + 1 or res[r] == res[r+1] - 1:
                deg += (e == 2 and 2 or 1)
            res = res.swap_residues(r, r+1)
        return deg

    def codegree(self, e, multicharge=(0,)):
        r"""
        Return the Brundan-Kleshchev-Wang [BKW2011]_ codegree of the
        standard tableau ``self``.

        The *coderee* of a tableau is an integer that is defined recursively by
        successively stripping off the number `k`, for `k = n, n-1, \ldots, 1`
        and at stage adding the number of addable cell of the same residue
        minus the number of removable cells of the same residue as `k` and
        are above `k` in the diagram.

        The codegree of the tableau `T` gives the degree of  "dual"
        homogeneous basis element of the Graded Specht module that
        is indexed by `T`.

        INPUT:

        - ``e`` -- the *quantum characteristic*
        - ``multicharge`` -- (default: ``[0]``) the multicharge

        OUTPUT:

        The codegree of the tableau ``self``, which is an integer.

        EXAMPLES::

            sage: StandardTableau([[1,3,5],[2,4]]).codegree(3)
            0
            sage: StandardTableau([[1,2,5],[3,4]]).codegree(3)
            1
            sage: StandardTableau([[1,2,5],[3,4]]).codegree(4)
            0
        """
        if not self:  # the trivial case
            return 0

        conj_shape = self.shape().conjugate()
        codeg = conj_shape._initial_degree(e)
        res = conj_shape.initial_tableau().residue_sequence(e)
        for r in self.reduced_column_word():
            if res[r] == res[r+1]:
                codeg -= 2
            elif res[r] == res[r+1] + 1 or res[r] == res[r+1] - 1:
                codeg += (e == 2 and 2 or 1)
            res = res.swap_residues(r, r+1)
        return codeg

    def first_row_descent(self):
        r"""
        Return the first cell where the tableau ``self`` is not row standard.

        Cells are ordered left to right along the rows and then top to bottom.
        That is, the cell `(r,c)` with `r` and `c` minimal such that the entry
        in position `(r,c)` is bigger than the entry in position `(r, c+1)`.
        If there is no such cell then ``None`` is returned - in this case the
        tableau is row strict.

        OUTPUT:

        The first cell which there is a descent or ``None`` if no such
        cell exists.

        EXAMPLES::

            sage: t=Tableau([[1,3,2],[4]]); t.first_row_descent()
            (0, 1)
            sage: Tableau([[1,2,3],[4]]).first_row_descent() is  None
            True
        """
        for row in range(len(self)):
            for col in range(len(self[row])-1):
                if self[row][col]>self[row][col+1]:
                    return (row,col)
        return None

    def first_column_descent(self):
        r"""
        Return the first cell where ``self`` is not column standard.

        Cells are ordered left to right along the rows and then top to bottom.
        That is, the cell `(r, c)` with `r` and `c` minimal such that
        the entry in position `(r, c)` is bigger than the entry in position
        `(r, c+1)`. If there is no such cell then ``None`` is returned - in
        this case the tableau is column strict.

        OUTPUT:

        The first cell which there is a descent or ``None`` if no such
        cell exists.

        EXAMPLES::

            sage: Tableau([[1,4,5],[2,3]]).first_column_descent()
            (0, 1)
            sage: Tableau([[1,2,3],[4]]).first_column_descent() is None
            True
        """
        for row in range(len(self)-1):
            col = 0
            while col < len(self[row+1]):
                if self[row][col] > self[row+1][col]:
                    return (row, col)
                col += 1
        return None

    def reduced_row_word(self):
        r"""
        Return the lexicographically minimal reduced expression for the
        permutation that maps the :meth:`initial_tableau` to ``self``.

        Ths reduced expression is a minimal length coset representative for the
        corresponding Young subgroup.  In one line notation, the permutation is
        obtained by concatenating the rows of the tableau in order from top to
        bottom.

        EXAMPLES::

            sage: StandardTableau([[1,2,3],[4,5],[6]]).reduced_row_word()
            []
            sage: StandardTableau([[1,2,3],[4,6],[5]]).reduced_row_word()
            [5]
            sage: StandardTableau([[1,2,4],[3,6],[5]]).reduced_row_word()
            [3, 5]
            sage: StandardTableau([[1,2,5],[3,6],[4]]).reduced_row_word()
            [3, 5, 4]
            sage: StandardTableau([[1,2,6],[3,5],[4]]).reduced_row_word()
            [3, 4, 5, 4]
        """
        return permutation.Permutation(list(self.entries())).inverse().reduced_word_lexmin()

    def reduced_column_word(self):
        r"""
        Return the lexicographically minimal reduced expression for the
        permutation that maps the conjugate of the :meth:`initial_tableau`
        to ``self``.

        Ths reduced expression is a minimal length coset representative for
        the corresponding Young subgroup.  In one line notation, the
        permutation is obtained by concatenating the columns of the
        tableau in order from top to bottom.

        EXAMPLES::

            sage: StandardTableau([[1,4,6],[2,5],[3]]).reduced_column_word()
            []
            sage: StandardTableau([[1,4,5],[2,6],[3]]).reduced_column_word()
            [5]
            sage: StandardTableau([[1,3,6],[2,5],[4]]).reduced_column_word()
            [3]
            sage: StandardTableau([[1,3,5],[2,6],[4]]).reduced_column_word()
            [3, 5]
            sage: StandardTableau([[1,2,5],[3,6],[4]]).reduced_column_word()
            [3, 2, 5]
        """
        data = list(self.conjugate().entries())
        return permutation.Permutation(data).inverse().reduced_word_lexmin()

    def hillman_grassl(self):
        r"""
        Return the image of the `\lambda`-array ``self`` under the
        Hillman-Grassl correspondence (as a
        :class:`~sage.combinat.hillman_grassl.WeakReversePlanePartition`).

        This relies on interpreting ``self`` as a `\lambda`-array
        in the sense of :mod:`~sage.combinat.hillman_grassl`.

        Fix a partition `\lambda`
        (see :meth:`~sage.combinat.partition.Partition`).
        We draw all partitions and tableaux in English notation.

        A `\lambda`-*array* will mean a tableau of shape `\lambda` whose
        entries are nonnegative integers. (No conditions on the order of
        these entries are made. Note that `0` is allowed.)

        A *weak reverse plane partition of shape* `\lambda` (short:
        `\lambda`-*rpp*) will mean a `\lambda`-array whose entries weakly
        increase along each row and weakly increase along each column.

        The Hillman-Grassl correspondence `H` is the map that sends a
        `\lambda`-array `M` to a `\lambda`-rpp `H(M)` defined recursively
        as follows:

        * If all entries of `M` are `0`, then `H(M) = M`.

        * Otherwise, let `s` be the index of the leftmost column of `M`
          containing a nonzero entry.
          Let `r` be the index of the bottommost nonzero entry in the
          `s`-th column of `M`. Let `M'` be the `\lambda`-array obtained
          from `M` by subtracting `1` from the `(r, s)`-th entry of `M`.
          Let `Q = (q_{i, j})` be the image `H(M')` (which is already
          defined by recursion).

        * Define a sequence `((i_1, j_1), (i_2, j_2), \ldots,
          (i_n, j_n))` of boxes in the diagram of `\lambda` (actually a
          lattice path made of southward and westward steps) as follows:
          Set `(i_1, j_1) = (r, \lambda_r)` (the rightmost box in the
          `r`-th row of `\lambda`). If `(i_k, j_k)` is defined for some
          `k \geq 1`, then `(i_{k+1}, j_{k+1})` is constructed as follows:
          If `q_{i_k + 1, j_k}` is well-defined and equals `q_{i_k, j_k}`,
          then we set `(i_{k+1}, j_{k+1}) = (i_k + 1, j_k)`.
          Otherwise, if `j_k = s`, then the sequence ends here.
          Otherwise, we set `(i_{k+1}, j_{k+1}) = (i_k, j_k - 1)`.

        * Let `H(M)` be the array obtained from `Q` by adding `1` to
          the `(i_k, j_k)`-th entry of `Q` for each
          `k \in \{1, 2, \ldots, n\}`.

        See [Gans1981]_ (Section 3) for this construction.

        .. SEEALSO::

            :meth:`~sage.combinat.hillman_grassl.hillman_grassl`
            for the Hillman-Grassl correspondence as a standalone
            function.

            :meth:`~sage.combinat.hillman_grassl.WeakReversePlanePartition.hillman_grassl_inverse`
            for the inverse map.

        EXAMPLES::

            sage: a = Tableau([[2, 1, 1], [0, 2, 0], [1, 1]])
            sage: A = a.hillman_grassl(); A
            [[2, 2, 4], [2, 3, 4], [3, 5]]
            sage: A.parent(), a.parent()
            (Weak Reverse Plane Partitions, Tableaux)
        """
        from sage.combinat.hillman_grassl import (hillman_grassl,
                                                  WeakReversePlanePartition)
        return WeakReversePlanePartition(hillman_grassl(list(self)))

    def sulzgruber_correspondence(self):
        r"""
        Return the image of the `\lambda`-array ``self`` under the
        Sulzgruber correspondence (as a
        :class:`~sage.combinat.hillman_grassl.WeakReversePlanePartition`).

        This relies on interpreting ``self`` as a `\lambda`-array
        in the sense of :mod:`~sage.combinat.hillman_grassl`.
        See :mod:`~sage.combinat.hillman_grassl` for definitions
        of the objects involved.

        The Sulzgruber correspondence is the map `\Phi_\lambda`
        from [Sulzgr2017]_ Section 7, and is the map
        `\xi_\lambda^{-1}` from [Pak2002]_ Section 5.
        It is denoted by `\mathcal{RSK}` in [Hopkins2017]_.
        It is the inverse of the Pak correspondence
        (:meth:`pak_correspondence`).
        The following description of the Sulzgruber correspondence
        follows [Hopkins2017]_ (which denotes it by `\mathcal{RSK}`):

        Fix a partition `\lambda`
        (see :meth:`~sage.combinat.partition.Partition`).
        We draw all partitions and tableaux in English notation.

        A `\lambda`-*array* will mean a tableau of shape `\lambda` whose
        entries are nonnegative integers. (No conditions on the order of
        these entries are made. Note that `0` is allowed.)

        A *weak reverse plane partition of shape* `\lambda` (short:
        `\lambda`-*rpp*) will mean a `\lambda`-array whose entries weakly
        increase along each row and weakly increase along each column.

        We shall also use the following notation:
        If `(u, v)` is a cell of `\lambda`, and if `\pi` is a
        `\lambda`-rpp, then:

        * the *lower bound* of `\pi` at `(u, v)` (denoted by
          `\pi_{<(u, v)}`) is defined to be
          `\max \{ \pi_{u-1, v} , \pi_{u, v-1} \}` (where
          `\pi_{0, v}` and `\pi_{u, 0}` are understood to mean `0`).

        * the *upper bound* of `\pi` at `(u, v)` (denoted by
          `\pi_{>(u, v)}`) is defined to be
          `\min \{ \pi_{u+1, v} , \pi_{u, v+1} \}`
          (where `\pi_{i, j}` is understood to mean `+ \infty`
          if `(i, j)` is not in `\lambda`; thus, the upper
          bound at a corner cell is `+ \infty`).

        * *toggling* `\pi` at `(u, v)` means replacing the entry
          `\pi_{u, v}` of `\pi` at `(u, v)` by
          `\pi_{<(u, v)} + \pi_{>(u, v)} - \pi_{u, v}`
          (this is well-defined as long as `(u, v)` is not a
          corner of `\lambda`).

        Note that every `\lambda`-rpp `\pi` and every cell
        `(u, v)` of `\lambda` satisfy
        `\pi_{<(u, v)} \leq \pi_{u, v} \leq \pi_{>(u, v)}`.
        Note that toggling a `\lambda`-rpp (at a cell that is not
        a corner) always results in a `\lambda`-rpp. Also,
        toggling is an involution).

        The Pak correspondence `\xi_\lambda` sends a `\lambda`-rpp `\pi`
        to a `\lambda`-array `\xi_\lambda(\pi)`. It is defined by
        recursion on `\lambda` (that is, we assume that `\xi_\mu` is
        already defined for every partition `\mu` smaller than
        `\lambda`), and its definition proceeds as follows:

        * If `\lambda = \varnothing`, then `\xi_\lambda` is the
          obvious bijection sending the only `\varnothing`-rpp
          to the only `\varnothing`-array.

        * Pick any corner `c = (i, j)` of `\lambda`, and let `\mu`
          be the result of removing this corner `c` from the partition
          `\lambda`.
          (The exact choice of `c` is immaterial.)

        * Let `\pi'` be what remains of `\pi` when the corner cell `c`
          is removed.

        * For each positive integer `k` such that `(i-k, j-k)` is a
          cell of `\lambda`, toggle `\pi'` at `(i-k, j-k)`.
          (All these togglings commute, so the order in which they
          are made is immaterial.)

        * Let `M = \xi_\mu(\pi')`.

        * Extend the `\mu`-array `M` to a `\lambda`-array `M'` by
          adding the cell `c` and writing the number
          `\pi_{i, j} - \pi_{<(i, j)}` into this cell.

        * Set `\xi_\lambda(\pi) = M'`.

        .. SEEALSO::

            :meth:`~sage.combinat.hillman_grassl.sulzgruber_correspondence`
            for the Sulzgruber correspondence as a standalone function.

            :meth:`~sage.combinat.hillman_grassl.WeakReversePlanePartition.pak_correspondence`
            for the inverse map.

        EXAMPLES::

            sage: a = Tableau([[2, 1, 1], [0, 2, 0], [1, 1]])
            sage: A = a.sulzgruber_correspondence(); A
            [[0, 1, 4], [1, 5, 5], [3, 6]]
            sage: A.parent(), a.parent()
            (Weak Reverse Plane Partitions, Tableaux)

            sage: a = Tableau([[1, 3], [0, 1]])
            sage: a.sulzgruber_correspondence()
            [[0, 4], [1, 5]]
        """
        from sage.combinat.hillman_grassl import (sulzgruber_correspondence,
                                                  WeakReversePlanePartition)
        return WeakReversePlanePartition(sulzgruber_correspondence(list(self)))

class SemistandardTableau(Tableau):
    """
    A class to model a semistandard tableau.

    INPUT:

    - ``t`` -- a tableau, a list of iterables, or an empty list

    OUTPUT:

    - A SemistandardTableau object constructed from ``t``.

    A semistandard tableau is a tableau whose entries are positive integers,
    which are weakly increasing in rows and strictly increasing down columns.

    EXAMPLES::

        sage: t = SemistandardTableau([[1,2,3],[2,3]]); t
        [[1, 2, 3], [2, 3]]
        sage: t.shape()
        [3, 2]
        sage: t.pp() # pretty printing
        1 2 3
        2 3
        sage: t = Tableau([[1,2],[2]])
        sage: s = SemistandardTableau(t); s
        [[1, 2], [2]]
        sage: SemistandardTableau([]) # The empty tableau
        []

    When using code that will generate a lot of tableaux, it is slightly more
    efficient to construct a SemistandardTableau from the appropriate
    :class:`Parent` object::

        sage: SST = SemistandardTableaux()
        sage: SST([[1, 2, 3], [4, 5]])
        [[1, 2, 3], [4, 5]]

    .. SEEALSO::

        - :class:`Tableaux`
        - :class:`Tableau`
        - :class:`SemistandardTableaux`
        - :class:`StandardTableaux`
        - :class:`StandardTableau`

    TESTS::

        sage: t = Tableaux()([[1,1],[2]])
        sage: s = SemistandardTableaux(3)([[1,1],[2]])
        sage: s == t
        True
        sage: s.parent()
        Semistandard tableaux of size 3 and maximum entry 3
        sage: r = SemistandardTableaux(3)(t); r.parent()
        Semistandard tableaux of size 3 and maximum entry 3
        sage: isinstance(r, Tableau)
        True
        sage: s2 = SemistandardTableaux(3)([(1,1),(2,)])
        sage: s2 == s
        True
        sage: s2.parent()
        Semistandard tableaux of size 3 and maximum entry 3
    """
    @staticmethod
    def __classcall_private__(self, t):
        r"""
        This ensures that a SemistandardTableau is only ever constructed as an
        element_class call of an appropriate parent.

        TESTS::

            sage: t = SemistandardTableau([[1,1],[2]])
            sage: TestSuite(t).run()

            sage: t.parent()
            Semistandard tableaux
            sage: t.category()
            Category of elements of Semistandard tableaux
            sage: type(t)
            <class 'sage.combinat.tableau.SemistandardTableaux_all_with_category.element_class'>
        """
        if isinstance(t, SemistandardTableau):
            return t
        elif t in SemistandardTableaux():
            return SemistandardTableaux_all().element_class(SemistandardTableaux_all(), t)

        # t is not a semistandard tableau so we give an appropriate error message
        if t not in Tableaux():
            raise ValueError('%s is not a tableau' % t)

        if not all(isinstance(c, (int, Integer)) and c > 0 for row in t for c in row):
            raise ValueError("entries must be positive integers"%t)

        if any(row[c] > row[c+1] for row in t for c in range(len(row)-1)):
            raise ValueError("The rows of %s are not weakly increasing"%t)

        # If we're still here ``t`` cannot be column strict
        raise ValueError('%s is not a column strict tableau' % t)

    def check(self):
        """
        Check that ``self`` is a valid semistandard tableau.

        TESTS::

            sage: SemistandardTableau([[1,2,3],[1]])  # indirect doctest
            Traceback (most recent call last):
            ...
            ValueError: [[1, 2, 3], [1]] is not a column strict tableau

            sage: SemistandardTableau([[1,2,1]])  # indirect doctest
            Traceback (most recent call last):
            ...
            ValueError: The rows of [[1, 2, 1]] are not weakly increasing

            sage: SemistandardTableau([[0,1]])  # indirect doctest
            Traceback (most recent call last):
            ...
            ValueError: entries must be positive integers
        """
        super(SemistandardTableau, self).check()

        # Tableau() has checked that t is tableau, so it remains to check that
        # the entries of t are positive integers which are weakly increasing
        # along rows
        from sage.sets.positive_integers import PositiveIntegers
        PI = PositiveIntegers()

        for row in self:
            if any(c not in PI for c in row):
                raise ValueError("the entries of a semistandard tableau must be non-negative integers")
            if any(row[c] > row[c+1] for c in range(len(row)-1)):
                raise ValueError("the entries in each row of a semistandard tableau must be weakly increasing")

        # and strictly increasing down columns
        if self:
            for row, next in zip(self, self[1:]):
                if not all(row[c] < next[c] for c in range(len(next))):
                    raise ValueError("the entries of each column of a semistandard tableau must be strictly increasing")

class RowStandardTableau(Tableau):
    """
    A class to model a row standard tableau.

    A row standard tableau is a tableau whose entries are
    positive integers from 1 to `m` that increase along rows.

    INPUT:

    - ``t`` -- a Tableau, a list of iterables, or an empty list

    EXAMPLES::

        sage: t = RowStandardTableau([[3,4,5],[1,2]]); t
        [[3, 4, 5], [1, 2]]
        sage: t.shape()
        [3, 2]
        sage: t.pp() # pretty printing
        3  4  5
        1  2
        sage: t.is_standard()
        False
        sage: RowStandardTableau([]) # The empty tableau
        []
        sage: RowStandardTableau([[3,4,5],[1,2]]) in StandardTableaux()
        False
        sage: RowStandardTableau([[1,2,5],[3,4]]) in StandardTableaux()
        True

    When using code that will generate a lot of tableaux, it is more
    efficient to construct a :class:`RowStandardTableau` from the
    appropriate :class:`Parent` object::

        sage: ST = RowStandardTableaux()
        sage: ST([[3, 4, 5], [1, 2]])
        [[3, 4, 5], [1, 2]]

    .. SEEALSO::

        - :class:`Tableau`
        - :class:`StandardTableau`
        - :class:`SemistandardTableau`
        - :class:`Tableaux`
        - :class:`StandardTableaux`
        - :class:`RowStandardTableaux`
        - :class:`SemistandardTableaux`

    TESTS::

        sage: t = Tableaux()([[1,2],[3]])
        sage: s = RowStandardTableaux(3)([[1,2],[3]])
        sage: s == t
        True
        sage: u = RowStandardTableaux(3)([[2, 3], [1]])
        sage: s == u
        False
        sage: u.parent()
        Row standard tableaux of size 3
        sage: u = RowStandardTableaux(3)(u)
        sage: u.parent()
        Row standard tableaux of size 3
        sage: isinstance(u, Tableau)
        True
    """
    @staticmethod
    def __classcall_private__(self, t):
        r"""
        This ensures that a :class:`RowStandardTableau` is only
        constructed as an ``element_class`` call of an appropriate parent.

        TESTS::

            sage: t = RowStandardTableau([[2,3],[1]])
            sage: TestSuite(t).run()

            sage: t.parent()
            Row standard tableaux
            sage: type(t)
            <class 'sage.combinat.tableau.RowStandardTableaux_all_with_category.element_class'>
        """
        if isinstance(t, RowStandardTableau):
            return t

        RST = RowStandardTableaux_all()
        return RST.element_class(RST, t)

    def check(self):
        r"""
        Check that ``self`` is a valid row standard tableau.

        TESTS::

            sage: RowStandardTableau([[1,4,4],[2,3]])  # indirect doctest
            Traceback (most recent call last):
            ...
            ValueError: the entries in a row standard tableau must increase
             along rows and contain the numbers 1,2,...,n

            sage: RowStandardTableau([[1,3,2]])  # indirect doctest
            Traceback (most recent call last):
            ...
            ValueError: the entries in a row standard tableau must increase
             along rows and contain the numbers 1,2,...,n
        """
        super(RowStandardTableau, self).check()
        # We have checked that t is tableau, so it remains to check that
        #   the entries of t are positive integers that increase along rows.
        flatx = sorted(sum((list(row) for row in self), []))
        if (flatx != list(range(1, len(flatx)+1))
            or any(row[i] >= row[i+1] for row in self for i in range(len(row)-1))):
            raise ValueError("the entries in a row standard tableau must increase"
                             " along rows and contain the numbers 1,2,...,n")


class StandardTableau(SemistandardTableau):
    """
    A class to model a standard tableau.

    INPUT:

    - ``t`` -- a Tableau, a list of iterables, or an empty list

    A standard tableau is a semistandard tableau whose entries are exactly the
    positive integers from 1 to `n`, where `n` is the size of the tableau.

    EXAMPLES::

        sage: t = StandardTableau([[1,2,3],[4,5]]); t
        [[1, 2, 3], [4, 5]]
        sage: t.shape()
        [3, 2]
        sage: t.pp() # pretty printing
        1 2 3
        4 5
        sage: t.is_standard()
        True
        sage: StandardTableau([]) # The empty tableau
        []
        sage: StandardTableau([[1,2,3],[4,5]]) in RowStandardTableaux()
        True

    When using code that will generate a lot of tableaux, it is more
    efficient to construct a StandardTableau from the appropriate
    :class:`Parent` object::

        sage: ST = StandardTableaux()
        sage: ST([[1, 2, 3], [4, 5]])
        [[1, 2, 3], [4, 5]]

    .. SEEALSO::

        - :class:`Tableaux`
        - :class:`Tableau`
        - :class:`SemistandardTableaux`
        - :class:`SemistandardTableau`
        - :class:`StandardTableaux`

    TESTS::

        sage: t = Tableaux()([[1,2],[3]])
        sage: s = StandardTableaux(3)([[1,2],[3]])
        sage: s == t
        True
        sage: s.parent()
        Standard tableaux of size 3
        sage: r = StandardTableaux(3)(t); r.parent()
        Standard tableaux of size 3
        sage: isinstance(r, Tableau)
        True
    """
    @staticmethod
    def __classcall_private__(self, t):
        r"""
        This ensures that a :class:`StandardTableau` is only ever constructed
        as an ``element_class`` call of an appropriate parent.

        TESTS::

            sage: t = StandardTableau([[1,2],[3]])
            sage: TestSuite(t).run()

            sage: t.parent()
            Standard tableaux
            sage: type(t)
            <class 'sage.combinat.tableau.StandardTableaux_all_with_category.element_class'>
        """
        if isinstance(t, StandardTableau):
            return t

        return StandardTableaux_all().element_class(StandardTableaux_all(), t)

    def check(self):
        """
        Check that ``self`` is a standard tableau.

        TESTS::

            sage: StandardTableau([[1,2,3],[4,4]])  # indirect doctest
            Traceback (most recent call last):
            ...
            ValueError: the entries in a standard tableau must be in bijection with 1,2,...,n

            sage: StandardTableau([[1,3,2]])  # indirect doctest
            Traceback (most recent call last):
            ...
            ValueError: the entries in each row of a semistandard tableau must be weakly increasing
        """
        super(StandardTableau, self).check()
        # t is semistandard so we only need to check
        # that its entries are in bijection with {1, 2, ..., n}
        flattened_list = [i for row in self for i in row]
        if sorted(flattened_list) != list(range(1, len(flattened_list) + 1)):
            raise ValueError("the entries in a standard tableau must be in bijection with 1,2,...,n")

    def dominates(self, t):
        r"""
        Return ``True`` if ``self`` dominates the tableau ``t``.

        That is, if the shape of the tableau restricted to `k`
        dominates the shape of ``t`` restricted to `k`, for `k = 1, 2,
        \ldots, n`.

        When the two tableaux have the same shape, then this ordering
        coincides with the Bruhat ordering for the corresponding permutations.

        INPUT:

        - ``t`` -- a tableau

        EXAMPLES::

            sage: s=StandardTableau([[1,2,3],[4,5]])
            sage: t=StandardTableau([[1,2],[3,5],[4]])
            sage: s.dominates(t)
            True
            sage: t.dominates(s)
            False
            sage: all(StandardTableau(s).dominates(t) for t in StandardTableaux([3,2]))
            True
            sage: s.dominates([[1,2,3,4,5]])
            False

        """
        t=StandardTableau(t)
        return all(self.restrict(m).shape().dominates(t.restrict(m).shape())
                        for m in range(1,1+self.size()))

    def is_standard(self):
        """
        Return ``True`` since ``self`` is a standard tableau.

        EXAMPLES::

            sage: StandardTableau([[1, 3], [2, 4]]).is_standard()
            True
        """
        return True

    def up(self):
        """
        An iterator for all the standard tableaux that can be
        obtained from ``self`` by adding a cell.

        EXAMPLES::

            sage: t = StandardTableau([[1,2]])
            sage: [x for x in t.up()]
            [[[1, 2, 3]], [[1, 2], [3]]]
        """
        #Get a list of all places where we can add a cell
        #to the shape of self

        outside_corners = self.shape().outside_corners()

        n = self.size()

        #Go through and add n+1 to the end of each
        #of the rows
        for row, _ in outside_corners:
            new_t = [list(_) for _ in self]
            if row != len(self):
                new_t[row] += [n+1]
            else:
                new_t.append([n+1])
            yield StandardTableau(new_t)

    def up_list(self):
        """
        Return a list of all the standard tableaux that can be obtained
        from ``self`` by adding a cell.

        EXAMPLES::

            sage: t = StandardTableau([[1,2]])
            sage: t.up_list()
            [[[1, 2, 3]], [[1, 2], [3]]]
        """
        return list(self.up())

    def down(self):
        """
        An iterator for all the standard tableaux that can be obtained
        from ``self`` by removing a cell. Note that this iterates just
        over a single tableau (or nothing if ``self`` is empty).

        EXAMPLES::

            sage: t = StandardTableau([[1,2],[3]])
            sage: [x for x in t.down()]
            [[[1, 2]]]
            sage: t = StandardTableau([])
            sage: [x for x in t.down()]
            []
        """
        if self:
            yield self.restrict(self.size() - 1)

    def down_list(self):
        """
        Return a list of all the standard tableaux that can be obtained
        from ``self`` by removing a cell. Note that this is just a singleton
        list if ``self`` is nonempty, and an empty list otherwise.

        EXAMPLES::

            sage: t = StandardTableau([[1,2],[3]])
            sage: t.down_list()
            [[[1, 2]]]
            sage: t = StandardTableau([])
            sage: t.down_list()
            []
        """
        return list(self.down())

    def standard_descents(self):
        """
        Return a list of the integers `i` such that `i` appears
        strictly further north than `i + 1` in ``self`` (this is not
        to say that `i` and `i + 1` must be in the same column). The
        list is sorted in increasing order.

        EXAMPLES::

            sage: StandardTableau( [[1,3,4],[2,5]] ).standard_descents()
            [1, 4]
            sage: StandardTableau( [[1,2],[3,4]] ).standard_descents()
            [2]
            sage: StandardTableau( [[1,2,5],[3,4],[6,7],[8],[9]] ).standard_descents()
            [2, 5, 7, 8]
            sage: StandardTableau( [] ).standard_descents()
            []
        """
        descents = []
        #whatpart gives the number for which self is a partition
        whatpart = sum(i for i in self.shape())
        #now find the descents
        for i in range(1, whatpart):
            #find out what row i and i+1 are in (we're using the
            #standardness of self here)
            for row in self:
                if row.count(i + 1):
                    break
                if row.count(i):
                    descents.append(i)
                    break
        return descents

    def standard_number_of_descents(self):
        """
        Return the number of all integers `i` such that `i` appears
        strictly further north than `i + 1` in ``self`` (this is not
        to say that `i` and `i + 1` must be in the same column). A
        list of these integers can be obtained using the
        :meth:`standard_descents` method.

        EXAMPLES::

            sage: StandardTableau( [[1,2],[3,4],[5]] ).standard_number_of_descents()
            2
            sage: StandardTableau( [] ).standard_number_of_descents()
            0
            sage: tabs = StandardTableaux(5)
            sage: all( t.standard_number_of_descents() == t.schuetzenberger_involution().standard_number_of_descents() for t in tabs )
            True
        """
        return len(self.standard_descents())

    def standard_major_index(self):
        """
        Return the major index of the standard tableau ``self`` in the
        standard meaning of the word. The major index is defined to be
        the sum of the descents of ``self`` (see :meth:`standard_descents`
        for their definition).

        EXAMPLES::

            sage: StandardTableau( [[1,4,5],[2,6],[3]] ).standard_major_index()
            8
            sage: StandardTableau( [[1,2],[3,4]] ).standard_major_index()
            2
            sage: StandardTableau( [[1,2,3],[4,5]] ).standard_major_index()
            3
        """
        return sum(self.standard_descents())

    def promotion_inverse(self, n=None):
        """
        Return the image of ``self`` under the inverse promotion operator.
        The optional variable `m` should be set to the size of ``self`` minus
        `1` for a minimal speedup; otherwise, it defaults to this number.

        The inverse promotion operator, applied to a standard tableau `t`,
        does the following:

        Remove the letter `1` from `t`, thus leaving a hole where it used to be.
        Apply jeu de taquin to move this hole northeast (in French notation)
        until it reaches the outer boundary of `t`. Fill `n + 1` into this hole,
        where `n` is the size of `t`. Finally, subtract `1` from each letter in
        the tableau. This yields a new standard tableau.

        This definition of inverse promotion is the map called "promotion" in
        [Sg2011]_ (p. 23) and in [Stan2009]_, and is the inverse of the map
        called "promotion" in [Hai1992]_ (p. 90).

        See the :meth:`~sage.combinat.tableau.promotion_inverse` method for a
        more general operator.

        EXAMPLES::

            sage: t = StandardTableau([[1,3],[2,4]])
            sage: t.promotion_inverse()
            [[1, 2], [3, 4]]

        We check the equivalence of two definitions of inverse promotion on
        standard tableaux::

            sage: ST = StandardTableaux(7)
            sage: def bk_promotion_inverse7(st):
            ....:     st2 = st
            ....:     for i in range(1, 7):
            ....:         st2 = st2.bender_knuth_involution(i, check=False)
            ....:     return st2
            sage: all( bk_promotion_inverse7(st) == st.promotion_inverse() for st in ST ) # long time
            True
        """
        if n is None:
            n = self.size() - 1
        return StandardTableau(Tableau(self[:]).promotion_inverse(n))

    def promotion(self, n=None):
        r"""
        Return the image of ``self`` under the promotion operator.

        The promotion operator, applied to a standard tableau `t`, does the
        following:

        Remove the letter `n` from `t`, thus leaving a hole where it used to be.
        Apply jeu de taquin to move this hole southwest (in French notation)
        until it reaches the inner boundary of `t`. Fill `0` into the hole once
        jeu de taquin has completed. Finally, add `1` to each letter in the
        tableau. The resulting standard tableau is the image of `t` under the
        promotion operator.

        This definition of promotion is precisely the one given in [Hai1992]_
        (p. 90). It is the inverse of the maps called "promotion" in [Sg2011]_
        (p. 23) and in [Stan2009]_.

        See the :meth:`~sage.combinat.tableau.promotion` method for a
        more general operator.

        EXAMPLES::

            sage: ST = StandardTableaux(7)
            sage: all( st.promotion().promotion_inverse() == st for st in ST ) # long time
            True
            sage: all( st.promotion_inverse().promotion() == st for st in ST ) # long time
            True
            sage: st = StandardTableau([[1,2,5],[3,4]])
            sage: parent(st.promotion())
            Standard tableaux
        """
        if n is None:
            n = self.size() - 1
        return StandardTableau(Tableau(self[:]).promotion(n))


def from_chain(chain):
    """
    Returns a semistandard tableau from a chain of partitions.

    EXAMPLES::

        sage: from sage.combinat.tableau import from_chain
        sage: from_chain([[], [2], [2, 1], [3, 2, 1]])
        [[1, 1, 3], [2, 3], [3]]
    """
    res = [[0]*chain[-1][i] for i in range(len(chain[-1]))]
    for i in reversed(range(2, len(chain)+1)):
        for j in range(len(chain[i-1])):
            for k in range(chain[i-1][j]):
                res[j][k] = i -1
    return Tableau(res)

def from_shape_and_word(shape, w, convention="French"):
    r"""
    Returns a tableau from a shape and word.

    INPUT:

    - ``shape`` -- a partition

    - ``w`` -- a word whose length equals that of the partition

    - ``convention`` -- a string which can take values ``"French"`` or
      ``"English"``; the default is ``"French"``

    OUTPUT:

    A tableau, whose shape is ``shape`` and whose reading word is ``w``.
    If the ``convention`` is specified as ``"French"``, the reading word is to be read
    starting from the top row in French convention (= the bottom row in English
    convention). If the ``convention`` is specified as ``"English"``, the reading word
    is to be read starting with the top row in English convention.

    EXAMPLES::

        sage: from sage.combinat.tableau import from_shape_and_word
        sage: t = Tableau([[1, 3], [2], [4]])
        sage: shape = t.shape(); shape
        [2, 1, 1]
        sage: word = t.to_word(); word
        word: 4213
        sage: from_shape_and_word(shape, word)
        [[1, 3], [2], [4]]
        sage: word = Word(flatten(t))
        sage: from_shape_and_word(shape, word, convention = "English")
        [[1, 3], [2], [4]]
    """
    res = []
    j = 0
    if convention == "French":
        shape = reversed(shape)
    for l in shape:
        res.append( list(w[j:j+l]) )
        j += l
    if convention == "French":
        res.reverse()
    return Tableau(res)

class IncreasingTableau(Tableau):
    """
    A class to model an increasing tableau.

    INPUT:

    - ``t`` -- a tableau, a list of iterables, or an empty list

    An *increasing tableau* is a tableau whose entries are positive
    integers that are strictly increasing across rows and strictly
    increasing down columns.

    EXAMPLES::

        sage: t = IncreasingTableau([[1,2,3],[2,3]]); t
        [[1, 2, 3], [2, 3]]
        sage: t.shape()
        [3, 2]
        sage: t.pp() # pretty printing
        1 2 3
        2 3
        sage: t = Tableau([[1,2],[2]])
        sage: s = IncreasingTableau(t); s
        [[1, 2], [2]]
        sage: IncreasingTableau([]) # The empty tableau
        []

    You can also construct an :class:`IncreasingTableau` from the
    appropriate :class:`Parent` object::

        sage: IT = IncreasingTableaux()
        sage: IT([[1, 2, 3], [4, 5]])
        [[1, 2, 3], [4, 5]]

    .. SEEALSO::

        - :class:`Tableaux`
        - :class:`Tableau`
        - :class:`SemistandardTableaux`
        - :class:`SemistandardTableau`
        - :class:`StandardTableaux`
        - :class:`StandardTableau`
        - :class:`IncreasingTableaux`

    TESTS::

        sage: t = Tableaux()([[1,2],[2]])
        sage: s = IncreasingTableaux(3)([[1,2],[2]])
        sage: s == t
        True
        sage: s.parent()
        Increasing tableaux of size 3 and maximum entry 3
        sage: r = IncreasingTableaux(3)(t); r.parent()
        Increasing tableaux of size 3 and maximum entry 3
        sage: isinstance(r, Tableau)
        True
        sage: s2 = IncreasingTableaux(3)([(1,2),(2,)])
        sage: s2 == s
        True
        sage: s2.parent()
        Increasing tableaux of size 3 and maximum entry 3
    """
    @staticmethod
    def __classcall_private__(self, t):
        r"""
        Construct an :class:`IncreasingTableau` from the appropriate parent.

        TESTS::

            sage: t = IncreasingTableau([[1,2],[2]])
            sage: TestSuite(t).run()

            sage: t.parent()
            Increasing tableaux
            sage: t.category()
            Category of elements of Increasing tableaux
            sage: type(t)
            <class 'sage.combinat.tableau.IncreasingTableaux_all_with_category.element_class'>
        """
        if isinstance(t, IncreasingTableau):
            return t
        IT = IncreasingTableaux()
        return IT.element_class(IT, t)  # The check() will raise the appropriate error

    def check(self):
        """
        Check that ``self`` is a valid increasing tableau.

        TESTS::

            sage: IncreasingTableau([[1,2,3],[1]])  # indirect doctest
            Traceback (most recent call last):
            ...
            ValueError: the entries of each column of an increasing tableau must be strictly increasing

            sage: IncreasingTableau([[1,2,2]])  # indirect doctest
            Traceback (most recent call last):
            ...
            ValueError: the entries in each row of an increasing tableau must be strictly increasing

            sage: IncreasingTableau([[0,1]])  # indirect doctest
            Traceback (most recent call last):
            ...
            ValueError: the entries of an increasing tableau must be non-negative integers
        """
        if not self:
            # Empty tableau, so trivially an increasing tableau
            return

        super(IncreasingTableau, self).check()

        # Tableau() has checked that t is tableau, so it remains to check that
        # the entries of t are positive integers which are weakly increasing
        # along rows
        from sage.sets.positive_integers import PositiveIntegers
        PI = PositiveIntegers()

        for row in self:
            if any(c not in PI for c in row):
                raise ValueError("the entries of an increasing tableau"
                                 " must be non-negative integers")
            if any(row[c] >= row[c+1] for c in range(len(row)-1)):
                raise ValueError("the entries in each row of an increasing"
                                 " tableau must be strictly increasing")

        # and strictly increasing down columns
        for row, next in zip(self, self[1:]):
            if not all(row[c] < next[c] for c in range(len(next))):
                raise ValueError("the entries of each column of an increasing"
                                 " tableau must be strictly increasing")

    def descent_set(self):
        r"""
        Compute the descents of the increasing tableau ``self``
        as defined in [DPS2017]_.

        The number `i` is a *descent* of an increasing tableau if some
        instance of `i + 1` appears in a lower row than some instance
        of `i`.

        .. NOTE::

            This notion is close to the notion of descent for a standard
            tableau but is unrelated to the notion for semistandard tableaux.

        EXAMPLES::

            sage: T = IncreasingTableau([[1,2,4],[3,5,6]])
            sage: T.descent_set()
            [2, 4]
            sage: U = IncreasingTableau([[1,3,4],[2,4,5]])
            sage: U.descent_set()
            [1, 3, 4]
            sage: V = IncreasingTableau([[1,3,4],[3,4,5],[4,5]])
            sage: V.descent_set()
            [3, 4]
        """
        ans = set()
        ell = len(self)
        for r1, row in enumerate(self):
            for val in row:
                for r2 in range(r1+1, ell):
                    if val + 1 in self[r2]:
                        ans.add(val)
        return sorted(ans)

    @combinatorial_map(order=2, name='K-Bender-Knuth involution')
    def K_bender_knuth(self, i):
        r"""
        Return the ``i``-th K-Bender-Knuth operator (as defined in
        [DPS2017]_) applied to ``self``.

        The `i`-th K-Bender-Knuth operator swaps the letters `i` and
        `i + 1` everywhere where doing so would not break increasingness.

        EXAMPLES::

            sage: T = IncreasingTableau([[1,3,4],[2,4,5]])
            sage: T.K_bender_knuth(2)
            [[1, 2, 4], [3, 4, 5]]
            sage: T.K_bender_knuth(3)
            [[1, 3, 4], [2, 4, 5]]
        """
        newtab = [[0] * k for k in self.shape()]
        for r, row in enumerate(self):
            for c, val in enumerate(row):
                if val == i:
                    if (c + 1 < len(row) and row[c+1] == i + 1):
                        newtab[r][c] = i
                    elif (r + 1 < len(self) and c < len(self[r+1]) and self[r+1][c] == i + 1):
                        newtab[r][c] = i
                    else:
                        newtab[r][c] = i + 1
                elif val == i + 1:
                    if c > 0 and row[c-1] == i:
                        newtab[r][c] = i + 1
                    elif r > 0 and self[r-1][c] == i:
                        newtab[r][c] = i + 1
                    else:
                        newtab[r][c] = i
                else:
                    newtab[r][c] = val
        return IncreasingTableau(newtab)

    @combinatorial_map(name='K-promotion')
    def K_promotion(self, ceiling=None):
        """
        Return the K-promotion operator from [Pec2014]_ applied to ``self``.

        EXAMPLES::

            sage: T = IncreasingTableau([[1,3,4],[2,4,5]])
            sage: T.K_promotion()
            [[1, 2, 3], [3, 4, 5]]
            sage: T.K_promotion(6)
            [[1, 2, 3], [3, 4, 6]]
            sage: U = IncreasingTableau([[1,3,4],[3,4,5],[5]])
            sage: U.K_promotion()
            [[2, 3, 4], [3, 4, 5], [4]]
        """
        if ceiling is None:
            ceiling = max(self.entries())
        ans = self
        for i in range(1, ceiling):
            ans = ans.K_bender_knuth(i)
        return ans

    @combinatorial_map(name='K-promotion inverse')
    def K_promotion_inverse(self, ceiling=None):
        """
        Return the inverse of K-promotion operator applied to ``self``.

        EXAMPLES::

            sage: T = IncreasingTableau([[1,3,4],[2,4,5]])
            sage: T.K_promotion_inverse()
            [[1, 2, 4], [3, 4, 5]]
            sage: T.K_promotion_inverse(6)
            [[2, 4, 5], [3, 5, 6]]
            sage: U = IncreasingTableau([[1,3,4],[3,4,5],[5]])
            sage: U.K_promotion_inverse()
            [[1, 2, 4], [2, 4, 5], [4]]

        TESTS::

            sage: V = IncreasingTableau([[1,3,4],[3,4,5],[5,6]])
            sage: V == V.K_promotion().K_promotion_inverse()
            True
            sage: V == V.K_promotion_inverse().K_promotion()
            True
        """
        if ceiling is None:
            ceiling = max(self.entries())
        ans = self
        for i in reversed(range(1, ceiling)):
            ans = ans.K_bender_knuth(i)
        return ans

    @combinatorial_map(order=2,name='K-evacuation')
    def K_evacuation(self, ceiling=None):
        """
        Return the K-evacuation involution from [TY2009]_ to ``self``.

        EXAMPLES::

            sage: T = IncreasingTableau([[1,3,4],[2,4,5]])
            sage: T.K_evacuation()
            [[1, 2, 4], [2, 3, 5]]
            sage: T.K_evacuation(6)
            [[2, 3, 5], [3, 4, 6]]
            sage: U = IncreasingTableau([[1,3,4],[3,4,5],[5]])
            sage: U.K_evacuation()
            [[1, 2, 3], [2, 3, 5], [3]]

        TESTS::

            sage: V = IncreasingTableau([[1,3,4],[3,4,5],[5,6]])
            sage: V == V.K_evacuation().K_evacuation()
            True
            sage: V.K_promotion().K_evacuation() == V.K_evacuation().K_promotion_inverse()
            True
        """
        if ceiling is None:
            ceiling = max(self.entries())
        ans = self
        for j in reversed(range(1, ceiling)):
            for i in range(1, j+1):
                ans = ans.K_bender_knuth(i)
        return ans

    @combinatorial_map(order=2, name='dual K-evacuation')
    def dual_K_evacuation(self, ceiling=None):
        """
        Return the dual K-evacuation involution applied to ``self``.

        EXAMPLES::

            sage: T = IncreasingTableau([[1,3,4],[2,4,5]])
            sage: T.dual_K_evacuation()
            [[1, 2, 4], [2, 3, 5]]
            sage: T.dual_K_evacuation(6)
            [[2, 3, 5], [3, 4, 6]]
            sage: U = IncreasingTableau([[1,3,4],[3,4,5],[5]])
            sage: U.dual_K_evacuation()
            [[1, 2, 3], [2, 3, 5], [3]]

        TESTS::

            sage: V = IncreasingTableau([[1,3,4],[3,4,5],[5,6]])
            sage: V == V.dual_K_evacuation().dual_K_evacuation()
            True
            sage: W = IncreasingTableau([[1,2,4],[2,3,5]])
            sage: W.K_evacuation() == W.dual_K_evacuation()
            True
            sage: X = IncreasingTableau([[1,2,4,7],[3,5,6,8],[5,7,8,10],[7,9,10,11]])
            sage: X.K_evacuation() == X.dual_K_evacuation()
            False
            sage: X.K_promotion().dual_K_evacuation() == X.dual_K_evacuation().K_promotion_inverse()
            True
        """
        if ceiling is None:
            ceiling = max(self.entries())
        ans = self
        for j in range(1, ceiling):
            for i in reversed(range(j, ceiling)):
                ans = ans.K_bender_knuth(i)
        return ans

class Tableaux(UniqueRepresentation, Parent):
    """
    A factory class for the various classes of tableaux.

    INPUT:

    - ``n`` (optional) -- a non-negative integer

    OUTPUT:

    - If ``n`` is specified, the class of tableaux of size ``n``. Otherwise,
      the class of all tableaux.

    A tableau in Sage is a finite list of lists, whose lengths are weakly
    decreasing, or an empty list, representing the empty tableau.  The entries
    of a tableau can be any Sage objects. Because of this, no enumeration
    through the set of Tableaux is possible.

    EXAMPLES::

        sage: T = Tableaux(); T
        Tableaux
        sage: T3 = Tableaux(3); T3
        Tableaux of size 3
        sage: [['a','b']] in T
        True
        sage: [['a','b']] in T3
        False
        sage: t = T3([[1,1,1]]); t
        [[1, 1, 1]]
        sage: t in T
        True
        sage: t.parent()
        Tableaux of size 3
        sage: T([]) # the empty tableau
        []
        sage: T.category()
        Category of sets

    .. SEEALSO::

        - :class:`Tableau`
        - :class:`SemistandardTableaux`
        - :class:`SemistandardTableau`
        - :class:`StandardTableaux`
        - :class:`StandardTableau`

    TESTS::

        sage: TestSuite( Tableaux() ).run()
        sage: TestSuite( Tableaux(5) ).run()
        sage: t = Tableaux(3)([[1,2],[3]])
        sage: t.parent()
        Tableaux of size 3
        sage: Tableaux(t)
        Traceback (most recent call last):
        ...
        ValueError: The argument to Tableaux() must be a non-negative integer.
        sage: Tableaux(3)([[1, 1]])
        Traceback (most recent call last):
        ...
        ValueError: [[1, 1]] is not an element of Tableaux of size 3.

        sage: t0 = Tableau([[1]])
        sage: t1 = Tableaux()([[1]])
        sage: t2 = Tableaux()(t1)
        sage: t0 == t1 == t2
        True
        sage: t1 in Tableaux()
        True
        sage: t1 in Tableaux(1)
        True
        sage: t1 in Tableaux(2)
        False

        sage: [[1]] in Tableaux()
        True
        sage: [] in Tableaux(0)
        True

    Check that :trac:`14145` has been fixed::

        sage: 1 in Tableaux()
        False
    """
    @staticmethod
    def __classcall_private__(cls, *args, **kwargs):
        r"""
        This is a factory class which returns the appropriate parent based on
        arguments.  See the documentation for :class:`Tableaux` for more
        information.

        TESTS::

            sage: Tableaux()
            Tableaux
            sage: Tableaux(3)
            Tableaux of size 3
            sage: Tableaux(n=3)
            Tableaux of size 3
        """
        if args:
            n = args[0]
        elif 'n' in kwargs:
            n = kwargs['n']
        else:
            n = None

        if n is None:
            return Tableaux_all()
        else:
            if not isinstance(n,(int, Integer)) or n < 0:
                raise ValueError( "The argument to Tableaux() must be a non-negative integer." )
            return Tableaux_size(n)

    Element = Tableau

    # add options to class
    class options(GlobalOptions):
        r"""
        Sets the global options for elements of the tableau, skew_tableau,
        and tableau tuple classes. The defaults are for tableau to be
        displayed as a list, latexed as a Young diagram using the English
        convention.

        @OPTIONS@

        .. NOTE::

            Changing the ``convention`` for tableaux also changes the
            ``convention`` for partitions.

        If no parameters are set, then the function returns a copy of the
        options dictionary.

        EXAMPLES::

            sage: T = Tableau([[1,2,3],[4,5]])
            sage: T
            [[1, 2, 3], [4, 5]]
            sage: Tableaux.options.display="array"
            sage: T
              1  2  3
              4  5
            sage: Tableaux.options.convention="french"
            sage: T
              4  5
              1  2  3

        Changing the ``convention`` for tableaux also changes the ``convention``
        for partitions and vice versa::

            sage: P = Partition([3,3,1])
            sage: print(P.ferrers_diagram())
            *
            ***
            ***
            sage: Partitions.options.convention="english"
            sage: print(P.ferrers_diagram())
            ***
            ***
            *
            sage: T
              1  2  3
              4  5

        The ASCII art can also be changed::

            sage: t = Tableau([[1,2,3],[4,5]])
            sage: ascii_art(t)
              1  2  3
              4  5
            sage: Tableaux.options.ascii_art = "table"
            sage: ascii_art(t)
            +---+---+---+
            | 1 | 2 | 3 |
            +---+---+---+
            | 4 | 5 |
            +---+---+
            sage: Tableaux.options.ascii_art = "compact"
            sage: ascii_art(t)
            |1|2|3|
            |4|5|
            sage: Tableaux.options._reset()
        """
        NAME = 'Tableaux'
        module = 'sage.combinat.tableau'
        display = dict(default="list",
                     description='Controls the way in which tableaux are printed',
                     values=dict(list='print tableaux as lists',
                                 diagram='display as Young diagram (similar to :meth:`~sage.combinat.tableau.Tableau.pp()`',
                                 compact='minimal length string representation'),
                     alias=dict(array="diagram", ferrers_diagram="diagram", young_diagram="diagram"),
                     case_sensitive=False)
        ascii_art = dict(default="repr",
                     description='Controls the ascii art output for tableaux',
                     values=dict(repr='display using the diagram string representation',
                                 table='display as a table',
                                 compact='minimal length ascii art'),
                     case_sensitive=False)
        latex = dict(default="diagram",
                   description='Controls the way in which tableaux are latexed',
                   values=dict(list='as a list', diagram='as a Young diagram'),
                   alias=dict(array="diagram", ferrers_diagram="diagram", young_diagram="diagram"),
                   case_sensitive=False)
        convention = dict(default="English",
                        description='Sets the convention used for displaying tableaux and partitions',
                        values=dict(English='use the English convention',French='use the French convention'),
                        case_sensitive=False)
        notation = dict(alt_name="convention")

    def _element_constructor_(self, t):
        r"""
        Constructs an object from ``t`` as an element of ``self``, if
        possible. This is inherited by all Tableaux, SemistandardTableaux, and
        StandardTableaux classes.

        INPUT:

        - ``t`` -- Data which can be interpreted as a tableau

        OUTPUT:

        - The corresponding tableau object

        TESTS::

            sage: T = Tableaux(3)
            sage: T([[1,2,1]]).parent() is T     # indirect doctest
            True
            sage: T( StandardTableaux(3)([[1, 2, 3]])).parent() is T
            True
            sage: T([[1,2]])
            Traceback (most recent call last):
            ...
            ValueError: [[1, 2]] is not an element of Tableaux of size 3.
        """
        if not t in self:
            raise ValueError("%s is not an element of %s."%(t, self))

        return self.element_class(self, t)

    def __contains__(self, x):
        """
        TESTS::

            sage: T = sage.combinat.tableau.Tableaux()
            sage: [[1,2],[3,4]] in T
            True
            sage: [[1,2],[3]] in T
            True
            sage: [] in T
            True
            sage: [['a','b']] in T
            True
            sage: Tableau([['a']]) in T
            True

            sage: [1,2,3] in T
            False
            sage: [[1],[1,2]] in T
            False

        Check that :trac:`14145` is fixed::

            sage: 1 in sage.combinat.tableau.Tableaux()
            False
        """
        from sage.combinat.partition import _Partitions
        if isinstance(x, Tableau):
            return True
        elif isinstance(x, list):
            try:
                for row in x:
                    iter(row)
            except TypeError:
                return False
            # any list of lists of partition shape is a tableau
            return [len(_) for _ in x] in _Partitions
        else:
            return False

class Tableaux_all(Tableaux):

    def __init__(self):
        r"""
        Initializes the class of all tableaux

        TESTS::

            sage: T = sage.combinat.tableau.Tableaux_all()
            sage: TestSuite(T).run()

        """
        super(Tableaux_all, self).__init__(category=Sets())

    def _repr_(self):
        """
        TESTS::

            sage: repr(Tableaux())    # indirect doctest
            'Tableaux'
        """
        return "Tableaux"

    def an_element(self):
        r"""
        Returns a particular element of the class.

        TESTS::

            sage: T = Tableaux()
            sage: T.an_element()
            [[1, 1], [1]]
        """
        return self.element_class(self, [[1, 1], [1]])


class Tableaux_size(Tableaux):
    """
    Tableaux of a fixed size `n`.
    """

    def __init__(self, n):
        r"""
        Initializes the class of tableaux of size ``n``.

        TESTS::

            sage: T = sage.combinat.tableau.Tableaux_size(3)
            sage: TestSuite(T).run()

            sage: T = sage.combinat.tableau.Tableaux_size(0)
            sage: TestSuite(T).run()
        """
        super(Tableaux_size, self).__init__(category=Sets())
        self.size = n

    def __contains__(self,x):
        """
        TESTS::

            sage: T = sage.combinat.tableau.Tableaux_size(3)
            sage: [[2,4], [1]] in T
            True

            sage: [[2,4],[1,3]] in T
            False

        Check that :trac:`14145` is fixed::

            sage: 1 in sage.combinat.tableau.Tableaux_size(3)
            False
        """
        return Tableaux.__contains__(self, x) and sum(len(row) for row in x) == self.size

    def _repr_(self):
        """
        TESTS::

            sage: repr(Tableaux(4))    # indirect doctest
            'Tableaux of size 4'
        """
        return "Tableaux of size %s"%self.size

    def an_element(self):
        r"""
        Returns a particular element of the class.

        TESTS::

            sage: T = sage.combinat.tableau.Tableaux_size(3)
            sage: T.an_element()
            [[1, 1], [1]]
            sage: T = sage.combinat.tableau.Tableaux_size(0)
            sage: T.an_element()
            []
        """
        if self.size==0:
            return self.element_class(self, [])

        if self.size==1:
            return self.element_class(self, [[1]])

        return self.element_class(self, [[1]*(self.size-1),[1]])


##########################
# Semi-standard tableaux #
##########################
class SemistandardTableaux(Tableaux):
    """
    A factory class for the various classes of semistandard tableaux.

    INPUT:

    Keyword arguments:

    - ``size`` -- The size of the tableaux
    - ``shape`` -- The shape of the tableaux
    - ``eval`` -- The weight (also called content or evaluation) of
      the tableaux
    - ``max_entry`` -- A maximum entry for the tableaux.  This can be a
      positive integer or infinity (``oo``). If ``size`` or ``shape`` are
      specified, ``max_entry`` defaults to be ``size`` or the size of
      ``shape``.

    Positional arguments:

    - The first argument is interpreted as either ``size`` or ``shape``
      according to whether it is an integer or a partition
    - The second keyword argument will always be interpreted as ``eval``

    OUTPUT:

    - The appropriate class, after checking basic consistency tests. (For
      example, specifying ``eval`` implies a value for `max_entry`).

    A semistandard tableau is a tableau whose entries are positive integers,
    which are weakly increasing in rows and strictly increasing down columns.
    Note that Sage uses the English convention for partitions and tableaux;
    the longer rows are displayed on top.

    Classes of semistandard tableaux can be iterated over if and only if there
    is some restriction.

    EXAMPLES::

        sage: SST = SemistandardTableaux([2,1]); SST
        Semistandard tableaux of shape [2, 1] and maximum entry 3
        sage: SST.list()
        [[[1, 1], [2]],
         [[1, 1], [3]],
         [[1, 2], [2]],
         [[1, 2], [3]],
         [[1, 3], [2]],
         [[1, 3], [3]],
         [[2, 2], [3]],
         [[2, 3], [3]]]

        sage: SST = SemistandardTableaux(3); SST
        Semistandard tableaux of size 3 and maximum entry 3
        sage: SST.list()
        [[[1, 1, 1]],
         [[1, 1, 2]],
         [[1, 1, 3]],
         [[1, 2, 2]],
         [[1, 2, 3]],
         [[1, 3, 3]],
         [[2, 2, 2]],
         [[2, 2, 3]],
         [[2, 3, 3]],
         [[3, 3, 3]],
         [[1, 1], [2]],
         [[1, 1], [3]],
         [[1, 2], [2]],
         [[1, 2], [3]],
         [[1, 3], [2]],
         [[1, 3], [3]],
         [[2, 2], [3]],
         [[2, 3], [3]],
         [[1], [2], [3]]]

        sage: SST = SemistandardTableaux(3, max_entry=2); SST
        Semistandard tableaux of size 3 and maximum entry 2
        sage: SST.list()
        [[[1, 1, 1]],
         [[1, 1, 2]],
         [[1, 2, 2]],
         [[2, 2, 2]],
         [[1, 1], [2]],
         [[1, 2], [2]]]

        sage: SST = SemistandardTableaux(3, max_entry=oo); SST
        Semistandard tableaux of size 3
        sage: SST[123]
        [[3, 4], [6]]

        sage: SemistandardTableaux(max_entry=2)[11]
        [[1, 1], [2]]

        sage: SemistandardTableaux()[0]
        []

    .. SEEALSO::

        - :class:`Tableaux`
        - :class:`Tableau`
        - :class:`SemistandardTableau`
        - :class:`StandardTableaux`
        - :class:`StandardTableau`
    """
    @staticmethod
    def __classcall_private__(cls, *args, **kwargs):
        r"""
        This is a factory class which returns the appropriate parent based on
        arguments.  See the documentation for :class:`SemistandardTableaux`
        for more information.

        TESTS::

            sage: SemistandardTableaux()
            Semistandard tableaux
            sage: SemistandardTableaux(3)
            Semistandard tableaux of size 3 and maximum entry 3
            sage: SemistandardTableaux(size=3)
            Semistandard tableaux of size 3 and maximum entry 3
            sage: SemistandardTableaux(0)
            Semistandard tableaux of size 0 and maximum entry 0
            sage: SemistandardTableaux([2,1])
            Semistandard tableaux of shape [2, 1] and maximum entry 3
            sage: SemistandardTableaux(shape=[2,1])
            Semistandard tableaux of shape [2, 1] and maximum entry 3
            sage: SemistandardTableaux([])
            Semistandard tableaux of shape [] and maximum entry 0
            sage: SemistandardTableaux(eval=[2,1])
            Semistandard tableaux of size 3 and weight [2, 1]
            sage: SemistandardTableaux(max_entry=3)
            Semistandard tableaux with maximum entry 3
            sage: SemistandardTableaux(3, [2,1])
            Semistandard tableaux of size 3 and weight [2, 1]
            sage: SemistandardTableaux(3, shape=[2,1])
            Semistandard tableaux of shape [2, 1] and maximum entry 3
            sage: SemistandardTableaux(3, [2,1], shape=[2,1])
            Semistandard tableaux of shape [2, 1] and weight [2, 1]
            sage: SemistandardTableaux(3, max_entry=4)
            Semistandard tableaux of size 3 and maximum entry 4
            sage: SemistandardTableaux(3, max_entry=oo)
            Semistandard tableaux of size 3
            sage: SemistandardTableaux([2, 1], max_entry=oo)
            Semistandard tableaux of shape [2, 1]
            sage: SemistandardTableaux([2, 1], [2, 1])
            Semistandard tableaux of shape [2, 1] and weight [2, 1]
            sage: mu = Partition([2,1]); SemistandardTableaux(mu, mu)
            Semistandard tableaux of shape [2, 1] and weight [2, 1]
            sage: SemistandardTableaux(3, [2, 1], max_entry=2)
            Semistandard tableaux of size 3 and weight [2, 1]

            sage: SemistandardTableaux(3, shape=[2])
            Traceback (most recent call last):
            ...
            ValueError: size and shape are different sizes

            sage: SemistandardTableaux(3, [2])
            Traceback (most recent call last):
            ...
            ValueError: size and eval are different sizes

            sage: SemistandardTableaux([2],[3])
            Traceback (most recent call last):
            ...
            ValueError: shape and eval are different sizes

            sage: SemistandardTableaux(2,[2], max_entry=4)
            Traceback (most recent call last):
            ...
            ValueError: the maximum entry must match the weight

            sage: SemistandardTableaux(eval=[2], max_entry=oo)
            Traceback (most recent call last):
            ...
            ValueError: the maximum entry must match the weight

            sage: SemistandardTableaux([[1]])
            Traceback (most recent call last):
            ...
            ValueError: shape must be a (skew) partition
        """
        from sage.combinat.partition import Partition, _Partitions
        # Process the keyword arguments -- allow for original syntax where
        #   n == size,  p== shape and mu == eval
        n = kwargs.get('n', None)
        size = kwargs.get('size', n)

        p = kwargs.get('p', None)
        shape = kwargs.get('shape', p)

        mu = kwargs.get('eval', None)
        mu = kwargs.get("mu", mu)

        max_entry = kwargs.get('max_entry', None)

        # Process the positional arguments
        if args:
            # The first arg could be either a size or a shape
            if isinstance(args[0], (int, Integer)):
                if size is not None:
                    raise ValueError( "size was specified more than once" )
                else:
                    size = args[0]
            else:
                if shape is not None:
                    raise ValueError( "the shape was specified more than once" )
                shape = args[0] # we check it's a partition later

        if len(args) == 2:
            # The second non-keyword argument is the weight
            if mu is not None:
                raise ValueError( "the weight was specified more than once" )
            else:
                mu = args[1]

        # Consistency checks
        if size is not None:
            if not isinstance(size, (int, Integer)):
                raise ValueError( "size must be an integer" )
            elif size < 0:
                raise ValueError( "size must be non-negative" )

        if shape is not None:
            from sage.combinat.skew_partition import SkewPartitions
            # use in (and not isinstance) below so that lists can be used as
            # shorthand
            if shape in _Partitions:
                shape = Partition(shape)
            elif shape in SkewPartitions():
                from sage.combinat.skew_tableau import SemistandardSkewTableaux
                return SemistandardSkewTableaux(shape, mu)
            else:
                raise ValueError( "shape must be a (skew) partition" )

        if mu is not None:
            if (not mu in Compositions()) and\
                    (not mu in _Partitions):
                raise ValueError( "mu must be a composition" )
            mu = Composition(mu)

        is_inf = max_entry is PlusInfinity()

        if max_entry is not None:
            if not is_inf and not isinstance(max_entry, (int, Integer)):
                raise ValueError( "max_entry must be an integer or PlusInfinity" )
            elif max_entry <= 0:
                raise ValueError( "max_entry must be positive" )

        if (mu is not None) and (max_entry is not None):
            if max_entry != len(mu):
                raise ValueError( "the maximum entry must match the weight" )

        if (size is not None) and (shape is not None):
            if sum(shape) != size:
                # This could return an empty class instead of an error
                raise ValueError( "size and shape are different sizes" )

        if (size is not None) and (mu is not None):
            if sum(mu) != size:
                # This could return an empty class instead of an error
                raise ValueError( "size and eval are different sizes" )

        # Dispatch appropriately
        if (shape is not None) and (mu is not None):
            if sum(shape) != sum(mu):
                # This could return an empty class instead of an error
                raise ValueError( "shape and eval are different sizes" )
            else:
                return SemistandardTableaux_shape_weight(shape, mu)

        if (shape is not None):
            if is_inf:
                return SemistandardTableaux_shape_inf(shape)
            return SemistandardTableaux_shape(shape, max_entry)

        if (mu is not None):
            return SemistandardTableaux_size_weight(sum(mu), mu)

        if (size is not None):
            if is_inf:
                return SemistandardTableaux_size_inf(size)
            return SemistandardTableaux_size(size, max_entry)

        return SemistandardTableaux_all(max_entry)

    Element = SemistandardTableau

    def __init__(self, **kwds):
        """
        Initialize ``self``.

        EXAMPLES::

            sage: S = SemistandardTableaux()
            sage: TestSuite(S).run()
        """
        if 'max_entry' in kwds:
            self.max_entry = kwds['max_entry']
            kwds.pop('max_entry')
        else:
            self.max_entry = None
        Tableaux.__init__(self, **kwds)

    def __getitem__(self, r):
        r"""
        The default implementation of ``__getitem__`` for enumerated sets
        does not allow slices so we override it.

        EXAMPLES::

            sage: StandardTableaux([4,3,3,2])[10:20]     # indirect doctest
            [[[1, 3, 9, 12], [2, 5, 10], [4, 6, 11], [7, 8]],
             [[1, 2, 9, 12], [3, 5, 10], [4, 6, 11], [7, 8]],
             [[1, 3, 9, 12], [2, 4, 10], [5, 6, 11], [7, 8]],
             [[1, 2, 9, 12], [3, 4, 10], [5, 6, 11], [7, 8]],
             [[1, 5, 8, 12], [2, 6, 10], [3, 7, 11], [4, 9]],
             [[1, 4, 8, 12], [2, 6, 10], [3, 7, 11], [5, 9]],
             [[1, 3, 8, 12], [2, 6, 10], [4, 7, 11], [5, 9]],
             [[1, 2, 8, 12], [3, 6, 10], [4, 7, 11], [5, 9]],
             [[1, 4, 8, 12], [2, 5, 10], [3, 7, 11], [6, 9]],
             [[1, 3, 8, 12], [2, 5, 10], [4, 7, 11], [6, 9]]]

            sage: SemistandardTableaux(size=2, max_entry=oo)[5]
            [[2, 3]]

            sage: SemistandardTableaux([2,1], max_entry=oo)[3]
            [[1, 2], [3]]

            sage: SemistandardTableaux(3, max_entry=2)[0:5]    # indirect doctest
            [[[1, 1, 1]],
            [[1, 1, 2]],
            [[1, 2, 2]],
            [[2, 2, 2]],
            [[1, 1], [2]]]

            sage: SemistandardTableaux([2,2], [2, 1, 1])[0]    # indirect doctest
            [[1, 1], [2, 3]]

            sage: SemistandardTableaux([1,1,1], max_entry=4)[0:4]
            [[[1], [2], [3]],
             [[1], [2], [4]],
             [[1], [3], [4]],
             [[2], [3], [4]]]

            sage: SemistandardTableaux(3, [2,1])[1]    # indirect doctest
            [[1, 1], [2]]

            sage: StandardTableaux(3)[:]  # indirect doctest
            [[[1, 2, 3]], [[1, 3], [2]], [[1, 2], [3]], [[1], [2], [3]]]

            sage: StandardTableaux([2,2])[1]   # indirect doctest
            [[1, 2], [3, 4]]

        TESTS::

            sage: SemistandardTableaux()[5]
            [[1], [2]]

            sage: SemistandardTableaux(max_entry=2)[5]
            [[2, 2]]

            sage: SemistandardTableaux()[:]
            Traceback (most recent call last):
            ...
            ValueError: infinite set

            sage: SemistandardTableaux(size=2, max_entry=oo)[:]
            Traceback (most recent call last):
            ...
            ValueError: infinite set
        """
        if isinstance(r,(int,Integer)):
            return self.unrank(r)
        elif isinstance(r,slice):
            start=0 if r.start is None else r.start
            stop=r.stop
            if stop is None and not self.is_finite():
                raise ValueError( 'infinite set' )
        else:
            raise ValueError( 'r must be an integer or a slice' )
        count=0
        tabs=[]
        for t in self:
            if count==stop:
                break
            if count>=start:
                tabs.append(t)
            count+=1

        # this is to cope with empty slices endpoints like [:6] or [:}
        if count==stop or stop is None:
            return tabs
        raise IndexError('value out of range')

    def __contains__(self, t):
        """
        Return ``True`` if ``t`` can be interpreted as a
        :class:`SemistandardTableau`.

        TESTS::

            sage: T = sage.combinat.tableau.SemistandardTableaux_all()
            sage: [[1,2],[2]] in T
            True
            sage: [] in T
            True
            sage: Tableau([[1]]) in T
            True
            sage: StandardTableau([[1]]) in T
            True

            sage: [[1,2],[1]] in T
            False
            sage: [[1,1],[5]] in T
            True
            sage: [[1,3,2]] in T
            False

        Check that :trac:`14145` is fixed::

            sage: 1 in sage.combinat.tableau.SemistandardTableaux()
            False
        """
        if isinstance(t, SemistandardTableau):
            return self.max_entry is None or \
                    len(t) == 0 or \
                    max(max(row) for row in t) <= self.max_entry
        elif not t:
            return True
        elif Tableaux.__contains__(self, t):
            for row in t:
                if not all(c > 0 for c in row):
                    return False
                if not all(row[i] <= row[i+1] for i in range(len(row)-1)):
                    return False
            for row, next in zip(t, t[1:]):
                if not all(row[c] < next[c] for c in range(len(next))):
                    return False
            return self.max_entry is None or max(max(row) for row in t) <= self.max_entry
        else:
            return False

class SemistandardTableaux_all(SemistandardTableaux, DisjointUnionEnumeratedSets):
    """
    All semistandard tableaux.
    """
    def __init__(self, max_entry=None):
        r"""
        Initializes the class of all semistandard tableaux.

        .. WARNING::

            Input is not checked; please use :class:`SemistandardTableaux` to
            ensure the options are properly parsed.

        TESTS::

            sage: T = sage.combinat.tableau.SemistandardTableaux_all()
            sage: TestSuite(T).run()

            sage: T=sage.combinat.tableau.SemistandardTableaux_all(max_entry=3)
            sage: TestSuite(T).run() # long time
        """
        if max_entry is not PlusInfinity():
            self.max_entry = max_entry
            SST_n = lambda n: SemistandardTableaux_size(n, max_entry)
            DisjointUnionEnumeratedSets.__init__( self,
                    Family(NonNegativeIntegers(), SST_n),
                    facade=True, keepkey = False)

        else:
            self.max_entry = None

    def _repr_(self):
        """
        TESTS::

            sage: SemistandardTableaux()    # indirect doctest
            Semistandard tableaux

            sage: SemistandardTableaux(max_entry=3)
            Semistandard tableaux with maximum entry 3
        """
        if self.max_entry is not None:
            return "Semistandard tableaux with maximum entry %s"%str(self.max_entry)
        return "Semistandard tableaux"


    def list(self):
        """
        TESTS::

            sage: SemistandardTableaux().list()
            Traceback (most recent call last):
            ...
            NotImplementedError
        """
        raise NotImplementedError


class SemistandardTableaux_size_inf(SemistandardTableaux):
    """
    Semistandard tableaux of fixed size `n` with no maximum entry.
    """
    def __init__(self, n):
        r"""
        Initializes the class of semistandard tableaux of size ``n`` with no
        maximum entry.

        .. WARNING::

            Input is not checked; please use :class:`SemistandardTableaux` to
            ensure the options are properly parsed.

        TESTS::

            sage: T = sage.combinat.tableau.SemistandardTableaux_size_inf(3)
            sage: TestSuite(T).run()
        """
        super(SemistandardTableaux_size_inf, self).__init__(
              category = InfiniteEnumeratedSets())
        self.size = n


    def _repr_(self):
        """
        TESTS::

            sage: repr(SemistandardTableaux(3, max_entry=oo))    # indirect doctest
            'Semistandard tableaux of size 3'
        """
        return "Semistandard tableaux of size %s"%str(self.size)

    def __contains__(self, t):
        """
        Return ``True`` if ``t`` can be interpreted as an element of this
        class.

        TESTS::

            sage: T = SemistandardTableaux(3, max_entry=oo)
            sage: [[1,2],[5]] in T
            True
            sage: StandardTableau([[1, 2], [3]]) in T
            True

            sage: [] in T
            False
            sage: Tableau([[1]]) in T
            False

        Check that :trac:`14145` is fixed::

            sage: 1 in SemistandardTableaux(3, max_entry=oo)
            False
        """
        return SemistandardTableaux.__contains__(self, t) and sum(map(len, t)) == self.size

    def __iter__(self):
        """
        EXAMPLES::

            sage: sst = SemistandardTableaux(3, max_entry=oo)
            sage: [sst[t] for t in range(0,5)]
            [[[1, 1, 1]],
             [[1, 1, 2]],
             [[1, 2, 2]],
             [[2, 2, 2]],
             [[1, 1], [2]]]
            sage: sst[1000]
            [[2, 12], [7]]
            sage: sst[0].parent() is sst
            True
        """
        from sage.combinat.partition import Partitions
        # Iterates through with maximum entry as order
        i = 1
        while(True):
            for part in Partitions(self.size):
                if i != 1:
                    for k in range(1, self.size+1):
                        for c in integer_vectors_nk_fast_iter(self.size - k, i-1):
                            c.append(k)
                            for sst in SemistandardTableaux_shape_weight(part, Composition(c)):
                                yield self.element_class(self, sst)
                else:
                    for sst in SemistandardTableaux_shape_weight(part, Composition([self.size])):
                        yield self.element_class(self, sst)
            i += 1


    def list(self):
        """
        TESTS::

            sage: SemistandardTableaux(3, max_entry=oo).list()
            Traceback (most recent call last):
            ...
            NotImplementedError
        """
        raise NotImplementedError


class SemistandardTableaux_shape_inf(SemistandardTableaux):
    """
    Semistandard tableaux of fixed shape `p` and no maximum entry.
    """
    def __init__(self, p):
        r"""
        Initializes the class of semistandard tableaux of shape ``p`` and no
        maximum entry.

        .. WARNING::

            Input is not checked; please use :class:`SemistandardTableaux` to
            ensure the options are properly parsed.

        TESTS::

            sage: SST = SemistandardTableaux([2,1], max_entry=oo)
            sage: type(SST)
            <class 'sage.combinat.tableau.SemistandardTableaux_shape_inf_with_category'>
            sage: TestSuite(SST).run()
        """
        super(SemistandardTableaux_shape_inf, self).__init__(
              category=InfiniteEnumeratedSets())
        self.shape = p


    def __contains__(self, x):
        """
        EXAMPLES::

            sage: SST = SemistandardTableaux([2,1], max_entry=oo)
            sage: [[13, 67], [1467]] in SST
            True
            sage: SST = SemistandardTableaux([3,1], max_entry=oo)
            sage: [[13, 67], [1467]] in SST
            False

        Check that :trac:`14145` is fixed::

            sage: SST = SemistandardTableaux([3,1], max_entry=oo)
            sage: 1 in SST
            False
        """
        return SemistandardTableaux.__contains__(self, x) and [len(_) for _ in x]==self.shape

    def _repr_(self):
        """
        TESTS::

            sage: repr(SemistandardTableaux([2,1], max_entry=oo))    # indirect doctest
            'Semistandard tableaux of shape [2, 1]'
        """
        return "Semistandard tableaux of shape %s" %str(self.shape)


    def __iter__(self):
        """
        An iterator for the semistandard partitions of shape ``p`` and no
        maximum entry. Iterates through with maximum entry as order.

        EXAMPLES::

            sage: SST = SemistandardTableaux([3, 1], max_entry=oo)
            sage: SST[1000]
            [[1, 1, 10], [6]]
            sage: [ SST[t] for t in range(0, 5) ]
            [[[1, 1, 1], [2]],
             [[1, 1, 2], [2]],
             [[1, 2, 2], [2]],
             [[1, 1, 1], [3]],
             [[1, 1, 2], [3]]]
            sage: SST[0].parent() is SST
            True
        """
        # Iterates through with maximum entry as order
        i = 1
        n = sum(self.shape)
        while(True):
            if i != 1:
                for k in range(1, n+1):
                    for c in integer_vectors_nk_fast_iter(n - k, i-1):
                        c.append(k)
                        for sst in SemistandardTableaux_shape_weight(self.shape, Composition(c)):
                            yield self.element_class(self, sst)
            else:
                for sst in SemistandardTableaux_shape_weight(self.shape, Composition([n])):
                    yield self.element_class(self, sst)
            i += 1


class SemistandardTableaux_size(SemistandardTableaux):
    """
    Semistandard tableaux of fixed size `n`.
    """
    def __init__(self, n, max_entry=None):
        r"""
        Initializes the class of semistandard tableaux of size ``n``.

        .. WARNING::

            Input is not checked; please use :class:`SemistandardTableaux`
            to ensure the options are properly parsed.

        TESTS::

            sage: SST = SemistandardTableaux(3); SST
            Semistandard tableaux of size 3 and maximum entry 3
            sage: type(SST)
            <class 'sage.combinat.tableau.SemistandardTableaux_size_with_category'>
            sage: TestSuite(SST).run()

            sage: SST = SemistandardTableaux(3, max_entry=6)
            sage: type(SST)
            <class 'sage.combinat.tableau.SemistandardTableaux_size_with_category'>
            sage: TestSuite(SST).run()
        """

        if max_entry is None:
            max_entry = n
        super(SemistandardTableaux_size, self).__init__(max_entry=max_entry,
                  category=FiniteEnumeratedSets())
        self.size = n

    def _repr_(self):
        """
        TESTS::

            sage: repr(SemistandardTableaux(3))    # indirect doctest
            'Semistandard tableaux of size 3 and maximum entry 3'

            sage: repr(SemistandardTableaux(3, max_entry=6))
            'Semistandard tableaux of size 3 and maximum entry 6'
        """
        return "Semistandard tableaux of size %s and maximum entry %s"%(str(self.size), str(self.max_entry))

    def __contains__(self, x):
        """
        EXAMPLES::

            sage: [[1,2],[3,3]] in SemistandardTableaux(3)
            False
            sage: [[1,2],[3,3]] in SemistandardTableaux(4)
            True
            sage: [[1,2],[3,3]] in SemistandardTableaux(4, max_entry=2)
            False
            sage: SST = SemistandardTableaux(4)
            sage: all(sst in SST for sst in SST)
            True

        Check that :trac:`14145` is fixed::

            sage: SST = SemistandardTableaux(4)
            sage: 1 in SST
            False
        """
        if self.size==0:
            return x == []

        return (SemistandardTableaux.__contains__(self, x)
            and sum(map(len, x)) == self.size
            and max(max(row) for row in x) <= self.max_entry)

    def random_element(self):
        r"""
        Generate a random :class:`SemistandardTableau` with uniform probability.

        The RSK algorithm gives a bijection between symmetric `k\times k` matrices
        of nonnegative integers that sum to `n` and semistandard tableaux with size `n`
        and maximum entry `k`.

        The number of `k\times k` symmetric matrices of nonnegative integers
        having sum of elements on the diagonal `i` and sum of elements above
        the diagonal `j` is `\binom{k + i - 1}{k - 1}\binom{\binom{k}{2} + j - 1}{\binom{k}{2} - 1}`.
        We first choose the sum of the elements on the diagonal randomly weighted by the
        number of matrices having that trace.  We then create random integer vectors
        of length `k` having that sum and use them to generate a `k\times k` diagonal matrix.
        Then we take a random integer vector of length `\binom{k}{2}` summing to half the
        remainder and distribute it symmetrically to the remainder of the matrix.

        Applying RSK to the random symmetric matrix gives us a pair of identical
        :class:`SemistandardTableau` of which we choose the first.

        EXAMPLES::

            sage: SemistandardTableaux(6).random_element() # random
            [[1, 1, 2], [3, 5, 5]]
            sage: SemistandardTableaux(6, max_entry=7).random_element() # random
            [[2, 4, 4, 6, 6, 6]]
        """
        from sage.rings.all import ZZ
        from sage.matrix.constructor import diagonal_matrix
        from sage.combinat.rsk import RSK
        kchoose2m1 = self.max_entry * (self.max_entry - 1) / 2 - 1
        km1 = self.max_entry - 1
        weights = [binomial(self.size - i + km1, km1) * binomial((i/2) + kchoose2m1, kchoose2m1)
                   for i in range(0, self.size + 1, 2)]
        randpos = ZZ.random_element(sum(weights))
        tot = weights[0]
        pos = 0
        while randpos >= tot:
            pos += 1
            tot += weights[pos]
        # we now have pos elements over the diagonal and n - 2 * pos on it
        m = diagonal_matrix( list(IntegerVectors(self.size - 2 * pos,
                                                 self.max_entry).random_element()) )
        above_diagonal = list(IntegerVectors(pos, kchoose2m1 + 1).random_element())
        index = 0
        for i in range(self.max_entry - 1):
            for j in range(i + 1, self.max_entry):
                m[i,j] = above_diagonal[index]
                m[j,i] = above_diagonal[index]
                index += 1
        return RSK(m)[0]

    def cardinality(self):
        """
        Return the cardinality of ``self``.

        EXAMPLES::

            sage: SemistandardTableaux(3).cardinality()
            19
            sage: SemistandardTableaux(4).cardinality()
            116
            sage: SemistandardTableaux(4, max_entry=2).cardinality()
            9
            sage: SemistandardTableaux(4, max_entry=10).cardinality()
            4225
            sage: ns = list(range(1, 6))
            sage: ssts = [ SemistandardTableaux(n) for n in ns ]
            sage: all(sst.cardinality() == len(sst.list()) for sst in ssts)
            True
        """
        from sage.combinat.partition import Partitions
        c = 0
        for part in Partitions(self.size):
            c += SemistandardTableaux_shape(part, self.max_entry).cardinality()
        return c


    def __iter__(self):
        """
        EXAMPLES::

            sage: [ t for t in SemistandardTableaux(2) ]
            [[[1, 1]], [[1, 2]], [[2, 2]], [[1], [2]]]
            sage: [ t for t in SemistandardTableaux(3) ]
            [[[1, 1, 1]],
             [[1, 1, 2]],
             [[1, 1, 3]],
             [[1, 2, 2]],
             [[1, 2, 3]],
             [[1, 3, 3]],
             [[2, 2, 2]],
             [[2, 2, 3]],
             [[2, 3, 3]],
             [[3, 3, 3]],
             [[1, 1], [2]],
             [[1, 1], [3]],
             [[1, 2], [2]],
             [[1, 2], [3]],
             [[1, 3], [2]],
             [[1, 3], [3]],
             [[2, 2], [3]],
             [[2, 3], [3]],
             [[1], [2], [3]]]

            sage: [ t for t in SemistandardTableaux(3, max_entry=2) ]
            [[[1, 1, 1]],
             [[1, 1, 2]],
             [[1, 2, 2]],
             [[2, 2, 2]],
             [[1, 1], [2]],
             [[1, 2], [2]]]

            sage: sst = SemistandardTableaux(3)
            sage: sst[0].parent() is sst
            True
        """
        from sage.combinat.partition import Partitions
        for part in Partitions(self.size):
            for sst in SemistandardTableaux_shape(part, self.max_entry):
                yield self.element_class(self, sst)

class SemistandardTableaux_shape(SemistandardTableaux):
    """
    Semistandard tableaux of fixed shape `p` with a given max entry.

    A semistandard tableau with max entry `i` is required to have all
    its entries less or equal to `i`. It is not required to actually
    contain an entry `i`.

    INPUT:

    - ``p`` -- a partition
    - ``max_entry`` -- the max entry; defaults to the size of ``p``
    """
    def __init__(self, p, max_entry=None):
        r"""
        Initializes the class of semistandard tableaux of shape ``p``, with a
        given ``max_entry``.

        .. WARNING::

            Input is not checked; please use :class:`SemistandardTableaux` to
            ensure the options are properly parsed.

        TESTS::

            sage: SST = SemistandardTableaux([2,1])
            sage: TestSuite(SST).run()

            sage: SST = SemistandardTableaux([2,1], max_entry=5)
            sage: TestSuite(SST).run()
        """
        if max_entry is None:
            max_entry = sum(p)
        super(SemistandardTableaux_shape, self).__init__(max_entry=max_entry,
              category=FiniteEnumeratedSets())
        self.shape = p

    def __iter__(self):
        """
        An iterator for the semistandard tableaux of the specified shape
        with the specified max entry.

        EXAMPLES::

            sage: [ t for t in SemistandardTableaux([3]) ]
            [[[1, 1, 1]],
             [[1, 1, 2]],
             [[1, 1, 3]],
             [[1, 2, 2]],
             [[1, 2, 3]],
             [[1, 3, 3]],
             [[2, 2, 2]],
             [[2, 2, 3]],
             [[2, 3, 3]],
             [[3, 3, 3]]]
            sage: [ t for t in SemistandardTableaux([2,1]) ]
            [[[1, 1], [2]],
             [[1, 1], [3]],
             [[1, 2], [2]],
             [[1, 2], [3]],
             [[1, 3], [2]],
             [[1, 3], [3]],
             [[2, 2], [3]],
             [[2, 3], [3]]]
            sage: [ t for t in SemistandardTableaux([1,1,1]) ]
            [[[1], [2], [3]]]

            sage: [ t for t in SemistandardTableaux([1,1,1], max_entry=4) ]
            [[[1], [2], [3]],
             [[1], [2], [4]],
             [[1], [3], [4]],
             [[2], [3], [4]]]

            sage: sst = SemistandardTableaux([3])
            sage: sst[0].parent() is sst
            True
        """
        for c in integer_vectors_nk_fast_iter(sum(self.shape), self.max_entry):
            for sst in SemistandardTableaux_shape_weight(self.shape, Composition(c)):
                yield self.element_class(self, sst)


    def __contains__(self, x):
        """
        EXAMPLES::

            sage: SST = SemistandardTableaux([2,1])
            sage: all(sst in SST for sst in SST)
            True
            sage: len([x for x in SemistandardTableaux(3) if x in SST])
            8
            sage: SST.cardinality()
            8

            sage: SST = SemistandardTableaux([2,1], max_entry=4)
            sage: all(sst in SST for sst in SST)
            True
            sage: SST.cardinality()
            20
        """
        return SemistandardTableaux.__contains__(self, x) and [len(_) for _ in x] == self.shape

    def _repr_(self):
        """
        TESTS::

            sage: repr(SemistandardTableaux([2,1]))    # indirect doctest
            'Semistandard tableaux of shape [2, 1] and maximum entry 3'

            sage: repr(SemistandardTableaux([2,1], max_entry=5))
            'Semistandard tableaux of shape [2, 1] and maximum entry 5'
        """
        return "Semistandard tableaux of shape %s and maximum entry %s" %(str(self.shape), str(self.max_entry))

    def random_element(self):
        """
        Return a uniformly distributed random tableau of the given ``shape`` and ``max_entry``.

        Uses the algorithm from [Kra1999]_ based on the Novelli-Pak-Stoyanovskii bijection

        EXAMPLES::

           http://www.sciencedirect.com/science/article/pii/0012365X9290368P
            sage: SemistandardTableaux([2, 2, 1, 1]).random_element()
            [[1, 1], [2, 3], [3], [5]]
            sage: SemistandardTableaux([2, 2, 1, 1], max_entry=7).random_element()
            [[1, 4], [5, 5], [6], [7]]

        """
        from sage.misc.prandom import randint
        with_sentinels = [max(i,j) for i,j in zip([0]+list(self.shape), [k+1 for k in self.shape]+[0])]
        t = [[self.max_entry+1]*i for i in with_sentinels]
        for i,l in enumerate(self.shape):
            for j in range(l):
                content = j - i
                t[i][j] = randint(1 - content, self.max_entry)
        conj = self.shape.conjugate()
        for i in range(len(conj) - 1, -1, -1):
            for j in range(conj[i] - 1, -1, -1):
                row = j
                col = i
                s = t[row][col]
                x = t[row][col + 1]
                y = t[row + 1][col]
                while s > x or s >= y:
                    if x + 1 < y:
                        t[row][col] = x + 1
                        t[row][col + 1] = s
                        col += 1
                    else:
                        t[row][col] = y - 1
                        t[row + 1][col] = s
                        row += 1
                    x = t[row][col + 1]
                    y = t[row + 1][col]
        return SemistandardTableau([l[:c] for l,c in zip(t, self.shape)])

    def cardinality(self, algorithm='hook'):
        r"""
        Return the cardinality of ``self``.

        INPUT:

        - ``algorithm`` -- (default: ``'hook'``) any one of the following:

          - ``'hook'`` -- use Stanley's hook length formula

          - ``'sum'`` -- sum over the compositions of ``max_entry`` the
            number of semistandard tableau with ``shape`` and given
            weight vector

        This is computed using *Stanley's hook length formula*:

        .. MATH::

           f_{\lambda} = \prod_{u\in\lambda} \frac{n+c(u)}{h(u)}.

        where `n` is the ``max_entry``, `c(u)` is the content of `u`,
        and `h(u)` is the hook length of `u`.
        See [Sta-EC2]_ Corollary 7.21.4.

        EXAMPLES::

            sage: SemistandardTableaux([2,1]).cardinality()
            8
            sage: SemistandardTableaux([2,2,1]).cardinality()
            75
            sage: SymmetricFunctions(QQ).schur()([2,2,1]).expand(5)(1,1,1,1,1) # cross check
            75
            sage: SemistandardTableaux([5]).cardinality()
            126
            sage: SemistandardTableaux([3,2,1]).cardinality()
            896
            sage: SemistandardTableaux([3,2,1], max_entry=7).cardinality()
            2352
            sage: SemistandardTableaux([6,5,4,3,2,1], max_entry=30).cardinality()
            208361017592001331200
            sage: ssts = [SemistandardTableaux(p, max_entry=6) for p in Partitions(5)]
            sage: all(sst.cardinality() == sst.cardinality(algorithm='sum')
            ....:     for sst in ssts)
            True
        """
        if algorithm == 'hook':
            conj = self.shape.conjugate()
            num = Integer(1)
            den = Integer(1)
            for i,l in enumerate(self.shape):
                for j in range(l):
                    num *= self.max_entry + j - i
                    den *= l + conj[j] - i - j - 1
            return Integer(num / den)
        elif algorithm == 'sum':
            c = 0
            for comp in integer_vectors_nk_fast_iter(sum(self.shape), self.max_entry):
                c += SemistandardTableaux_shape_weight(self.shape, Composition(comp)).cardinality()
            return c
        raise ValueError("unknown algorithm {}".format(algorithm))

class SemistandardTableaux_shape_weight(SemistandardTableaux_shape):
    r"""
    Semistandard tableaux of fixed shape `p` and weight `\mu`.
    """
    def __init__(self, p, mu):
        r"""
        Initializes the class of all semistandard tableaux of shape ``p`` and
        weight ``mu``.

        .. WARNING::

            Input is not checked; please use :class:`SemistandardTableaux` to
            ensure the options are properly parsed.

        TESTS::

            sage: SST = SemistandardTableaux([2,1], [2,1])
            sage: TestSuite(SST).run()
        """
        super(SemistandardTableaux_shape_weight, self).__init__(p, len(mu))
        self.weight = mu

    def _repr_(self):
        """
        TESTS::

            sage: repr(SemistandardTableaux([2,1],[2,1]))    # indirect doctest
            'Semistandard tableaux of shape [2, 1] and weight [2, 1]'
        """
        return "Semistandard tableaux of shape %s and weight %s"%(self.shape, self.weight)

    def __contains__(self, x):
        """
        EXAMPLES::

            sage: SST = SemistandardTableaux([2,1], [2,1])
            sage: all(sst in SST for sst in SST)
            True
            sage: len([x for x in SemistandardTableaux(3) if x in SST])
            1
            sage: SST.cardinality()
            1
        """
        if x not in SemistandardTableaux_shape(self.shape, self.max_entry):
            return False
        n = sum(self.shape)

        if n == 0 and len(x) == 0:
            return True

        content = {}
        for row in x:
            for i in row:
                content[i] = content.get(i, 0) + 1
        content_list = [0]*int(max(content))

        for key in content:
            content_list[key-1] = content[key]

        if content_list != self.weight:
            return False

        return True


    def cardinality(self):
        """
        Returns the number of semistandard tableaux of the given shape and
        weight, as computed by ``kostka_number`` function of symmetrica.

        EXAMPLES::

            sage: SemistandardTableaux([2,2], [2, 1, 1]).cardinality()
            1
            sage: SemistandardTableaux([2,2,2], [2, 2, 1,1]).cardinality()
            1
            sage: SemistandardTableaux([2,2,2], [2, 2, 2]).cardinality()
            1
            sage: SemistandardTableaux([3,2,1], [2, 2, 2]).cardinality()
            2
        """
        return symmetrica.kostka_number(self.shape,self.weight)

    def __iter__(self):
        """
        TESTS::

            sage: sst = SemistandardTableaux([3,1],[2,1,1])
            sage: [sst[i] for i in range(2)]
            [[[1, 1, 2], [3]], [[1, 1, 3], [2]]]
            sage: sst[0].parent() is sst
            True
        """
        for t in symmetrica.kostka_tab(self.shape, self.weight):
            yield self.element_class(self, t)


    def list(self):
        """
        Return a list of all semistandard tableaux in ``self`` generated
        by symmetrica.

        EXAMPLES::

            sage: SemistandardTableaux([2,2], [2, 1, 1]).list()
            [[[1, 1], [2, 3]]]
            sage: SemistandardTableaux([2,2,2], [2, 2, 1,1]).list()
            [[[1, 1], [2, 2], [3, 4]]]
            sage: SemistandardTableaux([2,2,2], [2, 2, 2]).list()
            [[[1, 1], [2, 2], [3, 3]]]
            sage: SemistandardTableaux([3,2,1], [2, 2, 2]).list()
            [[[1, 1, 2], [2, 3], [3]], [[1, 1, 3], [2, 2], [3]]]
        """
        return symmetrica.kostka_tab(self.shape, self.weight)


class SemistandardTableaux_size_weight(SemistandardTableaux):
    r"""
    Semistandard tableaux of fixed size `n` and weight `\mu`.
    """
    def __init__(self, n, mu):
        r"""
        Initializes the class of semistandard tableaux of size ``n`` and
        weight ``mu``.

        .. WARNING::

            Input is not checked; please use :class:`SemistandardTableaux` to
            ensure the options are properly parsed.

        TESTS::

            sage: SST = SemistandardTableaux(3, [2,1])
            sage: TestSuite(SST).run()
        """
        super(SemistandardTableaux_size_weight, self).__init__(max_entry=len(mu),
              category=FiniteEnumeratedSets())
        self.size = n
        self.weight = mu

    def _repr_(self):
        """
        TESTS::

            sage: repr(SemistandardTableaux(3, [2,1]))    # indirect doctest
            'Semistandard tableaux of size 3 and weight [2, 1]'
        """
        return "Semistandard tableaux of size %s and weight %s"%(self.size, self.weight)

    def __iter__(self):
        """
        EXAMPLES::

            sage: [ t for t in SemistandardTableaux(3, [2,1]) ]
            [[[1, 1, 2]], [[1, 1], [2]]]
            sage: [ t for t in SemistandardTableaux(4, [2,2]) ]
            [[[1, 1, 2, 2]], [[1, 1, 2], [2]], [[1, 1], [2, 2]]]
            sage: sst = SemistandardTableaux(4, [2,2])
            sage: sst[0].parent() is sst
            True
        """
        from sage.combinat.partition import Partitions
        for p in Partitions(self.size):
            for sst in SemistandardTableaux_shape_weight(p, self.weight):
                yield self.element_class(self, sst)


    def cardinality(self):
        """
        Return the cardinality of ``self``.

        EXAMPLES::

            sage: SemistandardTableaux(3, [2,1]).cardinality()
            2
            sage: SemistandardTableaux(4, [2,2]).cardinality()
            3
        """
        from sage.combinat.partition import Partitions
        c = 0
        for p in Partitions(self.size):
            c += SemistandardTableaux_shape_weight(p, self.weight).cardinality()
        return c

    def __contains__(self, x):
        """
        TESTS::

            sage: SST = SemistandardTableaux(6, [2,2,2])
            sage: all(sst in SST for sst in SST)
            True
            sage: all(sst in SST for sst in SemistandardTableaux([3,2,1],[2,2,2]))
            True
        """
        from sage.combinat.partition import Partition
        return x in SemistandardTableaux_shape_weight(Partition(
            [len(_) for _ in x]), self.weight)


#########################
# Row standard Tableaux #
#########################

class RowStandardTableaux(Tableaux):
    r"""
    A factory for the various classes of row standard tableaux.

    INPUT:

    - either a non-negative integer (possibly specified with the keyword
      ``n``) or a partition

    OUTPUT:

    - with no argument, the class of all standard tableaux

    - with a non-negative integer argument, ``n``, the class of all standard
      tableaux of size ``n``

    - with a partition argument, the class of all standard tableaux of that
      shape

    A row standard tableau is a tableau that contains each of the
    entries from `1` to `n` exactly once and is increasing along rows.

    All classes of row standard tableaux are iterable.

    EXAMPLES::

        sage: ST = RowStandardTableaux(3); ST
        Row standard tableaux of size 3
        sage: ST.first()
        [[1, 2, 3]]
        sage: ST.last()
        [[3], [1], [2]]
        sage: ST.cardinality()
        10
        sage: sorted(ST, key=lambda t: t.shape(), reverse=True)
        [[[1, 2, 3]],
         [[2, 3], [1]],
         [[1, 2], [3]],
         [[1, 3], [2]],
         [[3], [2], [1]],
         [[2], [3], [1]],
         [[1], [3], [2]],
         [[1], [2], [3]],
         [[2], [1], [3]],
         [[3], [1], [2]]]

    .. SEEALSO::

        - :class:`Tableaux`
        - :class:`Tableau`
        - :class:`SemistandardTableaux`
        - :class:`SemistandardTableau`
        - :class:`RowStandardTableau`
        - :class:`StandardSkewTableaux`

    TESTS::

        sage: RowStandardTableaux()([])
        []
        sage: ST = RowStandardTableaux([2,2]); ST
        Row standard tableaux of shape [2, 2]
        sage: ST.first()
        [[2, 4], [1, 3]]
        sage: ST.last()
        [[2, 3], [1, 4]]
        sage: ST.cardinality()
        6
<<<<<<< HEAD
        sage: sorted(ST)
        [[[1, 2], [3, 4]],
         [[1, 3], [2, 4]],
         [[1, 4], [2, 3]],
         [[2, 3], [1, 4]],
         [[2, 4], [1, 3]],
         [[3, 4], [1, 2]]]
=======
        sage: ST.list()
        [[[2, 4], [1, 3]],
         [[3, 4], [1, 2]],
         [[1, 4], [2, 3]],
         [[1, 3], [2, 4]],
         [[1, 2], [3, 4]],
         [[2, 3], [1, 4]]]
>>>>>>> cca16168
        sage: RowStandardTableau([[3,4,5],[1,2]]).residue_sequence(3).standard_tableaux()
        Standard tableaux with 3-residue sequence (2,0,0,1,2) and multicharge (0)
    """
    @staticmethod
    def __classcall_private__(cls, *args, **kwargs):
        r"""
        This is a factory class which returns the appropriate parent based on
        arguments.  See the documentation for :class:`RowStandardTableaux` for
        more information.

        TESTS::

            sage: RowStandardTableaux()
            Row standard tableaux
            sage: RowStandardTableaux(3)
            Row standard tableaux of size 3
            sage: RowStandardTableaux([2,1])
            Row standard tableaux of shape [2, 1]
            sage: RowStandardTableaux(0)
            Row standard tableaux of size 0

            sage: RowStandardTableaux(-1)
            Traceback (most recent call last):
            ...
            ValueError: the argument must be a non-negative integer or a partition
            sage: RowStandardTableaux([[1]])
            Traceback (most recent call last):
            ...
            ValueError: the argument must be a non-negative integer or a partition
        """
        from sage.combinat.partition import _Partitions
        from sage.combinat.skew_partition import SkewPartitions

        if args:
            n = args[0]
        elif 'n' in kwargs:
            n = kwargs[n]
        else:
            n = None

        if n is None:
            return RowStandardTableaux_all()

        elif n in _Partitions:
            return RowStandardTableaux_shape(_Partitions(n))

        elif n in SkewPartitions():
            #from sage.combinat.skew_tableau import RowStandardSkewTableaux
            #return RowStandardSkewTableaux(n)
            raise NotImplementedError("row standard skew tableaux not yet implemented")

        if not isinstance(n, (int, Integer)) or n < 0:
            raise ValueError("the argument must be a non-negative integer or a partition")

        return RowStandardTableaux_size(n)

    Element = RowStandardTableau

    def __contains__(self, x):
        """
        EXAMPLES::

            sage: [[1,1],[2,3]] in RowStandardTableaux()
            False
            sage: [[1,2],[3,4]] in RowStandardTableaux()
            True
            sage: [[1,3],[2,4]] in RowStandardTableaux()
            True
            sage: [[1,3],[2,5]] in RowStandardTableaux()
            False
            sage: [] in RowStandardTableaux()
            True

        Check that integers are not contained in ``self``
        (see :trac:`14145`)::

            sage: 1 in RowStandardTableaux()
            False
        """
        if isinstance(x, RowStandardTableau):
            return True
        elif Tableaux.__contains__(self, x):
            flatx = sorted(sum((list(row) for row in x),[]))
            return ( flatx == list(range(1,len(flatx)+1))
                     and all(row[i] < row[i+1] for row in x for i in range(len(row)-1)) )
        return False

class RowStandardTableaux_all(RowStandardTableaux, DisjointUnionEnumeratedSets):
    """
    All row standard tableaux.
    """
    def __init__(self):
        r"""
        Initializes the class of all standard tableaux.

        .. WARNING::

            Input is not checked; please use :class:`RowStandardTableaux` to
            ensure the options are properly parsed.

        TESTS::

            sage: ST = RowStandardTableaux()
            sage: TestSuite(ST).run()
        """
        RowStandardTableaux.__init__(self)
        DisjointUnionEnumeratedSets.__init__(self,
                                             Family(NonNegativeIntegers(), RowStandardTableaux_size),
                                             facade=True, keepkey=False)

    def _repr_(self):
        """
        TESTS::

            sage: repr(RowStandardTableaux())    # indirect doctest
            'Row standard tableaux'
        """
        return "Row standard tableaux"


class RowStandardTableaux_size(RowStandardTableaux, DisjointUnionEnumeratedSets):
    """
    Row standard tableaux of fixed size `n`.

    EXAMPLES::

        sage: [ t for t in RowStandardTableaux(1) ]
        [[[1]]]
        sage: [ t for t in RowStandardTableaux(2) ]
        [[[1, 2]], [[2], [1]], [[1], [2]]]
        sage: list(RowStandardTableaux(3))
        [[[1, 2, 3]],
         [[2, 3], [1]],
         [[1, 2], [3]],
         [[1, 3], [2]],
         [[3], [2], [1]],
         [[2], [3], [1]],
         [[1], [3], [2]],
         [[1], [2], [3]],
         [[2], [1], [3]],
         [[3], [1], [2]]]

    TESTS::

        sage: TestSuite( RowStandardTableaux(4) ).run()

        sage: RowStandardTableaux(3).cardinality()
        10
        sage: ns = [1,2,3,4,5,6]
        sage: sts = [RowStandardTableaux(n) for n in ns]
        sage: all([st.cardinality() == len(st.list()) for st in sts])
        True
        sage: RowStandardTableaux(40).cardinality()  # long time
        2063837185739279909309355007659204891024472174278
    """
    def __init__(self, n):
        r"""
        Initializes the class of all row standard tableaux of size ``n``.

        .. WARNING::

            Input is not checked; please use :class:`RowStandardTableaux` to
            ensure the options are properly parsed.

        TESTS::

            sage: TestSuite( RowStandardTableaux(0) ).run()
            sage: TestSuite( RowStandardTableaux(3) ).run()
        """
        RowStandardTableaux.__init__(self)
        from sage.combinat.partition import Partitions_n
        DisjointUnionEnumeratedSets.__init__(self,
                                             Family(Partitions_n(n), RowStandardTableaux_shape),
                                             facade=True, keepkey=False)
        self._size = Integer(n)

    def _repr_(self):
        """
        TESTS::

            sage: RowStandardTableaux(3)
            Row standard tableaux of size 3
        """
        return "Row standard tableaux of size %s" % self._size

    def __contains__(self, x):
        """
        TESTS::

            sage: ST3 = RowStandardTableaux(3)
            sage: all([st in ST3 for st in ST3])
            True
            sage: ST4 = RowStandardTableaux(4)
            sage: [x for x in ST4 if x in ST3]
            []

        Check that :trac:`14145` is fixed::

            sage: 1 in RowStandardTableaux(4)
            False
        """
        return RowStandardTableaux.__contains__(self, x) and sum(map(len, x)) == self._size

    def an_element(self):
        r"""
        Returns a particular element of the class.

        EXAMPLES::

            sage: RowStandardTableaux(4).an_element()
            [[1, 2, 3, 4]]
        """
        if self._size == 0:
            return self.element_class(self, [])
        elif self._size == 1:
            return self.element_class(self, [[1]])
        else:
            return self.element_class(self, [range(1,self._size+1)])

class RowStandardTableaux_shape(RowStandardTableaux):
    """
    Row Standard tableaux of a fixed shape `p`.
    """
    def __init__(self, p):
        r"""
        Initializes the class of all row standard tableaux of a given shape.

        .. WARNING::

            Input is not checked; please use :class:`RowStandardTableaux` to
            ensure the options are properly parsed.

        TESTS::

            sage: TestSuite( RowStandardTableaux([2,1,1]) ).run()
        """
        super(RowStandardTableaux_shape, self).__init__(category=FiniteEnumeratedSets())
        self.shape = p

    def __contains__(self, x):
        """
        EXAMPLES::

            sage: ST = RowStandardTableaux([2,1,1])
            sage: all([st in ST for st in ST])
            True
            sage: len([x for x in RowStandardTableaux(4) if x in ST])
            12
            sage: ST.cardinality()
            12
        """
        return RowStandardTableaux.__contains__(self, x) and [len(_) for _ in x] == self.shape

    def _repr_(self):
        """
        TESTS::

            sage: RowStandardTableaux([2,1,1])
            Row standard tableaux of shape [2, 1, 1]
        """
        return "Row standard tableaux of shape {}".format(self.shape)

    def __iter__(self):
        r"""
        An iterator for the row standard Young tableaux associated to the
        shape `p` of ``self``.

        EXAMPLES::

<<<<<<< HEAD
            sage: sorted(RowStandardTableaux([2,2]))
            [[[1, 2], [3, 4]],
             [[1, 3], [2, 4]],
             [[1, 4], [2, 3]],
             [[2, 3], [1, 4]],
             [[2, 4], [1, 3]],
             [[3, 4], [1, 2]]]
            sage: sorted(RowStandardTableaux([3,2]))
            [[[1, 2, 3], [4, 5]],
             [[1, 2, 4], [3, 5]],
             [[1, 2, 5], [3, 4]],
             [[1, 3, 4], [2, 5]],
             [[1, 3, 5], [2, 4]],
             [[1, 4, 5], [2, 3]],
             [[2, 3, 4], [1, 5]],
             [[2, 3, 5], [1, 4]],
             [[2, 4, 5], [1, 3]],
             [[3, 4, 5], [1, 2]]]
=======
            sage: [t for t in RowStandardTableaux([2,2])]
            [[[2, 4], [1, 3]],
             [[3, 4], [1, 2]],
             [[1, 4], [2, 3]],
             [[1, 3], [2, 4]],
             [[1, 2], [3, 4]],
             [[2, 3], [1, 4]]]
            sage: [t for t in RowStandardTableaux([3,2])]
            [[[2, 4, 5], [1, 3]],
             [[3, 4, 5], [1, 2]],
             [[1, 4, 5], [2, 3]],
             [[1, 3, 5], [2, 4]],
             [[1, 2, 5], [3, 4]],
             [[1, 2, 3], [4, 5]],
             [[1, 2, 4], [3, 5]],
             [[1, 3, 4], [2, 5]],
             [[2, 3, 4], [1, 5]],
             [[2, 3, 5], [1, 4]]]
>>>>>>> cca16168
            sage: st = RowStandardTableaux([2,1])
            sage: st[0].parent() is st
            True
        """
        partial_sums = [sum(self.shape[:i]) for i in range(len(self.shape)+1)]

        # convert self.shape into a poset
        relations = []
        m = 1
        for row in self.shape:
            relations += [(m+i,m+i+1) for i in range(row-1)]
            m += row
<<<<<<< HEAD
#        print("iterating through %s"%self.shape)
        P = Poset((range(1,self.shape.size()+1), relations))
        L = P.linear_extensions()
#        print("covers: %s"%P.cover_relations())
#        print("exts: %s"%[e for e in L])
#        print("ext2: %s"%[e for e in L])
        # now run through the linear extensions and return the corresponding tableau
        for lin in L:
#            print("l-ext %s"%lin)
=======
        P = Poset((range(1,self.shape.size()+1), relations))
        L = P.linear_extensions()
        # now run through the linear extensions and return the corresponding tableau
        for lin in L:
>>>>>>> cca16168
            linear_tab = list(permutation.Permutation(lin).inverse())
            tab = [linear_tab[partial_sums[i]:partial_sums[i+1]]
                   for i in range(len(self.shape))]
            yield self.element_class(self, tab)

    def cardinality(self):
        r"""
        Return the number of row standard tableaux of this shape.

        This is just the index of the corresponding Young subgroup in
        the full symmetric group.

        EXAMPLES::

            sage: RowStandardTableaux([3,2,1]).cardinality()
            60
            sage: RowStandardTableaux([2,2]).cardinality()
            6
            sage: RowStandardTableaux([5]).cardinality()
            1
            sage: RowStandardTableaux([6,5,5,3]).cardinality()
            1955457504
            sage: RowStandardTableaux([]).cardinality()
            1
        """
        return Integer( factorial(sum(self.shape)) // prod(factorial(m) for m in self.shape) )


########################
# Standard Tableaux    #
########################

class StandardTableaux(SemistandardTableaux):
    """
    A factory for the various classes of standard tableaux.

    INPUT:

    - Either a non-negative integer (possibly specified with the keyword ``n``)
      or a partition.

    OUTPUT:

    - With no argument, the class of all standard tableaux

    - With a non-negative integer argument, ``n``, the class of all standard
      tableaux of size ``n``

    - With a partition argument, the class of all standard tableaux of that
      shape.

    A standard tableau is a semistandard tableaux which contains each of the
    entries from 1 to ``n`` exactly once.

    All classes of standard tableaux are iterable.

    EXAMPLES::

        sage: ST = StandardTableaux(3); ST
        Standard tableaux of size 3
        sage: ST.first()
        [[1, 2, 3]]
        sage: ST.last()
        [[1], [2], [3]]
        sage: ST.cardinality()
        4
        sage: ST.list()
        [[[1, 2, 3]], [[1, 3], [2]], [[1, 2], [3]], [[1], [2], [3]]]

    .. SEEALSO::

        - :class:`Tableaux`
        - :class:`Tableau`
        - :class:`SemistandardTableaux`
        - :class:`SemistandardTableau`
        - :class:`StandardTableau`
        - :class:`StandardSkewTableaux`

    TESTS::

        sage: StandardTableaux()([])
        []
        sage: ST = StandardTableaux([2,2]); ST
        Standard tableaux of shape [2, 2]
        sage: ST.first()
        [[1, 3], [2, 4]]
        sage: ST.last()
        [[1, 2], [3, 4]]
        sage: ST.cardinality()
        2
        sage: ST.list()
        [[[1, 3], [2, 4]], [[1, 2], [3, 4]]]
        sage: StandardTableau([[1,2,3],[4,5]]).residue_sequence(3).standard_tableaux()
        Standard tableaux with 3-residue sequence (0,1,2,2,0) and multicharge (0)
    """
    @staticmethod
    def __classcall_private__(cls, *args, **kwargs):
        r"""
        This is a factory class which returns the appropriate parent based on
        arguments.  See the documentation for :class:`StandardTableaux` for
        more information.

        TESTS::

            sage: StandardTableaux()
            Standard tableaux
            sage: StandardTableaux(3)
            Standard tableaux of size 3
            sage: StandardTableaux([2,1])
            Standard tableaux of shape [2, 1]
            sage: StandardTableaux(0)
            Standard tableaux of size 0
            sage: StandardTableaux(n=3)
            Standard tableaux of size 3

            sage: StandardTableaux(-1)
            Traceback (most recent call last):
            ...
            ValueError: the argument must be a non-negative integer or a partition
            sage: StandardTableaux([[1]])
            Traceback (most recent call last):
            ...
            ValueError: the argument must be a non-negative integer or a partition
        """
        from sage.combinat.partition import _Partitions
        from sage.combinat.skew_partition import SkewPartitions

        if args:
            n = args[0]
        elif 'n' in kwargs:
            n = kwargs['n']
        else:
            n = None

        if n is None:
            return StandardTableaux_all()

        elif n in _Partitions:
            return StandardTableaux_shape(_Partitions(n))

        elif n in SkewPartitions():
            from sage.combinat.skew_tableau import StandardSkewTableaux
            return StandardSkewTableaux(n)

        if not isinstance(n, (int, Integer)) or n < 0:
            raise ValueError("the argument must be a non-negative integer or a partition")

        return StandardTableaux_size(n)

    Element = StandardTableau

    def __contains__(self, x):
        """
        EXAMPLES::

            sage: [[1,1],[2,3]] in StandardTableaux()
            False
            sage: [[1,2],[3,4]] in StandardTableaux()
            True
            sage: [[1,3],[2,4]] in StandardTableaux()
            True
            sage: [[1,3],[2,5]] in StandardTableaux()
            False
            sage: [] in StandardTableaux()
            True

        Check that :trac:`14145` is fixed::

            sage: 1 in StandardTableaux()
            False
        """
        if isinstance(x, StandardTableau):
            return True
        elif Tableaux.__contains__(self, x):
            flatx = sorted(sum((list(row) for row in x), []))
            return flatx == list(range(1,len(flatx)+1)) and (len(x)==0 or
                     (all(row[i]<row[i+1] for row in x for i in range(len(row)-1)) and
                       all(x[r][c]<x[r+1][c] for r in range(len(x)-1)
                                              for c in range(len(x[r+1])) )
                     ))
        return False

class StandardTableaux_all(StandardTableaux, DisjointUnionEnumeratedSets):
    """
    All standard tableaux.
    """
    def __init__(self):
        r"""
        Initializes the class of all standard tableaux.

        TESTS::

            sage: ST = StandardTableaux()
            sage: TestSuite(ST).run()
        """
        DisjointUnionEnumeratedSets.__init__(self,
                                             Family(NonNegativeIntegers(), StandardTableaux_size),
                                             facade=True, keepkey=False)

    def _repr_(self):
        """
        TESTS::

            sage: repr(StandardTableaux())    # indirect doctest
            'Standard tableaux'
        """
        return "Standard tableaux"


class StandardTableaux_size(StandardTableaux, DisjointUnionEnumeratedSets):
    """
    Standard tableaux of fixed size `n`.

    EXAMPLES::

        sage: [ t for t in StandardTableaux(1) ]
        [[[1]]]
        sage: [ t for t in StandardTableaux(2) ]
        [[[1, 2]], [[1], [2]]]
        sage: [ t for t in StandardTableaux(3) ]
        [[[1, 2, 3]], [[1, 3], [2]], [[1, 2], [3]], [[1], [2], [3]]]
        sage: StandardTableaux(4)[:]
        [[[1, 2, 3, 4]],
         [[1, 3, 4], [2]],
         [[1, 2, 4], [3]],
         [[1, 2, 3], [4]],
         [[1, 3], [2, 4]],
         [[1, 2], [3, 4]],
         [[1, 4], [2], [3]],
         [[1, 3], [2], [4]],
         [[1, 2], [3], [4]],
         [[1], [2], [3], [4]]]

    TESTS::

        sage: TestSuite( StandardTableaux(4) ).run()
    """
    def __init__(self, n):
        r"""
        Initializes the class of all standard tableaux of size ``n``.

        .. WARNING::

            Input is not checked; please use :class:`StandardTableaux` to
            ensure the options are properly parsed.

        TESTS::

            sage: TestSuite( StandardTableaux(0) ).run()
            sage: TestSuite( StandardTableaux(3) ).run()
        """
        StandardTableaux.__init__(self)
        from sage.combinat.partition import Partitions_n
        DisjointUnionEnumeratedSets.__init__(self,
                                             Family(Partitions_n(n), StandardTableaux_shape),
                                             category=FiniteEnumeratedSets(),
                                             facade=True, keepkey=False)
        self.size = Integer(n)

    def _repr_(self):
        """
        TESTS::

            sage: StandardTableaux(3)
            Standard tableaux of size 3
        """
        return "Standard tableaux of size %s" % self.size

    def __contains__(self, x):
        """
        TESTS::

            sage: ST3 = StandardTableaux(3)
            sage: all(st in ST3 for st in ST3)
            True
            sage: ST4 = StandardTableaux(4)
            sage: [x for x in ST4 if x in ST3]
            []

        Check that :trac:`14145` is fixed::

            sage: 1 in StandardTableaux(4)
            False
        """
        return StandardTableaux.__contains__(self, x) and sum(map(len, x)) == self.size

    def cardinality(self):
        r"""
        Return the number of all standard tableaux of size ``n``.

        The number of standard tableaux of size `n` is equal to the
        number of involutions in the symmetric group `S_n`.
        This is a consequence of the symmetry of the RSK
        correspondence, that if `\sigma \mapsto (P, Q)`, then
        `\sigma^{-1} \mapsto (Q, P)`. For more information, see
        :wikipedia:`Robinson-Schensted-Knuth_correspondence#Symmetry`.

        ALGORITHM:

        The algorithm uses the fact that standard tableaux of size
        ``n`` are in bijection with the involutions of size ``n``,
        (see page 41 in section 4.1 of [Ful1997]_).  For each number of
        fixed points, you count the number of ways to choose those
        fixed points multiplied by the number of perfect matchings on
        the remaining values.

        EXAMPLES::

            sage: StandardTableaux(3).cardinality()
            4
            sage: ns = [1,2,3,4,5,6]
            sage: sts = [StandardTableaux(n) for n in ns]
            sage: all(st.cardinality() == len(st.list()) for st in sts)
            True
            sage: StandardTableaux(50).cardinality()  # long time
            27886995605342342839104615869259776

        TESTS::

            sage: def cardinality_using_hook_formula(n):
            ....:     c = 0
            ....:     for p in Partitions(n):
            ....:         c += StandardTableaux(p).cardinality()
            ....:     return c
            sage: all(cardinality_using_hook_formula(i) == StandardTableaux(i).cardinality() for i in range(10))
            True
        """
        tableaux_number = self.size % 2  # identity involution
        fixed_point_numbers = list(range(tableaux_number, self.size + 1 - tableaux_number, 2))

        # number of involutions of size "size" (number of ways to
        # choose "fixed_point_number" out of "size" elements *
        # number of involutions without fixed point of size
        # "size" - "fixed_point_number")
        for fixed_point_number in fixed_point_numbers:
            tableaux_number += (self.size.binomial(fixed_point_number) *
                                prod(range(1, self.size - fixed_point_number, 2)))

        return tableaux_number

    def random_element(self):
        r"""
        Return a random ``StandardTableau`` with uniform probability.

        This algorithm uses the fact that the Robinson-Schensted
        correspondence returns a pair of identical standard Young
        tableaux (SYTs) if and only if the permutation was an involution.
        Thus, generating a random SYT is equivalent to generating a
        random involution.

        To generate an involution, we first need to choose its number of
        fixed points `k` (if the size of the involution is even, the
        number of fixed points will be even, and if the size is odd, the
        number of fixed points will be odd). To do this, we choose a
        random integer `r` between 0 and the number `N` of all
        involutions of size `n`. We then decompose the interval
        `\{ 1, 2, \ldots, N \}` into subintervals whose lengths are the
        numbers of involutions of size `n` with respectively `0`, `1`,
        `\ldots`, `\left \lfloor N/2 \right \rfloor` fixed points. The
        interval in which our random integer `r` lies then decides how
        many fixed points our random involution will have. We then
        place those fixed points randomly and then compute a perfect
        matching (an involution without fixed points) on the remaining
        values.

        EXAMPLES::

            sage: StandardTableaux(10).random_element() # random
            [[1, 3, 6], [2, 5, 7], [4, 8], [9], [10]]
            sage: StandardTableaux(0).random_element()
            []
            sage: StandardTableaux(1).random_element()
            [[1]]

        TESTS::

            sage: all(StandardTableaux(10).random_element() in StandardTableaux(10) for i in range(20))
            True
        """
        from sage.misc.prandom import randrange
        from sage.misc.prandom import sample
        from sage.combinat.perfect_matching import PerfectMatchings
        from sage.combinat.permutation import from_cycles
        # We compute the number of involutions of size ``size``.
        involution_index = randrange(0, StandardTableaux(self.size).cardinality())
        # ``involution_index`` is our random integer `r`.
        partial_sum = 0
        fixed_point_number = self.size % 2
        # ``fixed_point_number`` will become `k`.
        while True:
            # We add the number of involutions with ``fixed_point_number``
            # fixed points.
            partial_sum += binomial(self.size, fixed_point_number) * \
                           prod(range(1, self.size - fixed_point_number , 2))
            # If the partial sum is greater than the involution index,
            # then the random involution that we want to generate has
            # ``fixed_point_number`` fixed points.
            if partial_sum > involution_index:
                break
            fixed_point_number += 2
        # We generate a subset of size "fixed_point_number" of the set {1,
        # ..., size}.
        fixed_point_positions = set(sample(range(1, self.size + 1), fixed_point_number))
        # We generate a list of tuples which will form the cycle
        # decomposition of our random involution. This list contains
        # singletons (corresponding to the fixed points of the
        # involution) and pairs (forming a perfect matching on the
        # remaining values).
        matching = PerfectMatchings(set(range(1, self.size + 1))
                                    - set(fixed_point_positions)).random_element()
        permutation_cycle_rep = ([(fixed_point,) for fixed_point in fixed_point_positions]
                                 + [(a,b) for a,b in matching])
        return from_cycles(self.size, permutation_cycle_rep).robinson_schensted()[0]


class StandardTableaux_shape(StandardTableaux):
    """
    Semistandard tableaux of a fixed shape `p`.
    """
    def __init__(self, p):
        r"""
        Initializes the class of all semistandard tableaux of a given shape.

        .. WARNING::

            Input is not checked; please use :class:`StandardTableaux` to
            ensure the options are properly parsed.

        TESTS::

            sage: TestSuite( StandardTableaux([2,1,1]) ).run()
        """
        super(StandardTableaux_shape, self).__init__(category=FiniteEnumeratedSets())
        self.shape = p

    def __contains__(self, x):
        """
        EXAMPLES::

            sage: ST = StandardTableaux([2,1,1])
            sage: all(st in ST for st in ST)
            True
            sage: len([x for x in StandardTableaux(4) if x in ST])
            3
            sage: ST.cardinality()
            3

        Check that :trac:`14145` is fixed::

            sage: 1 in StandardTableaux([2,1,1])
            False
        """
        return StandardTableaux.__contains__(self, x) and [len(_) for _ in x] == self.shape

    def _repr_(self):
        """
        TESTS::

            sage: repr(StandardTableaux([2,1,1]))    # indirect doctest
            'Standard tableaux of shape [2, 1, 1]'
        """
        return "Standard tableaux of shape %s"%str(self.shape)

    def cardinality(self):
        r"""
        Return the number of standard Young tableaux of this shape.

        This method uses the so-called *hook length formula*, a formula
        for the number of Young tableaux associated with a given
        partition. The formula says the following: Let `\lambda` be a
        partition. For each cell `c` of the Young diagram of `\lambda`,
        let the *hook length* of `c` be defined as `1` plus the number of
        cells horizontally to the right of `c` plus the number of cells
        vertically below `c`. The number of standard Young tableaux of
        shape `\lambda` is then `n!` divided by the product of the hook
        lengths of the shape of `\lambda`, where `n = |\lambda|`.

        For example, consider the partition ``[3,2,1]`` of ``6`` with
        Ferrers diagram::

            # # #
            # #
            #

        When we fill in the cells with their respective hook lengths, we
        obtain::

            5 3 1
            3 1
            1

        The hook length formula returns

        .. MATH::

            \frac{6!}{5 \cdot 3 \cdot 1 \cdot 3 \cdot 1 \cdot 1} = 16.

        EXAMPLES::

            sage: StandardTableaux([3,2,1]).cardinality()
            16
            sage: StandardTableaux([2,2]).cardinality()
            2
            sage: StandardTableaux([5]).cardinality()
            1
            sage: StandardTableaux([6,5,5,3]).cardinality()
            6651216
            sage: StandardTableaux([]).cardinality()
            1

        REFERENCES:

        - http://mathworld.wolfram.com/HookLengthFormula.html
        """
        pi = self.shape

        number = factorial(sum(pi))
        hook = pi.hook_lengths()

        for row in hook:
            for col in row:
                #Divide the hook length by the entry
                number /= col

        return Integer(number)

    def __iter__(self):
        r"""
        An iterator for the standard Young tableaux associated to the
        shape `p` of ``self``.

        EXAMPLES::

            sage: [t for t in StandardTableaux([2,2])]
            [[[1, 3], [2, 4]], [[1, 2], [3, 4]]]
            sage: [t for t in StandardTableaux([3,2])]
            [[[1, 3, 5], [2, 4]],
             [[1, 2, 5], [3, 4]],
             [[1, 3, 4], [2, 5]],
             [[1, 2, 4], [3, 5]],
             [[1, 2, 3], [4, 5]]]
            sage: st = StandardTableaux([2,1])
            sage: st[0].parent() is st
            True
        """

        pi = self.shape
        #Set the initial tableau by filling it in going down the columns
        tableau = [[None]*n for n in pi]
        size = sum(pi)
        row = 0
        col = 0
        for i in range(size):
            tableau[row][col] = i+1

            #If we can move down, then do it;
            #otherwise, move to the next column over
            if ( row + 1 < len(pi) and col < pi[row+1]):
                row += 1
            else:
                row = 0
                col += 1

        yield self.element_class(self, tableau)

        # iterate until we reach the last tableau which is
        # filled with the row indices.
        last_tableau = sum([[row]*l for (row,l) in enumerate(pi)], [])

        #Convert the tableau to "vector format"
        #tableau_vector[i] is the row that number i
        #is in
        tableau_vector = [None]*size
        for row in range(len(pi)):
            for col in range(pi[row]):
                tableau_vector[tableau[row][col]-1] = row

        while tableau_vector!=last_tableau:
            #Locate the smallest integer j such that j is not
            #in the lowest corner of the subtableau T_j formed by
            #1,...,j.  This happens to be first j such that
            #tableau_vector[j]<tableau_vector[j-1].
            #l will correspond to the shape of T_j
            l = [0]*size
            l[0] = 1
            j = 0
            for i in range(1,size):
                l[tableau_vector[i]] += 1
                if ( tableau_vector[i] < tableau_vector[i-1] ):
                    j = i
                    break

            #Find the last nonzero row of l and store it in k
            i = size - 1
            while ( l[i] == 0 ):
                i -= 1
            k = i

            #Find a new row for the letter j (next lowest corner)
            t = l[ 1 + tableau_vector[j] ]
            i = k
            while ( l[i] != t ):
                i -= 1

            #Move the letter j to row i
            tableau_vector[j] = i
            l[i] -= 1

            #Fill in the columns of T_j using 1,...,j-1 in increasing order
            m = 0
            while ( m < j ):
                r = 0
                while ( l[r] != 0 ):
                    tableau_vector[m] = r
                    l[r] -= 1
                    m += 1
                    r += 1

            #Convert the tableau vector back to the regular tableau
            #format
            row_count= [0]*len(pi)
            tableau = [[None]*n for n in pi]

            for i in range(size):
                tableau[tableau_vector[i]][row_count[tableau_vector[i]]] = i+1
                row_count[tableau_vector[i]] += 1

            yield self.element_class(self, tableau)

        return

    def list(self):
        r"""
        Return a list of the standard Young tableaux of the specified shape.

        EXAMPLES::

            sage: StandardTableaux([2,2]).list()
            [[[1, 3], [2, 4]], [[1, 2], [3, 4]]]
            sage: StandardTableaux([5]).list()
            [[[1, 2, 3, 4, 5]]]
            sage: StandardTableaux([3,2,1]).list()
            [[[1, 4, 6], [2, 5], [3]],
             [[1, 3, 6], [2, 5], [4]],
             [[1, 2, 6], [3, 5], [4]],
             [[1, 3, 6], [2, 4], [5]],
             [[1, 2, 6], [3, 4], [5]],
             [[1, 4, 5], [2, 6], [3]],
             [[1, 3, 5], [2, 6], [4]],
             [[1, 2, 5], [3, 6], [4]],
             [[1, 3, 4], [2, 6], [5]],
             [[1, 2, 4], [3, 6], [5]],
             [[1, 2, 3], [4, 6], [5]],
             [[1, 3, 5], [2, 4], [6]],
             [[1, 2, 5], [3, 4], [6]],
             [[1, 3, 4], [2, 5], [6]],
             [[1, 2, 4], [3, 5], [6]],
             [[1, 2, 3], [4, 5], [6]]]
        """
        return [y for y in self]


    def random_element(self):
        """
        Return a random standard tableau of the given shape using the
        Greene-Nijenhuis-Wilf Algorithm.

        EXAMPLES::

            sage: StandardTableaux([2,2]).random_element()
            [[1, 2], [3, 4]]
            sage: StandardTableaux([]).random_element()
            []
        """
        p = self.shape
        t = [[None]*n for n in p]

        # Get the cells in the Young diagram
        cells = []
        for i in range(len(p)):
            for j in range(p[i]):
                cells.append((i,j))

        m = sum(p)
        while m > 0:
            # Choose a cell at random
            cell = random.choice(cells)

            # Find a corner
            inner_corners = p.corners()
            while cell not in inner_corners:
                hooks = []
                for k in range(cell[1] + 1, p[cell[0]]):
                    hooks.append((cell[0], k))
                for k in range(cell[0] + 1, len(p)):
                    if p[k] > cell[1]:
                        hooks.append((k, cell[1]))
                cell = random.choice(hooks)

            # Assign m to cell
            t[cell[0]][cell[1]] = m
            p = p.remove_cell(cell[0])
            cells.remove(cell)
            m -= 1

        return self.element_class(self, t)


##########################
# Symmetric group action #
##########################
def unmatched_places(w, open, close):
    """
    EXAMPLES::

        sage: from sage.combinat.tableau import unmatched_places
        sage: unmatched_places([2,2,2,1,1,1],2,1)
        ([], [])
        sage: unmatched_places([1,1,1,2,2,2],2,1)
        ([0, 1, 2], [3, 4, 5])
        sage: unmatched_places([], 2, 1)
        ([], [])
        sage: unmatched_places([1,2,4,6,2,1,5,3],2,1)
        ([0], [1])
        sage: unmatched_places([2,2,1,2,4,6,2,1,5,3], 2, 1)
        ([], [0, 3])
        sage: unmatched_places([3,1,1,1,2,1,2], 2, 1)
        ([1, 2, 3], [6])
    """
    lw = len(w)
    places_open = []
    places_close = []
    for i in range(lw):
        letter = w[i]
        if letter == open:
            places_open.append(i)
        elif letter == close:
            if places_open == []:
                places_close.append(i)
            else:
                places_open.pop()
    return places_close, places_open


def symmetric_group_action_on_values(word, perm):
    """
    EXAMPLES::

        sage: from sage.combinat.tableau import symmetric_group_action_on_values
        sage: symmetric_group_action_on_values([1,1,1],[1,3,2])
        [1, 1, 1]
        sage: symmetric_group_action_on_values([1,1,1],[2,1,3])
        [2, 2, 2]
        sage: symmetric_group_action_on_values([1,2,1],[2,1,3])
        [2, 2, 1]
        sage: symmetric_group_action_on_values([2,2,2],[2,1,3])
        [1, 1, 1]
        sage: symmetric_group_action_on_values([2,1,2],[2,1,3])
        [2, 1, 1]
        sage: symmetric_group_action_on_values([2,2,3,1,1,2,2,3],[1,3,2])
        [2, 3, 3, 1, 1, 2, 3, 3]
        sage: symmetric_group_action_on_values([2,1,1],[2,1])
        [2, 1, 2]
        sage: symmetric_group_action_on_values([2,2,1],[2,1])
        [1, 2, 1]
        sage: symmetric_group_action_on_values([1,2,1],[2,1])
        [2, 2, 1]
    """
    w = list(word)
    ts = permutation.Permutations()(perm).reduced_word()
    for r in reversed(ts):
        l = r + 1
        places_r, places_l = unmatched_places(w, l, r)

        #Now change the number of l's and r's in the new word
        nbl = len(places_l)
        nbr = len(places_r)
        ma = max(nbl, nbr)
        dif = ma - min(nbl, nbr)
        if ma == nbl:
            for i in places_l[:dif]:
                w[i] = r
        else:
            for i in places_r[nbr-dif:ma]:
                w[i] = l
    return w


class Tableau_class(Tableau):
    """
    This exists solely for unpickling ``Tableau_class`` objects.
    """
    def __setstate__(self, state):
        r"""
        Unpickle old ``Tableau_class`` objects.

        TESTS::

            sage: loads(b'x\x9ck`J.NLO\xd5K\xce\xcfM\xca\xccK,\xd1+IL\xcaIM,\xe5\n\x81\xd0\xf1\xc99\x89\xc5\xc5\\\x85\x8c\x9a\x8d\x85L\xb5\x85\xcc\x1a\xa1\xac\xf1\x19\x89\xc5\x19\x85,~@VNfqI!kl![l!;\xc4\x9c\xa2\xcc\xbc\xf4b\xbd\xcc\xbc\x92\xd4\xf4\xd4"\xae\xdc\xc4\xec\xd4x\x18\xa7\x90#\x94\xd1\xb05\xa8\x9031\xb14I\x0f\x00\xf6\xae)7')
            [[1]]
            sage: loads(dumps( Tableau([[1]]) ))
            [[1]]
        """
        self.__class__ = Tableau
        self.__init__(Tableaux(), state['_list'])

##########################
# Increasing tableaux #
##########################

class IncreasingTableaux(Tableaux):
    """
    A factory class for the various classes of increasing tableaux.

    An *increasing tableau* is a tableau whose entries are positive
    integers that are strictly increasing across rows and strictly
    increasing down columns. Note that Sage uses the English convention
    for partitions and tableaux; the longer rows are displayed on top.

    INPUT:

    Keyword arguments:

    - ``size`` -- the size of the tableaux
    - ``shape`` -- the shape of the tableaux
    - ``eval`` -- the weight (also called binary content) of
      the tableaux, where values can be either `0` or `1` with position
      `i` being `1` if and only if `i` can appear in the tableaux
    - ``max_entry`` -- positive integer or infinity (``oo``); the maximum
      entry for the tableaux; if ``size`` or ``shape`` are specified,
      ``max_entry`` defaults to be ``size`` or the size of ``shape``

    Positional arguments:

    - the first argument is interpreted as either ``size`` or ``shape``
      according to whether it is an integer or a partition
    - the second keyword argument will always be interpreted as ``eval``

    .. WARNING::

        The ``eval`` is not the usual notion of ``eval`` or ``weight``,
        where the `i`-th entry counts how many `i`'s appear in the tableau.

    EXAMPLES::

        sage: IT = IncreasingTableaux([2,1]); IT
        Increasing tableaux of shape [2, 1] and maximum entry 3
        sage: IT.list()
        [[[1, 3], [2]], [[1, 2], [3]], [[1, 2], [2]], [[1, 3], [3]], [[2, 3], [3]]]

        sage: IT = IncreasingTableaux(3); IT
        Increasing tableaux of size 3 and maximum entry 3
        sage: IT.list()
        [[[1, 2, 3]],
         [[1, 3], [2]],
         [[1, 2], [3]],
         [[1, 2], [2]],
         [[1, 3], [3]],
         [[2, 3], [3]],
         [[1], [2], [3]]]

        sage: IT = IncreasingTableaux(3, max_entry=2); IT
        Increasing tableaux of size 3 and maximum entry 2
        sage: IT.list()
        [[[1, 2], [2]]]

        sage: IT = IncreasingTableaux(3, max_entry=4); IT
        Increasing tableaux of size 3 and maximum entry 4
        sage: IT.list()
        [[[1, 2, 3]],
         [[1, 2, 4]],
         [[1, 3, 4]],
         [[2, 3, 4]],
         [[1, 3], [2]],
         [[1, 2], [3]],
         [[1, 4], [2]],
         [[1, 2], [4]],
         [[1, 2], [2]],
         [[1, 4], [3]],
         [[1, 3], [4]],
         [[1, 3], [3]],
         [[1, 4], [4]],
         [[2, 4], [3]],
         [[2, 3], [4]],
         [[2, 3], [3]],
         [[2, 4], [4]],
         [[3, 4], [4]],
         [[1], [2], [3]],
         [[1], [2], [4]],
         [[1], [3], [4]],
         [[2], [3], [4]]]

        sage: IT = IncreasingTableaux(3, max_entry=oo); IT
        Increasing tableaux of size 3
        sage: IT[123]
        [[5, 7], [6]]

        sage: IT = IncreasingTableaux(max_entry=2)
        sage: list(IT)
        [[], [[1]], [[2]], [[1, 2]], [[1], [2]]]
        sage: IT[4]
        [[1], [2]]

        sage: IncreasingTableaux()[0]
        []

    .. SEEALSO::

        - :class:`Tableaux`
        - :class:`Tableau`
        - :class:`SemistandardTableaux`
        - :class:`SemistandardTableau`
        - :class:`StandardTableaux`
        - :class:`StandardTableau`
        - :class:`IncreasingTableau`
    """
    @staticmethod
    def __classcall_private__(cls, *args, **kwargs):
        r"""
        This is a factory class which returns the appropriate parent based on
        arguments.  See the documentation for :class:`IncreasingTableaux`
        for more information.

        TESTS::

            sage: IncreasingTableaux()
            Increasing tableaux
            sage: IncreasingTableaux(3)
            Increasing tableaux of size 3 and maximum entry 3
            sage: IncreasingTableaux(size=3)
            Increasing tableaux of size 3 and maximum entry 3
            sage: IncreasingTableaux(0)
            Increasing tableaux of size 0 and maximum entry 0
            sage: IncreasingTableaux([2,1])
            Increasing tableaux of shape [2, 1] and maximum entry 3
            sage: IncreasingTableaux(shape=[2,1])
            Increasing tableaux of shape [2, 1] and maximum entry 3
            sage: IncreasingTableaux([])
            Increasing tableaux of shape [] and maximum entry 0
            sage: IncreasingTableaux(eval=(1,0,1))
            Increasing tableaux of size 2 and weight (1, 0, 1)
            sage: IncreasingTableaux(max_entry=3)
            Increasing tableaux with maximum entry 3
            sage: IncreasingTableaux(3, (1,0,1))
            Increasing tableaux of size 3 and weight (1, 0, 1)
            sage: IncreasingTableaux(3, shape=[2,1])
            Increasing tableaux of shape [2, 1] and maximum entry 3
            sage: IncreasingTableaux(3, (1,0,1), shape=[2,1])
            Increasing tableaux of shape [2, 1] and weight (1, 0, 1)
            sage: IncreasingTableaux(3, max_entry=4)
            Increasing tableaux of size 3 and maximum entry 4
            sage: IncreasingTableaux(3, max_entry=oo)
            Increasing tableaux of size 3
            sage: IncreasingTableaux([2, 1], max_entry=oo)
            Increasing tableaux of shape [2, 1]
            sage: IncreasingTableaux([2, 1], (1,0,1))
            Increasing tableaux of shape [2, 1] and weight (1, 0, 1)
            sage: mu = Partition([2,1]); IncreasingTableaux(mu, (1,0,1))
            Increasing tableaux of shape [2, 1] and weight (1, 0, 1)
            sage: IncreasingTableaux(3, (1,0,1), max_entry=3)
            Increasing tableaux of size 3 and weight (1, 0, 1)

            sage: IncreasingTableaux(3, shape=[2])
            Traceback (most recent call last):
            ...
            ValueError: size and shape are different sizes

            sage: IncreasingTableaux(3, (1,0,1,1,1))
            Traceback (most recent call last):
            ...
            ValueError: size is smaller than the number of labels

            sage: IncreasingTableaux([2],(1,0,1,1))
            Traceback (most recent call last):
            ...
            ValueError: number of boxes is smaller than the number of labels

            sage: IncreasingTableaux(2,(1,0,1), max_entry=4)
            Traceback (most recent call last):
            ...
            ValueError: the maximum entry must match the weight

            sage: IncreasingTableaux(eval=(1,0,1), max_entry=oo)
            Traceback (most recent call last):
            ...
            ValueError: the maximum entry must match the weight

            sage: IncreasingTableaux([[1]])
            Traceback (most recent call last):
            ...
            ValueError: shape must be a (skew) partition
        """
        from sage.combinat.partition import Partition, _Partitions
        # Process the keyword arguments -- allow for original syntax where
        #   n == size,  p== shape and mu == eval
        n = kwargs.get('n', None)
        size = kwargs.get('size', n)

        p = kwargs.get('p', None)
        shape = kwargs.get('shape', p)

        wt = kwargs.get("eval", None)
        wt = kwargs.get("wt", wt)
        wt = kwargs.get("weight", wt)

        max_entry = kwargs.get('max_entry', None)

        # Process the positional arguments
        if args:
            # The first arg could be either a size or a shape
            if isinstance(args[0], (int, Integer)):
                if size is not None:
                    raise ValueError("size was specified more than once")
                else:
                    size = args[0]
            else:
                if shape is not None:
                    raise ValueError("the shape was specified more than once")
                shape = args[0] # we check it's a partition later

        if len(args) == 2:
            # The second non-keyword argument is the weight
            if wt is not None:
                raise ValueError("the weight was specified more than once")
            else:
                wt = args[1]

        # Consistency checks
        if size is not None:
            if size not in NonNegativeIntegers():
                raise ValueError("size must be a non-negative integer")
            size = Integer(size)

        if shape is not None:
            from sage.combinat.skew_partition import SkewPartitions
            # use in (and not isinstance) below so that lists can be used as
            # shorthand
            if shape in _Partitions:
                shape = Partition(shape)
            elif shape in SkewPartitions():
                raise NotImplementedError("skew increasing tableaux are not"
                                          " currently implemented")
                #from sage.combinat.skew_tableau import IncreasingSkewTableaux
                #return IncreasingSkewTableaux(shape, wt)
            else:
                raise ValueError("shape must be a (skew) partition")

        if wt is not None:
            wt = list(wt)
            k = len(wt) - 1
            while k >= 0 and wt[k] == 0:
                k -= 1
            wt = tuple(wt[:k+1])
            if not all(k in [0,1] for k in wt):
                raise ValueError("wt must be a binary vector")
            if max_entry is not None and max_entry != len(wt):
                    raise ValueError("the maximum entry must match the weight")

        is_inf = bool(max_entry == PlusInfinity())

        if max_entry is not None:
            if not is_inf and not isinstance(max_entry, (int, Integer)):
                raise ValueError("max_entry must be an integer or PlusInfinity")
            elif max_entry < 0:
                raise ValueError("max_entry must be non-negative")

        if size is not None and shape is not None:
            if sum(shape) != size:
                # This could return an empty class instead of an error
                raise ValueError("size and shape are different sizes")

        if size is not None and wt is not None:
            if sum(wt) > size:
                # This could return an empty class instead of an error
                raise ValueError("size is smaller than the number of labels")

        # Dispatch appropriately
        if shape is not None and wt is not None:
            if sum(shape) < sum(wt):
                # This could return an empty class instead of an error
                raise ValueError("number of boxes is smaller than the number of labels")
            else:
                return IncreasingTableaux_shape_weight(shape, wt)

        if shape is not None:
            if is_inf:
                return IncreasingTableaux_shape_inf(shape)
            return IncreasingTableaux_shape(shape, max_entry)

        if wt is not None and size is not None:
            return IncreasingTableaux_size_weight(size, wt)

        if wt is not None:
            return IncreasingTableaux_size_weight(sum(wt), wt)

        if size is not None:
            if is_inf:
                return IncreasingTableaux_size_inf(size)
            return IncreasingTableaux_size(size, max_entry)

        return IncreasingTableaux_all(max_entry)

    Element = IncreasingTableau

    def __init__(self, **kwds):
        """
        Initialize ``self``.

        EXAMPLES::

            sage: S = IncreasingTableaux()
            sage: TestSuite(S).run()  # long time
        """
        if 'max_entry' in kwds:
            self.max_entry = kwds['max_entry']
            kwds.pop('max_entry')
        else:
            self.max_entry = None
        Tableaux.__init__(self, **kwds)

    def __getitem__(self, r):
        r"""
        The default implementation of ``__getitem__`` for enumerated sets
        does not allow slices so we override it.

        EXAMPLES::

            sage: IncreasingTableaux([4,3,3,2])[10:20]     # long time
            [[[1, 5, 8, 10], [2, 6, 9], [3, 7, 12], [4, 11]],
             [[1, 5, 8, 10], [2, 6, 9], [3, 7, 11], [4, 12]],
             [[1, 5, 8, 9], [2, 6, 11], [3, 7, 12], [4, 10]],
             [[1, 5, 8, 9], [2, 6, 10], [3, 7, 12], [4, 11]],
             [[1, 5, 8, 9], [2, 6, 10], [3, 7, 11], [4, 12]],
             [[1, 5, 7, 12], [2, 6, 10], [3, 8, 11], [4, 9]],
             [[1, 5, 7, 11], [2, 6, 10], [3, 8, 12], [4, 9]],
             [[1, 5, 7, 10], [2, 6, 11], [3, 8, 12], [4, 9]],
             [[1, 5, 7, 12], [2, 6, 9], [3, 8, 11], [4, 10]],
             [[1, 5, 7, 11], [2, 6, 9], [3, 8, 12], [4, 10]]]

            sage: IncreasingTableaux(size=2, max_entry=oo)[5]
            [[2], [3]]

            sage: IncreasingTableaux([2,1], max_entry=oo)[3]
            [[1, 2], [4]]

            sage: IncreasingTableaux(3, max_entry=4)[0:5]    # indirect doctest
            [[[1, 2, 3]], [[1, 2, 4]], [[1, 3, 4]], [[2, 3, 4]], [[1, 3], [2]]]

            sage: IncreasingTableaux([2,2], (1,0,1,1,1))[0]    # indirect doctest
            [[1, 4], [3, 5]]

            sage: IncreasingTableaux([1,1,1], max_entry=4)[0:4]
            [[[1], [2], [3]], [[1], [2], [4]], [[1], [3], [4]], [[2], [3], [4]]]

            sage: IncreasingTableaux(3, (1,0,1,1))[1]    # indirect doctest
            [[1, 4], [3]]

            sage: IncreasingTableaux(3)[:]  # indirect doctest
            [[[1, 2, 3]],
             [[1, 3], [2]],
             [[1, 2], [3]],
             [[1, 2], [2]],
             [[1, 3], [3]],
             [[2, 3], [3]],
             [[1], [2], [3]]]

            sage: IncreasingTableaux([2,2])[1]   # indirect doctest
            [[1, 2], [3, 4]]

        TESTS::

            sage: IncreasingTableaux()[5]
            [[1, 3], [2]]

            sage: IncreasingTableaux(max_entry=4)[5]
            [[1, 2]]

            sage: IncreasingTableaux()[:]
            Traceback (most recent call last):
            ...
            ValueError: infinite set

            sage: IncreasingTableaux(size=2, max_entry=oo)[:]
            Traceback (most recent call last):
            ...
            ValueError: infinite set
        """
        if isinstance(r, (int,Integer)):
            return self.unrank(r)
        elif isinstance(r,slice):
            start = 0 if r.start is None else r.start
            stop = r.stop
            if stop is None and not self.is_finite():
                raise ValueError('infinite set')
        else:
            raise ValueError('r must be an integer or a slice')
        count = 0
        tabs = []
        for t in self:
            if count == stop:
                break
            if count >= start:
                tabs.append(t)
            count += 1

        # this is to cope with empty slices endpoints like [:6] or [:}
        if count == stop or stop is None:
            return tabs
        raise IndexError('value out of range')

    def __contains__(self, t):
        """
        Return ``True`` if ``t`` can be interpreted as an
        :class:`IncreasingTableau`.

        TESTS::

            sage: T = sage.combinat.tableau.IncreasingTableaux_all()
            sage: [[1,2],[2]] in T
            True
            sage: [] in T
            True
            sage: Tableau([[1]]) in T
            True
            sage: StandardTableau([[1]]) in T
            True

            sage: [[1,2],[1]] in T
            False
            sage: [[1,1],[5]] in T
            False
            sage: [[1,7],[5]] in T
            True
            sage: [[1,3,2]] in T
            False

            sage: None in T
            False
        """
        if not t:
            return isinstance(t, (IncreasingTableau, list))

        if isinstance(t, IncreasingTableau):
            return (self.max_entry is None
                    or max(max(row) for row in t) <= self.max_entry)

        if not Tableaux.__contains__(self, t):
            return False

        for row in t:
            if not all(c > 0 for c in row):
                return False
            if not all(row[i] < row[i+1] for i in range(len(row)-1)):
                return False
        for row, next in zip(t, t[1:]):
            if not all(row[c] < next[c] for c in range(len(next))):
                return False
        return self.max_entry is None or max(max(row) for row in t) <= self.max_entry

class IncreasingTableaux_all(IncreasingTableaux, DisjointUnionEnumeratedSets):
    """
    All increasing tableaux.

    EXAMPLES::

        sage: T = IncreasingTableaux()
        sage: T.cardinality()
        +Infinity

        sage: T = IncreasingTableaux(max_entry=3)
        sage: list(T)
        [[],
         [[1]],
         [[2]],
         [[3]],
         [[1, 2]],
         [[1, 3]],
         [[2, 3]],
         [[1], [2]],
         [[1], [3]],
         [[2], [3]],
         [[1, 2, 3]],
         [[1, 3], [2]],
         [[1, 2], [3]],
         [[1, 2], [2]],
         [[1, 3], [3]],
         [[2, 3], [3]],
         [[1], [2], [3]]]

    TESTS::

        sage: T = IncreasingTableaux(max_entry=0)
        sage: list(T)
        [[]]
    """
    def __init__(self, max_entry=None):
        r"""
        Initializes the class of all increasing tableaux.

        .. WARNING::

            Input is not checked; please use :class:`IncreasingTableaux` to
            ensure the options are properly parsed.

        TESTS::

            sage: from sage.combinat.tableau import IncreasingTableaux_all
            sage: T = IncreasingTableaux_all()
            sage: TestSuite(T).run()  # long time

            sage: T = IncreasingTableaux_all(max_entry=3)
            sage: TestSuite(T).run()

            sage: T = IncreasingTableaux_all(max_entry=0)
            sage: TestSuite(T).run()
        """
        SST_n = lambda n: IncreasingTableaux_size(n, max_entry)
        if max_entry is None or max_entry == PlusInfinity():
            self.max_entry = None
            DisjointUnionEnumeratedSets.__init__(self,
                    Family(NonNegativeIntegers(), SST_n),
                    facade=True, keepkey=False)
        else:
            self.max_entry = max_entry
            DisjointUnionEnumeratedSets.__init__(self,
                    Family(list(range(max_entry+1)), SST_n),
                    facade=True, keepkey=False)

    def _repr_(self):
        """
        TESTS::

            sage: IncreasingTableaux()
            Increasing tableaux

            sage: IncreasingTableaux(max_entry=3)
            Increasing tableaux with maximum entry 3
        """
        if self.max_entry is not None:
            return "Increasing tableaux with maximum entry %s"%str(self.max_entry)
        return "Increasing tableaux"


class IncreasingTableaux_size_inf(IncreasingTableaux):
    """
    Increasing tableaux of fixed size `n` with no maximum entry.
    """
    def __init__(self, n):
        r"""
        Initializes the class of increasing tableaux of size ``n`` with no
        maximum entry.

        .. WARNING::

            Input is not checked; please use :class:`IncreasingTableaux` to
            ensure the options are properly parsed.

        TESTS::

            sage: from sage.combinat.tableau import IncreasingTableaux_size_inf
            sage: T = IncreasingTableaux_size_inf(3)
            sage: TestSuite(T).run()
        """
        super(IncreasingTableaux_size_inf, self).__init__(category=InfiniteEnumeratedSets())
        self.size = n

    def _repr_(self):
        """
        TESTS::

            sage: IncreasingTableaux(3, max_entry=oo)
            Increasing tableaux of size 3
        """
        return "Increasing tableaux of size %s" % str(self.size)

    def __contains__(self, t):
        """
        Return ``True`` if ``t`` can be interpreted as an element of ``self``.

        TESTS::

            sage: T = IncreasingTableaux(3, max_entry=oo)
            sage: [[1,2],[5]] in T
            True
            sage: StandardTableau([[1, 2], [3]]) in T
            True

            sage: [] in T
            False
            sage: Tableau([[1]]) in T
            False
        """
        return IncreasingTableaux.__contains__(self, t) and sum(map(len, t)) == self.size

    def __iter__(self):
        """
        EXAMPLES::

            sage: IT = IncreasingTableaux(3, max_entry=oo)
            sage: [IT[t] for t in range(0,5)]
            [[[1, 2, 3]], [[1, 3], [2]], [[1, 2], [3]], [[1], [2], [3]], [[1, 2, 4]]]
            sage: IT[1000]
            [[3, 13], [10]]
            sage: IT[0].parent() is IT
            True
        """
        from sage.combinat.partition import Partitions
        # Iterates through with maximum entry as order
        i = 1
        while True:
            for part in Partitions(self.size):
                if i != 1:
                    for k in range(1, self.size+1):
                        for c in integer_vectors_nk_fast_iter(self.size - k, i-1):
                            c.append(k)
                            for sst in IncreasingTableaux_shape_weight(part, tuple(c)):
                                yield self.element_class(self, sst)
                else:
                    for sst in IncreasingTableaux_shape_weight(part, (self.size,)):
                        yield self.element_class(self, sst)
            i += 1


class IncreasingTableaux_shape_inf(IncreasingTableaux):
    """
    Increasing tableaux of fixed shape `p` and no maximum entry.
    """
    def __init__(self, p):
        r"""
        Initializes the class of increasing tableaux of shape ``p`` and no
        maximum entry.

        .. WARNING::

            Input is not checked; please use :class:`IncreasingTableaux` to
            ensure the options are properly parsed.

        TESTS::

            sage: IT = IncreasingTableaux([2,1], max_entry=oo)
            sage: type(IT)
            <class 'sage.combinat.tableau.IncreasingTableaux_shape_inf_with_category'>
            sage: TestSuite(IT).run()
        """
        super(IncreasingTableaux_shape_inf, self).__init__(category=InfiniteEnumeratedSets())
        self.shape = p

    def __contains__(self, x):
        """
        EXAMPLES::

            sage: IT = IncreasingTableaux([2,1], max_entry=oo)
            sage: [[13, 67], [1467]] in IT
            True
            sage: IT = IncreasingTableaux([3,1], max_entry=oo)
            sage: [[13, 67], [1467]] in IT
            False
        """
        return IncreasingTableaux.__contains__(self, x) and [len(row) for row in x] == self.shape

    def _repr_(self):
        """
        TESTS::

            sage: IncreasingTableaux([2,1], max_entry=oo)
            Increasing tableaux of shape [2, 1]
        """
        return "Increasing tableaux of shape %s" % str(self.shape)

    def __iter__(self):
        """
        An iterator for the increasing partitions of shape ``p`` and no
        maximum entry. Iterates through with maximum entry as order.

        EXAMPLES::

            sage: IT = IncreasingTableaux([3, 1], max_entry=oo)
            sage: IT[1000]
            [[1, 2, 12], [6]]
            sage: [ IT[t] for t in range(0, 5) ]
            [[[1, 3, 4], [2]],
             [[1, 2, 4], [3]],
             [[1, 2, 3], [4]],
             [[1, 3, 5], [2]],
             [[1, 2, 5], [3]]]
            sage: IT[0].parent() is IT
            True
        """
        # Iterates through with maximum entry as order
        i = 1
        n = sum(self.shape)
        while True:
            if i != 1:
                for k in range(1, n+1):
                    for c in integer_vectors_nk_fast_iter(n - k, i-1):
                        c.append(k)
                        for sst in IncreasingTableaux_shape_weight(self.shape, tuple(c)):
                            yield self.element_class(self, sst)
            else:
                for sst in IncreasingTableaux_shape_weight(self.shape, (n,)):
                    yield self.element_class(self, sst)
            i += 1


class IncreasingTableaux_size(IncreasingTableaux):
    """
    Increasing tableaux of fixed size `n`.
    """
    def __init__(self, n, max_entry=None):
        r"""
        Initializes the class of increasing tableaux of size ``n``.

        .. WARNING::

            Input is not checked; please use :class:`IncreasingTableaux`
            to ensure the options are properly parsed.

        TESTS::

            sage: IT = IncreasingTableaux(3); IT
            Increasing tableaux of size 3 and maximum entry 3
            sage: type(IT)
            <class 'sage.combinat.tableau.IncreasingTableaux_size_with_category'>
            sage: TestSuite(IT).run()

            sage: IT = IncreasingTableaux(3, max_entry=6)
            sage: type(IT)
            <class 'sage.combinat.tableau.IncreasingTableaux_size_with_category'>
            sage: TestSuite(IT).run()
        """
        if max_entry is None:
            max_entry = n
        super(IncreasingTableaux_size, self).__init__(max_entry=max_entry,
                                                      category=FiniteEnumeratedSets())
        self.size = n

    def _repr_(self):
        """
        TESTS::

            sage: IncreasingTableaux(3)
            Increasing tableaux of size 3 and maximum entry 3

            sage: IncreasingTableaux(3, max_entry=6)
            Increasing tableaux of size 3 and maximum entry 6
        """
        return "Increasing tableaux of size %s and maximum entry %s" % (str(self.size), str(self.max_entry))

    def __contains__(self, x):
        """
        EXAMPLES::

            sage: [[1,2],[2,3]] in IncreasingTableaux(3)
            False
            sage: [[1,2],[2,3]] in IncreasingTableaux(4)
            True
            sage: [[1,2],[2,3]] in IncreasingTableaux(4, max_entry=2)
            False
            sage: IT = IncreasingTableaux(4)
            sage: all(it in IT for it in IT)
            True
        """
        if self.size == 0:
            return x == []

        return (IncreasingTableaux.__contains__(self, x)
                and sum(map(len, x)) == self.size
                and max(max(row) for row in x) <= self.max_entry)

    def __iter__(self):
        """
        EXAMPLES::

            sage: [ t for t in IncreasingTableaux(2) ]
            [[[1, 2]], [[1], [2]]]
            sage: [ t for t in IncreasingTableaux(3) ]
            [[[1, 2, 3]],
             [[1, 3], [2]],
             [[1, 2], [3]],
             [[1, 2], [2]],
             [[1, 3], [3]],
             [[2, 3], [3]],
             [[1], [2], [3]]]

            sage: [ t for t in IncreasingTableaux(4, max_entry=3) ]
            [[[1, 2, 3], [2]],
             [[1, 2, 3], [3]],
             [[1, 2], [2, 3]],
             [[1, 2], [2], [3]],
             [[1, 3], [2], [3]]]

            sage: IT = IncreasingTableaux(3)
            sage: IT[0].parent() is IT
            True

            sage: list(IncreasingTableaux(size=4, max_entry=2))
            []
            sage: list(IncreasingTableaux(size=3, max_entry=2))
            [[[1, 2], [2]]]
            sage: list(IncreasingTableaux(0, max_entry=4))
            [[]]
            sage: list(IncreasingTableaux(3, max_entry=0))
            []
        """
        if self.size == 0:
            yield self.element_class(self, [])
            return

        from sage.combinat.partition import Partitions
        for part in Partitions(self.size):
            for sst in IncreasingTableaux_shape(part, self.max_entry):
                yield self.element_class(self, sst)

class IncreasingTableaux_shape(IncreasingTableaux):
    """
    Increasing tableaux of fixed shape `p` with a given max entry.

    An increasing tableau with max entry `i` is required to have all
    its entries less or equal to `i`. It is not required to actually
    contain an entry `i`.

    INPUT:

    - ``p`` -- a partition
    - ``max_entry`` -- the max entry; defaults to the size of ``p``
    """
    def __init__(self, p, max_entry=None):
        r"""
        Initializes the class of increasing tableaux of shape ``p``, with a
        given ``max_entry``.

        .. WARNING::

            Input is not checked; please use :class:`IncreasingTableaux` to
            ensure the options are properly parsed.

        TESTS::

            sage: IT = IncreasingTableaux([2,1])
            sage: TestSuite(IT).run()

            sage: IT = IncreasingTableaux([2,1], max_entry=5)
            sage: TestSuite(IT).run()
        """
        if max_entry is None:
            max_entry = sum(p)
        super(IncreasingTableaux_shape, self).__init__(max_entry=max_entry,
                                                       category=FiniteEnumeratedSets())
        self.shape = p

    def __iter__(self):
        """
        An iterator for the increasing tableaux of the specified shape
        with the specified max entry.

        EXAMPLES::

            sage: [ t for t in IncreasingTableaux([3]) ]
            [[[1, 2, 3]]]
            sage: [ t for t in IncreasingTableaux([2,1]) ]
            [[[1, 3], [2]], [[1, 2], [3]], [[1, 2], [2]], [[1, 3], [3]], [[2, 3], [3]]]
            sage: [ t for t in IncreasingTableaux([3,1]) ]
            [[[1, 3, 4], [2]],
             [[1, 2, 4], [3]],
             [[1, 2, 3], [4]],
             [[1, 2, 3], [2]],
             [[1, 2, 3], [3]],
             [[1, 2, 4], [2]],
             [[1, 2, 4], [4]],
             [[1, 3, 4], [3]],
             [[1, 3, 4], [4]],
             [[2, 3, 4], [3]],
             [[2, 3, 4], [4]]]

            sage: [ t for t in IncreasingTableaux([3,1], max_entry=3) ]
            [[[1, 2, 3], [2]], [[1, 2, 3], [3]]]

            sage: IT = IncreasingTableaux([3])
            sage: IT[0].parent() is IT
            True

            sage: list(IncreasingTableaux(shape=[4,2], max_entry=2))
            []
            sage: list(IncreasingTableaux(shape=[2,1], max_entry=0))
            []
            sage: list(IncreasingTableaux(shape=[], max_entry=4))
            [[]]
        """
        n = sum(self.shape)
        if n == 0:
            yield self.element_class(self, [])
            return

        list_of_partial_binary_vecs = [[]]
        list_of_binary_vecs = []
        while list_of_partial_binary_vecs:
            active_vec = list_of_partial_binary_vecs.pop()
            if len(active_vec) < self.max_entry:
                list_of_partial_binary_vecs.append(active_vec + [0])
                list_of_partial_binary_vecs.append(active_vec + [1])
            else:
                list_of_binary_vecs.append(tuple(active_vec))
        for wt in list_of_binary_vecs:
            for sst in IncreasingTableaux_shape_weight(self.shape, wt):
                yield self.element_class(self, sst)

    def __contains__(self, x):
        """
        EXAMPLES::

            sage: IT = IncreasingTableaux([2,1])
            sage: all(it in IT for it in IT)
            True
            sage: len([x for x in IncreasingTableaux(3) if x in IT])
            5
            sage: IT.cardinality()
            5

            sage: IT = IncreasingTableaux([2,1], max_entry=4)
            sage: all(it in IT for it in IT)
            True
            sage: IT.cardinality()
            14
        """
        return (IncreasingTableaux.__contains__(self, x)
                and [len(row) for row in x] == self.shape)

    def _repr_(self):
        """
        TESTS::

            sage: IncreasingTableaux([2,1])
            Increasing tableaux of shape [2, 1] and maximum entry 3

            sage: IncreasingTableaux([2,1], max_entry=5)
            Increasing tableaux of shape [2, 1] and maximum entry 5
        """
        return "Increasing tableaux of shape %s and maximum entry %s" % (str(self.shape), str(self.max_entry))

class IncreasingTableaux_shape_weight(IncreasingTableaux_shape):
    r"""
    Increasing tableaux of fixed shape `p` and binary weight `wt`.
    """
    def __init__(self, p, wt):
        r"""
        Initializes the class of all increasing tableaux of shape ``p`` and
        weight ``mu``.

        .. WARNING::

            Input is not checked; please use :class:`IncreasingTableaux` to
            ensure the options are properly parsed.

        TESTS::

            sage: IT = IncreasingTableaux([2,1], (1,0,1))
            sage: TestSuite(IT).run()
        """
        super(IncreasingTableaux_shape_weight, self).__init__(p, len(wt))
        self.weight = wt

    def _repr_(self):
        """
        TESTS::

            sage: IncreasingTableaux([2,1], (1,0,1))
            Increasing tableaux of shape [2, 1] and weight (1, 0, 1)
        """
        return "Increasing tableaux of shape %s and weight %s" % (self.shape, self.weight)

    def __contains__(self, x):
        """
        EXAMPLES::

            sage: IT = IncreasingTableaux([2,1], (1,0,1))
            sage: all(it in IT for it in IT)
            True
            sage: len([x for x in IncreasingTableaux(3) if x in IT])
            1
            sage: IT.cardinality()
            1
            sage: None in IT
            False

        Corner case check::

            sage: IT = IncreasingTableaux([], ())
            sage: [] in IT
            True
            sage: None in IT
            False
        """
        if not IncreasingTableaux_shape.__contains__(self, x):
            return False
        n = sum(self.shape)

        if n == 0 and not x:
            return True

        content_list = [0] * int(self.max_entry)
        for row in x:
            for i in row:
                content_list[i-1] = 1

        if tuple(content_list) != self.weight:
            return False

        return True

    def __iter__(self):
        """
        Iterate over ``self``.

        EXAMPLES::

            sage: IncreasingTableaux([2,2], (1,0,1,1)).list()
            [[[1, 3], [3, 4]]]
            sage: IncreasingTableaux([2,2,2], (1,0,1,1,0,1,1)).list()
            [[[1, 3], [3, 6], [4, 7]],
             [[1, 3], [3, 4], [6, 7]],
             [[1, 4], [3, 6], [4, 7]],
             [[1, 4], [3, 6], [6, 7]],
             [[1, 3], [4, 6], [6, 7]]]

        TESTS::

            sage: IT = IncreasingTableaux([3,1], (1,0,1,1))
            sage: [IT[i] for i in range(2)]
            [[[1, 3, 4], [3]], [[1, 3, 4], [4]]]
            sage: IT[0].parent() is IT
            True

            sage: list(IncreasingTableaux(shape=[], eval=(0,0,0)))
            [[]]

        We explicitly check a corner case::

            sage: from sage.combinat.tableau import IncreasingTableaux_shape_weight
            sage: list(IncreasingTableaux_shape_weight(Partition([]), (0,1,1)))
            []
        """
        if not self.shape:
            if sum(self.weight) == 0:
                yield IncreasingTableau([])
            return

        tab = Tableau([[0] * k for k in self.shape])
        wt = self.weight
        list_of_partial_inc_tabs = [tab]
        list_of_inc_tabs = []
        while list_of_partial_inc_tabs != []:
            active_tab = list_of_partial_inc_tabs.pop()
            unfilled_spots = []
            for (r,c) in active_tab.cells():
                if active_tab[r][c] == 0:
                    unfilled_spots.append((r,c))
            if not unfilled_spots:
                top_value = max(active_tab.entries())
                if top_value == len(wt) - wt[::-1].index(1):
                    list_of_inc_tabs.append(self.element_class(self, active_tab))
                continue
            growth_spots = []
            for (r,c) in unfilled_spots:
                if (r-1,c) not in active_tab.cells() or active_tab[r-1][c] != 0:
                    if (r,c-1) not in active_tab.cells() or active_tab[r][c-1] != 0:
                        growth_spots.append((r,c))
            growth_choices = list(powerset(growth_spots))
            top_value = max(active_tab.entries())
            try:
                growth_num = wt[top_value:].index(1) + top_value + 1
            except ValueError:
                continue
            for growth_choice in growth_choices[1:]:
                new_tab = [[0] * k for k in self.shape]
                for (r,c) in active_tab.cells():
                    new_tab[r][c] = active_tab[r][c]
                for (r,c) in growth_choice:
                    new_tab[r][c] = growth_num
                list_of_partial_inc_tabs.append(Tableau(new_tab))
        for inctab in list_of_inc_tabs:
            yield inctab


class IncreasingTableaux_size_weight(IncreasingTableaux):
    r"""
    Increasing tableaux of fixed size `n` and weight `wt`.
    """
    def __init__(self, n, wt):
        r"""
        Initializes the class of increasing tableaux of size ``n`` and
        weight ``wt``.

        .. WARNING::

            Input is not checked; please use :class:`IncreasingTableaux` to
            ensure the options are properly parsed.

        TESTS::

            sage: IT = IncreasingTableaux(3, (1,0,1))
            sage: TestSuite(IT).run()
        """
        super(IncreasingTableaux_size_weight, self).__init__(max_entry=len(wt),
                                                             category=FiniteEnumeratedSets())
        self.size = n
        self.weight = wt

    def _repr_(self):
        """
        TESTS::

            sage: IncreasingTableaux(3, (1,0,1))
            Increasing tableaux of size 3 and weight (1, 0, 1)
        """
        return "Increasing tableaux of size %s and weight %s" % (self.size, self.weight)

    def __iter__(self):
        """
        EXAMPLES::

            sage: [ T for T in IncreasingTableaux(3, (1,0,1)) ]
            [[[1, 3], [3]]]
            sage: [ T for T in IncreasingTableaux(4, (1,0,1,1)) ]
            [[[1, 3, 4], [3]],
             [[1, 3, 4], [4]],
             [[1, 3], [3, 4]],
             [[1, 3], [3], [4]],
             [[1, 4], [3], [4]]]
            sage: IT = IncreasingTableaux(4, (1,0,1,1))
            sage: IT[0].parent() is IT
            True
        """
        from sage.combinat.partition import Partitions
        for p in Partitions(self.size):
            for sst in IncreasingTableaux_shape_weight(p, self.weight):
                yield self.element_class(self, sst)

    def __contains__(self, x):
        """
        TESTS::

            sage: IT = IncreasingTableaux(4, (1,0,1,1))
            sage: all(it in IT for it in IT)
            True
            sage: all(it in IT for it in IncreasingTableaux([2,2], (1,0,1,1)))
            True
        """
        from sage.combinat.partition import _Partitions
        shape = [len(row) for row in x]
        if shape not in _Partitions:
            return False
        return x in IncreasingTableaux_shape_weight(_Partitions(shape), self.weight)


# October 2012: fixing outdated pickles which use classed being deprecated
from sage.misc.persist import register_unpickle_override
register_unpickle_override('sage.combinat.tableau', 'Tableau_class',  Tableau_class)
register_unpickle_override('sage.combinat.tableau', 'Tableaux_n',  Tableaux_size)
register_unpickle_override('sage.combinat.tableau', 'StandardTableaux_n',  StandardTableaux_size)
register_unpickle_override('sage.combinat.tableau', 'StandardTableaux_partition',  StandardTableaux_shape)
register_unpickle_override('sage.combinat.tableau', 'SemistandardTableaux_n',  SemistandardTableaux_size)
register_unpickle_override('sage.combinat.tableau', 'SemistandardTableaux_p',  SemistandardTableaux_shape)
register_unpickle_override('sage.combinat.tableau', 'SemistandardTableaux_nmu',  SemistandardTableaux_size_weight)
register_unpickle_override('sage.combinat.tableau', 'SemistandardTableaux_pmu',  SemistandardTableaux_shape_weight)


# Deprecations from trac:18555. July 2016
from sage.misc.superseded import deprecated_function_alias
Tableaux.global_options=deprecated_function_alias(18555, Tableaux.options)
<|MERGE_RESOLUTION|>--- conflicted
+++ resolved
@@ -7075,7 +7075,7 @@
         [[3], [1], [2]]
         sage: ST.cardinality()
         10
-        sage: sorted(ST, key=lambda t: t.shape(), reverse=True)
+        sage: ST.list()
         [[[1, 2, 3]],
          [[2, 3], [1]],
          [[1, 2], [3]],
@@ -7108,15 +7108,6 @@
         [[2, 3], [1, 4]]
         sage: ST.cardinality()
         6
-<<<<<<< HEAD
-        sage: sorted(ST)
-        [[[1, 2], [3, 4]],
-         [[1, 3], [2, 4]],
-         [[1, 4], [2, 3]],
-         [[2, 3], [1, 4]],
-         [[2, 4], [1, 3]],
-         [[3, 4], [1, 2]]]
-=======
         sage: ST.list()
         [[[2, 4], [1, 3]],
          [[3, 4], [1, 2]],
@@ -7124,7 +7115,6 @@
          [[1, 3], [2, 4]],
          [[1, 2], [3, 4]],
          [[2, 3], [1, 4]]]
->>>>>>> cca16168
         sage: RowStandardTableau([[3,4,5],[1,2]]).residue_sequence(3).standard_tableaux()
         Standard tableaux with 3-residue sequence (2,0,0,1,2) and multicharge (0)
     """
@@ -7394,26 +7384,6 @@
 
         EXAMPLES::
 
-<<<<<<< HEAD
-            sage: sorted(RowStandardTableaux([2,2]))
-            [[[1, 2], [3, 4]],
-             [[1, 3], [2, 4]],
-             [[1, 4], [2, 3]],
-             [[2, 3], [1, 4]],
-             [[2, 4], [1, 3]],
-             [[3, 4], [1, 2]]]
-            sage: sorted(RowStandardTableaux([3,2]))
-            [[[1, 2, 3], [4, 5]],
-             [[1, 2, 4], [3, 5]],
-             [[1, 2, 5], [3, 4]],
-             [[1, 3, 4], [2, 5]],
-             [[1, 3, 5], [2, 4]],
-             [[1, 4, 5], [2, 3]],
-             [[2, 3, 4], [1, 5]],
-             [[2, 3, 5], [1, 4]],
-             [[2, 4, 5], [1, 3]],
-             [[3, 4, 5], [1, 2]]]
-=======
             sage: [t for t in RowStandardTableaux([2,2])]
             [[[2, 4], [1, 3]],
              [[3, 4], [1, 2]],
@@ -7432,7 +7402,6 @@
              [[1, 3, 4], [2, 5]],
              [[2, 3, 4], [1, 5]],
              [[2, 3, 5], [1, 4]]]
->>>>>>> cca16168
             sage: st = RowStandardTableaux([2,1])
             sage: st[0].parent() is st
             True
@@ -7445,22 +7414,10 @@
         for row in self.shape:
             relations += [(m+i,m+i+1) for i in range(row-1)]
             m += row
-<<<<<<< HEAD
-#        print("iterating through %s"%self.shape)
-        P = Poset((range(1,self.shape.size()+1), relations))
-        L = P.linear_extensions()
-#        print("covers: %s"%P.cover_relations())
-#        print("exts: %s"%[e for e in L])
-#        print("ext2: %s"%[e for e in L])
-        # now run through the linear extensions and return the corresponding tableau
-        for lin in L:
-#            print("l-ext %s"%lin)
-=======
         P = Poset((range(1,self.shape.size()+1), relations))
         L = P.linear_extensions()
         # now run through the linear extensions and return the corresponding tableau
         for lin in L:
->>>>>>> cca16168
             linear_tab = list(permutation.Permutation(lin).inverse())
             tab = [linear_tab[partial_sums[i]:partial_sums[i+1]]
                    for i in range(len(self.shape))]
