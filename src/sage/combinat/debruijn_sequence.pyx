--- conflicted
+++ resolved
@@ -94,12 +94,8 @@
     gen(1, 1, k, n)
     return sequence
 
-<<<<<<< HEAD
+
 cdef gen(int t, int p, k, n) noexcept:
-=======
-
-cdef gen(int t, int p, k, n):
->>>>>>> 31f4fa60
     """
     The internal generation function. This should not be accessed by the
     user.
