# sage_setup: distribution = sagemath-combinat
# sage.doctest: needs sage.combinat sage.graphs sage.modules
r"""
Kirillov-Reshetikhin tableaux

Kirillov-Reshetikhin tableaux are rectangular tableaux with `r` rows and
`s` columns that naturally arise under the bijection between rigged
configurations and tableaux [RigConBijection]_. They are in bijection with
the elements of the Kirillov-Reshetikhin crystal `B^{r,s}` under the (inverse)
filling map [OSS13]_ [SS2015]_. They do not have to satisfy the semistandard row or column
restrictions. These tensor products are the result from the bijection from
rigged configurations [RigConBijection]_.

For more information, see :class:`~sage.combinat.rigged_configurations.kr_tableaux.KirillovReshetikhinTableaux`
and :class:`~sage.combinat.rigged_configurations.tensor_product_kr_tableaux.TensorProductOfKirillovReshetikhinTableaux`.

REFERENCES:

.. [OSS13] Masato Okado, Reiho Sakamoto, and Anne Schilling.
   *Affine crystal structure on rigged configurations of type* `D_n^{(1)}`.
   J. Algebraic Combinatorics, **37** (2013). 571-599. :arxiv:`1109.3523`.

AUTHORS:

- Travis Scrimshaw (2012-01-03): initial version
- Travis Scrimshaw (2012-11-14): added bijection to KR crystals
"""

<<<<<<< HEAD
# ****************************************************************************
=======
# ***************************************************************************
>>>>>>> 11baeed4
#       Copyright (C) 2012 Travis Scrimshaw <tscrim@ucdavis.edu>
#
#  Distributed under the terms of the GNU General Public License (GPL)
#
#    This code is distributed in the hope that it will be useful,
#    but WITHOUT ANY WARRANTY; without even the implied warranty of
#    MERCHANTABILITY or FITNESS FOR A PARTICULAR PURPOSE.  See the GNU
#    General Public License for more details.
#
#  The full text of the GPL is available at:
#
<<<<<<< HEAD
#                  http://www.gnu.org/licenses/
# ****************************************************************************
=======
#                  https://www.gnu.org/licenses/
# ***************************************************************************
>>>>>>> 11baeed4

# This contains both the parent and element classes. These should be split if
#   the classes grow larger.

from sage.misc.cachefunc import cached_method
from sage.misc.abstract_method import abstract_method
from sage.misc.lazy_attribute import lazy_attribute
from sage.misc.flatten import flatten

from sage.structure.parent import Parent

from sage.categories.loop_crystals import KirillovReshetikhinCrystals

from sage.combinat.crystals.letters import CrystalOfLetters, EmptyLetter
from sage.combinat.root_system.cartan_type import CartanType
from sage.combinat.crystals.tensor_product import CrystalOfWords
from sage.combinat.crystals.tensor_product import TensorProductOfRegularCrystalsElement
from sage.combinat.crystals.kirillov_reshetikhin import (
    horizontal_dominoes_removed,
    KashiwaraNakashimaTableaux, KirillovReshetikhinGenericCrystalElement,
    partitions_in_box, vertical_dominoes_removed
)
from sage.combinat.partition import Partition
from sage.combinat.tableau import Tableau


class KirillovReshetikhinTableaux(CrystalOfWords):
    r"""
    Kirillov-Reshetikhin tableaux.

    Kirillov-Reshetikhin tableaux are rectangular tableaux with `r` rows and
    `s` columns that naturally arise under the bijection between rigged
    configurations and tableaux [RigConBijection]_. They are in bijection with
    the elements of the Kirillov-Reshetikhin crystal `B^{r,s}` under the
    (inverse) filling map.

    Whenever `B^{r,s} \cong B(s\Lambda_r)` as a classical crystal (which is
    the case for `B^{r,s}` in type `A_n^{(1)}`, `B^{n,s}` in type `C_n^{(1)}`
    and `D_{n+1}^{(2)}`, `B^{n,s}` and `B^{n-1,s}` in type `D_n^{(1)}`) then
    the filling map is trivial.

    For `B^{r,s}` in:

    - type `D_n^{(1)}` when `r \leq n-2`,
    - type `B_n^{(1)}` when `r < n`,
    - type `A_{2n-1}^{(2)}` for all `r`,

    the filling map is defined in [OSS2011]_.

    For the spinor cases in type `D_n^{(1)}`, the crystal `B^{k,s}` where
    `k = n-1, n`,  is isomorphic as a classical crystal to `B(s\Lambda_k)`,
    and here we consider the Kirillov-Reshetikhin tableaux as living in
    `B(2s \Lambda_k)` under the natural doubling map. In this case, the
    crystal operators `e_i` and `f_i` act as `e_i^2` and `f_i^2` respectively.
    See [BijectionDn]_.

    For the spinor case in type `B_n^{(1)}`, the crystal `B^{n,s}`, we
    consider the images under the natural doubling map into `B^{n,2s}`.
    The classical components of this crystal are now given by
    removing `2 \times 2` boxes. The filling map is the same as below
    (see the non-spin type `C_n^{(1)}`).

    For `B^{r,s}` in:

    - type `C_n^{(1)}` when `r < n`,
    - type `A_{2n}^{(2)\dagger}` for all `r`,

    the filling map is given as follows. Suppose we are considering the
    (classically) highest weight element in the classical component
    `B(\lambda)`. Then we fill it in with the horizontal dominoes
    `[\bar{\imath}, i]` in the `i`-th row from the top (in English notation)
    and reordering the columns so that they are increasing. Recall from above
    that `B^{n,s} \cong B(s\Lambda_n)` in type `C^{(1)}_n`.

    For `B^{r,s}` in:

    - type `A_{2n}^{(2)}` for all `r`,
    - type `D_{n+1}^{(2)}` when `r < n`,
    - type `D_4^{(3)}` when `r = 1`,

    the filling map is the same as given in [OSS2011]_ except for
    the rightmost column which is given by the column `[1, 2, \ldots, k,
    \emptyset, \ldots \emptyset]` where `k = (r+x-1)/2` in Step 3 of
    [OSS2011]_.

    For the spinor case in type `D_{n+1}^{(2)}`, the crystal `B^{n,s}`, we
    define the filling map in the same way as in type `D_n^{(1)}`.

    .. NOTE::

        The filling map and classical decompositions in non-spinor cases can
        be classified by how the special node `0` connects with the
        corresponding classical diagram.

    The classical crystal structure is given by the usual Kashiwara-Nakashima
    tableaux rules. That is to embed this into `B(\Lambda_1)^{\otimes n s}`
    by using the reading word and then applying the classical crystal
    operator. The affine crystal structure is given by converting to
    the corresponding KR crystal element, performing the affine crystal
    operator, and pulling back to a KR tableau.

    For more information about the bijection between rigged configurations
    and tensor products of Kirillov-Reshetikhin tableaux, see
    :class:`~sage.combinat.rigged_configurations.tensor_product_kr_tableaux.TensorProductOfKirillovReshetikhinTableaux`.

    .. NOTE::

        The tableaux for all non-simply-laced types are provably correct if the
        bijection with :class:`rigged configurations
        <sage.combinat.rigged_configurations.rigged_configurations.RiggedConfigurations>`
        holds. Therefore this is currently only proven for `B^{r,1}` or
        `B^{1,s}` and in general for types `A_n^{(1)}` and `D_n^{(1)}`.

    INPUT:

    - ``cartan_type`` -- the Cartan type

    - ``r`` -- the Dynkin diagram index (typically the number of rows)

    - ``s`` -- the number of columns

    EXAMPLES::

        sage: KRT = crystals.KirillovReshetikhin(['A', 4, 1], 2, 1, model='KR')
        sage: elt = KRT(4, 3); elt
        [[3], [4]]

        sage: KRT = crystals.KirillovReshetikhin(['D', 4, 1], 2, 1, model='KR')
        sage: elt = KRT(-1, 1); elt
        [[1], [-1]]

    We can create highest weight crystals from a given shape or weight::

        sage: KRT = crystals.KirillovReshetikhin(['D', 4, 1], 2, 2, model='KR')
        sage: KRT.module_generator(shape=[1,1])
        [[1, 1], [2, -1]]
        sage: KRT.module_generator(column_shape=[2])
        [[1, 1], [2, -1]]
        sage: WS = RootSystem(['D',4,1]).weight_space()
        sage: KRT.module_generator(weight=WS.sum_of_terms([[0,-2],[2,1]]))
        [[1, 1], [2, -1]]
        sage: WSC = RootSystem(['D',4]).weight_space()
        sage: KRT.module_generator(classical_weight=WSC.fundamental_weight(2))
        [[1, 1], [2, -1]]

    We can go between
    :func:`~sage.combinat.crystals.kirillov_reshetikhin.KashiwaraNakashimaTableaux`
    and
    :class:`~sage.combinat.rigged_configurations.kr_tableaux.KirillovReshetikhinTableaux`
    elements::

        sage: KRCrys = crystals.KirillovReshetikhin(['D', 4, 1], 2, 2, model='KN')
        sage: KRTab = crystals.KirillovReshetikhin(['D', 4, 1], 2, 2, model='KR')
        sage: elt = KRCrys(3, 2); elt
        [[2], [3]]
        sage: k = KRTab(elt); k
        [[2, 1], [3, -1]]
        sage: KRCrys(k)
        [[2], [3]]

    We check that the classical weights in the classical decompositions
    agree in a few different type::

        sage: KRCrys = crystals.KirillovReshetikhin(['D', 4, 1], 2, 2, model='KN')
        sage: KRTab = crystals.KirillovReshetikhin(['D', 4, 1], 2, 2, model='KR')
        sage: all(t.classical_weight() == KRCrys(t).classical_weight() for t in KRTab)
        True
        sage: KRCrys = crystals.KirillovReshetikhin(['B', 3, 1], 2, 2, model='KN')
        sage: KRTab = crystals.KirillovReshetikhin(['B', 3, 1], 2, 2, model='KR')
        sage: all(t.classical_weight() == KRCrys(t).classical_weight() for t in KRTab)
        True
        sage: KRCrys = crystals.KirillovReshetikhin(['C', 3, 1], 2, 2, model='KN')
        sage: KRTab = crystals.KirillovReshetikhin(['C', 3, 1], 2, 2, model='KR')
        sage: all(t.classical_weight() == KRCrys(t).classical_weight() for t in KRTab)
        True
        sage: KRCrys = crystals.KirillovReshetikhin(['D', 4, 2], 2, 2, model='KN')
        sage: KRTab = crystals.KirillovReshetikhin(['D', 4, 2], 2, 2, model='KR')
        sage: all(t.classical_weight() == KRCrys(t).classical_weight() for t in KRTab)
        True
        sage: KRCrys = crystals.KirillovReshetikhin(['A', 4, 2], 2, 2, model='KN')
        sage: KRTab = crystals.KirillovReshetikhin(['A', 4, 2], 2, 2, model='KR')
        sage: all(t.classical_weight() == KRCrys(t).classical_weight() for t in KRTab)
        True
    """
    @staticmethod
    def __classcall_private__(cls, cartan_type, r, s):
        """
        Normalize the input arguments to ensure unique representation.

        EXAMPLES::

            sage: KRT1 = crystals.KirillovReshetikhin(CartanType(['A',3,1]), 2, 3, model='KR')
            sage: KRT2 = crystals.KirillovReshetikhin(['A',3,1], 2, 3, model='KR')
            sage: KRT1 is KRT2
            True
        """
        ct = CartanType(cartan_type)
        if not ct.is_affine():
            raise ValueError("The Cartan type must be affine")

        typ = ct.type()
        if ct.is_untwisted_affine():
            if typ == 'A':
                return KRTableauxRectangle(ct, r, s)
            if typ == 'B':
                if r == ct.classical().rank():
                    return KRTableauxBn(ct, r, s)
                return KRTableauxTypeVertical(ct, r, s)
            if typ == 'C':
                if r == ct.classical().rank():
                    return KRTableauxRectangle(ct, r, s)
                return KRTableauxTypeHorizonal(ct, r, s)
            if typ == 'D':
                if r == ct.classical().rank() or r == ct.classical().rank() - 1:
                    return KRTableauxSpin(ct, r, s)
                return KRTableauxTypeVertical(ct, r, s)
            if typ == 'E':
                return KRTableauxTypeFromRC(ct, r, s)
        else:
            if typ == 'BC':  # A_{2n}^{(2)}
                return KRTableauxTypeBox(ct, r, s)
            typ = ct.dual().type()
            if typ == 'BC':  # A_{2n}^{(2)\dagger}
                return KRTableauxTypeHorizonal(ct, r, s)
            if typ == 'B':  # A_{2n-1}^{(2)}
                return KRTableauxTypeVertical(ct, r, s)
            if typ == 'C':  # D_{n+1}^{(2)}
                if r == ct.dual().classical().rank():
                    return KRTableauxDTwistedSpin(ct, r, s)
                return KRTableauxTypeBox(ct, r, s)
            # if typ == 'F':  # E_6^{(2)}
            if typ == 'G':  # D_4^{(3)}
                if r == 1:
                    return KRTableauxTypeBox(ct, r, s)
                return KRTableauxTypeFromRC(ct, r, s)

        raise NotImplementedError
        # return super(KirillovReshetikhinTableaux, cls).__classcall__(cls, ct, r, s)

    def __init__(self, cartan_type, r, s):
        r"""
        Initialize ``self``.

        EXAMPLES::

            sage: KRT = crystals.KirillovReshetikhin(['A', 4, 1], 2, 2, model='KR')
            sage: TestSuite(KRT).run()
            sage: KRT = crystals.KirillovReshetikhin(['D', 4, 1], 2, 2, model='KR')
            sage: TestSuite(KRT).run()  # long time
            sage: KRT = crystals.KirillovReshetikhin(['D', 4, 1], 4, 1, model='KR'); KRT
            Kirillov-Reshetikhin tableaux of type ['D', 4, 1] and shape (4, 1)
            sage: TestSuite(KRT).run()
        """
        self._r = r
        self._s = s
        self._cartan_type = cartan_type

        Parent.__init__(self, category=KirillovReshetikhinCrystals())

        self.letters = CrystalOfLetters(cartan_type.classical())
        self.module_generators = self._build_module_generators()

    def _repr_(self):
        """
        Return a string representation of ``self``.

        EXAMPLES::

            sage: crystals.KirillovReshetikhin(['A', 4, 1], 2, 3, model='KR')
            Kirillov-Reshetikhin tableaux of type ['A', 4, 1] and shape (2, 3)
        """
        return "Kirillov-Reshetikhin tableaux of type {} and shape ({}, {})".format(
            self._cartan_type, self._r, self._s)

    def __iter__(self):
        """
        Return the iterator of ``self``.

        EXAMPLES::

            sage: KR = crystals.KirillovReshetikhin(['A', 5, 2], 2, 1, model='KR')
            sage: L = [x for x in KR]
            sage: len(L)
            15
        """
        index_set = self._cartan_type.classical().index_set()
        from sage.sets.recursively_enumerated_set import RecursivelyEnumeratedSet
        rset = RecursivelyEnumeratedSet(self.module_generators,
                                        lambda x: [x.f(i) for i in index_set],
                                        structure='graded')
        return rset.breadth_first_search_iterator()

    def module_generator(self, i=None, **options):
        r"""
        Return the specified module generator.

        INPUT:

        - ``i`` -- the index of the module generator

        We can also get a module generator by using one of the following
        optional arguments:

        - ``shape`` -- the associated shape
        - ``column_shape`` -- the shape given as columns (a column of length
          `k` correspond to a classical weight `\omega_k`)
        - ``weight`` -- the weight
        - ``classical_weight`` -- the classical weight

        If no arguments are specified, then return the unique module generator
        of classical weight `s \Lambda_r`.

        EXAMPLES::

            sage: KRT = crystals.KirillovReshetikhin(['D', 4, 1], 2, 2, model='KR')
            sage: KRT.module_generator(1)
            [[1, 1], [2, -1]]
            sage: KRT.module_generator(shape=[1,1])
            [[1, 1], [2, -1]]
            sage: KRT.module_generator(column_shape=[2])
            [[1, 1], [2, -1]]
            sage: WS = RootSystem(['D',4,1]).weight_space()
            sage: KRT.module_generator(weight=WS.sum_of_terms([[0,-2],[2,1]]))
            [[1, 1], [2, -1]]
            sage: WSC = RootSystem(['D',4]).weight_space()
            sage: KRT.module_generator(classical_weight=WSC.fundamental_weight(2))
            [[1, 1], [2, -1]]
            sage: KRT.module_generator()
            [[1, 1], [2, 2]]

            sage: KRT = crystals.KirillovReshetikhin(['A', 3, 1], 2, 2, model='KR')
            sage: KRT.module_generator()
            [[1, 1], [2, 2]]
        """
        if i is not None:
            return self.module_generators[i]
        n = self._cartan_type.classical().rank()

        if "shape" in options:
            shape = list(options["shape"])
            # Make sure the shape is the correct length
            if len(shape) < n:
                shape.extend([0] * (n - len(shape)))
            for mg in self.module_generators:
                if list(mg.classical_weight().to_vector()) == shape:
                    return mg
            return None

        if "column_shape" in options:
            shape = list(Partition(options["column_shape"]).conjugate())
            if len(shape) < n:
                shape.extend([0] * (n - len(shape)))
            for mg in self.module_generators:
                if list(mg.classical_weight().to_vector()) == shape:
                    return mg
            return None

        if "weight" in options:
            wt = options["weight"]
            for mg in self.module_generators:
                if mg.weight() == wt:
                    return mg
            return None

        if "classical_weight" in options:
            wt = options["classical_weight"]
            for mg in self.module_generators:
                if mg.classical_weight() == wt:
                    return mg
            return None

        # Otherwise return the unique module generator of classical weight `s \Lambda_r`
        R = self.weight_lattice_realization()
        Lambda = R.fundamental_weights()
        r = self.r()
        s = self.s()
        weight = s * Lambda[r] - s * Lambda[0] * Lambda[r].level() / Lambda[0].level()
        for b in self.module_generators:
            if b.weight() == weight:
                return b
        assert False

    @abstract_method
    def _build_module_generators(self):
        """
        Build the module generators.

        EXAMPLES::

            sage: KRT = crystals.KirillovReshetikhin(['A', 4, 1], 2, 3, model='KR')
            sage: KRT._build_module_generators()
            ([[1, 1, 1], [2, 2, 2]],)
        """

    @abstract_method(optional=True)
    def from_kirillov_reshetikhin_crystal(self, krc):
        """
        Construct an element of ``self`` from the Kirillov-Reshetikhin
        crystal element ``krc``.

        EXAMPLES::

            sage: KRT = crystals.KirillovReshetikhin(['A', 4, 1], 2, 1, model='KR')
            sage: C = crystals.KirillovReshetikhin(['A',4,1], 2, 1, model='KN')
            sage: krc = C(4,3); krc
            [[3], [4]]
            sage: KRT.from_kirillov_reshetikhin_crystal(krc)
            [[3], [4]]
        """

    def _element_constructor_(self, *lst, **options):
        """
        Construct a
        :class:`~sage.combinat.rigged_configurations.kr_tableaux.KirillovReshetikhinTableauxElement`.

        EXAMPLES::

            sage: KRT = crystals.KirillovReshetikhin(['A', 4, 1], 2, 1, model='KR')
            sage: KRT(3, 4) # indirect doctest
            [[4], [3]]
            sage: KRT(4, 3)
            [[3], [4]]
        """
        if isinstance(lst[0], KirillovReshetikhinGenericCrystalElement):
            # Check to make sure it can be converted
            if lst[0].cartan_type() != self.cartan_type() \
               or lst[0].parent().r() != self._r or lst[0].parent().s() != self._s:
                raise ValueError("the Kirillov-Reshetikhin crystal must have the same Cartan type and (r,s)")
            return self.from_kirillov_reshetikhin_crystal(lst[0])

        return self.element_class(self, list(lst), **options)

    def r(self):
        """
        Return the value `r` for this tableaux class which corresponds to the
        number of rows.

        EXAMPLES::

            sage: KRT = crystals.KirillovReshetikhin(['A', 4, 1], 2, 1, model='KR')
            sage: KRT.r()
            2
        """
        return self._r

    def s(self):
        """
        Return the value `s` for this tableaux class which corresponds to the
        number of columns.

        EXAMPLES::

            sage: KRT = crystals.KirillovReshetikhin(['A', 4, 1], 2, 1, model='KR')
            sage: KRT.s()
            1
        """
        return self._s

    @cached_method
    def kirillov_reshetikhin_crystal(self):
        """
        Return the corresponding KR crystal in the
        :func:`Kashiwara-Nakashima model
        <sage.combinat.crystals.kirillov_reshetikhin.KashiwaraNakashimaTableaux>`.

        EXAMPLES::

            sage: crystals.KirillovReshetikhin(['A', 4, 1], 2, 1, model='KR').kirillov_reshetikhin_crystal()
            Kirillov-Reshetikhin crystal of type ['A', 4, 1] with (r,s)=(2,1)
        """
        return KashiwaraNakashimaTableaux(self._cartan_type, self._r, self._s)

    def classical_decomposition(self):
        """
        Return the classical crystal decomposition of ``self``.

        EXAMPLES::

            sage: crystals.KirillovReshetikhin(['D', 4, 1], 2, 2, model='KR').classical_decomposition()
            The crystal of tableaux of type ['D', 4] and shape(s) [[], [1, 1], [2, 2]]
        """
        return self.kirillov_reshetikhin_crystal().classical_decomposition()

    def tensor(self, *crystals, **options):
        """
        Return the tensor product of ``self`` with ``crystals``.

        If ``crystals`` is a list of (a tensor product of) KR tableaux, this
        returns a
        :class:`~sage.combinat.rigged_configurations.tensor_product_kr_tableaux.TensorProductOfKirillovReshetikhinTableaux`.

        EXAMPLES::

            sage: K = crystals.KirillovReshetikhin(['A', 3, 1], 2, 2, model='KR')
            sage: TP = crystals.TensorProductOfKirillovReshetikhinTableaux(['A', 3, 1], [[1,3],[3,1]])
            sage: K.tensor(TP, K)
            Tensor product of Kirillov-Reshetikhin tableaux of type ['A', 3, 1]
             and factor(s) ((2, 2), (1, 3), (3, 1), (2, 2))

            sage: C = crystals.KirillovReshetikhin(['A',3,1], 3, 1, model='KN')
            sage: K.tensor(K, C)
            Full tensor product of the crystals
             [Kirillov-Reshetikhin tableaux of type ['A', 3, 1] and shape (2, 2),
              Kirillov-Reshetikhin tableaux of type ['A', 3, 1] and shape (2, 2),
              Kirillov-Reshetikhin crystal of type ['A', 3, 1] with (r,s)=(3,1)]
        """
        ct = self._cartan_type
        from sage.combinat.rigged_configurations.tensor_product_kr_tableaux \
            import TensorProductOfKirillovReshetikhinTableaux
        if all(isinstance(B, (KirillovReshetikhinTableaux, TensorProductOfKirillovReshetikhinTableaux))
               and B.cartan_type() == ct for B in crystals):
            dims = [[self._r, self._s]]
            for B in crystals:
                if isinstance(B, TensorProductOfKirillovReshetikhinTableaux):
                    dims += B.dims
                elif isinstance(B, KirillovReshetikhinTableaux):
                    dims.append([B._r, B._s])
            return TensorProductOfKirillovReshetikhinTableaux(ct, dims)
        return super().tensor(*crystals, **options)

    @lazy_attribute
    def _tableau_height(self):
        """
        The height of the tableaux in ``self``.

        EXAMPLES::

            sage: K = crystals.KirillovReshetikhin(['A', 3, 1], 3, 2, model='KR')
            sage: K._tableau_height
            3
        """
        return self._r


class KRTableauxRectangle(KirillovReshetikhinTableaux):
    r"""
    Kirillov-Reshetkhin tableaux `B^{r,s}` whose module generator is a single
    `r \times s` rectangle.

    These are Kirillov-Reshetkhin tableaux `B^{r,s}` of type:

    - `A_n^{(1)}` for all `1 \leq r \leq n`,
    - `C_n^{(1)}` when `r = n`.

    TESTS::

        sage: KRT = crystals.KirillovReshetikhin(['A', 3, 1], 2, 2, model='KR')
        sage: TestSuite(KRT).run()
        sage: KRT = crystals.KirillovReshetikhin(['C', 3, 1], 3, 2, model='KR')
        sage: TestSuite(KRT).run() # long time
    """

    def _build_module_generators(self):
        r"""
        Build the module generators.

        There is only one module generator which corresponds to a single
        `r \times s` rectangle.

        EXAMPLES::

            sage: KRT = crystals.KirillovReshetikhin(['A', 4, 1], 2, 3, model='KR')
            sage: KRT._build_module_generators()
            ([[1, 1, 1], [2, 2, 2]],)
        """
        tableau = [[self._r - j for j in range(self._r)]
                   for i in range(self._s)]

        return (self.element_class(self, [self.letters(x) for x in flatten(tableau)]),)

    def from_kirillov_reshetikhin_crystal(self, krc):
        """
        Construct a
        :class:`~sage.combinat.rigged_configurations.kr_tableaux.KirillovReshetikhinTableauxElement`.

        EXAMPLES::

            sage: KRT = crystals.KirillovReshetikhin(['A', 4, 1], 2, 1, model='KR')
            sage: C = crystals.KirillovReshetikhin(['A',4,1], 2, 1, model='KN')
            sage: krc = C(4,3); krc
            [[3], [4]]
            sage: KRT.from_kirillov_reshetikhin_crystal(krc)
            [[3], [4]]
        """
        # To build a KR tableau from a KR crystal:
        # 1 - start with the highest weight KR tableau
        # 2 - determine a path from the KR crystal to its highest weight
        # 3 - apply the inverse path to the highest weight KR tableau
        f_str = reversed(krc.lift().to_highest_weight()[1])
        return self.module_generators[0].f_string(f_str)


class KRTableauxTypeVertical(KirillovReshetikhinTableaux):
    r"""
    Kirillov-Reshetkihn tableaux `B^{r,s}` of type:

    - `D_n^{(1)}` for all `1 \leq r < n-1`,
    - `B_n^{(1)}` for all `1 \leq r < n`,
    - `A_{2n-1}^{(2)}` for all `1 \leq r \leq n`.

    TESTS::

        sage: KRT = crystals.KirillovReshetikhin(['D', 4, 1], 1, 1, model='KR')
        sage: TestSuite(KRT).run()
        sage: KRT = crystals.KirillovReshetikhin(['B', 3, 1], 2, 2, model='KR')
        sage: TestSuite(KRT).run() # long time
        sage: KRT = crystals.KirillovReshetikhin(['A', 5, 2], 2, 2, model='KR')
        sage: TestSuite(KRT).run() # long time
    """

    def _fill(self, weight):
        r"""
        Return the highest weight KR tableau of weight ``weight``.

        INPUT:

        - ``weight`` -- the weight of the highest weight KR tableau (the
          conjugate of the shape of the KR crystal's tableau)

        OUTPUT: a `r \times s` tableau

        EXAMPLES::

            sage: KRT = crystals.KirillovReshetikhin(['D', 4, 1], 2, 1, model='KR')
            sage: KRT._fill([])
            [[1], [-1]]
            sage: KRT = crystals.KirillovReshetikhin(['D', 14, 1], 12, 7, model='KR')
            sage: KRT._fill([10,10,8,2,2,2])
            [[1, 1, 1, 1, 1, 7, 1], [2, 2, 2, 2, 2, 8, 2], [3, 3, 7, 9, 7, 9, 3], [4, 4, 8, 10, 8, 10, 4], [5, 5, 9, 11, 9, 11, 5], [6, 6, 10, 12, 10, 12, 6], [7, 7, 11, -12, 11, -12, 7], [8, 8, 12, -11, 12, -11, 8], [9, 9, -12, -10, -12, -10, 9], [10, 10, -11, -9, -11, -9, -9], [-12, 11, -10, -8, -10, -8, -8], [-11, 12, -9, -7, -9, -7, -7]]
            sage: KRT._fill([10,10,6,2,2,2])
            [[1, 1, 1, 1, 1, 5, 1], [2, 2, 2, 2, 2, 6, 2], [3, 3, 9, 7, 9, 7, 3], [4, 4, 10, 8, 10, 8, 4], [5, 5, 11, 9, 11, 9, 5], [6, 6, 12, 10, 12, 10, 6], [7, 7, -12, 11, -12, 11, 7], [8, 8, -11, 12, -11, 12, 8], [9, 9, -10, -12, -10, -12, -8], [10, 10, -9, -11, -9, -11, -7], [-12, 11, -8, -10, -8, -10, -6], [-11, 12, -7, -9, -7, -9, -5]]
        """
        # Add zeros until the shape has length s
        weight_list = list(weight)  # Make sure we have a list
        while len(weight_list) != self._s:
            weight_list.append(0)

        tableau = []
        i = 0
        # Step 0 - Fill first columns of height r
        while i < self._s and weight_list[i] == self._r:
            tableau.append([self._r - j for j in range(self._r)])
            i += 1

        # Step 1 - Add the alternating columns until we hit an odd number of columns
        c = -1
        while i < self._s:
            # If it is an odd number of columns
            if i == self._s - 1 or weight_list[i] != weight_list[i + 1]:
                c = weight_list[i]
                i += 1
                break
            temp_list = [-(weight_list[i] + j + 1) for j in range(self._r - weight_list[i])]
            for j in range(weight_list[i]):
                temp_list.append(weight_list[i] - j)
            tableau.append(temp_list)
            tableau.append([self._r - j for j in range(self._r)])
            i += 2

        # Step 2 - Add the x dependent columns
        x = c + 1
        while i < self._s:
            temp_list = [-x - j for j in range(self._r - x + 1)]  # +1 for indexing
            for j in range(x - weight_list[i] - 1):  # +1 for indexing
                temp_list.append(self._r - j)
            x = temp_list[-1]  # This is the h+1 entry of the column
            for j in range(weight_list[i]):
                temp_list.append(weight_list[i] - j)

            tableau.append(temp_list)
            i += 1

        # Step 3 - Add the final column
        if c > -1:
            val = (self._r + x - 1) // 2
            temp_list = [-x - j for j in range(self._r - val)]
            for j in range(val):
                temp_list.append(val - j)
            tableau.append(temp_list)

        return self.element_class(self, [self.letters(x) for x in flatten(tableau)])

    def _build_module_generators(self):
        """
        Build the module generators.

        EXAMPLES::

            sage: KRT = crystals.KirillovReshetikhin(['D',4,1], 2, 3, model='KR')
            sage: KRT._build_module_generators()
            ([[-2, 1, 1], [-1, 2, -1]], [[1, -2, 1], [2, -1, 2]],
             [[1, 1, 1], [2, 2, -1]], [[1, 1, 1], [2, 2, 2]])
        """
        return tuple(self._fill(weight) for weight in
                     horizontal_dominoes_removed(self._s, self._r))

    def from_kirillov_reshetikhin_crystal(self, krc):
        """
        Construct an element of ``self`` from the Kirillov-Reshetikhin
        crystal element ``krc``.

        EXAMPLES::

            sage: KRT = crystals.KirillovReshetikhin(['D',4,1], 2, 3, model='KR')
            sage: C = crystals.KirillovReshetikhin(['D',4,1], 2, 3, model='KN')
            sage: krc = C(4,3); krc
            [[3], [4]]
            sage: KRT.from_kirillov_reshetikhin_crystal(krc)
            [[3, -2, 1], [4, -1, 2]]
        """
        # To build a KR tableau from a KR crystal:
        # 1 - start with a highest weight KR tableau generated from the
        #  shape of the KR crystal
        # 2 - determine a path from the KR crystal to its highest weight
        # 3 - apply the inverse path to the highest weight KR tableau
        lifted = krc.lift()
        weight = lifted.to_tableau().shape().conjugate()
        f_str = reversed(lifted.to_highest_weight()[1])
        return self._fill(weight).f_string(f_str)


class KRTableauxTypeHorizonal(KirillovReshetikhinTableaux):
    r"""
    Kirillov-Reshetikhin tableaux `B^{r,s}` of type:

    - `C_n^{(1)}` for `1 \leq r < n`,
    - `A_{2n}^{(2)\dagger}` for `1 \leq r \leq n`.

    TESTS::

        sage: KRT = crystals.KirillovReshetikhin(['C', 3, 1], 2, 2, model='KR')
        sage: TestSuite(KRT).run() # long time
        sage: KRT = crystals.KirillovReshetikhin(CartanType(['A', 4, 2]).dual(), 2, 2, model='KR')
        sage: TestSuite(KRT).run()
    """

    def _fill(self, shape):
        r"""
        Return the highest weight KR tableau of weight ``shape``.

        INPUT:

        - ``shape`` -- the shape of the KR crystal's tableau

        OUTPUT: a `r \times s` tableau

        EXAMPLES::

            sage: KRT = crystals.KirillovReshetikhin(['C', 5, 1], 3, 5, model='KR')
            sage: KRT._fill([3,3,1])
            [[1, 1, 1, -3, 1], [2, 2, 2, -2, 2], [3, -3, 3, -1, 3]]
            sage: KRT = crystals.KirillovReshetikhin(['C', 10, 1], 5, 6, model='KR')
            sage: KRT._fill([6,4,2,2])
            [[1, 1, 1, 1, 1, 1], [2, 2, 2, 2, -5, 2], [3, 3, -5, 3, -4, 3], [4, 4, -4, 4, -3, 4], [-5, 5, -3, 5, -2, 5]]
            sage: KRT._fill([6,4])
            [[1, 1, 1, 1, 1, 1], [2, 2, 2, 2, -5, 2], [-5, 3, -5, 3, -4, 3], [-4, 4, -4, 4, -3, 4], [-3, 5, -3, 5, -2, 5]]
        """
        # Add zeros until the shape has length s
        shape_list = list(shape)  # Make sure we have a list
        while len(shape_list) != self._r:
            shape_list.append(0)

        lst = []
        for col in range(1, self._s + 1):
            if (self._s - col) % 2 == 0:
                lst.extend(self.letters(self._r - x) for x in range(self._r))
            else:
                m = self._r
                for j, val in enumerate(shape_list):
                    if col >= val:
                        m = j
                        break
                lst.extend(self.letters(-x) for x in range(m + 1, self._r + 1))
                lst.extend(self.letters(m - x) for x in range(m))

        return self.element_class(self, lst)

    def _build_module_generators(self):
        """
        Build the module generators.

        EXAMPLES::

            sage: KRT = crystals.KirillovReshetikhin(['C',4,1], 2, 3, model='KR')
            sage: KRT._build_module_generators()
            ([[1, -2, 1], [2, -1, 2]], [[1, 1, 1], [2, -2, 2]], [[1, 1, 1], [2, 2, 2]])
        """
        return tuple(self._fill(shape) for shape in horizontal_dominoes_removed(self._r, self._s))

    def from_kirillov_reshetikhin_crystal(self, krc):
        """
        Construct an element of ``self`` from the Kirillov-Reshetikhin
        crystal element ``krc``.

        EXAMPLES::

            sage: KRT = crystals.KirillovReshetikhin(['C',4,1], 2, 3, model='KR')
            sage: C = crystals.KirillovReshetikhin(['C',4,1], 2, 3, model='KN')
            sage: krc = C(4,3); krc
            [[3], [4]]
            sage: KRT.from_kirillov_reshetikhin_crystal(krc)
            [[3, -2, 1], [4, -1, 2]]
        """
        # To build a KR tableau from a KR crystal:
        # 1 - start with a highest weight KR tableau generated from the
        #  shape of the KR crystal
        # 2 - determine a path from the KR crystal to its highest weight
        # 3 - apply the inverse path to the highest weight KR tableau
        lifted = krc.lift()
        shape = lifted.to_tableau().shape()
        f_str = reversed(lifted.to_highest_weight()[1])
        return self._fill(shape).f_string(f_str)


class KRTableauxTypeBox(KRTableauxTypeVertical):
    r"""
    Kirillov-Reshetikhin tableaux `B^{r,s}` of type:

    - `A_{2n}^{(2)}` for all `r \leq n`,
    - `D_{n+1}^{(2)}` for all `r < n`,
    - `D_4^{(3)}` for `r = 1`.

    TESTS::

        sage: KRT = crystals.KirillovReshetikhin(['A', 4, 2], 2, 2, model='KR')
        sage: TestSuite(KRT).run()
        sage: KRT = crystals.KirillovReshetikhin(['D', 4, 2], 2, 2, model='KR')
        sage: TestSuite(KRT).run() # long time
        sage: KRT = crystals.KirillovReshetikhin(['D', 4, 3], 1, 2, model='KR')
        sage: TestSuite(KRT).run() # long time
    """

    def _fill(self, weight):
        r"""
        Return the highest weight KR tableau of weight ``weight``.

        INPUT:

        - ``weight`` -- the weight of the highest weight KR tableau (the
          conjugate of the shape of the KR crystal's tableau)

        OUTPUT: a `r \times s` tableau

        EXAMPLES::

            sage: KRT = crystals.KirillovReshetikhin(['D', 4, 1], 2, 1, model='KR')
            sage: KRT._fill([])
            [[1], [-1]]
            sage: KRT = crystals.KirillovReshetikhin(['D', 14, 1], 12, 7, model='KR')
            sage: KRT._fill([10,10,8,2,2,2])
            [[1, 1, 1, 1, 1, 7, 1], [2, 2, 2, 2, 2, 8, 2], [3, 3, 7, 9, 7, 9, 3], [4, 4, 8, 10, 8, 10, 4], [5, 5, 9, 11, 9, 11, 5], [6, 6, 10, 12, 10, 12, 6], [7, 7, 11, -12, 11, -12, 7], [8, 8, 12, -11, 12, -11, 8], [9, 9, -12, -10, -12, -10, 9], [10, 10, -11, -9, -11, -9, -9], [-12, 11, -10, -8, -10, -8, -8], [-11, 12, -9, -7, -9, -7, -7]]
            sage: KRT._fill([10,10,6,2,2,2])
            [[1, 1, 1, 1, 1, 5, 1], [2, 2, 2, 2, 2, 6, 2], [3, 3, 9, 7, 9, 7, 3], [4, 4, 10, 8, 10, 8, 4], [5, 5, 11, 9, 11, 9, 5], [6, 6, 12, 10, 12, 10, 6], [7, 7, -12, 11, -12, 11, 7], [8, 8, -11, 12, -11, 12, 8], [9, 9, -10, -12, -10, -12, -8], [10, 10, -9, -11, -9, -11, -7], [-12, 11, -8, -10, -8, -10, -6], [-11, 12, -7, -9, -7, -9, -5]]
        """
        # Add zeros until the shape has length s
        weight_list = list(weight)  # Make sure we have a list
        while len(weight_list) != self._s:
            weight_list.append(0)

        tableau = []
        i = 0
        # Step 0 - Fill first columns of height r
        while i < self._s and weight_list[i] == self._r:
            tableau.append([self._r - j for j in range(self._r)])
            i += 1

        # Step 1 - Add the alternating columns until we hit an odd number of columns
        c = -1
        while i < self._s:
            # If it is an odd number of columns
            if i == self._s - 1 or weight_list[i] != weight_list[i + 1]:
                c = weight_list[i]
                i += 1
                break
            temp_list = [-(weight_list[i] + j + 1) for j in range(self._r - weight_list[i])]
            for j in range(weight_list[i]):
                temp_list.append(weight_list[i] - j)
            tableau.append(temp_list)
            tableau.append([self._r - j for j in range(self._r)])
            i += 2

        # Step 2 - Add the x dependent columns
        x = c + 1
        while i < self._s:
            temp_list = [-x - j for j in range(self._r - x + 1)]  # +1 for indexing
            for j in range(x - weight_list[i] - 1):  # +1 for indexing
                temp_list.append(self._r - j)
            x = temp_list[-1]  # This is the h+1 entry of the column
            for j in range(weight_list[i]):
                temp_list.append(weight_list[i] - j)

            tableau.append(temp_list)
            i += 1

        # Step 3 - Add the final column
        if c > -1:
            val = x - 1
            temp_list = ['E' for j in range(self._r - val)]
            for j in range(val):
                temp_list.append(val - j)
            tableau.append(temp_list)

        return self.element_class(self, [self.letters(x) for x in flatten(tableau)])

    def _build_module_generators(self):
        """
        Build the module generators.

        EXAMPLES::

            sage: KRT = crystals.KirillovReshetikhin(['A',4,2], 2, 2, model='KR')
            sage: KRT._build_module_generators()
            ([[-2, 1], [-1, 2]], [[2, 1], [-2, E]], [[1, E], [2, E]],
             [[1, 1], [-2, 2]], [[1, 1], [2, E]], [[1, 1], [2, 2]])
        """
        return tuple(self._fill(weight) for weight in partitions_in_box(self._s, self._r))


class KRTableauxSpin(KRTableauxRectangle):
    r"""
    Kirillov-Reshetikhin tableaux `B^{r,s}` of type `D_n^{(1)}` with
    `r = n, n-1`.

    TESTS::

        sage: KRT = crystals.KirillovReshetikhin(['D', 4, 1], 3, 2, model='KR')
        sage: TestSuite(KRT).run()
        sage: KRT = crystals.KirillovReshetikhin(['D', 4, 1], 4, 2, model='KR')
        sage: TestSuite(KRT).run()
    """

    def _build_module_generators(self):
        r"""
        Build the module generators.

        There is only one module generator which corresponds to a single
        `n \times s` rectangle.

        EXAMPLES::

            sage: KRT = crystals.KirillovReshetikhin(['D', 4, 1], 3, 3, model='KR')
            sage: KRT._build_module_generators()
            ([[1, 1, 1], [2, 2, 2], [3, 3, 3], [-4, -4, -4]],)
            sage: KRT = crystals.KirillovReshetikhin(['D', 4, 1], 4, 3, model='KR')
            sage: KRT._build_module_generators()
            ([[1, 1, 1], [2, 2, 2], [3, 3, 3], [4, 4, 4]],)
        """
        n = self.cartan_type().classical().rank()
        if self._r == n:
            return KRTableauxRectangle._build_module_generators(self)

        tableau = []
        for i in range(self._s):
            tableau.append([-n] + [self._r - j for j in range(self._r)])

        return (self.element_class(self, [self.letters(x) for x in flatten(tableau)]),)


class KRTableauxBn(KRTableauxTypeHorizonal):
    """
    Kirillov-Reshetkhin tableaux `B^{n,s}` of type `B_n^{(1)}`.

    TESTS::

        sage: KRT = crystals.KirillovReshetikhin(['B', 2, 1], 2, 3, model='KR')
        sage: TestSuite(KRT).run()
    """

    def _build_module_generators(self):
        """
        Build the module generators.

        EXAMPLES::

            sage: KRT = crystals.KirillovReshetikhin(['B', 2, 1], 2, 2, model='KR')
            sage: KRT._build_module_generators()
            ([[-2, 1], [-1, 2]], [[1, 1], [2, 2]])
        """
        odd = int(self._s % 2)
        shapes = ([int(x * 2 + odd) for x in sh]
                  for sh in vertical_dominoes_removed(self._r, self._s // 2))
        return tuple(self._fill(sh) for sh in shapes)

    def from_kirillov_reshetikhin_crystal(self, krc):
        """
        Construct an element of ``self`` from the Kirillov-Reshetikhin
        crystal element ``krc``.

        EXAMPLES::

            sage: KR = crystals.KirillovReshetikhin(['B',3,1], 3, 3, model='KR')
            sage: C = crystals.KirillovReshetikhin(['B',3,1], 3, 3, model='KN')
            sage: krc = C.module_generators[1].f_string([3,2,3,1,3,3]); krc
            [++-, [[2], [0], [-3]]]
            sage: KR.from_kirillov_reshetikhin_crystal(krc)
            [[1, 1, 2], [2, 2, -3], [-3, -3, -1]]
        """
        # To build a KR tableau from a type B_n spinor KR crystal:
        # 1 - determine a path from the KR crystal to its highest weight
        # 2 - find the corresponding highest weight KR tableau
        # 3 - apply the inverse path to the highest weight KR tableau
        lifted = krc.lift()
        to_hw = lifted.to_highest_weight()
        f_str = reversed(to_hw[1])
        wt = to_hw[0].weight()
        for x in self.module_generators:
            if x.classical_weight() == wt:
                return x.f_string(f_str)
        raise ValueError("no matching highest weight element found")


class KirillovReshetikhinTableauxElement(TensorProductOfRegularCrystalsElement):
    r"""
    A Kirillov-Reshetikhin tableau.

    For more information, see
    :class:`~sage.combinat.rigged_configurations.kr_tableaux.KirillovReshetikhinTableaux`
    and
    :class:`~sage.combinat.rigged_configurations.tensor_product_kr_tableaux.TensorProductOfKirillovReshetikhinTableaux`.
    """

    def __init__(self, parent, list, **options):
        r"""
        Initialize ``self``.

        EXAMPLES::

            sage: KRT = crystals.KirillovReshetikhin(['A', 4, 1], 2, 1, model='KR')
            sage: elt = KRT(4, 3); elt
            [[3], [4]]
            sage: TestSuite(elt).run()
        """
        # Make sure we are a list of letters
        if list and not isinstance(list[0], (parent.letters.element_class, EmptyLetter)):
            list = [parent.letters(x) for x in list]
        TensorProductOfRegularCrystalsElement.__init__(self, parent, list)

    def _repr_(self):
        """
        Return the string representation of ``self``.

        EXAMPLES::

            sage: KRT = crystals.KirillovReshetikhin(['A', 4, 1], 2, 1, model='KR')
            sage: KRT(3,2)
            [[2], [3]]
        """
        return repr(self.to_array())

    def _repr_diagram(self):
        """
        Return a string representation of ``self`` as a diagram.

        EXAMPLES::

            sage: KRT = crystals.KirillovReshetikhin(['A',4,1], 2, 2, model='KR')
            sage: elt = KRT(2,1,4,3)
            sage: print(elt._repr_diagram())
              1  3
              2  4
        """
        return self.to_tableau()._repr_diagram()

    def _latex_(self):
        r"""
        Return a latex representation of ``self``.

        EXAMPLES::

            sage: KRT = crystals.KirillovReshetikhin(['A', 4, 1], 2, 3, model='KR')
            sage: latex(KRT(3,2,4,2,4,3))
            {\def\lr#1{\multicolumn{1}{|@{\hspace{.6ex}}c@{\hspace{.6ex}}|}{\raisebox{-.3ex}{$#1$}}}
            \raisebox{-.6ex}{$\begin{array}[b]{*{3}c}\cline{1-3}
            \lr{2}&\lr{2}&\lr{3}\\\cline{1-3}
            \lr{3}&\lr{4}&\lr{4}\\\cline{1-3}
            \end{array}$}
            }
        """
        from sage.combinat.output import tex_from_array
        return tex_from_array([[val._latex_() for val in row] for row in self.to_array()])

    def _ascii_art_(self):
        r"""
        Return an ASCII art representation of ``self``.

        EXAMPLES::

            sage: KRT = crystals.KirillovReshetikhin(['A',4,1], 2, 2, model='KR')
            sage: ascii_art(KRT(2,1,4,3))
              1  3
              2  4
        """
        from sage.typeset.ascii_art import AsciiArt
        return AsciiArt(self._repr_diagram().splitlines())

    def _unicode_art_(self):
        r"""
        Return a unicode art representation of ``self``.

        EXAMPLES::

            sage: KRT = crystals.KirillovReshetikhin(['D',4,1], 2, 2, model='KR')
            sage: unicode_art(KRT(2,1,-4,3))
            ┌───┬───┐
            │ 1 │ 3 │
            ├───┼───┤
            │ 2 │ 4̄ │
            └───┴───┘
        """
        return self.to_tableau()._unicode_art_()

    def to_kirillov_reshetikhin_crystal(self):
        r"""
        Construct a
        :func:`~sage.combinat.crystals.kirillov_reshetihkin.KashiwaraNakashimaTableaux`
        element from ``self``.

        We construct the Kirillov-Reshetikhin crystal element as follows:

        1. Determine the shape `\lambda` of the KR crystal from the weight.
        2. Determine a path `e_{i_1} e_{i_2} \cdots e_{i_k}` to the highest
           weight.
        3. Apply `f_{i_k} \cdots f_{i_2} f_{i_1}` to a highest weight KR
           crystal of shape `\lambda`.

        EXAMPLES::

            sage: KRT = crystals.KirillovReshetikhin(['D',4,1], 2, 2, model='KR')
            sage: elt = KRT(3,2,-1,1); elt
            [[2, 1], [3, -1]]
            sage: elt.to_kirillov_reshetikhin_crystal()
            [[2], [3]]

        TESTS:

        Spinor tests::

            sage: KRT = crystals.KirillovReshetikhin(['D',4,1], 4, 3, model='KR')
            sage: KRC = crystals.KirillovReshetikhin(['D',4,1], 4, 3, model='KN')
            sage: elt = KRT(-3,-4,2,1,-3,-4,2,1,-2,-4,3,1); elt
            [[1, 1, 1], [2, 2, 3], [-4, -4, -4], [-3, -3, -2]]
            sage: ret = elt.to_kirillov_reshetikhin_crystal(); ret
            [++--, [[1], [3], [-4], [-3]]]
            sage: test = KRT(ret); test
            [[1, 1, 1], [2, 2, 3], [-4, -4, -4], [-3, -3, -2]]
            sage: test == elt
            True
        """
        return self.parent().kirillov_reshetikhin_crystal()(self)

    @cached_method
    def to_array(self, rows=True):
        r"""
        Return a 2-dimensional array representation of this
        Kirillov-Reshetikhin element.

        If the output is in rows, then it outputs the top row first (in the
        English convention) from left to right.

        For example: if the reading word is `[2, 1, 4, 3]`, so as a
        `2 \times 2` tableau::

            1 3
            2 4

        we output ``[[1, 3], [2, 4]]``.

        If the output is in columns, then it outputs the leftmost column first
        with the bottom element first. In other words this parses the reading
        word into its columns.

        Continuing with the previous example, the output would be
        ``[[2, 1], [4, 3]]``.

        INPUT:

        - ``rows`` -- boolean (default: ``True``); set to ``True`` if the
          resulting array is by row, otherwise it is by column

        EXAMPLES::

            sage: KRT = crystals.KirillovReshetikhin(['A', 4, 1], 2, 2, model='KR')
            sage: elt = KRT(2, 1, 4, 3)
            sage: elt.to_array()
            [[1, 3], [2, 4]]
            sage: elt.to_array(False)
            [[2, 1], [4, 3]]
        """
        ret_list = []
        h = self.parent()._tableau_height
        s = self.parent()._s
        if rows:
            for i in reversed(range(h)):
                row = []
                for j in range(s):
                    row.append(self[j * h + i])
                ret_list.append(row)
        else:
            for j in range(s):
                col = []
                for i in range(h):
                    col.append(self[j * h + i])
                ret_list.append(col)

        return ret_list

    @cached_method
    def to_tableau(self):
        """
        Return a :class:`Tableau` object of ``self``.

        EXAMPLES::

            sage: KRT = crystals.KirillovReshetikhin(['A', 4, 1], 2, 2, model='KR')
            sage: elt = KRT(2, 1, 4, 3); elt
            [[1, 3], [2, 4]]
            sage: t = elt.to_tableau(); t
            [[1, 3], [2, 4]]
            sage: type(t)
            <class 'sage.combinat.tableau.Tableaux_all_with_category.element_class'>
        """
        return Tableau(self.to_array())

    def pp(self):
        """
        Pretty print ``self``.

        EXAMPLES::

            sage: KRT = crystals.KirillovReshetikhin(['A', 4, 1], 2, 2, model='KR')
            sage: elt = KRT(2, 1, 4, 3); elt
            [[1, 3], [2, 4]]
            sage: elt.pp()
            1  3
            2  4
        """
        self.to_tableau().pp()

    def to_classical_highest_weight(self, index_set=None):
        r"""
        Return the classical highest weight element corresponding to ``self``.

        INPUT:

        - ``index_set`` -- (default: ``None``) return the highest weight
          with respect to the index set; if ``None`` is passed in, then this
          uses the classical index set

        OUTPUT:

        A pair ``[H, f_str]`` where ``H`` is the highest weight element and
        ``f_str`` is a list of `a_i` of `f_{a_i}` needed to reach ``H``.

        EXAMPLES::

            sage: KRTab = crystals.KirillovReshetikhin(['D',4,1], 2, 2, model='KR')
            sage: elt = KRTab(3,2,-1,1); elt
            [[2, 1], [3, -1]]
            sage: elt.to_classical_highest_weight()
            [[[1, 1], [2, -1]], [1, 2]]
        """
        if index_set is None:
            index_set = self.parent()._cartan_type.classical().index_set()
        for i in index_set:
            next = self.e(i)
            if next is not None:
                hw = next.to_classical_highest_weight(index_set=index_set)
                return [hw[0], [i] + hw[1]]
        return [self, []]

    def weight(self):
        """
        Return the weight of ``self``.

        EXAMPLES::

            sage: KR = crystals.KirillovReshetikhin(['D',4,1], 2, 2, model='KR')
            sage: KR.module_generators[1].weight()
            -2*Lambda[0] + Lambda[2]
        """
        return self.Phi() - self.Epsilon()

    @cached_method
    def classical_weight(self):
        r"""
        Return the classical weight of ``self``.

        EXAMPLES::

            sage: KRT = crystals.KirillovReshetikhin(['D',4,1], 2, 2, model='KR')
            sage: elt = KRT(3,2,-1,1); elt
            [[2, 1], [3, -1]]
            sage: elt.classical_weight()
            (0, 1, 1, 0)
        """
        F = self.cartan_type().classical().root_system()
        if F.ambient_space() is None:
            WLR = F.weight_lattice()
        else:
            WLR = F.ambient_space()
        return sum((self[j].weight() for j in range(len(self))), WLR.zero())

    def e(self, i):
        """
        Perform the action of `e_i` on ``self``.

        .. TODO::

            Implement a direct action of `e_0` without moving to KR crystals.

        EXAMPLES::

            sage: KRT = crystals.KirillovReshetikhin(['D',4,1], 2, 2, model='KR')
            sage: KRT.module_generators[0].e(0)
            [[-2, 1], [-1, -1]]
        """
        if i == self.parent()._cartan_type.special_node():
            ret = self.to_kirillov_reshetikhin_crystal().e0()
            if ret is None:
                return None
            return ret.to_kirillov_reshetikhin_tableau()
        return TensorProductOfRegularCrystalsElement.e(self, i)

    def f(self, i):
        """
        Perform the action of `f_i` on ``self``.

        .. TODO::

            Implement a direct action of `f_0` without moving to KR crystals.

        EXAMPLES::

            sage: KRT = crystals.KirillovReshetikhin(['D',4,1], 2, 2, model='KR')
            sage: KRT.module_generators[0].f(0)
            [[1, 1], [2, -1]]
        """
        if i == self.parent()._cartan_type.special_node():
            ret = self.to_kirillov_reshetikhin_crystal().f0()
            if ret is None:
                return None
            return ret.to_kirillov_reshetikhin_tableau()
        return TensorProductOfRegularCrystalsElement.f(self, i)

    def epsilon(self, i):
        r"""
        Compute `\varepsilon_i` of ``self``.

        .. TODO::

            Implement a direct action of `\varepsilon_0` without moving to
            KR crystals.

        EXAMPLES::

            sage: KRT = crystals.KirillovReshetikhin(['D',4,1], 2, 2, model='KR')
            sage: KRT.module_generators[0].epsilon(0)
            2
        """
        if i == self.parent()._cartan_type.special_node():
            return self.to_kirillov_reshetikhin_crystal().epsilon0()
        return TensorProductOfRegularCrystalsElement.epsilon(self, i)

    def phi(self, i):
        r"""
        Compute `\varphi_i` of ``self``.

        .. TODO::

            Compute `\varphi_0` without moving to KR crystals.

        EXAMPLES::

            sage: KRT = crystals.KirillovReshetikhin(['D',4,1], 2, 2, model='KR')
            sage: KRT.module_generators[0].phi(0)
            2
        """
        if i == self.parent()._cartan_type.special_node():
            return self.to_kirillov_reshetikhin_crystal().phi0()
        return TensorProductOfRegularCrystalsElement.phi(self, i)

    def left_split(self):
        r"""
        Return the image of ``self`` under the left column splitting map.

        EXAMPLES::

            sage: KRT = crystals.KirillovReshetikhin(['D',4,1], 2, 3, model='KR')
            sage: mg = KRT.module_generators[1]; mg.pp()
              1 -2  1
              2 -1  2
            sage: ls = mg.left_split(); ls.pp()
              1 (X)  -2  1
              2      -1  2
            sage: ls.parent()
            Tensor product of Kirillov-Reshetikhin tableaux of type ['D', 4, 1] and factor(s) ((2, 1), (2, 2))
        """
        P = self.parent()
        if P._s == 1:
            raise ValueError("cannot split a single column")
        from sage.combinat.rigged_configurations.tensor_product_kr_tableaux import \
            TensorProductOfKirillovReshetikhinTableaux
        r = P._r
        TP = TensorProductOfKirillovReshetikhinTableaux(P._cartan_type, [[r, 1], [r, P._s - 1]])
        lf = TP.crystals[0](*(self[:r]))
        rf = TP.crystals[1](*(self[r:]))
        return TP(lf, rf)

    def right_split(self):
        r"""
        Return the image of ``self`` under the right column splitting map.

        Let `\ast` denote the :meth:`Lusztig involution<lusztig_involution>`,
        and `\mathrm{ls}` as the :meth:`left splitting map<left_split>`.
        The right splitting map is defined as
        `\mathrm{rs} := \ast \circ \mathrm{ls} \circ \ast`.

        EXAMPLES::

            sage: KRT = crystals.KirillovReshetikhin(['D',4,1], 2, 3, model='KR')
            sage: mg = KRT.module_generators[1]; mg.pp()
              1 -2  1
              2 -1  2
            sage: ls = mg.right_split(); ls.pp()
             -2  1 (X)   1
             -1  2       2
            sage: ls.parent()
            Tensor product of Kirillov-Reshetikhin tableaux of type ['D', 4, 1] and factor(s) ((2, 2), (2, 1))
        """
        return self.lusztig_involution().left_split().lusztig_involution()


KirillovReshetikhinTableaux.Element = KirillovReshetikhinTableauxElement


class KRTableauxSpinElement(KirillovReshetikhinTableauxElement):
    r"""
    Kirillov-Reshetikhin tableau for spinors.

    Here we are in the embedding `B(\Lambda_n) \hookrightarrow
    B(2 \Lambda_n)`, so `e_i` and `f_i` act by `e_i^2` and `f_i^2`
    respectively for all `i \neq 0`. We do this so our columns are full
    width (as opposed to half width and/or uses a `\pm` representation).
    """

    def e(self, i):
        r"""
        Calculate the action of `e_i` on ``self``.

        EXAMPLES::

            sage: KRT = crystals.KirillovReshetikhin(['D',4,1], 4, 1, model='KR')
            sage: KRT(-1, -4, 3, 2).e(1)
            [[1], [3], [-4], [-2]]
            sage: KRT(-1, -4, 3, 2).e(3)
        """
        if i == self.parent()._cartan_type.special_node():
            # Only need to do it once since we pull to the KR crystal
            return KirillovReshetikhinTableauxElement.e(self, i)

        half = KirillovReshetikhinTableauxElement.e(self, i)
        if half is None:
            return None
        return KirillovReshetikhinTableauxElement.e(half, i)

    def f(self, i):
        r"""
        Calculate the action of `f_i` on ``self``.

        EXAMPLES::

            sage: KRT = crystals.KirillovReshetikhin(['D',4,1], 4, 1, model='KR')
            sage: KRT(-1, -4, 3, 2).f(1)
            sage: KRT(-1, -4, 3, 2).f(3)
            [[2], [4], [-3], [-1]]
        """
        if i == self.parent()._cartan_type.special_node():
            # Only need to do it once since we pull to the KR crystal
            return KirillovReshetikhinTableauxElement.f(self, i)

        half = KirillovReshetikhinTableauxElement.f(self, i)
        if half is None:
            return None

        return KirillovReshetikhinTableauxElement.f(half, i)

    def epsilon(self, i):
        r"""
        Compute `\varepsilon_i` of ``self``.

        EXAMPLES::

            sage: KRT = crystals.KirillovReshetikhin(['D',4,1], 4, 1, model='KR')
            sage: KRT(-1, -4, 3, 2).epsilon(1)
            1
            sage: KRT(-1, -4, 3, 2).epsilon(3)
            0
        """
        if i == self.parent()._cartan_type.special_node():
            # Don't need to half it since we pull to the KR crystal
            return KirillovReshetikhinTableauxElement.epsilon(self, i)
        return KirillovReshetikhinTableauxElement.epsilon(self, i) // 2

    def phi(self, i):
        r"""
        Compute `\varphi_i` of ``self``.

        EXAMPLES::

            sage: KRT = crystals.KirillovReshetikhin(['D',4,1], 4, 1, model='KR')
            sage: KRT(-1, -4, 3, 2).phi(1)
            0
            sage: KRT(-1, -4, 3, 2).phi(3)
            1
        """
        if i == self.parent()._cartan_type.special_node():
            # Don't need to half it since we pull to the KR crystal
            return KirillovReshetikhinTableauxElement.phi(self, i)
        return KirillovReshetikhinTableauxElement.phi(self, i) // 2

    @cached_method
    def to_array(self, rows=True):
        r"""
        Return a 2-dimensional array representation of this
        Kirillov-Reshetikhin element.

        If the output is in rows, then it outputs the top row first (in the
        English convention) from left to right.

        For example: if the reading word is `[2, 1, 4, 3]`, so as a
        `2 \times 2` tableau::

            1 3
            2 4

        we output ``[[1, 3], [2, 4]]``.

        If the output is in columns, then it outputs the leftmost column first
        with the bottom element first. In other words this parses the reading
        word into its columns.

        Continuing with the previous example, the output would be
        ``[[2, 1], [4, 3]]``.

        INPUT:

        - ``rows`` -- boolean (default: ``True``); set to ``True`` if the
          resulting array is by row, otherwise it is by column

        EXAMPLES::

            sage: KRT = crystals.KirillovReshetikhin(['D', 4, 1], 4, 3, model='KR')
            sage: elt = KRT(-3,-4,2,1,-3,-4,2,1,-2,-4,3,1)
            sage: elt.to_array()
            [[1, 1, 1], [2, 2, 3], [-4, -4, -4], [-3, -3, -2]]
            sage: elt.to_array(False)
            [[-3, -4, 2, 1], [-3, -4, 2, 1], [-2, -4, 3, 1]]
        """
        ret_list = []
        h = self.parent()._cartan_type.classical().rank()
        s = self.parent()._s
        if rows:
            for i in reversed(range(h)):
                row = []
                for j in range(s):
                    row.append(self[j * h + i])
                ret_list.append(row)
        else:
            for j in range(s):
                col = []
                for i in range(h):
                    col.append(self[j * h + i])
                ret_list.append(col)

        return ret_list

    def left_split(self):
        """
        Return the image of ``self`` under the left column splitting map.

        EXAMPLES::

            sage: KRT = crystals.KirillovReshetikhin(['D', 4, 1], 4, 3, model='KR')
            sage: elt = KRT(-3,-4,2,1,-3,-4,2,1,-2,-4,3,1); elt.pp()
              1  1  1
              2  2  3
             -4 -4 -4
             -3 -3 -2
            sage: elt.left_split().pp()
              1 (X)   1  1
              2       2  3
             -4      -4 -4
             -3      -3 -2
        """
        P = self.parent()
        if P._s == 1:
            raise ValueError("cannot split a single column")
        from sage.combinat.rigged_configurations.tensor_product_kr_tableaux import \
            TensorProductOfKirillovReshetikhinTableaux
        h = P._cartan_type.classical().rank()
        TP = TensorProductOfKirillovReshetikhinTableaux(P._cartan_type, [[P._r, 1], [P._r, P._s - 1]])
        lf = TP.crystals[0](*(self[:h]))
        rf = TP.crystals[1](*(self[h:]))
        return TP(lf, rf)

    # FIXME: This is a copy of the above classical weight, and cached_method
    #   overwrites this method if it is called via super.
    @cached_method
    def classical_weight(self):
        r"""
        Return the classical weight of ``self``.

        EXAMPLES::

            sage: KRT = crystals.KirillovReshetikhin(['D', 4, 1], 4, 1, model='KR')
            sage: KRT.module_generators[0].classical_weight()
            (1/2, 1/2, 1/2, 1/2)
        """
        F = self.cartan_type().classical().root_system()
        if F.ambient_space() is None:
            WLR = F.weight_lattice()
        else:
            WLR = F.ambient_space()
        return sum((self[j].weight() for j in range(len(self))), WLR.zero()) / 2


KRTableauxBn.Element = KRTableauxSpinElement
KRTableauxSpin.Element = KRTableauxSpinElement


class KRTableauxDTwistedSpin(KRTableauxRectangle):
    r"""
    Kirillov-Reshetikhin tableaux `B^{r,s}` of type `D_n^{(2)}` with `r = n`.

    EXAMPLES::

        sage: KRT = crystals.KirillovReshetikhin(['D', 4, 2], 1, 1, model='KR')
        sage: KRT.cardinality()
        8
        sage: KRC = crystals.KirillovReshetikhin(['D', 4, 2], 1, 1, model='KN')
        sage: KRT.cardinality() == KRC.cardinality()
        True
    """
    Element = KRTableauxSpinElement


class KRTableauxTypeFromRCElement(KirillovReshetikhinTableauxElement):
    r"""
    A Kirillov-Reshetikhin tableau constructed from rigged configurations
    under the bijection `\Phi`.
    """

    def e(self, i):
        """
        Perform the action of `e_i` on ``self``.

        .. TODO::

            Implement a direct action of `e_0` without moving to
            rigged configurations.

        EXAMPLES::

            sage: KRT = crystals.KirillovReshetikhin(['D',4,3], 2, 1, model='KR')
            sage: KRT.module_generators[0].e(0)
            [[2], [E]]
        """
        if i == self.parent().cartan_type().special_node():
            P = self.parent()
            from sage.combinat.rigged_configurations.tensor_product_kr_tableaux import TensorProductOfKirillovReshetikhinTableaux
            K = TensorProductOfKirillovReshetikhinTableaux(P.cartan_type(), [[2, P.s()]])
            ret = K(self).to_rigged_configuration()
            RC = ret.parent()
            ret = ret.to_virtual_configuration().e(0)
            if ret is None:
                return None
            ret = RC.from_virtual(ret)
            return ret.to_tensor_product_of_kirillov_reshetikhin_tableaux()[0]
        return TensorProductOfRegularCrystalsElement.e(self, i)

    def f(self, i):
        """
        Perform the action of `f_i` on ``self``.

        .. TODO::

            Implement a direct action of `f_0` without moving to
            rigged configurations.

        EXAMPLES::

            sage: KRT = crystals.KirillovReshetikhin(['D',4,3], 2, 1, model='KR')
            sage: KRT.module_generators[0].f(0)
            sage: KRT.module_generators[3].f(0)
            [[1], [0]]
        """
        if i == self.parent().cartan_type().special_node():
            P = self.parent()
            from sage.combinat.rigged_configurations.tensor_product_kr_tableaux import TensorProductOfKirillovReshetikhinTableaux
            K = TensorProductOfKirillovReshetikhinTableaux(P.cartan_type(), [[2, P.s()]])
            ret = K(self).to_rigged_configuration()
            RC = ret.parent()
            ret = ret.to_virtual_configuration().f(0)
            if ret is None:
                return None
            ret = RC.from_virtual(ret)
            return ret.to_tensor_product_of_kirillov_reshetikhin_tableaux()[0]
        return TensorProductOfRegularCrystalsElement.f(self, i)

    def epsilon(self, i):
        r"""
        Compute `\varepsilon_i` of ``self``.

        .. TODO::

            Implement a direct action of `\epsilon_0` without moving to
            KR crystals.

        EXAMPLES::

            sage: KRT = crystals.KirillovReshetikhin(['D',4,3], 2, 2, model='KR')
            sage: KRT.module_generators[0].epsilon(0)
            6
        """
        if i == self.parent().cartan_type().special_node():
            P = self.parent()
            from sage.combinat.rigged_configurations.tensor_product_kr_tableaux import TensorProductOfKirillovReshetikhinTableaux
            K = TensorProductOfKirillovReshetikhinTableaux(P.cartan_type(), [[2, P.s()]])
            rc = K(self).to_rigged_configuration().to_virtual_configuration()
            return rc.epsilon(0)
        return TensorProductOfRegularCrystalsElement.epsilon(self, i)

    def phi(self, i):
        r"""
        Compute `\varphi_i` of ``self``.

        .. TODO::

            Compute `\phi_0` without moving to KR crystals.

        EXAMPLES::

            sage: KRT = crystals.KirillovReshetikhin(['D',4,3], 2, 2, model='KR')
            sage: KRT.module_generators[0].phi(0)
            0
        """
        if i == self.parent().cartan_type().special_node():
            P = self.parent()
            from sage.combinat.rigged_configurations.tensor_product_kr_tableaux import TensorProductOfKirillovReshetikhinTableaux
            K = TensorProductOfKirillovReshetikhinTableaux(P.cartan_type(), [[2, P.s()]])
            rc = K(self).to_rigged_configuration().to_virtual_configuration()
            return rc.phi(0)
        return TensorProductOfRegularCrystalsElement.phi(self, i)


class KRTableauxTypeFromRC(KirillovReshetikhinTableaux):
    r"""
    Kirillov-Reshetikhin tableaux `B^{r,s}` constructed from rigged
    configurations under the bijection `\Phi`.

    .. WARNING::

        The Kashiwara-Nakashima version is not implemented due to the
        non-trivial multiplicities of classical components, so
        :meth:`classical_decomposition` does not work.
    """

    def __init__(self, cartan_type, r, s):
        r"""
        Initialize ``self``.

        EXAMPLES::

            sage: KRT = crystals.KirillovReshetikhin(['D', 4, 3], 2, 1, model='KR')
            sage: TestSuite(KRT).run() # long time
        """
        # We must modify the constructor of KirillovReshetikhinTableaux
        self._r = r
        self._s = s
        self._cartan_type = cartan_type
        Parent.__init__(self, category=KirillovReshetikhinCrystals())
        self.letters = CrystalOfLetters(cartan_type.classical())

    @lazy_attribute
    def module_generators(self):
        """
        The module generators of ``self``.

        EXAMPLES::

            sage: KRT = crystals.KirillovReshetikhin(['D',4,3], 2, 1, model='KR')
            sage: KRT.module_generators
            ([[1], [2]], [[1], [0]], [[1], [E]], [[E], [E]])
        """
        return self._build_module_generators()

    def _build_module_generators(self):
        r"""
        Return the module generators of ``self``.

        EXAMPLES::

            sage: KRT = crystals.KirillovReshetikhin(['D',4,3], 2, 1, model='KR')
            sage: KRT._build_module_generators()
            ([[1], [2]], [[1], [0]], [[1], [E]], [[E], [E]])
        """
        from sage.combinat.rigged_configurations.rigged_configurations import RiggedConfigurations
        RC = RiggedConfigurations(self._cartan_type, [[self._r, self._s]])
        return tuple(mg.to_tensor_product_of_kirillov_reshetikhin_tableaux()[0]
                     for mg in RC.module_generators)

    @lazy_attribute
    def _tableau_height(self):
        """
        The height of the tableaux in ``self``.

        EXAMPLES::

            sage: ct = CartanType(['E',6,1])
            sage: [crystals.KirillovReshetikhin(ct, r, 1, model='KR')._tableau_height
            ....:  for r in ct.classical().index_set()]
            [1, 3, 2, 3, 4, 2]
        """
        if self._cartan_type.type() == 'E':
            if self._cartan_type.classical().rank() == 6:
                #       6   2 - 5
                #      /   /
                # 0 - 1 - 3 - 4
                if self._r == 1:
                    return 1
                if self._r == [3, 6]:
                    return 2
                if self._r in [2, 4]:
                    return 3
                if self._r == 5:
                    return 4
            if self._cartan_type.classical().rank() == 7:
                #     1-2-3
                #    /
                # 0-7-6-5-4
                if self._r <= 3:
                    return self._r + 1
                return 8 - self._r
            if self._cartan_type.classical().rank() == 8:
                #     1-2-3
                #    /
                # 0-8-7-6-5-4
                if self._r <= 3:
                    return self._r + 1
                return 9 - self._r
        if not self._cartan_type.is_untwisted_affine():
            if self._cartan_type.dual().type() == 'G':
                return self._r
        return len(self.module_generators[0]) // self._s

    Element = KRTableauxTypeFromRCElement<|MERGE_RESOLUTION|>--- conflicted
+++ resolved
@@ -26,11 +26,7 @@
 - Travis Scrimshaw (2012-11-14): added bijection to KR crystals
 """
 
-<<<<<<< HEAD
-# ****************************************************************************
-=======
 # ***************************************************************************
->>>>>>> 11baeed4
 #       Copyright (C) 2012 Travis Scrimshaw <tscrim@ucdavis.edu>
 #
 #  Distributed under the terms of the GNU General Public License (GPL)
@@ -42,13 +38,8 @@
 #
 #  The full text of the GPL is available at:
 #
-<<<<<<< HEAD
-#                  http://www.gnu.org/licenses/
-# ****************************************************************************
-=======
 #                  https://www.gnu.org/licenses/
 # ***************************************************************************
->>>>>>> 11baeed4
 
 # This contains both the parent and element classes. These should be split if
 #   the classes grow larger.
