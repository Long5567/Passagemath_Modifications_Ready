--- conflicted
+++ resolved
@@ -1014,9 +1014,6 @@
         diamond = next(self._hasse_diagram.subgraph_search_iterator(M3))
         return (False, diamond[4])
 
-<<<<<<< HEAD
-    def is_distributive(self, certificate=False):
-=======
     def is_stone(self, certificate=False):
         r"""
         Return ``True`` if the lattice is a Stone lattice, and ``False``
@@ -1108,8 +1105,7 @@
 
         return ok
 
-    def is_distributive(self):
->>>>>>> 2f5a28f2
+    def is_distributive(self, certificate=False):
         r"""
         Return ``True`` if the lattice is distributive, and ``False``
         otherwise.
