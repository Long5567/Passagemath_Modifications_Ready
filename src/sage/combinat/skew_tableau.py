--- conflicted
+++ resolved
@@ -564,11 +564,7 @@
             [[None, 1], [1]]
         """
         t = self[:]
-<<<<<<< HEAD
-        return SkewTableau( filter(lambda z: z != [], [filter(lambda y: y is None or y <= n, x) for x in t]) )
-=======
         return SkewTableau( [z for z in map(lambda x: [y for y in x if y is None or y <= n], t) if z != []] )
->>>>>>> 6996fd88
 
     def restriction_outer_shape(self, n):
         """
