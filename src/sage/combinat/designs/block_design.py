--- conflicted
+++ resolved
@@ -155,11 +155,7 @@
             gB.append([x-1 for x in b])
         return BlockDesign(v, gB, name="ProjectiveGeometryDesign")
 
-<<<<<<< HEAD
-def ProjectivePlaneDesign(n, existence=False, type="Desarguesian", algorithm=None):
-=======
 def DesarguesianProjectivePlaneDesign(n, check=True):
->>>>>>> 51daa7fe
     r"""
     Return the Desarguesian projective plane of order ``n`` as a 2-design.
 
@@ -171,25 +167,10 @@
 
     - ``n`` -- an integer which must be a power of a prime number
 
-<<<<<<< HEAD
-    - ``existence`` (boolean) -- instead of building the design, returns:
-
-        - ``True`` -- meaning that Sage knows how to build the design
-
-        - ``Unknown`` -- meaning that Sage does not know how to build the
-          design, but that the design may exist (see :mod:`sage.misc.unknown`).
-
-        - ``False`` -- meaning that the design does not exist.
-
-    - ``type`` -- When set to ``"Desarguesian"``, the method returns
-      Desarguesian projective planes, i.e. a finite projective plane obtained by
-      considering the 1- and 2- dimensional spaces of `F_n^3`.
-=======
     - ``check`` -- (boolean) Whether to check that output is correct before
       returning it. As this is expected to be useless (but we are cautious
       guys), you may want to disable it whenever you want speed. Set to
       ``True`` by default.
->>>>>>> 51daa7fe
 
     .. SEEALSO::
 
@@ -364,7 +345,7 @@
 
     return BlockDesign(n2+n+1, blcks, name="Projective plane of order %d (built from an OA(%d,%d,2))"%(n,n+1,n), test=check)
 
-def projective_plane(n):
+def projective_plane(n, check=True, existence=False):
     r"""
     Returns a projective plane of order ``n`` as a 2-design.
 
@@ -405,63 +386,41 @@
         sage: designs.projective_plane(14)
         Traceback (most recent call last):
         ...
-<<<<<<< HEAD
-        ValueError: The value of 'type' must be 'Desarguesian'.
-        sage: designs.ProjectivePlaneDesign(2, algorithm="gap") # optional - gap_packages
-        Incidence structure with 7 points and 7 blocks
-        sage: designs.ProjectivePlaneDesign(10,existence=True)
-        False
-        sage: designs.ProjectivePlaneDesign(12,existence=True)
-        Unknown
-=======
         EmptySetError: By the Ryser-Chowla theorem, no projective plane of order 14 exists.
->>>>>>> 51daa7fe
     """
     from sage.rings.arith import is_prime_power, two_squares
 
     if n <= 1:
+        if existence:
+            return False
         raise EmptySetError("There is no projective plane of order <= 1")
 
-<<<<<<< HEAD
-    try:
-        F = FiniteField(n, 'x')
-    except ValueError:
-        if n == 10:
-            if existence:
-                return False
-            raise ValueError("No projective plane design of order 10 exists.")
-=======
     if n == 10:
+        if existence:
+            return False
         ref = ("C. Lam, L. Thiel and S. Swiercz \"The nonexistence of finite "
                "projective planes of order 10\" (1989), Canad. J. Math.")
         raise EmptySetError("No projective plane of order 10 exists by %s"%ref)
 
     if (n%4) in [1,2]:
->>>>>>> 51daa7fe
         try:
             two_squares(n)
         except ValueError:
-<<<<<<< HEAD
             if existence:
                 return False
-            raise ValueError("By the Bruck-Ryser-Chowla theorem, no projective"
+            raise EmptySetError("By the Bruck-Ryser-Chowla theorem, no projective"
                              " plane of order "+str(n)+" exists.")
 
+    if not is_prime_power(n):
         if existence:
-            from sage.misc.unknown import Unknown
             return Unknown
-        raise ValueError("If such a projective plane exists, "
-                         "we do not know how to build it.")
-=======
-            raise EmptySetError("By the Ryser-Chowla theorem, no projective"
-                         " plane of order "+str(n)+" exists.")
-
-    if not is_prime_power(n):
         raise NotImplementedError("If such a projective plane exists, we do "
                                   "not know how to build it.")
 
-    return DesarguesianProjectivePlaneDesign(n)
->>>>>>> 51daa7fe
+    if existence:
+        return True
+    else:
+        return DesarguesianProjectivePlaneDesign(n, check=check)
 
 
 def AffineGeometryDesign(n, d, F):
@@ -635,4 +594,4 @@
 # name BlockDesign_generic is reserved in the name space in case more
 # specialized methods are implemented later. In that case, BlockDesign_generic
 # should inherit from IncidenceStructure.
-BlockDesign_generic = IncidenceStructure
+BlockDesign_generic = IncidenceStructure