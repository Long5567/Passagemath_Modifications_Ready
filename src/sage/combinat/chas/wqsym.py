# -*- coding: utf-8 -*-
r"""
Word Quasi-symmetric functions

AUTHORS:

- Travis Scrimshaw (2018-04-09): initial implementation
- Darij Grinberg and Amy Pang (2018-04-12): further bases and methods
"""

# ****************************************************************************
#       Copyright (C) 2018 Travis Scrimshaw <tcscrims at gmail.com>
#
#  Distributed under the terms of the GNU General Public License (GPL)
#  as published by the Free Software Foundation; either version 2 of
#  the License, or (at your option) any later version.
#                  http://www.gnu.org/licenses/
# ****************************************************************************

from sage.misc.cachefunc import cached_method
from sage.misc.bindable_class import BindableClass
from sage.structure.parent import Parent
from sage.structure.unique_representation import UniqueRepresentation
from sage.structure.global_options import GlobalOptions
from sage.categories.hopf_algebras import HopfAlgebras
from sage.categories.realizations import Category_realization_of_parent
from sage.combinat.free_module import CombinatorialFreeModule
from sage.combinat.set_partition_ordered import OrderedSetPartitions
from sage.combinat.shuffle import ShuffleProduct_overlapping, ShuffleProduct

class WQSymBasis_abstract(CombinatorialFreeModule, BindableClass):
    """
    Abstract base class for bases of `W QSym`.

    This must define two attributes:

    - ``_prefix`` -- the basis prefix
    - ``_basis_name`` -- the name of the basis (must match one
      of the names that the basis can be constructed from `W QSym`)
    """
    def __init__(self, alg, graded=True):
        r"""
        Initialize ``self``.

        EXAMPLES::

            sage: M = algebras.WQSym(QQ).M()
            sage: TestSuite(M).run()  # long time
        """
        CombinatorialFreeModule.__init__(self, alg.base_ring(),
                                         OrderedSetPartitions(),
                                         category=WQSymBases(alg, graded),
                                         bracket="", prefix=self._prefix)

    def _repr_term(self, osp):
        r"""
        Return a string representation of an element of WordQuasiSymmetricFunctions
        in the basis ``self``.

        TESTS::

            sage: M = WordQuasiSymmetricFunctions(QQ).M()
            sage: elt = M[[1,2]]*M[[1]]; elt
            M[{1, 2}, {3}] + M[{1, 2, 3}] + M[{3}, {1, 2}]
            sage: M.options.objects = "words"
            sage: elt
            M[1, 1, 2] + M[1, 1, 1] + M[2, 2, 1]
            sage: M.options._reset()
        """
        return self._prefix + self.options._dispatch(self, '_repr_', 'objects', osp)


    def _repr_compositions(self, osp):
        """
        Return a string representation of ``osp`` indexed by ordered set partitions.

        This method is called by ``self_repr_term``.

        EXAMPLES::

            sage: M = WordQuasiSymmetricFunctions(QQ).M()
            sage: elt = M[[1,2]] * M[[1]]; elt
            M[{1, 2}, {3}] + M[{1, 2, 3}] + M[{3}, {1, 2}]
            sage: M.options.display = "tight";
            sage: elt
            M[{1,2},{3}] + M[{1,2,3}] + M[{3},{1,2}]
            sage: M.options.display = "compact";
            sage: elt
            M[12.3] + M[123] + M[3.12]
            sage: osp = OrderedSetPartition([[2,4], [1,3,7],[5,6]])
            sage: M._repr_compositions(osp) == '[24.137.56]'
            True
            sage: M.options._reset(); elt
            M[{1, 2}, {3}] + M[{1, 2, 3}] + M[{3}, {1, 2}]
        """
        display = self.options.display
        disp = repr(osp)
        if display == 'tight':
            disp = disp.replace(", ", ",")
            return disp
        elif display == 'compact':
            disp = disp.replace("}, ", ".").replace("}", "").replace("{", "")
            return disp.replace(", ", "")
        else:
            # treat display as 'normal'
            return disp

    def _repr_words(self, osp):
        """
        Return a string representation of ``self`` indexed by packed words.

        This method is called by ``self_repr_term``.

        EXAMPLES::

            sage: M = WordQuasiSymmetricFunctions(QQ).M()
            sage: elt = M[[1,2]]*M[[1]]; elt
            M[{1, 2}, {3}] + M[{1, 2, 3}] + M[{3}, {1, 2}]
            sage: M.options.objects = "words";
            sage: elt
            M[1, 1, 2] + M[1, 1, 1] + M[2, 2, 1]
            sage: M.options.display = "tight";
            sage: elt
            M[1,1,2] + M[1,1,1] + M[2,2,1]
            sage: M.options.display = "compact";
            sage: elt
            M[112] + M[111] + M[221]
            sage: osp = OrderedSetPartition([[2,4], [1,3,7],[5,6]])
            sage: M._repr_words(osp) == '[2121332]'
            True
            sage: M.options._reset(); elt
            M[{1, 2}, {3}] + M[{1, 2, 3}] + M[{3}, {1, 2}]
        """
        display = self.options.display
        disp = repr(list(osp.to_packed_word()))
        if display == 'tight':
            return disp.replace(", ", ",")
        elif display == 'compact':
            return disp.replace(", ", "")
        else:
            # treat display as 'normal'
            return disp

    def _coerce_map_from_(self, R):
        r"""
        Return ``True`` if there is a coercion from ``R`` into ``self``
        and ``False`` otherwise.

        The things that coerce into ``self`` are

        - word quasi-symmetric functions over a base with
          a coercion map into ``self.base_ring()``

        EXAMPLES::

            sage: M = algebras.WQSym(GF(7)).M(); M
            Word Quasi-symmetric functions over Finite Field of size 7 in the Monomial basis

        Elements of the word quasi-symmetric functions canonically coerce in::

            sage: x, y = M([[1]]), M([[2,1]])
            sage: M.coerce(x+y) == x+y
            True

        The word quasi-symmetric functions over `\ZZ` coerces in,
        since `\ZZ` coerces to `\GF{7}`::

            sage: N = algebras.WQSym(ZZ).M()
            sage: Nx, Ny = N([[1]]), N([[2,1]])
            sage: z = M.coerce(Nx+Ny); z
            M[{1}] + M[{1, 2}]
            sage: z.parent() is M
            True

        However, `\GF{7}` does not coerce to `\ZZ`, so word
        quasi-symmetric functions over `\GF{7}` does not coerce
        to the same algebra over `\ZZ`::

            sage: N.coerce(y)
            Traceback (most recent call last):
            ...
            TypeError: no canonical coercion from Word Quasi-symmetric functions
             over Finite Field of size 7 in the Monomial basis to
             Word Quasi-symmetric functions over Integer Ring in the Monomial basis

        TESTS::

            sage: M = algebras.WQSym(ZZ).M()
            sage: N = algebras.WQSym(QQ).M()
            sage: M.has_coerce_map_from(N)
            False
            sage: N.has_coerce_map_from(M)
            True
            sage: M.has_coerce_map_from(QQ)
            False
            sage: N.has_coerce_map_from(QQ)
            True
            sage: M.has_coerce_map_from(PolynomialRing(ZZ, 3, 'x,y,z'))
            False
        """
        # word quasi-symmetric functions in the same variables
        # over any base that coerces in:
        if isinstance(R, WQSymBasis_abstract):
            if R.realization_of() == self.realization_of():
                return True
            if not self.base_ring().has_coerce_map_from(R.base_ring()):
                return False
            if self._basis_name == R._basis_name: # The same basis
                def coerce_base_ring(self, x):
                    return self._from_dict(x.monomial_coefficients())
                return coerce_base_ring
            # Otherwise lift that basis up and then coerce over
            target = getattr(self.realization_of(), R._basis_name)()
            return self._coerce_map_via([target], R)
        return super(WQSymBasis_abstract, self)._coerce_map_from_(R)

    @cached_method
    def an_element(self):
        """
        Return an element of ``self``.

        EXAMPLES::

            sage: M = algebras.WQSym(QQ).M()
            sage: M.an_element()
            M[{1}] + 2*M[{1}, {2}]
        """
        return self([[1]]) + 2*self([[1],[2]])

    def some_elements(self):
        """
        Return some elements of the word quasi-symmetric functions.

        EXAMPLES::

            sage: M = algebras.WQSym(QQ).M()
            sage: M.some_elements()
            [M[], M[{1}], M[{1, 2}],
             M[{1}] + M[{1}, {2}],
             M[] + 1/2*M[{1}]]
        """
        u = self.one()
        o = self([[1]])
        s = self.base_ring().an_element()
        return [u, o, self([[1,2]]), o + self([[1],[2]]), u + s*o]

class WordQuasiSymmetricFunctions(UniqueRepresentation, Parent):
    r"""
    The word quasi-symmetric functions.

    The ring of word quasi-symmetric functions can be defined as a
    subring of the ring of all bounded-degree noncommutative power
    series in countably many indeterminates (i.e., elements in
    `R \langle \langle x_1, x_2, x_3, \ldots \rangle \rangle` of bounded
    degree). Namely, consider words over the alphabet `\{1, 2, 3, \ldots\}`;
    every noncommutative power series is an infinite `R`-linear
    combination of these words.
    For each such word `w`, we define the *packing* of `w` to be the
    word `\operatorname{pack}(w)` that is obtained from `w` by replacing
    the smallest letter that appears in `w` by `1`, the second-smallest
    letter that appears in `w` by `2`, etc. (for example,
    `\operatorname{pack}(4112774) = 3112443`).
    A word `w` is said to be *packed* if `\operatorname{pack}(w) = w`.
    For each packed word `u`, we define the noncommutative power series
    `\mathbf{M}_u = \sum w`, where the sum ranges over all words `w`
    satisfying `\operatorname{pack}(w) = u`.
    The span of these power series `\mathbf{M}_u` is a subring of the
    ring of all noncommutative power series; it is called the ring of
    word quasi-symmetric functions, and is denoted by `W QSym`.

    For each nonnegative integer `n`, there is a bijection between
    packed words of length `n` and ordered set partitions of
    `\{1, 2, \ldots, n\}`. Under this bijection, a packed word
    `u = (u_1, u_2, \ldots, u_n)` of length `n` corresponds to the
    ordered set partition `P = (P_1, P_2, \ldots, P_k)` of
    `\{1, 2, \ldots, n\}` whose `i`-th part `P_i` (for each `i`) is the
    set of all `j \in \{1, 2, \ldots, n\}` such that `u_j = i`.

    The basis element `\mathbf{M}_u` is also denoted as `\mathbf{M}_P`
    in this situation and is implemented using the latter indexing.
    The basis `(\mathbf{M}_P)_P` is called the *Monomial basis* and
    is implemented as
    :class:`~sage.combinat.chas.wqsym.WordQuasiSymmetricFunctions.Monomial`.

    Other bases are the cone basis (aka C basis), the characteristic
    basis (aka X basis), the Q basis and the Phi basis.

    `W QSym` is endowed with a connected graded Hopf algebra structure (see
    Section 2.2 of [NoThWi08]_, Section 1.1 of [FoiMal14]_ and
    Section 4.3.2 of [MeNoTh11]_) given by

    .. MATH::

        \Delta(\mathbf{M}_{(P_1,\ldots,P_{\ell})}) = \sum_{i=0}^{\ell}
            \mathbf{M}_{\operatorname{st}(P_1, \ldots, P_i)} \otimes
            \mathbf{M}_{\operatorname{st}(P_{i+1}, \ldots, P_{\ell})}.

    Here, for any ordered set partition `(Q_1, \ldots, Q_k)` of a
    finite set `Z` of integers, we let `\operatorname{st}(Q_1, \ldots, Q_k)`
    denote the set partition obtained from `Z` by replacing the smallest
    element appearing in it by `1`, the second-smallest element by `2`,
    and so on.

    A rule for multiplying elements of the monomial basis relies on the
    *quasi-shuffle product* of two ordered set partitions.
    The quasi-shuffle product `\Box` is given by
    :class:`~sage.combinat.shuffle.ShuffleProduct_overlapping` with the
    ``+`` operation in the overlapping of the shuffles being the
    union of the sets.  The product `\mathbf{M}_P \mathbf{M}_Q`
    for two ordered set partitions `P` and `Q` of `[n]` and `[m]`
    is then given by

    .. MATH::

        \mathbf{M}_P \mathbf{M}_Q
        = \sum_{R \in P \Box Q^+} \mathbf{M}_R ,

    where `Q^+` means `Q` with all numbers shifted upwards by `n`.

    Sometimes, `W QSym` is also denoted as `NCQSym`.

    REFERENCES:

    - [FoiMal14]_
    - [MeNoTh11]_
    - [NoThWi08]_
    - [BerZab05]_

    EXAMPLES::

        sage: WQSym = algebras.WQSym(ZZ)
        sage: WQSym
        Word Quasi-symmetric functions over Integer Ring
        sage: M = WQSym.M()
        sage: M
        Word Quasi-symmetric functions over Integer Ring in the Monomial basis
        sage: M[[]]
        M[]
        sage: M[[1,2,3]]
        M[{1, 2, 3}]
        sage: M[[1,2],[3]]
        M[{1, 2}, {3}]
        sage: M[[2, 3], [5], [6], [4], [1]].coproduct()
        M[] # M[{2, 3}, {5}, {6}, {4}, {1}] + M[{1, 2}] # M[{3}, {4}, {2}, {1}]
         + M[{1, 2}, {3}] # M[{3}, {2}, {1}] + M[{1, 2}, {3}, {4}] # M[{2}, {1}]
         + M[{1, 2}, {4}, {5}, {3}] # M[{1}] + M[{2, 3}, {5}, {6}, {4}, {1}] # M[]
        sage: M[[1,2,3]] * M[[1,2],[3]]
        M[{1, 2, 3}, {4, 5}, {6}] + M[{1, 2, 3, 4, 5}, {6}]
         + M[{4, 5}, {1, 2, 3}, {6}] + M[{4, 5}, {1, 2, 3, 6}]
         + M[{4, 5}, {6}, {1, 2, 3}]
        sage: M[[1,2,3]].antipode()
        -M[{1, 2, 3}]
        sage: M[[1], [2], [3]].antipode()
        -M[{1, 2, 3}] - M[{2, 3}, {1}] - M[{3}, {1, 2}] - M[{3}, {2}, {1}]
        sage: x = M[[1],[2],[3]] + 3*M[[2],[1]]
        sage: x.counit()
        0
        sage: x.antipode()
        3*M[{1}, {2}] + 3*M[{1, 2}] - M[{1, 2, 3}] - M[{2, 3}, {1}]
         - M[{3}, {1, 2}] - M[{3}, {2}, {1}]

    TESTS::

        sage: M = WordQuasiSymmetricFunctions(QQ).M()
        sage: a = M[OrderedSetPartition([[1]])]
        sage: b = M[OrderedSetPartitions(1)([[1]])]
        sage: c = M[[1]]
        sage: a == b == c
        True

    .. TODO::

        - Dendriform structure.
    """
    def __init__(self, R):
        """
        Initialize ``self``.

        TESTS::

            sage: A = algebras.WQSym(QQ)
            sage: TestSuite(A).run()  # long time
        """
        category = HopfAlgebras(R).Graded().Connected()
        Parent.__init__(self, base=R, category=category.WithRealizations())

    def _repr_(self):
        """
        Return the string representation of ``self``.

        EXAMPLES::

            sage: algebras.WQSym(QQ)  # indirect doctest
            Word Quasi-symmetric functions over Rational Field
        """
        return "Word Quasi-symmetric functions over {}".format(self.base_ring())

    def a_realization(self):
        r"""
        Return a particular realization of ``self`` (the `M`-basis).

        EXAMPLES::

            sage: WQSym = algebras.WQSym(QQ)
            sage: WQSym.a_realization()
            Word Quasi-symmetric functions over Rational Field in the Monomial basis
        """
        return self.M()

    _shorthands = tuple(['M', 'X', 'C', 'Q', 'Phi'])

    # add options to class
    class options(GlobalOptions):
        r"""
        Set and display the global options for bases of WordQuasiSymmetricFunctions.
        If no parameters are set, then the function returns a copy of the options
        dictionary.

        The ``options`` can be accessed as the method
        :obj:`WordQuasiSymmetricFunctions.options` of
        :class:`WordQuasiSymmetricFunctions` or of any associated basis.

        @OPTIONS@

<<<<<<< HEAD
    # add options to class
    class options(GlobalOptions):
        r"""
        Set and display the global options for bases of WordQuasiSymmetricFunctions.
        If no parameters are set, then the function returns a copy of the options
        dictionary.

        The ``options`` can be accessed as the method
        :obj:`WordQuasiSymmetricFunctions.options` of
        :class:`WordQuasiSymmetricFunctions` or of any associated basis.

        @OPTIONS@

=======
>>>>>>> e13a0ce1
        The ``'words'`` representation of a basis element of
        :class:`WordQuasiSymmetricFunctions`, indexed by an ordered
        set partition `A`, is the packed word associated to `A`.
        See :meth:`OrderedSetPartition.to_packed_word` for details.)

        EXAMPLES::

            sage: WQ = WordQuasiSymmetricFunctions(QQ)
            sage: M = WQ.M()
            sage: elt = M[[1,2]]*M[[1]]; elt
            M[{1, 2}, {3}] + M[{1, 2, 3}] + M[{3}, {1, 2}]
            sage: M.options.display = "tight"
            sage: elt
            M[{1,2},{3}] + M[{1,2,3}] + M[{3},{1,2}]
            sage: M.options.display = "compact"
            sage: elt
            M[12.3] + M[123] + M[3.12]
            sage: WQ.options._reset()
            sage: M.options.objects = "words"
            sage: elt
            M[1, 1, 2] + M[1, 1, 1] + M[2, 2, 1]
            sage: M.options.display = "tight"
            sage: elt
            M[1,1,2] + M[1,1,1] + M[2,2,1]
            sage: WQ.options.display = "compact"
            sage: elt
            M[112] + M[111] + M[221]
            sage: M.options._reset()
            sage: elt
            M[{1, 2}, {3}] + M[{1, 2, 3}] + M[{3}, {1, 2}]
        """
        NAME = 'WordQuasiSymmetricFunctions element'
        module = 'sage.combinat.chas.wqsym'
        option_class='WordQuasiSymmetricFunctions'
        objects = dict(default="compositions",
                       description='Specifies how basis elements of WordQuasiSymmetricFunctions should be indexed',
                       values=dict(compositions="Indexing the basis by ordered set partitions",
                                   words="Indexing the basis by packed words"),
                                   case_sensitive=False)
        display = dict(default="normal",
                       description='Specifies how basis elements of WordQuasiSymmetricFunctions should be printed',
                       values=dict(normal="Using the normal representation",
                                   tight="Dropping spaces after commas",
                                   compact="Using a severely compacted representation"),
                                   case_sensitive=False)

<<<<<<< HEAD
    class M(WQSymBasis_abstract):
=======
    class Monomial(WQSymBasis_abstract):
>>>>>>> e13a0ce1
        r"""
        The Monomial basis of `WQSym`.

        The family `(\mathbf{M}_u)`, as defined in
        :class:`~sage.combinat.chas.wqsym.WordQuasiSymmetricFunctions`
        with `u` ranging over all packed words, is a basis for the
        free `R`-module `WQSym` and called the *Monomial basis*.
        Here it is labelled using ordered set partitions.

        EXAMPLES::

            sage: WQSym = algebras.WQSym(QQ)
            sage: WQSym.M()
            Word Quasi-symmetric functions over Rational Field in the Monomial basis
        """
        _prefix = "M"
        _basis_name = "Monomial"

        def product_on_basis(self, x, y):
            r"""
            Return the (associative) `*` product of the basis elements
            of ``self`` indexed by the ordered set partitions `x` and
            `y`.

            This is the shifted quasi-shuffle product of `x` and `y`.

            EXAMPLES::

                sage: A = algebras.WQSym(QQ).M()
                sage: x = OrderedSetPartition([[1],[2,3]])
                sage: y = OrderedSetPartition([[1,2]])
                sage: z = OrderedSetPartition([[1,2],[3]])
                sage: A.product_on_basis(x, y)
                M[{1}, {2, 3}, {4, 5}] + M[{1}, {2, 3, 4, 5}]
                 + M[{1}, {4, 5}, {2, 3}] + M[{1, 4, 5}, {2, 3}]
                 + M[{4, 5}, {1}, {2, 3}]
                sage: A.product_on_basis(x, z)
                M[{1}, {2, 3}, {4, 5}, {6}] + M[{1}, {2, 3, 4, 5}, {6}]
                 + M[{1}, {4, 5}, {2, 3}, {6}] + M[{1}, {4, 5}, {2, 3, 6}]
                 + M[{1}, {4, 5}, {6}, {2, 3}] + M[{1, 4, 5}, {2, 3}, {6}]
                 + M[{1, 4, 5}, {2, 3, 6}] + M[{1, 4, 5}, {6}, {2, 3}]
                 + M[{4, 5}, {1}, {2, 3}, {6}] + M[{4, 5}, {1}, {2, 3, 6}]
                 + M[{4, 5}, {1}, {6}, {2, 3}] + M[{4, 5}, {1, 6}, {2, 3}]
                 + M[{4, 5}, {6}, {1}, {2, 3}]
                sage: A.product_on_basis(y, y)
                M[{1, 2}, {3, 4}] + M[{1, 2, 3, 4}] + M[{3, 4}, {1, 2}]

            TESTS::

                sage: one = OrderedSetPartition([])
                sage: all(A.product_on_basis(one, z) == A(z) == A.basis()[z] for z in OrderedSetPartitions(3))
                True
                sage: all(A.product_on_basis(z, one) == A(z) == A.basis()[z] for z in OrderedSetPartitions(3))
                True
            """
            K = self.basis().keys()
            if not x:
                return self.monomial(y)
            m = max(max(part) for part in x) # The degree of x
            x = [set(part) for part in x]
            yshift = [[val + m for val in part] for part in y]
            def union(X,Y): return X.union(Y)
            return self.sum_of_monomials(ShuffleProduct_overlapping(x, yshift, K, union))

        def coproduct_on_basis(self, x):
            r"""
            Return the coproduct of ``self`` on the basis element
            indexed by the ordered set partition ``x``.

            EXAMPLES::

                sage: M = algebras.WQSym(QQ).M()

                sage: M.coproduct(M.one())  # indirect doctest
                M[] # M[]
                sage: M.coproduct( M([[1]]) )  # indirect doctest
                M[] # M[{1}] + M[{1}] # M[]
                sage: M.coproduct( M([[1,2]]) )
                M[] # M[{1, 2}] + M[{1, 2}] # M[]
                sage: M.coproduct( M([[1], [2]]) )
                M[] # M[{1}, {2}] + M[{1}] # M[{1}] + M[{1}, {2}] # M[]
            """
            if not len(x):
                return self.one().tensor(self.one())
            K = self.indices()
            def standardize(P): # standardize an ordered set partition
                base = sorted(sum((list(part) for part in P), []))
                # base is the ground set of P, as a sorted list.
                d = {val: i+1 for i,val in enumerate(base)}
                # d is the unique order isomorphism from base to
                # {1, 2, ..., |base|} (encoded as dict).
                return K([[d[x] for x in part] for part in P])
            T = self.tensor_square()
            return T.sum_of_monomials((standardize(x[:i]), standardize(x[i:]))
                                      for i in range(len(x) + 1))

    M = Monomial

    class Characteristic(WQSymBasis_abstract):
        r"""
        The Characteristic basis of `W QSym`.

        The *Characteristic basis* is a graded basis `(X_P)` of `W QSym`,
        indexed by ordered set partitions `P`. It is defined by

        .. MATH::

            X_P = (-1)^{\ell(P)} \mathbf{M}_P ,

        where `(\mathbf{M}_P)_P` denotes the Monomial basis,
        and where `\ell(P)` denotes the number of blocks in an ordered
        set partition `P`.

        EXAMPLES::

            sage: WQSym = algebras.WQSym(QQ)
            sage: X = WQSym.X(); X
            Word Quasi-symmetric functions over Rational Field in the Characteristic basis

            sage: X[[1,2,3]] * X[[1,2],[3]]
            X[{1, 2, 3}, {4, 5}, {6}] - X[{1, 2, 3, 4, 5}, {6}]
             + X[{4, 5}, {1, 2, 3}, {6}] - X[{4, 5}, {1, 2, 3, 6}]
             + X[{4, 5}, {6}, {1, 2, 3}]

            sage: X[[1, 4], [3], [2]].coproduct()
            X[] # X[{1, 4}, {3}, {2}] + X[{1, 2}] # X[{2}, {1}]
             + X[{1, 3}, {2}] # X[{1}] + X[{1, 4}, {3}, {2}] # X[]

            sage: M = WQSym.M()
            sage: M(X[[1, 2, 3]])
            -M[{1, 2, 3}]
            sage: M(X[[1, 3], [2]])
            M[{1, 3}, {2}]
            sage: X(M[[1, 2, 3]])
            -X[{1, 2, 3}]
            sage: X(M[[1, 3], [2]])
            X[{1, 3}, {2}]
        """
        _prefix = "X"
        _basis_name = "Characteristic"

        def __init__(self, alg):
            """
            Initialize ``self``.

            EXAMPLES::

                sage: X = algebras.WQSym(QQ).X()
                sage: TestSuite(X).run()  # long time
            """
            WQSymBasis_abstract.__init__(self, alg)

            M = self.realization_of().M()
            mone = -self.base_ring().one()
            def sgn(P): return mone**len(P)
            self.module_morphism(codomain=M, diagonal=sgn).register_as_coercion()
            M.module_morphism(codomain=self, diagonal=sgn).register_as_coercion()

    X = Characteristic

    class Cone(WQSymBasis_abstract):
        r"""
        The Cone basis of `W QSym`.

        Let `(X_P)_P` denote the Characteristic basis of `W QSym`.
        Denote the quasi-shuffle of two ordered set partitions `A` and
        `B` by `A \Box B`. For an ordered set partition
        `P = (P_1, \ldots, P_{\ell})`, we form a list of ordered set
        partitions `[P] := (P'_1, \ldots, P'_k)` as follows.
        Define a strictly decreasing sequence of integers
        `\ell + 1 = i_0 > i_1 > \cdots > i_k = 1` recursively by
        requiring that `\min P_{i_j} \leq \min P_a` for all `a < i_{j-1}`.
        Set `P'_j = (P_{i_j}, \ldots, P_{i_{j-1}-1})`.

        The *Cone basis* `(C_P)_P` is defined by

        .. MATH::

            C_P = \sum_Q X_Q,

        where the sum is over all elements `Q` of the quasi-shuffle
        product `P'_1 \Box P'_2 \Box \cdots \Box P'_k` with
        `[P] = (P'_1, \ldots, P'_k)`.

        EXAMPLES::

            sage: WQSym = algebras.WQSym(QQ)
            sage: C = WQSym.C()
            sage: C
            Word Quasi-symmetric functions over Rational Field in the Cone basis

            sage: X = WQSym.X()
            sage: X(C[[2,3],[1,4]])
            X[{1, 2, 3, 4}] + X[{1, 4}, {2, 3}] + X[{2, 3}, {1, 4}]
            sage: X(C[[1,4],[2,3]])
            X[{1, 4}, {2, 3}]
            sage: X(C[[2,3],[1],[4]])
            X[{1}, {2, 3}, {4}] + X[{1}, {2, 3, 4}] + X[{1}, {4}, {2, 3}]
             + X[{1, 2, 3}, {4}] + X[{2, 3}, {1}, {4}]
            sage: X(C[[3], [2, 5], [1, 4]])
            X[{1, 2, 3, 4, 5}] + X[{1, 2, 4, 5}, {3}] + X[{1, 3, 4}, {2, 5}]
             + X[{1, 4}, {2, 3, 5}] + X[{1, 4}, {2, 5}, {3}]
             + X[{1, 4}, {3}, {2, 5}] + X[{2, 3, 5}, {1, 4}]
             + X[{2, 5}, {1, 3, 4}] + X[{2, 5}, {1, 4}, {3}]
             + X[{2, 5}, {3}, {1, 4}] + X[{3}, {1, 2, 4, 5}]
             + X[{3}, {1, 4}, {2, 5}] + X[{3}, {2, 5}, {1, 4}]
            sage: C(X[[2,3],[1,4]])
            -C[{1, 2, 3, 4}] - C[{1, 4}, {2, 3}] + C[{2, 3}, {1, 4}]

        REFERENCES:

        - Section 4 of [Early2017]_
        """
        _prefix = "C"
        _basis_name = "Cone"

        def __init__(self, alg):
            """
            Initialize ``self``.

            EXAMPLES::

                sage: C = algebras.WQSym(QQ).C()
                sage: TestSuite(C).run()  # long time
            """
            WQSymBasis_abstract.__init__(self, alg)

            X = self.realization_of().X()
            phi = self.module_morphism(self._C_to_X, codomain=X, unitriangular="upper")
            phi.register_as_coercion()
            (~phi).register_as_coercion()

        def some_elements(self):
            """
            Return some elements of the word quasi-symmetric functions
            in the Cone basis.

            EXAMPLES::

                sage: C = algebras.WQSym(QQ).C()
                sage: C.some_elements()
                [C[], C[{1}], C[{1, 2}], C[] + 1/2*C[{1}]]
            """
            u = self.one()
            o = self([[1]])
            s = self.base_ring().an_element()
            return [u, o, self([[1,2]]), u + s*o]

        def _C_to_X(self, P):
            """
            Return the image of the basis element of ``self`` indexed
            by ``P`` in the Characteristic basis.

            EXAMPLES::

                sage: C = algebras.WQSym(QQ).C()
                sage: OSP = C.basis().keys()
                sage: C._C_to_X(OSP([[2,3],[1,4]]))
                X[{1, 2, 3, 4}] + X[{1, 4}, {2, 3}] + X[{2, 3}, {1, 4}]
            """
            X = self.realization_of().X()
            if not P:
                return X.one()

            OSP = self.basis().keys()

            # Convert to standard set of ordered set partitions
            temp = list(P)
            data = []
            while temp:
                i = min(min(X) for X in temp)
                for j,A in enumerate(temp):
                    if i in A:
                        data.append(OSP(temp[j:]))
                        temp = temp[:j]
                        break

            # Perform the quasi-shuffle product
            cur = {data[0]: 1}
            for B in data[1:]:
                ret = {}
                for A in cur:
                    for C in ShuffleProduct_overlapping(A, B, element_constructor=OSP):
                        if C in ret:
                            ret[C] += cur[A]
                        else:
                            ret[C] = cur[A]
                cur = ret

            # Return the result in the X basis
            return X._from_dict(cur, coerce=True)

    C = Cone

    class StronglyCoarser(WQSymBasis_abstract):
        r"""
        The Q basis of `W QSym`.

        We define a partial order `\leq` on the set of all ordered
        set partitions as follows: `A \leq B` if and only if
        `A` is strongly finer than `B` (see
        :meth:`~sage.combinat.set_partition_ordered.OrderedSetPartition.is_strongly_finer`
        for a definition of this).

        The *Q basis* `(Q_P)_P` is a basis of `W QSym` indexed by ordered
        set partitions, and is defined by

        .. MATH::

            Q_P = \sum \mathbf{M}_W,

        where the sum is over ordered set partitions `W` satisfying
        `P \leq W`.

        EXAMPLES::

            sage: WQSym = algebras.WQSym(QQ)
            sage: M = WQSym.M(); Q = WQSym.Q()
            sage: Q
            Word Quasi-symmetric functions over Rational Field in the Q basis

            sage: Q(M[[2,3],[1,4]])
            Q[{2, 3}, {1, 4}]
            sage: Q(M[[1,2],[3,4]])
            Q[{1, 2}, {3, 4}] - Q[{1, 2, 3, 4}]
            sage: M(Q[[1,2],[3,4]])
            M[{1, 2}, {3, 4}] + M[{1, 2, 3, 4}]
            sage: M(Q[[2,3],[1],[4]])
            M[{2, 3}, {1}, {4}] + M[{2, 3}, {1, 4}]
            sage: M(Q[[3], [2, 5], [1, 4]])
            M[{3}, {2, 5}, {1, 4}]
            sage: M(Q[[1, 4], [2, 3], [5], [6]])
            M[{1, 4}, {2, 3}, {5}, {6}] + M[{1, 4}, {2, 3}, {5, 6}]
             + M[{1, 4}, {2, 3, 5}, {6}] + M[{1, 4}, {2, 3, 5, 6}]

            sage: Q[[1, 3], [2]] * Q[[1], [2]]
            Q[{1, 3}, {2}, {4}, {5}] + Q[{1, 3}, {4}, {2}, {5}]
             + Q[{1, 3}, {4}, {5}, {2}] + Q[{4}, {1, 3}, {2}, {5}]
             + Q[{4}, {1, 3}, {5}, {2}] + Q[{4}, {5}, {1, 3}, {2}]

            sage: Q[[1, 3], [2]].coproduct()
            Q[] # Q[{1, 3}, {2}] + Q[{1, 2}] # Q[{1}] + Q[{1, 3}, {2}] # Q[]

        REFERENCES:

        - Section 6 of [BerZab05]_
        """
        _prefix = "Q"
        _basis_name = "Q"

        def __init__(self, alg):
            """
            Initialize ``self``.

            EXAMPLES::

                sage: Q = algebras.WQSym(QQ).Q()
                sage: TestSuite(Q).run()  # long time
            """
            WQSymBasis_abstract.__init__(self, alg)

            M = self.realization_of().M()
            phi = self.module_morphism(self._Q_to_M, codomain=M, unitriangular="lower")
            phi.register_as_coercion()
            phi_inv = M.module_morphism(self._M_to_Q, codomain=self, unitriangular="lower")
            phi_inv.register_as_coercion()

        def some_elements(self):
            """
            Return some elements of the word quasi-symmetric functions
            in the Q basis.

            EXAMPLES::

                sage: Q = algebras.WQSym(QQ).Q()
                sage: Q.some_elements()
                [Q[], Q[{1}], Q[{1, 2}], Q[] + 1/2*Q[{1}]]
            """
            u = self.one()
            o = self([[1]])
            s = self.base_ring().an_element()
            return [u, o, self([[1,2]]), u + s*o]

        def _Q_to_M(self, P):
            """
            Return the image of the basis element of ``self`` indexed
            by ``P`` in the Monomial basis.

            EXAMPLES::

                sage: Q = algebras.WQSym(QQ).Q()
                sage: OSP = Q.basis().keys()
                sage: Q._Q_to_M(OSP([[2,3],[1,4]]))
                M[{2, 3}, {1, 4}]
                sage: Q._Q_to_M(OSP([[1,2],[3,4]]))
                M[{1, 2}, {3, 4}] + M[{1, 2, 3, 4}]
            """
            M = self.realization_of().M()
            if not P:
                return M.one()

            OSP = self.basis().keys()
            R = M.base_ring()
            one = R.one()
            return M._from_dict({OSP(G): one for G in P.strongly_fatter()},
                                coerce=False)

        def _M_to_Q(self, P):
            """
            Return the image of the basis element of the monomial
            basis indexed by ``P`` in the Q basis ``self``.

            EXAMPLES::

                sage: Q = algebras.WQSym(QQ).Q()
                sage: M = algebras.WQSym(QQ).M()
                sage: OSP = Q.basis().keys()
                sage: Q._M_to_Q(OSP([[2,3],[1,4]]))
                Q[{2, 3}, {1, 4}]
                sage: Q._M_to_Q(OSP([[1,2],[3,4]]))
                Q[{1, 2}, {3, 4}] - Q[{1, 2, 3, 4}]

            TESTS::

                sage: Q = algebras.WQSym(QQ).Q()
                sage: M = algebras.WQSym(QQ).M()
                sage: OSP4 = OrderedSetPartitions(4)
                sage: all(M(Q(M[P])) == M[P] for P in OSP4) # long time
                True
                sage: all(Q(M(Q[P])) == Q[P] for P in OSP4) # long time
                True
            """
            Q = self
            if not P:
                return Q.one()

            OSP = self.basis().keys()
            R = self.base_ring()
            one = R.one()
            lenP = len(P)
            def sign(R): # the coefficient with which another
                         # ordered set partition will appear
                if len(R) % 2 == lenP % 2:
                    return one
                return -one
            return Q._from_dict({OSP(G): sign(G) for G in P.strongly_fatter()},
                                coerce=False)

        def product_on_basis(self, x, y):
            r"""
            Return the (associative) `*` product of the basis elements
            of the Q basis ``self`` indexed by the ordered set partitions
            `x` and `y`.

            This is the shifted shuffle product of `x` and `y`.

            EXAMPLES::

                sage: A = algebras.WQSym(QQ).Q()
                sage: x = OrderedSetPartition([[1],[2,3]])
                sage: y = OrderedSetPartition([[1,2]])
                sage: z = OrderedSetPartition([[1,2],[3]])
                sage: A.product_on_basis(x, y)
                Q[{1}, {2, 3}, {4, 5}] + Q[{1}, {4, 5}, {2, 3}]
                 + Q[{4, 5}, {1}, {2, 3}]
                sage: A.product_on_basis(x, z)
                Q[{1}, {2, 3}, {4, 5}, {6}] + Q[{1}, {4, 5}, {2, 3}, {6}]
                 + Q[{1}, {4, 5}, {6}, {2, 3}] + Q[{4, 5}, {1}, {2, 3}, {6}]
                 + Q[{4, 5}, {1}, {6}, {2, 3}] + Q[{4, 5}, {6}, {1}, {2, 3}]
                sage: A.product_on_basis(y, y)
                Q[{1, 2}, {3, 4}] + Q[{3, 4}, {1, 2}]

            TESTS::

                sage: one = OrderedSetPartition([])
                sage: all(A.product_on_basis(one, z) == A(z) == A.basis()[z] for z in OrderedSetPartitions(3))
                True
                sage: all(A.product_on_basis(z, one) == A(z) == A.basis()[z] for z in OrderedSetPartitions(3))
                True
            """
            K = self.basis().keys()
            if not x:
                return self.monomial(y)
            m = max(max(part) for part in x) # The degree of x
            x = [set(part) for part in x]
            yshift = [[val + m for val in part] for part in y]
            def union(X,Y): return X.union(Y)
            return self.sum_of_monomials(ShuffleProduct(x, yshift, K))

        def coproduct_on_basis(self, x):
            r"""
            Return the coproduct of ``self`` on the basis element
            indexed by the ordered set partition ``x``.

            EXAMPLES::

                sage: Q = algebras.WQSym(QQ).Q()

                sage: Q.coproduct(Q.one())  # indirect doctest
                Q[] # Q[]
                sage: Q.coproduct( Q([[1]]) )  # indirect doctest
                Q[] # Q[{1}] + Q[{1}] # Q[]
                sage: Q.coproduct( Q([[1,2]]) )
                Q[] # Q[{1, 2}] + Q[{1, 2}] # Q[]
                sage: Q.coproduct( Q([[1], [2]]) )
                Q[] # Q[{1}, {2}] + Q[{1}] # Q[{1}] + Q[{1}, {2}] # Q[]
                sage: Q[[1,2],[3],[4]].coproduct()
                Q[] # Q[{1, 2}, {3}, {4}] + Q[{1, 2}] # Q[{1}, {2}]
                 + Q[{1, 2}, {3}] # Q[{1}] + Q[{1, 2}, {3}, {4}] # Q[]
            """
            # The coproduct on the Q basis satisfies the same formula
            # as on the M basis. This is easily derived from the
            # formula on the M basis.
            if not len(x):
                return self.one().tensor(self.one())
            K = self.indices()
            def standardize(P): # standardize an ordered set partition
                base = sorted(sum((list(part) for part in P), []))
                # base is the ground set of P, as a sorted list.
                d = {val: i+1 for i,val in enumerate(base)}
                # d is the unique order isomorphism from base to
                # {1, 2, ..., |base|} (encoded as dict).
                return K([[d[x] for x in part] for part in P])
            T = self.tensor_square()
            return T.sum_of_monomials((standardize(x[:i]), standardize(x[i:]))
                                      for i in range(len(x) + 1))

    Q = StronglyCoarser

    class StronglyFiner(WQSymBasis_abstract):
        r"""
        The Phi basis of `W QSym`.

        We define a partial order `\leq` on the set of all ordered
        set partitions as follows: `A \leq B` if and only if
        `A` is strongly finer than `B` (see
        :meth:`~sage.combinat.set_partition_ordered.OrderedSetPartition.is_strongly_finer`
        for a definition of this).

        The *Phi basis* `(\Phi_P)_P` is a basis of `W QSym` indexed by ordered
        set partitions, and is defined by

        .. MATH::

            \Phi_P = \sum \mathbf{M}_W,

        where the sum is over ordered set partitions `W` satisfying
        `W \leq P`.

        Novelli and Thibon introduced this basis in [NovThi06]_
        Section 2.7.2, and called it the quasi-ribbon basis.
        It later reappeared in [MeNoTh11]_ Section 4.3.2.

        EXAMPLES::

            sage: WQSym = algebras.WQSym(QQ)
            sage: M = WQSym.M(); Phi = WQSym.Phi()
            sage: Phi
            Word Quasi-symmetric functions over Rational Field in the Phi basis

            sage: Phi(M[[2,3],[1,4]])
            Phi[{2}, {3}, {1}, {4}] - Phi[{2}, {3}, {1, 4}]
             - Phi[{2, 3}, {1}, {4}] + Phi[{2, 3}, {1, 4}]
            sage: Phi(M[[1,2],[3,4]])
            Phi[{1}, {2}, {3}, {4}] - Phi[{1}, {2}, {3, 4}]
             - Phi[{1, 2}, {3}, {4}] + Phi[{1, 2}, {3, 4}]
            sage: M(Phi[[1,2],[3,4]])
            M[{1}, {2}, {3}, {4}] + M[{1}, {2}, {3, 4}]
             + M[{1, 2}, {3}, {4}] + M[{1, 2}, {3, 4}]
            sage: M(Phi[[2,3],[1],[4]])
            M[{2}, {3}, {1}, {4}] + M[{2, 3}, {1}, {4}]
            sage: M(Phi[[3], [2, 5], [1, 4]])
            M[{3}, {2}, {5}, {1}, {4}] + M[{3}, {2}, {5}, {1, 4}]
             + M[{3}, {2, 5}, {1}, {4}] + M[{3}, {2, 5}, {1, 4}]
            sage: M(Phi[[1, 4], [2, 3], [5], [6]])
            M[{1}, {4}, {2}, {3}, {5}, {6}] + M[{1}, {4}, {2, 3}, {5}, {6}]
             + M[{1, 4}, {2}, {3}, {5}, {6}] + M[{1, 4}, {2, 3}, {5}, {6}]

            sage: Phi[[1]] * Phi[[1, 3], [2]]
            Phi[{1, 2, 4}, {3}] + Phi[{2}, {1, 4}, {3}]
             + Phi[{2, 4}, {1, 3}] + Phi[{2, 4}, {3}, {1}]
            sage: Phi[[3, 5], [1, 4], [2]].coproduct()
            Phi[] # Phi[{3, 5}, {1, 4}, {2}]
             + Phi[{1}] # Phi[{4}, {1, 3}, {2}]
             + Phi[{1, 2}] # Phi[{1, 3}, {2}]
             + Phi[{2, 3}, {1}] # Phi[{2}, {1}]
             + Phi[{2, 4}, {1, 3}] # Phi[{1}]
             + Phi[{3, 5}, {1, 4}, {2}] # Phi[]

        REFERENCES:

        - Section 2.7.2 of [NovThi06]_
        """
        _prefix = "Phi"
        _basis_name = "Phi"

        def __init__(self, alg):
            """
            Initialize ``self``.

            EXAMPLES::

                sage: Phi = algebras.WQSym(QQ).Phi()
                sage: TestSuite(Phi).run()  # long time
            """
            WQSymBasis_abstract.__init__(self, alg)

            M = self.realization_of().M()
            phi = self.module_morphism(self._Phi_to_M, codomain=M, unitriangular="lower")
            phi.register_as_coercion()
            phi_inv = M.module_morphism(self._M_to_Phi, codomain=self, unitriangular="lower")
            phi_inv.register_as_coercion()

        def some_elements(self):
            """
            Return some elements of the word quasi-symmetric functions
            in the Phi basis.

            EXAMPLES::

                sage: Phi = algebras.WQSym(QQ).Phi()
                sage: Phi.some_elements()
                [Phi[], Phi[{1}], Phi[{1, 2}], Phi[] + 1/2*Phi[{1}]]
            """
            u = self.one()
            o = self([[1]])
            s = self.base_ring().an_element()
            return [u, o, self([[1,2]]), u + s*o]

        def _Phi_to_M(self, P):
            """
            Return the image of the basis element of ``self`` indexed
            by ``P`` in the Monomial basis.

            EXAMPLES::

                sage: Phi = algebras.WQSym(QQ).Phi()
                sage: OSP = Phi.basis().keys()
                sage: Phi._Phi_to_M(OSP([[2,3],[1,4]]))
                M[{2}, {3}, {1}, {4}] + M[{2}, {3}, {1, 4}]
                 + M[{2, 3}, {1}, {4}] + M[{2, 3}, {1, 4}]
                sage: Phi._Phi_to_M(OSP([[1,2],[3,4]]))
                M[{1}, {2}, {3}, {4}] + M[{1}, {2}, {3, 4}]
                 + M[{1, 2}, {3}, {4}] + M[{1, 2}, {3, 4}]
            """
            M = self.realization_of().M()
            if not P:
                return M.one()

            OSP = self.basis().keys()
            R = M.base_ring()
            one = R.one()
            return M._from_dict({OSP(G): one for G in P.strongly_finer()},
                                coerce=False)

        def _M_to_Phi(self, P):
            """
            Return the image of the basis element of the monomial
            basis indexed by ``P`` in the Phi basis ``self``.

            EXAMPLES::

                sage: Phi = algebras.WQSym(QQ).Phi()
                sage: M = algebras.WQSym(QQ).M()
                sage: OSP = Phi.basis().keys()
                sage: Phi._M_to_Phi(OSP([[2,3],[1,4]]))
                Phi[{2}, {3}, {1}, {4}] - Phi[{2}, {3}, {1, 4}]
                 - Phi[{2, 3}, {1}, {4}] + Phi[{2, 3}, {1, 4}]
                sage: Phi._M_to_Phi(OSP([[1,2],[3,4]]))
                Phi[{1}, {2}, {3}, {4}] - Phi[{1}, {2}, {3, 4}]
                 - Phi[{1, 2}, {3}, {4}] + Phi[{1, 2}, {3, 4}]

            TESTS::

                sage: Phi = algebras.WQSym(QQ).Phi()
                sage: M = algebras.WQSym(QQ).M()
                sage: OSP4 = OrderedSetPartitions(4)
                sage: all(M(Phi(M[P])) == M[P] for P in OSP4) # long time
                True
                sage: all(Phi(M(Phi[P])) == Phi[P] for P in OSP4) # long time
                True
            """
            Phi = self
            if not P:
                return Phi.one()

            OSP = self.basis().keys()
            R = self.base_ring()
            one = R.one()
            lenP = len(P)
            def sign(R): # the coefficient with which another
                         # ordered set partition will appear
                if len(R) % 2 == len(P) % 2:
                    return one
                return -one
            return Phi._from_dict({OSP(G): sign(G) for G in P.strongly_finer()},
                                  coerce=False)

        def product_on_basis(self, x, y):
            r"""
            Return the (associative) `*` product of the basis elements
            of the Phi basis ``self`` indexed by the ordered set partitions
            `x` and `y`.

            This is obtained by the following algorithm (going back to
            [NovThi06]_):

            Let `x` be an ordered set partition of `[m]`, and `y` an
            ordered set partition of `[n]`.
            Transform `x` into a list `u` of all the `m` elements of `[m]`
            by writing out each block of `x` (in increasing order) and
            putting bars between each two consecutive blocks; this is
            called a barred permutation.
            Do the same for `y`, but also shift each entry of the
            resulting barred permutation by `m`. Let `v` be the barred
            permutation of `[m+n] \setminus [m]` thus obtained.
            Now, shuffle the two barred permutations `u` and `v`
            (ignoring the bars) in all the `\binom{n+m}{n}` possible ways.
            For each shuffle obtained, place bars between some entries
            of the shuffle, according to the following rule:

            * If two consecutive entries of the shuffle both come from
              `u`, then place a bar between them if the corresponding
              entries of `u` had a bar between them.

            * If the first of two consecutive entries of the shuffle
              comes from `v` and the second from `u`, then place a bar
              between them.

            This results in a barred permutation of `[m+n]`.
            Transform it into an ordered set partition of `[m+n]`,
            by treating the bars as dividers separating consecutive
            blocks.

            The product `\Phi_x \Phi_y` is the sum of `\Phi_p` with
            `p` ranging over all ordered set partitions obtained this
            way.

            EXAMPLES::

                sage: A = algebras.WQSym(QQ).Phi()
                sage: x = OrderedSetPartition([[1],[2,3]])
                sage: y = OrderedSetPartition([[1,2]])
                sage: z = OrderedSetPartition([[1,2],[3]])
                sage: A.product_on_basis(x, y)
                Phi[{1}, {2, 3, 4, 5}] + Phi[{1}, {2, 4}, {3, 5}]
                 + Phi[{1}, {2, 4, 5}, {3}] + Phi[{1, 4}, {2, 3, 5}]
                 + Phi[{1, 4}, {2, 5}, {3}] + Phi[{1, 4, 5}, {2, 3}]
                 + Phi[{4}, {1}, {2, 3, 5}] + Phi[{4}, {1}, {2, 5}, {3}]
                 + Phi[{4}, {1, 5}, {2, 3}] + Phi[{4, 5}, {1}, {2, 3}]
                sage: A.product_on_basis(x, z)
                Phi[{1}, {2, 3, 4, 5}, {6}] + Phi[{1}, {2, 4}, {3, 5}, {6}]
                 + Phi[{1}, {2, 4, 5}, {3, 6}] + Phi[{1}, {2, 4, 5}, {6}, {3}]
                 + Phi[{1, 4}, {2, 3, 5}, {6}] + Phi[{1, 4}, {2, 5}, {3, 6}]
                 + Phi[{1, 4}, {2, 5}, {6}, {3}] + Phi[{1, 4, 5}, {2, 3, 6}]
                 + Phi[{1, 4, 5}, {2, 6}, {3}] + Phi[{1, 4, 5}, {6}, {2, 3}]
                 + Phi[{4}, {1}, {2, 3, 5}, {6}]
                 + Phi[{4}, {1}, {2, 5}, {3, 6}]
                 + Phi[{4}, {1}, {2, 5}, {6}, {3}]
                 + Phi[{4}, {1, 5}, {2, 3, 6}] + Phi[{4}, {1, 5}, {2, 6}, {3}]
                 + Phi[{4}, {1, 5}, {6}, {2, 3}] + Phi[{4, 5}, {1}, {2, 3, 6}]
                 + Phi[{4, 5}, {1}, {2, 6}, {3}] + Phi[{4, 5}, {1, 6}, {2, 3}]
                 + Phi[{4, 5}, {6}, {1}, {2, 3}]
                sage: A.product_on_basis(y, y)
                Phi[{1, 2, 3, 4}] + Phi[{1, 3}, {2, 4}] + Phi[{1, 3, 4}, {2}]
                 + Phi[{3}, {1, 2, 4}] + Phi[{3}, {1, 4}, {2}]
                 + Phi[{3, 4}, {1, 2}]

            TESTS::

                sage: one = OrderedSetPartition([])
                sage: all(A.product_on_basis(one, z) == A(z) == A.basis()[z] for z in OrderedSetPartitions(3))
                True
                sage: all(A.product_on_basis(z, one) == A(z) == A.basis()[z] for z in OrderedSetPartitions(3))
                True
                sage: M = algebras.WQSym(QQ).M()
                sage: x = A[[2, 4], [1, 3]]
                sage: y = A[[1, 3], [2]]
                sage: A(M(x) * M(y)) == x * y
                True
                sage: A(M(x) ** 2) == x**2 # long time
                True
                sage: A(M(y) ** 2) == y**2
                True
            """
            K = self.basis().keys()
            if not x:
                return self.monomial(y)
            if not y:
                return self.monomial(x)
            xlist = [(j, (k == 0))
                     for part in x
                     for (k, j) in enumerate(sorted(part))]
            # xlist is a list of the form
            # [(e_1, s_1), (e_2, s_2), ..., (e_n, s_n)],
            # where e_1, e_2, ..., e_n are the entries of the parts of
            # x in the order in which they appear in x (reading each
            # part from bottom to top), and where s_i = True if e_i is
            # the smallest element of its part and False otherwise.
            m = max(max(part) for part in x) # The degree of x
            ylist = [(m + j, (k == 0))
                     for part in y
                     for (k, j) in enumerate(sorted(part))]
            # ylist is like xlist, but for y instead of x, and with
            # a shift by m.
            def digest(s):
                # Turn a shuffle of xlist with ylist into the appropriate
                # ordered set partition.
                s0 = [p[0] for p in s]
                s1 = [p[1] for p in s]
                N = len(s)
                bars = [False] * N
                for i in range(N-1):
                    s0i = s0[i]
                    s0i1 = s0[i+1]
                    if s0i <= m and s0i1 <= m:
                        bars[i+1] = s1[i+1]
                    elif s0i > m and s0i1 > m:
                        bars[i+1] = s1[i+1]
                    elif s0i > m and s0i1 <= m:
                        bars[i+1] = True
                blocks = []
                block = []
                for i in range(N):
                    if bars[i]:
                        blocks.append(block)
                        block = [s0[i]]
                    else:
                        block.append(s0[i])
                blocks.append(block)
                return K(blocks)
            return self.sum_of_monomials(digest(s) for s in ShuffleProduct(xlist, ylist))

        def coproduct_on_basis(self, x):
            r"""
            Return the coproduct of ``self`` on the basis element
            indexed by the ordered set partition ``x``.

            The coproduct of the basis element `\Phi_x` indexed by
            an ordered set partition `x` of `[n]` can be computed by the
            following formula ([NovThi06]_):

            .. MATH::

                \Delta \Phi_x
                = \sum \Phi_y \otimes \Phi_z ,

            where the sum ranges over all pairs `(y, z)` of ordered set
            partitions `y` and `z` such that:

            * `y` and `z` are ordered set partitions of two complementary
              subsets of `[n]`;

            * `x` is obtained either by concatenating `y` and `z`, or by
              first concatenating `y` and `z` and then merging the two
              "middle blocks" (i.e., the last block of `y` and the first
              block of `z`); in the latter case, the maximum of the last
              block of `y` has to be smaller than the minimum of the first
              block of `z` (so that when merging these blocks, their
              entries don't need to be sorted).

            EXAMPLES::

                sage: Phi = algebras.WQSym(QQ).Phi()

                sage: Phi.coproduct(Phi.one())  # indirect doctest
                Phi[] # Phi[]
                sage: Phi.coproduct( Phi([[1]]) )  # indirect doctest
                Phi[] # Phi[{1}] + Phi[{1}] # Phi[]
                sage: Phi.coproduct( Phi([[1,2]]) )
                Phi[] # Phi[{1, 2}] + Phi[{1}] # Phi[{1}] + Phi[{1, 2}] # Phi[]
                sage: Phi.coproduct( Phi([[1], [2]]) )
                Phi[] # Phi[{1}, {2}] + Phi[{1}] # Phi[{1}] + Phi[{1}, {2}] # Phi[]
                sage: Phi[[1,2],[3],[4]].coproduct()
                Phi[] # Phi[{1, 2}, {3}, {4}] + Phi[{1}] # Phi[{1}, {2}, {3}]
                 + Phi[{1, 2}] # Phi[{1}, {2}] + Phi[{1, 2}, {3}] # Phi[{1}]
                 + Phi[{1, 2}, {3}, {4}] # Phi[]

            TESTS::

                sage: M = algebras.WQSym(QQ).M()
                sage: x = Phi[[2, 4], [6], [1, 3], [5, 7]]
                sage: MM = M.tensor(M); AA = Phi.tensor(Phi)
                sage: AA(M(x).coproduct()) == x.coproduct()
                True
            """
            if not len(x):
                return self.one().tensor(self.one())
            K = self.indices()
            def standardize(P): # standardize an ordered set partition
                base = sorted(sum((list(part) for part in P), []))
                # base is the ground set of P, as a sorted list.
                d = {val: i+1 for i,val in enumerate(base)}
                # d is the unique order isomorphism from base to
                # {1, 2, ..., |base|} (encoded as dict).
                return K([[d[x] for x in part] for part in P])
            deconcatenates = [(x[:i], x[i:]) for i in range(len(x) + 1)]
            for i in range(len(x)):
                xi = sorted(x[i])
                for j in range(1, len(xi)):
                    left = K(list(x[:i]) + [xi[:j]])
                    right = K([xi[j:]] + list(x[i+1:]))
                    deconcatenates.append((left, right))
            T = self.tensor_square()
            return T.sum_of_monomials((standardize(left), standardize(right))
                                      for (left, right) in deconcatenates)

    Phi = StronglyFiner

WQSymBasis_abstract.options = WordQuasiSymmetricFunctions.options

WQSymBasis_abstract.options = WordQuasiSymmetricFunctions.options

class WQSymBases(Category_realization_of_parent):
    r"""
    The category of bases of `W QSym`.
    """
    def __init__(self, base, graded):
        r"""
        Initialize ``self``.

        INPUT:

        - ``base`` -- an instance of `W QSym`
        - ``graded`` -- boolean; if the basis is graded or filtered

        TESTS::

            sage: from sage.combinat.chas.wqsym import WQSymBases
            sage: WQSym = algebras.WQSym(ZZ)
            sage: bases = WQSymBases(WQSym, True)
            sage: WQSym.M() in bases
            True
        """
        self._graded = graded
        Category_realization_of_parent.__init__(self, base)

    def _repr_(self):
        r"""
        Return the representation of ``self``.

        EXAMPLES::

            sage: from sage.combinat.chas.wqsym import WQSymBases
            sage: WQSym = algebras.WQSym(ZZ)
            sage: WQSymBases(WQSym, True)
            Category of graded bases of Word Quasi-symmetric functions over Integer Ring
            sage: WQSymBases(WQSym, False)
            Category of filtered bases of Word Quasi-symmetric functions over Integer Ring
        """
        if self._graded:
            type_str = "graded"
        else:
            type_str = "filtered"
        return "Category of {} bases of {}".format(type_str, self.base())

    def super_categories(self):
        r"""
        The super categories of ``self``.

        EXAMPLES::

            sage: from sage.combinat.chas.wqsym import WQSymBases
            sage: WQSym = algebras.WQSym(ZZ)
            sage: bases = WQSymBases(WQSym, True)
            sage: bases.super_categories()
            [Category of realizations of Word Quasi-symmetric functions over Integer Ring,
             Join of Category of realizations of hopf algebras over Integer Ring
                 and Category of graded algebras over Integer Ring,
             Category of graded connected hopf algebras with basis over Integer Ring]

            sage: bases = WQSymBases(WQSym, False)
            sage: bases.super_categories()
            [Category of realizations of Word Quasi-symmetric functions over Integer Ring,
             Join of Category of realizations of hopf algebras over Integer Ring
                 and Category of graded algebras over Integer Ring,
             Join of Category of filtered connected hopf algebras with basis over Integer Ring
                 and Category of graded algebras over Integer Ring]
        """
        R = self.base().base_ring()
        cat = HopfAlgebras(R).Graded().WithBasis()
        if self._graded:
            cat = cat.Graded()
        else:
            cat = cat.Filtered()
        return [self.base().Realizations(),
                HopfAlgebras(R).Graded().Realizations(),
                cat.Connected()]

    class ParentMethods:
        def _repr_(self):
            """
            Text representation of this basis of `W QSym`.

            EXAMPLES::

                sage: WQSym = algebras.WQSym(ZZ)
                sage: WQSym.M()
                Word Quasi-symmetric functions over Integer Ring in the Monomial basis
            """
            return "{} in the {} basis".format(self.realization_of(), self._basis_name)

        def __getitem__(self, p):
            """
            Return the basis element indexed by ``p``.

            INPUT:

            - ``p`` -- an ordered set partition

            EXAMPLES::

                sage: M = algebras.WQSym(QQ).M()
                sage: M[[1, 3, 2]]
                M[{1, 2, 3}]
                sage: M[[1,3],[2]]
                M[{1, 3}, {2}]
                sage: M[OrderedSetPartition([[2],[1,4],[3,5]])]
                M[{2}, {1, 4}, {3, 5}]
            """
            try:
                return self.monomial(self._indices(p))
            except TypeError:
                return self.monomial(self._indices([p]))

        def is_field(self, proof=True):
            """
            Return whether ``self`` is a field.

            EXAMPLES::

                sage: M = algebras.WQSym(QQ).M()
                sage: M.is_field()
                False
            """
            return False

        def is_commutative(self):
            """
            Return whether ``self`` is commutative.

            EXAMPLES::

                sage: M = algebras.WQSym(ZZ).M()
                sage: M.is_commutative()
                False
            """
            return self.base_ring().is_zero()

        def one_basis(self):
            """
            Return the index of the unit.

            EXAMPLES::

                sage: A = algebras.WQSym(QQ).M()
                sage: A.one_basis()
                []
            """
            OSP = self.basis().keys()
            return OSP([])

        def degree_on_basis(self, t):
            """
            Return the degree of an ordered set partition in
            the algebra of word quasi-symmetric functions.

            This is the sum of the sizes of the blocks of the
            ordered set partition.

            EXAMPLES::

                sage: A = algebras.WQSym(QQ).M()
                sage: u = OrderedSetPartition([[2,1]])
                sage: A.degree_on_basis(u)
                2
                sage: u = OrderedSetPartition([[2], [1]])
                sage: A.degree_on_basis(u)
                2
            """
            return sum(len(part) for part in t)

    class ElementMethods:
        def to_quasisymmetric_function(self):
            r"""
            The projection of ``self`` to the ring `QSym` of
            quasisymmetric functions.

            There is a canonical projection `\pi : W QSym \to QSym`
            that sends every element `\mathbf{M}_P` of the monomial
            basis of `W QSym` to the monomial quasisymmetric function
            `M_c`, where `c` is the composition whose parts are the
            sizes of the blocks of `P`.
            This `\pi` is a ring homomorphism.

            OUTPUT:

            - an element of the quasisymmetric functions in the monomial basis

            EXAMPLES::

                sage: M = algebras.WQSym(QQ).M()
                sage: M[[1,3],[2]].to_quasisymmetric_function()
                M[2, 1]
                sage: (M[[1,3],[2]] + 3*M[[2,3],[1]] - M[[1,2,3]]).to_quasisymmetric_function()
                4*M[2, 1] - M[3]
                sage: X, Y = M[[1,3],[2]], M[[1,2,3]]
                sage: X.to_quasisymmetric_function() * Y.to_quasisymmetric_function() == (X*Y).to_quasisymmetric_function()
                True

                sage: C = algebras.WQSym(QQ).C()
                sage: C[[2,3],[1,4]].to_quasisymmetric_function() == M(C[[2,3],[1,4]]).to_quasisymmetric_function()
                True
            """
            from sage.combinat.ncsf_qsym.qsym import QuasiSymmetricFunctions
            M = QuasiSymmetricFunctions(self.parent().base_ring()).Monomial()
            MW = self.parent().realization_of().M()
            return M.sum_of_terms((i.to_composition(), coeff)
                                  for (i, coeff) in MW(self))

<|MERGE_RESOLUTION|>--- conflicted
+++ resolved
@@ -422,22 +422,6 @@
 
         @OPTIONS@
 
-<<<<<<< HEAD
-    # add options to class
-    class options(GlobalOptions):
-        r"""
-        Set and display the global options for bases of WordQuasiSymmetricFunctions.
-        If no parameters are set, then the function returns a copy of the options
-        dictionary.
-
-        The ``options`` can be accessed as the method
-        :obj:`WordQuasiSymmetricFunctions.options` of
-        :class:`WordQuasiSymmetricFunctions` or of any associated basis.
-
-        @OPTIONS@
-
-=======
->>>>>>> e13a0ce1
         The ``'words'`` representation of a basis element of
         :class:`WordQuasiSymmetricFunctions`, indexed by an ordered
         set partition `A`, is the packed word associated to `A`.
@@ -484,11 +468,7 @@
                                    compact="Using a severely compacted representation"),
                                    case_sensitive=False)
 
-<<<<<<< HEAD
-    class M(WQSymBasis_abstract):
-=======
     class Monomial(WQSymBasis_abstract):
->>>>>>> e13a0ce1
         r"""
         The Monomial basis of `WQSym`.
 
@@ -1400,8 +1380,6 @@
 
 WQSymBasis_abstract.options = WordQuasiSymmetricFunctions.options
 
-WQSymBasis_abstract.options = WordQuasiSymmetricFunctions.options
-
 class WQSymBases(Category_realization_of_parent):
     r"""
     The category of bases of `W QSym`.
