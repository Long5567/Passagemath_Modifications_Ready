r"""
Latin Squares

A *latin square* of order `n` is an `n \times n` array such that
each symbol `s \in \{ 0, 1, \dots, n-1\}` appears precisely once in each
row, and precisely once in each column. A *partial latin square* of
order `n` is an `n \times n` array such that
each symbol `s \in \{ 0, 1, \dots, n-1\}` appears at most once in each
row, and at most once in each column. Empty cells are denoted by `-1`.
A latin square `L` is a
*completion* of a partial latin square `P` if `P \subseteq L`. If
`P` completes to just `L` then `P` *has unique completion*.

A *latin bitrade* `(T_1,\, T_2)` is a pair of partial
latin squares such that:

#. `\{ (i,\,j) \mid (i,\,j,\,k) \in T_1 \text{ for some symbol }k \} = \{ (i,\,j) \mid (i,\,j,\,k') \in T_2 \text{ for some symbol }k' \};`

#. for each `(i,\,j,\,k) \in T_1` and `(i,\,j,\,k') \in T_2`,
   `k \neq k'`;

#. the symbols appearing in row `i` of `T_1` are the same as those of
   row `i` of `T_2`; the symbols appearing in column `j` of `T_1` are
   the same as those of column `j` of `T_2`.


Intuitively speaking, a bitrade gives the difference between two latin
squares, so if `(T_1,\, T_2)` is a bitrade
for the pair of latin squares `(L_1,\, L_2)`, then
`L1 = (L2 \setminus T_1) \cup T_2`
and
`L2 = (L1 \setminus T_2) \cup T_1`.

This file contains


#. LatinSquare class definition;

#. some named latin squares (back circulant, forward circulant, abelian
   `2`-group);

#. functions is\_partial\_latin\_square and is\_latin\_square to test
   if a LatinSquare object satisfies the definition of a latin square
   or partial latin square, respectively;

#. tests for completion and unique completion (these use the C++
   implementation of Knuth's dancing links algorithm to solve the
   problem as a instance of `0-1` matrix exact cover);

#. functions for calculating the `\tau_i` representation of a bitrade
   and the genus of the associated hypermap embedding;

#. Markov chain of Jacobson and Matthews (1996) for generating latin
   squares uniformly at random (provides a generator interface);

#. a few examples of `\tau_i` representations of bitrades constructed
   from the action of a group on itself by right multiplication,
   functions for converting to a pair of LatinSquare objects.

EXAMPLES::

    sage: from sage.combinat.matrices.latin import *
    sage: B = back_circulant(5)
    sage: B
    [0 1 2 3 4]
    [1 2 3 4 0]
    [2 3 4 0 1]
    [3 4 0 1 2]
    [4 0 1 2 3]
    sage: B.is_latin_square()
    True
    sage: B[0, 1] = 0
    sage: B.is_latin_square()
    False

    sage: (a, b, c, G) = alternating_group_bitrade_generators(1)
    sage: (T1, T2) = bitrade_from_group(a, b, c, G)
    sage: T1
    [ 0 -1  3  1]
    [-1  1  0  2]
    [ 1  3  2 -1]
    [ 2  0 -1  3]
    sage: T2
    [ 1 -1  0  3]
    [-1  0  2  1]
    [ 2  1  3 -1]
    [ 0  3 -1  2]
    sage: T1.nr_filled_cells()
    12
    sage: genus(T1, T2)
    1

To do:


#. Latin squares with symbols from a ring instead of the integers
   `\{ 0, 1, \dots, n-1 \}`.

#. Isotopism testing of latin squares and bitrades via graph
   isomorphism (nauty?).

#. Combinatorial constructions for bitrades.


AUTHORS:

- Carlo Hamalainen (2008-03-23): initial version


TESTS::

    sage: L = elementary_abelian_2group(3)
    sage: L == loads(dumps(L))
    True

"""

#*****************************************************************************
#       Copyright (C) 2008 Carlo Hamalainen <carlo.hamalainen@gmail.com>,
#
#  Distributed under the terms of the GNU General Public License (GPL)
#
#    This code is distributed in the hope that it will be useful,
#    but WITHOUT ANY WARRANTY; without even the implied warranty of
#    MERCHANTABILITY or FITNESS FOR A PARTICULAR PURPOSE.  See the GNU
#    General Public License for more details.
#
#  The full text of the GPL is available at:
#
#                  http://www.gnu.org/licenses/
#*****************************************************************************

from sage.matrix.all import matrix
from sage.rings.all import ZZ
from sage.rings.all import Integer
from sage.matrix.matrix_integer_dense import Matrix_integer_dense
from sage.groups.perm_gps.permgroup_element import PermutationGroupElement
from sage.interfaces.gap import GapElement
from sage.combinat.permutation import Permutation
from sage.interfaces.gap import gap
from sage.groups.perm_gps.permgroup import PermutationGroup
from sage.rings.arith import is_prime
from sage.rings.finite_rings.constructor import FiniteField
from sage.misc.misc import uniq
from sage.misc.flatten import flatten

#load "dancing_links.spyx"
#load "dancing_links.sage"

from dlxcpp import DLXCPP
from functools import reduce

class LatinSquare:
    def __init__(self, *args):
        """
        Latin squares.

        This class implements a latin square of order n with rows and
        columns indexed by the set 0, 1, ..., n-1 and symbols from the same
        set. The underlying latin square is a matrix(ZZ, n, n). If L is a
        latin square, then the cell at row r, column c is empty if and only
        if L[r, c] < 0. In this way we allow partial latin squares and can
        speak of completions to latin squares, etc.

        There are two ways to declare a latin square:

        Empty latin square of order n::

            sage: n = 3
            sage: L = LatinSquare(n)
            sage: L
            [-1 -1 -1]
            [-1 -1 -1]
            [-1 -1 -1]

        Latin square from a matrix::

            sage: M = matrix(ZZ, [[0, 1], [2, 3]])
            sage: LatinSquare(M)
            [0 1]
            [2 3]
        """

        if len(args) == 1 and (isinstance(args[0], Integer) or isinstance(args[0], int)):
            self.square = matrix(ZZ, args[0], args[0])
            self.clear_cells()
        elif len(args) == 2 and (isinstance(args[0], Integer) or isinstance(args[0], int)) and (isinstance(args[1], Integer) or isinstance(args[1], int)):
            self.square = matrix(ZZ, args[0], args[1])
            self.clear_cells()
        elif len(args) == 1 and isinstance(args[0], Matrix_integer_dense):
            self.square = args[0]
        else:
            raise NotImplemented

    def dumps(self):
        """
        Since the latin square class doesn't hold any other private
        variables we just call dumps on self.square:

        EXAMPLES::

            sage: from sage.combinat.matrices.latin import *
            sage: back_circulant(2) == loads(dumps(back_circulant(2)))
            True
        """

        return dumps(self.square)

    def __str__(self):
        """
        The string representation of a latin square is the same as the
        underlying matrix.

        EXAMPLES::

            sage: print LatinSquare(matrix(ZZ, [[0, 1], [2, 3]])).__str__()
            [0 1]
            [2 3]
        """
        return self.square.__str__()

    def __repr__(self):
        """
        The representation of a latin square is the same as the underlying
        matrix.

        EXAMPLES::

            sage: print LatinSquare(matrix(ZZ, [[0, 1], [2, 3]])).__repr__()
            [0 1]
            [2 3]
        """
        return self.square.__str__()
        return self.square.__repr__()

    def __getitem__(self, rc):
        """
        If L is a LatinSquare then this method allows us to evaluate L[r,
        c].

        EXAMPLES::

            sage: from sage.combinat.matrices.latin import *
            sage: B = back_circulant(3)
            sage: B[1, 1]
            2
        """

        r = rc[0]
        c = rc[1]

        return self.square[r, c]

    def __setitem__(self, rc, val):
        """
        If L is a LatinSquare then this method allows us to set L[r, c].

        EXAMPLES::

            sage: from sage.combinat.matrices.latin import *
            sage: B = back_circulant(3)
            sage: B[1, 1] = 10
            sage: B[1, 1]
            10
        """

        r = rc[0]
        c = rc[1]

        self.square[r, c] = val

    def set_immutable(self):
        """
        A latin square is immutable if the underlying matrix is immutable.

        EXAMPLES::

            sage: L = LatinSquare(matrix(ZZ, [[0, 1], [2, 3]]))
            sage: L.set_immutable()
            sage: {L : 0}   # this would fail without set_immutable()
            {[0 1]
            [2 3]: 0}
        """

        self.square.set_immutable()

    def __hash__(self):
        """
        The hash of a latin square is precisely the hash of the underlying
        matrix.

        EXAMPLES::

            sage: L = LatinSquare(matrix(ZZ, [[0, 1], [2, 3]]))
            sage: L.set_immutable()
            sage: L.__hash__()
            12
        """

        return self.square.__hash__()

    def __eq__(self, Q):
        """
        Two latin squares are equal if the underlying matrices are equal.

        EXAMPLES::

            sage: A = LatinSquare(matrix(ZZ, [[0, 1], [2, 3]]))
            sage: B = LatinSquare(matrix(ZZ, [[0, 4], [2, 3]]))
            sage: A == B
            False
            sage: B[0, 1] = 1
            sage: A == B
            True
        """

        return self.square == Q.square

    def __copy__(self):
        """
        To copy a latin square we must copy the underlying matrix.

        EXAMPLES::

            sage: A = LatinSquare(matrix(ZZ, [[0, 1], [2, 3]]))
            sage: B = copy(A)
            sage: B
            [0 1]
            [2 3]
        """
        C = LatinSquare(self.square.nrows(), self.square.ncols())
        from copy import copy
        C.square = copy(self.square)
        return C

    def clear_cells(self):
        """
        Mark every cell in self as being empty.

        EXAMPLES::

            sage: A = LatinSquare(matrix(ZZ, [[0, 1], [2, 3]]))
            sage: A.clear_cells()
            sage: A
            [-1 -1]
            [-1 -1]
        """

        for r in range(self.square.nrows()):
            for c in range(self.square.ncols()):
                self.square[r, c] = -1;

    def nrows(self):
        """
        Number of rows in the latin square.

        EXAMPLES::

            sage: LatinSquare(3).nrows()
            3
        """

        return self.square.nrows()

    def ncols(self):
        """
        Number of columns in the latin square.

        EXAMPLES::

            sage: LatinSquare(3).ncols()
            3
        """
        return self.square.ncols()

    def row(self, x):
        """
        Returns row x of the latin square.

        EXAMPLES::

            sage: from sage.combinat.matrices.latin import *
            sage: back_circulant(3).row(0)
            (0, 1, 2)
        """

        return self.square.row(x)

    def column(self, x):
        """
        Returns column x of the latin square.

        EXAMPLES::

            sage: from sage.combinat.matrices.latin import *
            sage: back_circulant(3).column(0)
            (0, 1, 2)
        """
        return self.square.column(x)

    def list(self):
        """
        Convert the latin square into a list, in a row-wise manner.

        EXAMPLES::

            sage: from sage.combinat.matrices.latin import *
            sage: back_circulant(3).list()
            [0, 1, 2, 1, 2, 0, 2, 0, 1]
        """

        return self.square.list()

    def nr_filled_cells(self):
        """
        Returns the number of filled cells (i.e. cells with a positive
        value) in the partial latin square self.

        EXAMPLES::

            sage: from sage.combinat.matrices.latin import *
            sage: LatinSquare(matrix([[0, -1], [-1, 0]])).nr_filled_cells()
            2
        """

        s = 0
        for r in range(self.nrows()):
            for c in range(self.ncols()):
                if self[r, c] >= 0: s += 1
        return s

    def actual_row_col_sym_sizes(self):
        """
        Bitrades sometimes end up in partial latin squares with unused
        rows, columns, or symbols. This function works out the actual
        number of used rows, columns, and symbols.

        .. warning::

           We assume that the unused rows/columns occur in the lower
           right of self, and that the used symbols are in the range
           {0, 1, ..., m} (no holes in that list).

        EXAMPLE::

            sage: from sage.combinat.matrices.latin import *
            sage: B = back_circulant(3)
            sage: B[0,2] = B[1,2] = B[2,2] = -1
            sage: B[0,0] = B[2,1] = -1
            sage: B
            [-1  1 -1]
            [ 1  2 -1]
            [ 2 -1 -1]
            sage: B.actual_row_col_sym_sizes()
            (3, 2, 2)
        """

        row_max = self.nrows()
        col_max = self.ncols()
        sym_max = self.nr_distinct_symbols()

        while self.is_empty_row(row_max-1): row_max -= 1
        while self.is_empty_column(col_max-1): col_max -= 1

        return row_max, col_max, sym_max

    def is_empty_column(self, c):
        """
        Checks if column c of the partial latin square self is empty.

        EXAMPLES::

            sage: from sage.combinat.matrices.latin import *
            sage: L = back_circulant(4)
            sage: L.is_empty_column(0)
            False
            sage: L[0,0] = L[1,0] = L[2,0] = L[3,0] = -1
            sage: L.is_empty_column(0)
            True
        """

        return uniq(self.column(c)) == [-1]

    def is_empty_row(self, r):
        """
        Checks if row r of the partial latin square self is empty.

        EXAMPLES::

            sage: from sage.combinat.matrices.latin import *
            sage: L = back_circulant(4)
            sage: L.is_empty_row(0)
            False
            sage: L[0,0] = L[0,1] = L[0,2] = L[0,3] = -1
            sage: L.is_empty_row(0)
            True
        """

        return uniq(self.row(r)) == [-1]

    def nr_distinct_symbols(self):
        """
        Returns the number of distinct symbols in the partial latin square
        self.

        EXAMPLE::

            sage: from sage.combinat.matrices.latin import *
            sage: back_circulant(5).nr_distinct_symbols()
            5
            sage: L = LatinSquare(10)
            sage: L.nr_distinct_symbols()
            0
            sage: L[0, 0] = 0
            sage: L[0, 1] = 1
            sage: L.nr_distinct_symbols()
            2
        """

<<<<<<< HEAD
        symbols = uniq(flatten([list(x) for x in list(self.square)]))
        symbols = filter(lambda x: x >= 0, symbols)
=======
        symbols = uniq(flatten(map(lambda x: list(x), list(self.square))))
        symbols = [x for x in symbols if x >= 0]
>>>>>>> 6996fd88

        return len(symbols)

    def apply_isotopism(self, row_perm, col_perm, sym_perm):
        """
        An isotopism is a permutation of the rows, columns, and symbols of
        a partial latin square self. Use isotopism() to convert a tuple
        (indexed from 0) to a Permutation object.

        EXAMPLES::

            sage: from sage.combinat.matrices.latin import *
            sage: B = back_circulant(5)
            sage: B
            [0 1 2 3 4]
            [1 2 3 4 0]
            [2 3 4 0 1]
            [3 4 0 1 2]
            [4 0 1 2 3]
            sage: alpha = isotopism((0,1,2,3,4))
            sage: beta  = isotopism((1,0,2,3,4))
            sage: gamma = isotopism((2,1,0,3,4))
            sage: B.apply_isotopism(alpha, beta, gamma)
            [3 4 2 0 1]
            [0 2 3 1 4]
            [1 3 0 4 2]
            [4 0 1 2 3]
            [2 1 4 3 0]
        """

        #Q = matrix(ZZ, self.nrows(), self.ncols())
        Q = LatinSquare(self.nrows(), self.ncols())

        for r in range(self.nrows()):
            for c in range(self.ncols()):
                try:
                    if self[r, c] < 0: s2 = -1
                    else: s2 = sym_perm[self[r, c]] - 1
                except IndexError:
                    s2 = self[r, c]  # we must be leaving the symbol fixed?

                Q[row_perm[r]-1, col_perm[c]-1] = s2

        return Q

    def filled_cells_map(self):
        """
        Number the filled cells of self with integers from {1, 2, 3, ...}

        INPUT:


        -  ``self`` - Partial latin square self (empty cells
           have negative values)


        OUTPUT: A dictionary cells_map where cells_map[(i,j)] = m means
        that (i,j) is the m-th filled cell in P, while cells_map[m] =
        (i,j).

        EXAMPLES::

            sage: from sage.combinat.matrices.latin import *
            sage: (a, b, c, G) = alternating_group_bitrade_generators(1)
            sage: (T1, T2) = bitrade_from_group(a, b, c, G)
            sage: T1.filled_cells_map()
            {1: (0, 0),
             2: (0, 2),
             3: (0, 3),
             4: (1, 1),
             5: (1, 2),
             6: (1, 3),
             7: (2, 0),
             8: (2, 1),
             9: (2, 2),
             10: (3, 0),
             11: (3, 1),
             12: (3, 3),
             (0, 0): 1,
             (0, 2): 2,
             (0, 3): 3,
             (1, 1): 4,
             (1, 2): 5,
             (1, 3): 6,
             (2, 0): 7,
             (2, 1): 8,
             (2, 2): 9,
             (3, 0): 10,
             (3, 1): 11,
             (3, 3): 12}
        """

        cells_map = {}
        k = 1

        for r in range(self.nrows()):
            for c in range(self.ncols()):
                e = self[r, c]

                if e < 0: continue

                cells_map[ (r,c) ] = k
                cells_map[k] = (r,c)

                k += 1

        return cells_map

    def top_left_empty_cell(self):
        """
        Returns the least [r, c] such that self[r, c] is an empty cell. If
        all cells are filled then we return None.

        INPUT:


        -  ``self`` - LatinSquare


        EXAMPLES::

            sage: from sage.combinat.matrices.latin import *
            sage: B = back_circulant(5)
            sage: B[3, 4] = -1
            sage: B.top_left_empty_cell()
            [3, 4]
        """

        for r in range(self.nrows()):
            for c in range(self.ncols()):
                if self[r, c] < 0:
                    return [r, c]

        return None

    def is_partial_latin_square(self):
        """
        self is a partial latin square if it is an n by n matrix, and each
        symbol in [0, 1, ..., n-1] appears at most once in each row, and at
        most once in each column.

        EXAMPLES::

            sage: from sage.combinat.matrices.latin import *
            sage: LatinSquare(4).is_partial_latin_square()
            True
            sage: back_circulant(3).gcs().is_partial_latin_square()
            True
            sage: back_circulant(6).is_partial_latin_square()
            True
        """

        assert self.nrows() == self.ncols()

        n = self.nrows()

        for r in range(n):
            vals_in_row = {}

            for c in range(n):
                e = self[r, c]

                if e < 0: continue

                # Entry out of range 0, 1, ..., n-1:
                if e >= n: return False

                # Entry has already appeared in this row:
                if e in vals_in_row: return False

                vals_in_row[e] = True

        for c in range(n):
            vals_in_col = {}

            for r in range(n):
                e = self[r, c]

                if e < 0: continue

                # Entry out of range 0, 1, ..., n-1:
                if e >= n: return False

                # Entry has already appeared in this column:
                if e in vals_in_col: return False

                vals_in_col[e] = True

        return True

    def is_latin_square(self):
        """
        self is a latin square if it is an n by n matrix, and each symbol
        in [0, 1, ..., n-1] appears exactly once in each row, and exactly
        once in each column.

        EXAMPLES::

            sage: from sage.combinat.matrices.latin import *
            sage: elementary_abelian_2group(4).is_latin_square()
            True

        ::

            sage: forward_circulant(7).is_latin_square()
            True
        """

        # We don't allow latin rectangles:
        if self.nrows() != self.ncols():
            return False

        # Every cell must be filled:
        if len([x for x in self.list() if x >= 0]) != self.nrows()*self.ncols():
            return False

        # By necessity self must be a partial latin square:
        if not self.is_partial_latin_square():
            return False

        return True

    def permissable_values(self, r, c):
        """
        Find all values that do not appear in row r and column c of the
        latin square self. If self[r, c] is filled then we return the empty
        list.

        INPUT:


        -  ``self`` - LatinSquare

        -  ``r`` - int; row of the latin square

        -  ``c`` - int; column of the latin square


        EXAMPLES::

            sage: from sage.combinat.matrices.latin import *
            sage: L = back_circulant(5)
            sage: L[0, 0] = -1
            sage: L.permissable_values(0, 0)
            [0]
        """

        if self[r, c] >= 0:
            return []

        assert self.nrows() == self.ncols()

        n = self.nrows()

        vals = {}
        for e in range(n):
            vals[e] = True

        for i in range(n):
            if self[i, c] >= 0:
                del vals[ self[i, c] ]

        for j in range(n):
            if self[r, j] >= 0:
                try:
                    del vals[ self[r, j] ]
                except KeyError:
                    # We may have already removed a symbol
                    # in the previous for-loop.
                    pass

        return vals.keys()

    def random_empty_cell(self):
        """
        Find an empty cell of self, uniformly at random.

        INPUT:

        -  ``self`` - LatinSquare

        OUTPUT:

        - ``[r, c]`` - cell such that self[r, c] is empty, or returns
          None if self is a (full) latin square.

        EXAMPLES::

            sage: from sage.combinat.matrices.latin import *
            sage: P = back_circulant(2)
            sage: P[1,1] = -1
            sage: P.random_empty_cell()
            [1, 1]
        """

        cells = {}

        for r in range(self.nrows()):
            for c in range(self.ncols()):
                if self[r, c] < 0:
                    cells[ (r,c) ] = True

        cells = cells.keys()

        if len(cells) == 0: return None

        rc = cells[ ZZ.random_element(len(cells)) ]

        return [rc[0], rc[1]]

    def is_uniquely_completable(self):
        """
        Returns True if the partial latin square self has exactly one
        completion to a latin square. This is just a wrapper for the
        current best-known algorithm, Dancing Links by Knuth. See
        dancing_links.spyx

        EXAMPLES::

            sage: from sage.combinat.matrices.latin import *
            sage: back_circulant(4).gcs().is_uniquely_completable()
            True

        ::

            sage: G = elementary_abelian_2group(3).gcs()
            sage: G.is_uniquely_completable()
            True

        ::

            sage: G[0, 0] = -1
            sage: G.is_uniquely_completable()
            False
        """

        return self.dlxcpp_has_unique_completion()

    def is_completable(self):
        """
        Returns True if the partial latin square can be completed to a
        latin square.

        EXAMPLES:

        The following partial latin square has no completion because there
        is nowhere that we can place the symbol 0 in the third row::

            sage: B = LatinSquare(3)

        ::

            sage: B[0, 0] = 0
            sage: B[1, 1] = 0
            sage: B[2, 2] = 1

        ::

            sage: B
            [ 0 -1 -1]
            [-1  0 -1]
            [-1 -1  1]

        ::

            sage: B.is_completable()
            False

        ::

            sage: B[2, 2] = 0
            sage: B.is_completable()
            True
        """

        return len(dlxcpp_find_completions(self, nr_to_find = 1)) > 0

    def gcs(self):
        """
        A greedy critical set of a latin square self is found by
        successively removing elements in a row-wise (bottom-up) manner,
        checking for unique completion at each step.

        EXAMPLES::

            sage: from sage.combinat.matrices.latin import *
            sage: A = elementary_abelian_2group(3)
            sage: G = A.gcs()
            sage: A
            [0 1 2 3 4 5 6 7]
            [1 0 3 2 5 4 7 6]
            [2 3 0 1 6 7 4 5]
            [3 2 1 0 7 6 5 4]
            [4 5 6 7 0 1 2 3]
            [5 4 7 6 1 0 3 2]
            [6 7 4 5 2 3 0 1]
            [7 6 5 4 3 2 1 0]
            sage: G
            [ 0  1  2  3  4  5  6 -1]
            [ 1  0  3  2  5  4 -1 -1]
            [ 2  3  0  1  6 -1  4 -1]
            [ 3  2  1  0 -1 -1 -1 -1]
            [ 4  5  6 -1  0  1  2 -1]
            [ 5  4 -1 -1  1  0 -1 -1]
            [ 6 -1  4 -1  2 -1  0 -1]
            [-1 -1 -1 -1 -1 -1 -1 -1]
        """

        n = self.nrows()

        from copy import copy
        G = copy(self)

        for r in range(n-1, -1, -1):
            for c in range(n-1, -1, -1):
                e = G[r, c]
                G[r, c] = -1

                if not G.dlxcpp_has_unique_completion():
                    G[r, c] = e

        return G

    def dlxcpp_has_unique_completion(self):
        """
        Check if the partial latin square self of order n can be embedded
        in precisely one latin square of order n.

        EXAMPLES::

            sage: from sage.combinat.matrices.latin import *
            sage: back_circulant(2).dlxcpp_has_unique_completion()
            True
            sage: P = LatinSquare(2)
            sage: P.dlxcpp_has_unique_completion()
            False
            sage: P[0, 0] = 0
            sage: P.dlxcpp_has_unique_completion()
            True
        """
        return len(dlxcpp_find_completions(self, nr_to_find = 2)) == 1

    def vals_in_row(self, r):
        """
        Returns a dictionary with key e if and only if row r of self has
        the symbol e.

        EXAMPLES::

            sage: from sage.combinat.matrices.latin import *
            sage: B = back_circulant(3)
            sage: B[0, 0] = -1
            sage: back_circulant(3).vals_in_row(0)
            {0: True, 1: True, 2: True}
        """

        n = self.ncols()
        vals_in_row = {}

        for c in range(n):
            e = self[r, c]
            if e >= 0: vals_in_row[e] = True

        return vals_in_row

    def vals_in_col(self, c):
        """
        Returns a dictionary with key e if and only if column c of self has
        the symbol e.

        EXAMPLES::

            sage: from sage.combinat.matrices.latin import *
            sage: B = back_circulant(3)
            sage: B[0, 0] = -1
            sage: back_circulant(3).vals_in_col(0)
            {0: True, 1: True, 2: True}
        """
        n = self.nrows()
        vals_in_col = {}

        for r in range(n):
            e = self[r, c]
            if e >= 0: vals_in_col[e] = True

        return vals_in_col

    def latex(self):
        r"""
        Returns LaTeX code for the latin square.

        EXAMPLES::

            sage: from sage.combinat.matrices.latin import *
            sage: print back_circulant(3).latex()
            \begin{array}{|c|c|c|}\hline 0 & 1 & 2\\\hline 1 & 2 & 0\\\hline 2 & 0 & 1\\\hline\end{array}
        """

        a = ""
        a += r"\begin{array}{" + self.ncols()*"|c" + "|}"
        for r in range(self.nrows()):
            a += r"\hline "
            for c in range(self.ncols()):
                s = self[r, c]

                if s < 0: a += "~"
                else: a += str(s)

                if c < self.ncols()-1: a += " & "
                else: a += "\\\\"
        a += r"\hline"
        a += r"\end{array}"
        return a

    def disjoint_mate_dlxcpp_rows_and_map(self, allow_subtrade):
        """
        Internal function for find_disjoint_mates.

        EXAMPLES::

            sage: from sage.combinat.matrices.latin import *
            sage: B = back_circulant(4)
            sage: B.disjoint_mate_dlxcpp_rows_and_map(allow_subtrade = True)
            ([[0, 16, 32],
              [1, 17, 32],
              [2, 18, 32],
              [3, 19, 32],
              [4, 16, 33],
              [5, 17, 33],
              [6, 18, 33],
              [7, 19, 33],
              [8, 16, 34],
              [9, 17, 34],
              [10, 18, 34],
              [11, 19, 34],
              [12, 16, 35],
              [13, 17, 35],
              [14, 18, 35],
              [15, 19, 35],
              [0, 20, 36],
              [1, 21, 36],
              [2, 22, 36],
              [3, 23, 36],
              [4, 20, 37],
              [5, 21, 37],
              [6, 22, 37],
              [7, 23, 37],
              [8, 20, 38],
              [9, 21, 38],
              [10, 22, 38],
              [11, 23, 38],
              [12, 20, 39],
              [13, 21, 39],
              [14, 22, 39],
              [15, 23, 39],
              [0, 24, 40],
              [1, 25, 40],
              [2, 26, 40],
              [3, 27, 40],
              [4, 24, 41],
              [5, 25, 41],
              [6, 26, 41],
              [7, 27, 41],
              [8, 24, 42],
              [9, 25, 42],
              [10, 26, 42],
              [11, 27, 42],
              [12, 24, 43],
              [13, 25, 43],
              [14, 26, 43],
              [15, 27, 43],
              [0, 28, 44],
              [1, 29, 44],
              [2, 30, 44],
              [3, 31, 44],
              [4, 28, 45],
              [5, 29, 45],
              [6, 30, 45],
              [7, 31, 45],
              [8, 28, 46],
              [9, 29, 46],
              [10, 30, 46],
              [11, 31, 46],
              [12, 28, 47],
              [13, 29, 47],
              [14, 30, 47],
              [15, 31, 47]],
             {(0, 16, 32): (0, 0, 0),
              (0, 20, 36): (1, 0, 0),
              (0, 24, 40): (2, 0, 0),
              (0, 28, 44): (3, 0, 0),
              (1, 17, 32): (0, 0, 1),
              (1, 21, 36): (1, 0, 1),
              (1, 25, 40): (2, 0, 1),
              (1, 29, 44): (3, 0, 1),
              (2, 18, 32): (0, 0, 2),
              (2, 22, 36): (1, 0, 2),
              (2, 26, 40): (2, 0, 2),
              (2, 30, 44): (3, 0, 2),
              (3, 19, 32): (0, 0, 3),
              (3, 23, 36): (1, 0, 3),
              (3, 27, 40): (2, 0, 3),
              (3, 31, 44): (3, 0, 3),
              (4, 16, 33): (0, 1, 0),
              (4, 20, 37): (1, 1, 0),
              (4, 24, 41): (2, 1, 0),
              (4, 28, 45): (3, 1, 0),
              (5, 17, 33): (0, 1, 1),
              (5, 21, 37): (1, 1, 1),
              (5, 25, 41): (2, 1, 1),
              (5, 29, 45): (3, 1, 1),
              (6, 18, 33): (0, 1, 2),
              (6, 22, 37): (1, 1, 2),
              (6, 26, 41): (2, 1, 2),
              (6, 30, 45): (3, 1, 2),
              (7, 19, 33): (0, 1, 3),
              (7, 23, 37): (1, 1, 3),
              (7, 27, 41): (2, 1, 3),
              (7, 31, 45): (3, 1, 3),
              (8, 16, 34): (0, 2, 0),
              (8, 20, 38): (1, 2, 0),
              (8, 24, 42): (2, 2, 0),
              (8, 28, 46): (3, 2, 0),
              (9, 17, 34): (0, 2, 1),
              (9, 21, 38): (1, 2, 1),
              (9, 25, 42): (2, 2, 1),
              (9, 29, 46): (3, 2, 1),
              (10, 18, 34): (0, 2, 2),
              (10, 22, 38): (1, 2, 2),
              (10, 26, 42): (2, 2, 2),
              (10, 30, 46): (3, 2, 2),
              (11, 19, 34): (0, 2, 3),
              (11, 23, 38): (1, 2, 3),
              (11, 27, 42): (2, 2, 3),
              (11, 31, 46): (3, 2, 3),
              (12, 16, 35): (0, 3, 0),
              (12, 20, 39): (1, 3, 0),
              (12, 24, 43): (2, 3, 0),
              (12, 28, 47): (3, 3, 0),
              (13, 17, 35): (0, 3, 1),
              (13, 21, 39): (1, 3, 1),
              (13, 25, 43): (2, 3, 1),
              (13, 29, 47): (3, 3, 1),
              (14, 18, 35): (0, 3, 2),
              (14, 22, 39): (1, 3, 2),
              (14, 26, 43): (2, 3, 2),
              (14, 30, 47): (3, 3, 2),
              (15, 19, 35): (0, 3, 3),
              (15, 23, 39): (1, 3, 3),
              (15, 27, 43): (2, 3, 3),
              (15, 31, 47): (3, 3, 3)})
        """

        assert self.nrows() == self.ncols()

        n = self.nrows()

        # We will need 3n^2 columns in total:
        #
        # n^2 for the xCy columns
        # n^2 for the xRy columns
        # n^2 for the xy columns

        dlx_rows = []
        cmap = {}

        max_column_nr = -1

        for r in range(n):
            valsrow = self.vals_in_row(r)

            for c in range(n):
                valscol = self.vals_in_col(c)

                # If this is an empty cell of self then we do nothing.
                if self[r, c] < 0: continue

                for e in uniq(valsrow.keys() + valscol.keys()):
                    # These should be constants
                    c_OFFSET  = e + c*n
                    r_OFFSET  = e + r*n + n*n
                    xy_OFFSET = 2*n*n + r*n + c

                    cmap[(c_OFFSET, r_OFFSET, xy_OFFSET)] = (r,c,e)

                    # The disjoint mate has to be disjoint.
                    if (not allow_subtrade) and self[r, c] == e: continue

                    # The permissible symbols must come from this row/column.
                    if e not in valsrow: continue
                    if e not in valscol: continue

                    dlx_rows.append([c_OFFSET, r_OFFSET, xy_OFFSET])

                    if max_column_nr < max(c_OFFSET, r_OFFSET, xy_OFFSET):
                        max_column_nr = max(c_OFFSET, r_OFFSET, xy_OFFSET)

        # We will have missed some columns. We
        # have to add 'dummy' rows so that the C++ DLX solver will find
        # a solution.
        used_columns = flatten(dlx_rows)
        for i in range(0, max_column_nr+1):
            if not i in used_columns:
                dlx_rows.append([i])

        return dlx_rows, cmap


    def find_disjoint_mates(self, nr_to_find = None, allow_subtrade = False):
        r"""
        .. warning:::

           If allow_subtrade is True then we may return a partial
           latin square that is *not* disjoint to self. In that case,
           use bitrade(P, Q) to get an actual bitrade.

        EXAMPLES::

            sage: from sage.combinat.matrices.latin import *
            sage: B = back_circulant(4)
            sage: g = B.find_disjoint_mates(allow_subtrade = True)
            sage: B1 = g.next()
            sage: B0, B1 = bitrade(B, B1)
            sage: assert is_bitrade(B0, B1)
            sage: print B0, "\n,\n", B1
            [-1  1  2 -1]
            [-1  2 -1  0]
            [-1 -1 -1 -1]
            [-1  0  1  2]
            ,
            [-1  2  1 -1]
            [-1  0 -1  2]
            [-1 -1 -1 -1]
            [-1  1  2  0]
        """

        assert self.nrows() == self.ncols()

        n = self.nrows()

        dlx_rows, cmap = self.disjoint_mate_dlxcpp_rows_and_map(allow_subtrade)

        nr_found = 0

        for x in DLXCPP(dlx_rows):
            nr_found += 1

            from copy import deepcopy
            Q = deepcopy(self)

            for y in x:
                if len(dlx_rows[y]) == 1: continue # dummy row
                (r, c, e) = cmap[tuple(dlx_rows[y])]
                Q[r, c] = e

            yield Q

            if nr_to_find is not None and nr_found >= nr_to_find: return

    def contained_in(self, Q):
        r"""
        Returns True if self is a subset of Q?

        EXAMPLES::

            sage: from sage.combinat.matrices.latin import *
            sage: P = elementary_abelian_2group(2)
            sage: P[0, 0] = -1
            sage: P.contained_in(elementary_abelian_2group(2))
            True
            sage: back_circulant(4).contained_in(elementary_abelian_2group(2))
            False
        """

        for r in range(self.nrows()):
            for c in range(self.ncols()):
                if self[r, c] >= 0 and Q[r, c] < 0: return False
                if self[r, c] >= 0 and (self[r, c] != Q[r, c]): return False
        return True

def genus(T1, T2):
    """
    Returns the genus of hypermap embedding associated with the bitrade
    (T1, T2). Informally, we compute the [tau_1, tau_2, tau_3]
    permutation representation of the bitrade. Each cycle of tau_1,
    tau_2, and tau_3 gives a rotation scheme for a black, white, and
    star vertex (respectively). The genus then comes from Euler's
    formula. For more details see Carlo Hamalainen: Partitioning
    3-homogeneous latin bitrades. To appear in Geometriae Dedicata,
    available at http://arxiv.org/abs/0710.0938

    EXAMPLES::

        sage: from sage.combinat.matrices.latin import *
        sage: (a, b, c, G) = alternating_group_bitrade_generators(1)
        sage: (T1, T2) = bitrade_from_group(a, b, c, G)
        sage: genus(T1, T2)
        1
        sage: (a, b, c, G) = pq_group_bitrade_generators(3, 7)
        sage: (T1, T2) = bitrade_from_group(a, b, c, G)
        sage: genus(T1, T2)
        3
    """

    cells_map, t1, t2, t3 = tau123(T1, T2)
    return (len(t1.to_cycles()) + len(t2.to_cycles()) + len(t3.to_cycles()) - T1.nr_filled_cells() - 2) // (-2)

def tau123(T1, T2):
    """
    Compute the tau_i representation for a bitrade (T1, T2). See the
    functions tau1, tau2, and tau3 for the mathematical definitions.

    OUTPUT:

    - (cells_map, t1, t2, t3)

    where cells_map is a map to/from the filled cells of T1, and t1,
    t2, t3 are the tau1, tau2, tau3 permutations.

    EXAMPLES::

        sage: from sage.combinat.matrices.latin import *
        sage: (a, b, c, G) = pq_group_bitrade_generators(3, 7)
        sage: (T1, T2) = bitrade_from_group(a, b, c, G)
        sage: T1
        [ 0  1  3 -1 -1 -1 -1]
        [ 1  2  4 -1 -1 -1 -1]
        [ 2  3  5 -1 -1 -1 -1]
        [ 3  4  6 -1 -1 -1 -1]
        [ 4  5  0 -1 -1 -1 -1]
        [ 5  6  1 -1 -1 -1 -1]
        [ 6  0  2 -1 -1 -1 -1]
        sage: T2
        [ 1  3  0 -1 -1 -1 -1]
        [ 2  4  1 -1 -1 -1 -1]
        [ 3  5  2 -1 -1 -1 -1]
        [ 4  6  3 -1 -1 -1 -1]
        [ 5  0  4 -1 -1 -1 -1]
        [ 6  1  5 -1 -1 -1 -1]
        [ 0  2  6 -1 -1 -1 -1]
        sage: (cells_map, t1, t2, t3) = tau123(T1, T2)
        sage: cells_map
        {1: (0, 0),
         2: (0, 1),
         3: (0, 2),
         4: (1, 0),
         5: (1, 1),
         6: (1, 2),
         7: (2, 0),
         8: (2, 1),
         9: (2, 2),
         10: (3, 0),
         11: (3, 1),
         12: (3, 2),
         13: (4, 0),
         14: (4, 1),
         15: (4, 2),
         16: (5, 0),
         17: (5, 1),
         18: (5, 2),
         19: (6, 0),
         20: (6, 1),
         21: (6, 2),
         (0, 0): 1,
         (0, 1): 2,
         (0, 2): 3,
         (1, 0): 4,
         (1, 1): 5,
         (1, 2): 6,
         (2, 0): 7,
         (2, 1): 8,
         (2, 2): 9,
         (3, 0): 10,
         (3, 1): 11,
         (3, 2): 12,
         (4, 0): 13,
         (4, 1): 14,
         (4, 2): 15,
         (5, 0): 16,
         (5, 1): 17,
         (5, 2): 18,
         (6, 0): 19,
         (6, 1): 20,
         (6, 2): 21}
        sage: cells_map_as_square(cells_map, max(T1.nrows(), T1.ncols()))
        [ 1  2  3 -1 -1 -1 -1]
        [ 4  5  6 -1 -1 -1 -1]
        [ 7  8  9 -1 -1 -1 -1]
        [10 11 12 -1 -1 -1 -1]
        [13 14 15 -1 -1 -1 -1]
        [16 17 18 -1 -1 -1 -1]
        [19 20 21 -1 -1 -1 -1]
        sage: t1
        [3, 1, 2, 6, 4, 5, 9, 7, 8, 12, 10, 11, 15, 13, 14, 18, 16, 17, 21, 19, 20]
        sage: t2
        [4, 8, 15, 7, 11, 18, 10, 14, 21, 13, 17, 3, 16, 20, 6, 19, 2, 9, 1, 5, 12]
        sage: t3
        [20, 18, 10, 2, 21, 13, 5, 3, 16, 8, 6, 19, 11, 9, 1, 14, 12, 4, 17, 15, 7]

    ::

        sage: t1.to_cycles()
        [(1, 3, 2), (4, 6, 5), (7, 9, 8), (10, 12, 11), (13, 15, 14), (16, 18, 17), (19, 21, 20)]
        sage: t2.to_cycles()
        [(1, 4, 7, 10, 13, 16, 19), (2, 8, 14, 20, 5, 11, 17), (3, 15, 6, 18, 9, 21, 12)]
        sage: t3.to_cycles()
        [(1, 20, 15), (2, 18, 4), (3, 10, 8), (5, 21, 7), (6, 13, 11), (9, 16, 14), (12, 19, 17)]

    The product t1\*t2\*t3 is the identity, i.e. it fixes every point::

        sage: len((t1*t2*t3).fixed_points()) == T1.nr_filled_cells()
        True
    """

    assert is_bitrade(T1, T2)

    cells_map = T1.filled_cells_map()

    t1 = tau1(T1, T2, cells_map)
    t2 = tau2(T1, T2, cells_map)
    t3 = tau3(T1, T2, cells_map)

    return (cells_map, t1, t2, t3)

def isotopism(p):
    """
    Return a Permutation object that represents an isotopism (for rows,
    columns or symbols of a partial latin square).

    Technically, all this function does is take as input a
    representation of a permutation of `0,...,n-1` and return a
    :class:`Permutation` object defined on `1,...,n`.

    For a definition of isotopism, see the :wikipedia:`wikipedia section on
    isotopism <Latin_square#Equivalence_classes_of_Latin_squares>`.

    INPUT:

    According to the type of input (see examples below) :

    - an integer `n` -- the function returns the identity on `1,...,n`.

    - a string representing a permutation in disjoint cycles notation,
      e.g. `(0,1,2)(3,4,5)` -- the corresponding permutation is returned,
      shifted by 1 to act on `1,...,n`.

    - list/tuple of tuples -- assumes disjoint cycle notation, see previous
      entry.

    - a list of integers -- the function adds `1` to each member of the
      list, and returns the corresponding permutation.

    - a :class:`PermutationGroupElement` ``p`` -- returns a permutation
      describing ``p`` **without** any shift.

    EXAMPLES::

        sage: from sage.combinat.matrices.latin import *
        sage: isotopism(5) # identity on 5 points
        [1, 2, 3, 4, 5]

    ::

        sage: G = PermutationGroup(['(1,2,3)(4,5)'])
        sage: g = G.gen(0)
        sage: isotopism(g)
        [2, 3, 1, 5, 4]

    ::

        sage: isotopism([0,3,2,1]) # 0 goes to 0, 1 goes to 3, etc.
        [1, 4, 3, 2]

    ::

        sage: isotopism( (0,1,2) ) # single cycle, presented as a tuple
        [2, 3, 1]

    ::

        sage: x = isotopism( ((0,1,2), (3,4)) ) # tuple of cycles
        sage: x
        [2, 3, 1, 5, 4]
        sage: x.to_cycles()
        [(1, 2, 3), (4, 5)]
    """

    # Identity isotopism on p points:
    if isinstance(p, Integer) or isinstance(p, int):
        return Permutation(range(1, p+1))

    if isinstance(p, PermutationGroupElement):
        # fixme Ask the Sage mailing list about the tuple/list issue!
        return Permutation(list(p.tuple()))

    if isinstance(p, list):
        # We expect a list like [0,3,2,1] which means
        # that 0 goes to 0, 1 goes to 3, etc.
        return Permutation([x+1 for x in p])

    if isinstance(p, tuple):
        # We have a single cycle:
        if isinstance(p[0], Integer):
            return Permutation(tuple([x+1 for x in p]))

        # We have a tuple of cycles:
        if isinstance(p[0], tuple):
            x = isotopism(p[0])

            for i in range(1, len(p)):
                x = x._left_to_right_multiply_on_left(isotopism(p[i]))

            return x

    # Not sure what we got!
    raise NotImplemented

def cells_map_as_square(cells_map, n):
    """
    Returns a LatinSquare with cells numbered from 1, 2, ... to given
    the dictionary cells_map.

    .. note::

       The value n should be the maximum of the number of rows and
       columns of the original partial latin square

    EXAMPLES::

        sage: from sage.combinat.matrices.latin import *
        sage: (a, b, c, G) = alternating_group_bitrade_generators(1)
        sage: (T1, T2) = bitrade_from_group(a, b, c, G)
        sage: T1
        [ 0 -1  3  1]
        [-1  1  0  2]
        [ 1  3  2 -1]
        [ 2  0 -1  3]

    There are 12 filled cells in T::

        sage: cells_map_as_square(T1.filled_cells_map(), max(T1.nrows(), T1.ncols()))
        [ 1 -1  2  3]
        [-1  4  5  6]
        [ 7  8  9 -1]
        [10 11 -1 12]
    """

    assert n > 1

    L = LatinSquare(n, n)

    for r in range(n):
        for c in range(n):
            try:
                L[r, c] = cells_map[ (r,c) ]
            except KeyError:
                # There is no cell (r,c) so skip it
                L[r, c] = -1

    return L

def beta1(rce, T1, T2):
    """
    Find the unique (x, c, e) in T2 such that (r, c, e) is in T1.

    INPUT:


    -  ``rce`` - tuple (or list) (r, c, e) in T1

    -  ``T1, T2`` - latin bitrade


    OUTPUT: (x, c, e) in T2.

    EXAMPLES::

        sage: from sage.combinat.matrices.latin import *
        sage: T1 = back_circulant(5)
        sage: x = isotopism( (0,1,2,3,4) )
        sage: y = isotopism(5) # identity
        sage: z = isotopism(5) # identity
        sage: T2 = T1.apply_isotopism(x, y, z)
        sage: is_bitrade(T1, T2)
        True
        sage: beta1([0, 0, 0], T1, T2)
        (1, 0, 0)
    """

    r = rce[0]
    c = rce[1]
    e = rce[2]

    assert T1[r, c] == e
    assert e >= 0

    for x in range(T1.nrows()):
        if T2[x, c] == e: return (x, c, e)

    raise PairNotBitrade

def beta2(rce, T1, T2):
    """
    Find the unique (r, x, e) in T2 such that (r, c, e) is in T1.

    INPUT:

    -  ``rce`` - tuple (or list) (r, c, e) in T1

    -  ``T1, T2`` - latin bitrade


    OUTPUT:

    - (r, x, e) in T2.

    EXAMPLES::

        sage: from sage.combinat.matrices.latin import *
        sage: T1 = back_circulant(5)
        sage: x = isotopism( (0,1,2,3,4) )
        sage: y = isotopism(5) # identity
        sage: z = isotopism(5) # identity
        sage: T2 = T1.apply_isotopism(x, y, z)
        sage: is_bitrade(T1, T2)
        True
        sage: beta2([0, 0, 0], T1, T2)
        (0, 1, 0)
    """

    r = rce[0]
    c = rce[1]
    e = rce[2]

    assert T1[r, c] == e
    assert e >= 0

    for x in range(T1.ncols()):
        if T2[r, x] == e: return (r, x, e)

    raise PairNotBitrade

def beta3(rce, T1, T2):
    """
    Find the unique (r, c, x) in T2 such that (r, c, e) is in T1.

    INPUT:


    -  ``rce`` - tuple (or list) (r, c, e) in T1

    -  ``T1, T2`` - latin bitrade


    OUTPUT:

    - (r, c, x) in T2.

    EXAMPLES::

        sage: from sage.combinat.matrices.latin import *
        sage: T1 = back_circulant(5)
        sage: x = isotopism( (0,1,2,3,4) )
        sage: y = isotopism(5) # identity
        sage: z = isotopism(5) # identity
        sage: T2 = T1.apply_isotopism(x, y, z)
        sage: is_bitrade(T1, T2)
        True
        sage: beta3([0, 0, 0], T1, T2)
        (0, 0, 4)
    """

    r = rce[0]
    c = rce[1]
    e = rce[2]

    assert T1[r, c] == e
    assert e >= 0

    # fixme this range could be iffy if we
    # work with latin bitrade rectangles...
    for x in range(T1.nrows()):
        if T2[r, c] == x: return (r, c, x)

    raise PairNotBitrade

def tau1(T1, T2, cells_map):
    r"""
    The definition of `\tau_1` is

    .. math::

       \tau_1 : T1 \rightarrow T1 \\
       \tau_1 = \beta_2^{-1} \beta_3

    where the composition is left to right and `\beta_i : T2 \rightarrow T1`
    changes just the `i^{th}` coordinate of a triple.

    EXAMPLES::

        sage: from sage.combinat.matrices.latin import *
        sage: T1 = back_circulant(5)
        sage: x = isotopism( (0,1,2,3,4) )
        sage: y = isotopism(5) # identity
        sage: z = isotopism(5) # identity
        sage: T2 = T1.apply_isotopism(x, y, z)
        sage: is_bitrade(T1, T2)
        True
        sage: (cells_map, t1, t2, t3) = tau123(T1, T2)
        sage: t1 = tau1(T1, T2, cells_map)
        sage: t1
        [2, 3, 4, 5, 1, 7, 8, 9, 10, 6, 12, 13, 14, 15, 11, 17, 18, 19, 20, 16, 22, 23, 24, 25, 21]
        sage: t1.to_cycles()
        [(1, 2, 3, 4, 5), (6, 7, 8, 9, 10), (11, 12, 13, 14, 15), (16, 17, 18, 19, 20), (21, 22, 23, 24, 25)]
    """

    # The cells_map has both directions, i.e. integer to
    # cell and cell to integer, so the size of T1 is
    # just half of len(cells_map).
    x = (int(len(cells_map)/2) + 1) * [-1]

    for r in range(T1.nrows()):
        for c in range(T1.ncols()):
            e = T1[r, c]

            if e < 0: continue

            (r2, c2, e2) = beta2( (r,c,e), T1, T2)
            (r3, c3, e3) = beta3( (r2,c2,e2), T2, T1)

            x[ cells_map[(r,c)] ] = cells_map[ (r3,c3) ]

    x.pop(0) # remove the head of the list since we
             # have permutations on 1..(something).

    return Permutation(x)

def tau2(T1, T2, cells_map):
    r"""
    The definition of `\tau_2` is

    .. math::

       \tau_2 : T1 \rightarrow T1 \\
       \tau_2 = \beta_3^{-1} \beta_1

    where the composition is left to right and `\beta_i : T2 \rightarrow T1`
    changes just the `i^{th}` coordinate of a triple.

    EXAMPLES::

        sage: from sage.combinat.matrices.latin import *
        sage: T1 = back_circulant(5)
        sage: x = isotopism( (0,1,2,3,4) )
        sage: y = isotopism(5) # identity
        sage: z = isotopism(5) # identity
        sage: T2 = T1.apply_isotopism(x, y, z)
        sage: is_bitrade(T1, T2)
        True
        sage: (cells_map, t1, t2, t3) = tau123(T1, T2)
        sage: t2 = tau2(T1, T2, cells_map)
        sage: t2
        [21, 22, 23, 24, 25, 1, 2, 3, 4, 5, 6, 7, 8, 9, 10, 11, 12, 13, 14, 15, 16, 17, 18, 19, 20]
        sage: t2.to_cycles()
        [(1, 21, 16, 11, 6), (2, 22, 17, 12, 7), (3, 23, 18, 13, 8), (4, 24, 19, 14, 9), (5, 25, 20, 15, 10)]
    """

    # The cells_map has both directions, i.e. integer to
    # cell and cell to integer, so the size of T1 is
    # just half of len(cells_map).
    x = (int(len(cells_map)/2) + 1) * [-1]

    for r in range(T1.nrows()):
        for c in range(T1.ncols()):
            e = T1[r, c]

            if e < 0: continue

            (r2, c2, e2) = beta3( (r,c,e), T1, T2)
            (r3, c3, e3) = beta1( (r2,c2,e2), T2, T1)

            x[ cells_map[(r,c)] ] = cells_map[ (r3,c3) ]

    x.pop(0) # remove the head of the list since we
             # have permutations on 1..(something).

    return Permutation(x)

def tau3(T1, T2, cells_map):
    r"""
    The definition of `\tau_3` is

    .. math::

       \tau_3 : T1 \rightarrow T1 \\
       \tau_3 = \beta_1^{-1} \beta_2

    where the composition is left to right and `\beta_i : T2 \rightarrow T1`
    changes just the `i^{th}` coordinate of a triple.

    EXAMPLES::

        sage: from sage.combinat.matrices.latin import *
        sage: T1 = back_circulant(5)
        sage: x = isotopism( (0,1,2,3,4) )
        sage: y = isotopism(5) # identity
        sage: z = isotopism(5) # identity
        sage: T2 = T1.apply_isotopism(x, y, z)
        sage: is_bitrade(T1, T2)
        True
        sage: (cells_map, t1, t2, t3) = tau123(T1, T2)
        sage: t3 = tau3(T1, T2, cells_map)
        sage: t3
        [10, 6, 7, 8, 9, 15, 11, 12, 13, 14, 20, 16, 17, 18, 19, 25, 21, 22, 23, 24, 5, 1, 2, 3, 4]
        sage: t3.to_cycles()
        [(1, 10, 14, 18, 22), (2, 6, 15, 19, 23), (3, 7, 11, 20, 24), (4, 8, 12, 16, 25), (5, 9, 13, 17, 21)]
    """

    # The cells_map has both directions, i.e. integer to
    # cell and cell to integer, so the size of T1 is
    # just half of len(cells_map).
    x = (int(len(cells_map)/2) + 1) * [-1]

    for r in range(T1.nrows()):
        for c in range(T1.ncols()):
            e = T1[r, c]

            if e < 0: continue

            (r2, c2, e2) = beta1( (r,c,e), T1, T2)
            (r3, c3, e3) = beta2( (r2,c2,e2), T2, T1)

            x[ cells_map[(r,c)] ] = cells_map[ (r3,c3) ]

    x.pop(0) # remove the head of the list since we
             # have permutations on 1..(something).

    return Permutation(x)

def back_circulant(n):
    """
    The back-circulant latin square of order n is the Cayley table for
    (Z_n, +), the integers under addition modulo n.

    INPUT:


    -  ``n`` - int; order of the latin square.


    EXAMPLES::

        sage: from sage.combinat.matrices.latin import *
        sage: back_circulant(5)
        [0 1 2 3 4]
        [1 2 3 4 0]
        [2 3 4 0 1]
        [3 4 0 1 2]
        [4 0 1 2 3]
    """

    assert n >= 1

    L = LatinSquare(n, n)

    for r in range(n):
        for c in range(n):
            L[r, c] = (r + c) % n

    return L

def forward_circulant(n):
    """
    The forward-circulant latin square of order n is the Cayley table
    for the operation r + c = (n-c+r) mod n.

    INPUT:


    -  ``n`` - int; order of the latin square.


    EXAMPLES::

        sage: from sage.combinat.matrices.latin import *
        sage: forward_circulant(5)
        [0 4 3 2 1]
        [1 0 4 3 2]
        [2 1 0 4 3]
        [3 2 1 0 4]
        [4 3 2 1 0]
    """

    assert n >= 1

    L = LatinSquare(n, n)

    for r in range(n):
        for c in range(n):
            L[r, c] = (n-c+r) % n

    return L

def direct_product(L1, L2, L3, L4):
    """
    The 'direct product' of four latin squares L1, L2, L3, L4 of order
    n is the latin square of order 2n consisting of

    ::

        -----------
        | L1 | L2 |
        -----------
        | L3 | L4 |
        -----------

    where the subsquares L2 and L3 have entries offset by n.

    EXAMPLES::

        sage: from sage.combinat.matrices.latin import *
        sage: direct_product(back_circulant(4), back_circulant(4), elementary_abelian_2group(2), elementary_abelian_2group(2))
        [0 1 2 3 4 5 6 7]
        [1 2 3 0 5 6 7 4]
        [2 3 0 1 6 7 4 5]
        [3 0 1 2 7 4 5 6]
        [4 5 6 7 0 1 2 3]
        [5 4 7 6 1 0 3 2]
        [6 7 4 5 2 3 0 1]
        [7 6 5 4 3 2 1 0]
    """

    assert L1.nrows() == L2.nrows() == L3.nrows() == L4.nrows()
    assert L1.ncols() == L2.ncols() == L3.ncols() == L4.ncols()
    assert L1.nrows() == L1.ncols()

    n = L1.nrows()

    D = LatinSquare(2*n, 2*n)

    for r in range(n):
        for c in range(n):
            D[r, c] = L1[r, c]
            D[r, c+n] = L2[r, c] + n
            D[r+n, c] = L3[r, c] + n
            D[r+n, c+n] = L4[r, c]

    return D

def elementary_abelian_2group(s):
    """
    Returns the latin square based on the Cayley table for the
    elementary abelian 2-group of order 2s.

    INPUT:


    -  ``s`` - int; order of the latin square will be 2s.


    EXAMPLES::

        sage: from sage.combinat.matrices.latin import *
        sage: elementary_abelian_2group(3)
        [0 1 2 3 4 5 6 7]
        [1 0 3 2 5 4 7 6]
        [2 3 0 1 6 7 4 5]
        [3 2 1 0 7 6 5 4]
        [4 5 6 7 0 1 2 3]
        [5 4 7 6 1 0 3 2]
        [6 7 4 5 2 3 0 1]
        [7 6 5 4 3 2 1 0]
    """

    assert s > 0

    if s == 1:
        L = LatinSquare(2, 2)
        L[0, 0] = 0
        L[0, 1] = 1
        L[1, 0] = 1
        L[1, 1] = 0

        return L
    else:
        L_prev = elementary_abelian_2group(s-1)
        L = LatinSquare(2**s, 2**s)

        offset = L.nrows() // 2

        for r in range(L_prev.nrows()):
            for c in range(L_prev.ncols()):
                L[r, c] = L_prev[r, c]
                L[r+offset, c] = L_prev[r, c] + offset
                L[r, c+offset] = L_prev[r, c] + offset
                L[r+offset, c+offset] = L_prev[r, c]
    return L

def coin():
    """
    Simulates a fair coin (returns True or False) using
    ZZ.random_element(2).

    EXAMPLES::

        sage: from sage.combinat.matrices.latin import *
        sage: x = coin()
        sage: x == 0 or x == 1
        True
    """

    return ZZ.random_element(2) == 0


def next_conjugate(L):
    """
    Permutes L[r, c] = e to the conjugate L[c, e] = r.

    We assume that L is an n by n matrix and has values in the range 0,
    1, ..., n-1.

    EXAMPLES::

        sage: from sage.combinat.matrices.latin import *
        sage: L = back_circulant(6)
        sage: L
        [0 1 2 3 4 5]
        [1 2 3 4 5 0]
        [2 3 4 5 0 1]
        [3 4 5 0 1 2]
        [4 5 0 1 2 3]
        [5 0 1 2 3 4]
        sage: next_conjugate(L)
        [0 1 2 3 4 5]
        [5 0 1 2 3 4]
        [4 5 0 1 2 3]
        [3 4 5 0 1 2]
        [2 3 4 5 0 1]
        [1 2 3 4 5 0]
        sage: L == next_conjugate(next_conjugate(next_conjugate(L)))
        True
    """

    assert L.nrows() == L.ncols()

    n = L.nrows()

    C = LatinSquare(n, n)

    for r in range(n):
        for c in range(n):
            e = L[r, c]
            assert e >= 0 and e < n

            C[c, e] = r

    return C

def row_containing_sym(L, c, x):
    """
    Given an improper latin square L with L[r1, c] = L[r2, c] = x,
    return r1 or r2 with equal probability. This is an internal
    function and should only be used in LatinSquare_generator().

    EXAMPLES::

        sage: from sage.combinat.matrices.latin import *
        sage: L = matrix([(0, 1, 0, 3), (3, 0, 2, 1), (1, 0, 3, 2), (2, 3, 1, 0)])
        sage: L
        [0 1 0 3]
        [3 0 2 1]
        [1 0 3 2]
        [2 3 1 0]
        sage: c = row_containing_sym(L, 1, 0)
        sage: c == 1 or c == 2
        True
    """

    r1 = -1
    r2 = -1

    for r in range(L.nrows()):
        if r1 >= 0 and r2 >= 0: break

        if L[r, c] == x and r1 < 0:
            r1 = r
            continue

        if L[r, c] == x and r2 < 0:
            r2 = r
            break

    assert r1 >= 0 and r2 >= 0

    if coin():  return r1
    else:       return r2

def column_containing_sym(L, r, x):
    """
    Given an improper latin square L with L[r, c1] = L[r, c2] = x,
    return c1 or c2 with equal probability. This is an internal
    function and should only be used in LatinSquare_generator().

    EXAMPLES::

        sage: from sage.combinat.matrices.latin import *
        sage: L = matrix([(1, 0, 2, 3), (0, 2, 3, 0), (2, 3, 0, 1), (3, 0, 1, 2)])
        sage: L
        [1 0 2 3]
        [0 2 3 0]
        [2 3 0 1]
        [3 0 1 2]
        sage: c = column_containing_sym(L, 1, 0)
        sage: c == 0 or c == 3
        True
    """

    c1 = -1
    c2 = -1

    for c in range(L.ncols()):
        if c1 >= 0 and c2 >= 0: break

        if L[r, c] == x and c1 < 0:
            c1 = c
            continue

        if L[r, c] == x and c2 < 0:
            c2 = c
            break

    assert c1 >= 0 and c2 >= 0

    if coin():  return c1
    else:       return c2

def LatinSquare_generator(L_start, check_assertions = False):
    """
    Generator for a sequence of uniformly distributed latin squares,
    given L_start as the initial latin square. This code implements
    the Markov chain algorithm of Jacobson and Matthews (1996), see
    below for the BibTex entry. This generator will never throw the
    StopIteration exception, so it provides an infinite sequence of
    latin squares.

    EXAMPLES:

    Use the back circulant latin square of order 4 as the initial
    square and print the next two latin squares given by the Markov
    chain::

        sage: from sage.combinat.matrices.latin import *
        sage: g = LatinSquare_generator(back_circulant(4))
        sage: g.next().is_latin_square()
        True

    REFERENCE::

        @article{MR1410617,
            AUTHOR = {Jacobson, Mark T. and Matthews, Peter},
             TITLE = {Generating uniformly distributed random {L}atin squares},
           JOURNAL = {J. Combin. Des.},
          FJOURNAL = {Journal of Combinatorial Designs},
            VOLUME = {4},
              YEAR = {1996},
            NUMBER = {6},
             PAGES = {405--437},
              ISSN = {1063-8539},
           MRCLASS = {05B15 (60J10)},
          MRNUMBER = {MR1410617 (98b:05021)},
        MRREVIEWER = {Lars D{\o}vling Andersen},
        }
    """

    if check_assertions: assert L_start.is_latin_square()

    n = L_start.nrows()

    r1 = r2 = c1 = c2 = x = y = z = -1
    proper = True

    from copy import copy
    L = copy(L_start)

    L_rce = L
    L_cer = LatinSquare(n, n)
    L_erc = LatinSquare(n, n)

    while True:
        if proper:
            if check_assertions: assert L.is_latin_square()

            #################################
            # Update the other two conjugates
            for r in range(n):
                for c in range(n):
                    e = L[r, c]

                    L_cer[c, e] = r
                    L_erc[e, r] = c
            #################################

            yield L

            r1 = ZZ.random_element(n)
            c1 = ZZ.random_element(n)
            x = L[r1, c1]

            y = x
            while y == x:
                y = ZZ.random_element(n)

            # Now find y in row r1 and column c1.
            if check_assertions:
                r2 = 0
                c2 = 0
                while L[r1, c2] != y: c2 += 1
                while L[r2, c1] != y: r2 += 1

                assert L_erc[y, r1] == c2
                assert L_cer[c1, y] == r2

            c2 = L_erc[y, r1]
            r2 = L_cer[c1, y]

            if check_assertions: assert L[r1, c2] == y
            if check_assertions: assert L[r2, c1] == y

            L[r1, c1] = y
            L[r1, c2] = x
            L[r2, c1] = x

            # Now deal with the unknown point.
            # We want to form z + (y - x)
            z = L[r2, c2]

            if z == x:
                L[r2, c2] = y
            else:
                # z and y have positive coefficients
                # x is the improper term with a negative coefficient
                proper = False
        else: # improper square,
            # L[r2, c2] = y + z - x
            # y and z are proper while x is the
            # improper symbol in the cell L[r2, c2].

            r1 = row_containing_sym(L, c2, x)
            c1 = column_containing_sym(L, r2, x)

            if check_assertions: assert L[r1, c2] == x
            if check_assertions: assert L[r2, c1] == x

            # choose one of the proper symbols
            # uniformly at random (we will use whatever
            # lands in variable y).
            if coin():
                y, z = z, y

            # Add/subtract the symbolic difference (y - x)
            L[r2, c2] = z
            L[r1, c2] = y
            L[r2, c1] = y

            if L[r1, c1] == y:
                L[r1, c1] = x
                proper = True
            else: # got another improper square
                z = L[r1, c1]
                x, y = y, x
                r2 = r1
                c2 = c1

                # Now we have L[r2, c2] = z+y-x as
                # usual
                proper = False # for emphasis

def group_to_LatinSquare(G):
    """
    Construct a latin square on the symbols [0, 1, ..., n-1] for a
    group with an n by n Cayley table.

    EXAMPLES::

        sage: from sage.combinat.matrices.latin import *
        sage: group_to_LatinSquare(DihedralGroup(2))
        [0 1 2 3]
        [1 0 3 2]
        [2 3 0 1]
        [3 2 1 0]

    ::

        sage: G = gap.Group(PermutationGroupElement((1,2,3)))
        sage: group_to_LatinSquare(G)
        [0 1 2]
        [1 2 0]
        [2 0 1]
    """

    if isinstance(G, GapElement):
        rows = [list(x) for x in list(gap.MultiplicationTable(G))]
        new_rows = []

        for x in rows:
            new_rows.append([int(x)-1 for x in x])

        return matrix(new_rows)

    # Otherwise we must have some kind of Sage permutation group object,
    # such as sage.groups.perm_gps.permgroup.PermutationGroup_generic
    # or maybe sage.groups.perm_gps.permgroup_named.

    T = G.cayley_table()
    return matrix(ZZ, T.table())

def alternating_group_bitrade_generators(m):
    """
    Construct generators a, b, c for the alternating group on 3m+1
    points, such that a\*b\*c = 1.

    EXAMPLES::

        sage: from sage.combinat.matrices.latin import *
        sage: a, b, c, G = alternating_group_bitrade_generators(1)
        sage: (a, b, c, G)
        ((1,2,3), (1,4,2), (2,4,3), Permutation Group with generators [(1,2,3), (1,4,2)])
        sage: a*b*c
        ()

    ::

        sage: (T1, T2) = bitrade_from_group(a, b, c, G)
        sage: T1
        [ 0 -1  3  1]
        [-1  1  0  2]
        [ 1  3  2 -1]
        [ 2  0 -1  3]
        sage: T2
        [ 1 -1  0  3]
        [-1  0  2  1]
        [ 2  1  3 -1]
        [ 0  3 -1  2]
    """

    assert m >= 1

    a = tuple(range(1, 2*m+1 + 1))

    b = tuple(range(m+1, 0, -1) + range(2*m+2, 3*m+1 + 1))

    a = PermutationGroupElement(a)
    b = PermutationGroupElement(b)
    c = PermutationGroupElement((a*b)**(-1))

    G = PermutationGroup([a, b])

    return (a, b, c, G)

def pq_group_bitrade_generators(p, q):
    """
    Generators for a group of order pq where p and q are primes such
    that (q % p) == 1.

    EXAMPLES::

        sage: from sage.combinat.matrices.latin import *
        sage: pq_group_bitrade_generators(3,7)
        ((2,3,5)(4,7,6), (1,2,3,4,5,6,7), (1,4,2)(3,5,6), Permutation Group with generators [(2,3,5)(4,7,6), (1,2,3,4,5,6,7)])
    """

    assert is_prime(p)
    assert is_prime(q)
    assert (q % p) == 1

    # beta is a primitive root of the
    # congruence x^p = 1 mod q
    F = FiniteField(q)
    fgen = F.multiplicative_generator()
    beta = fgen**((q-1)/p)

    assert beta != 1
    assert (beta**p % q) == 1

    Q = tuple(range(1, q+1))

    P = []
    seenValues = {}
    for i in range(2, q):
        if i in seenValues:
            continue

        cycle = []
        for k in range(p):
            x = (1 + (i-1)*beta**k) % q
            if x == 0: x = q

            seenValues[x] = True
            cycle.append(x)
        P.append(tuple(map(Integer,cycle)))

    G = PermutationGroup([P, Q])
    assert G.order() == p*q
    assert not G.is_abelian()

    a = PermutationGroupElement(P)
    b = PermutationGroupElement(Q)
    c = PermutationGroupElement((a*b)**(-1))

    return (a, b, c, PermutationGroup([P, Q]))

def p3_group_bitrade_generators(p):
    """
    Generators for a group of order p3 where p is a prime.

    EXAMPLES::

        sage: from sage.combinat.matrices.latin import *
        sage: p3_group_bitrade_generators(3)
        ((2,6,7)(3,8,9), (1,2,3)(4,7,8)(5,6,9), (1,9,2)(3,7,4)(5,8,6), Permutation Group with generators [(2,6,7)(3,8,9), (1,2,3)(4,7,8)(5,6,9)])
    """

    assert is_prime(p)

    F = gap.new("FreeGroup(3)")

    a = F.gen(1)
    b = F.gen(2)
    c = F.gen(3)

    rels = []
    rels.append( a**p )
    rels.append( b**p )
    rels.append( c**p )
    rels.append( a*b*((b*a*c)**(-1)) )
    rels.append( c*a*((a*c)**(-1)) )
    rels.append( c*b*((b*c)**(-1)) )

    G = F.FactorGroupFpGroupByRels(rels)

    iso = gap.IsomorphismPermGroup(G)

    x = PermutationGroupElement(gap.Image(iso, G.gen(1)))
    y = PermutationGroupElement(gap.Image(iso, G.gen(2)))

    return (x, y, (x*y)**(-1), PermutationGroup([x, y]))

def check_bitrade_generators(a, b, c):
    """
    Three group elements a, b, c will generate a bitrade if a\*b\*c = 1
    and the subgroups a, b, c intersect (pairwise) in just the
    identity.

    EXAMPLES::

        sage: from sage.combinat.matrices.latin import *
        sage: a, b, c, G = p3_group_bitrade_generators(3)
        sage: check_bitrade_generators(a, b, c)
        True
        sage: check_bitrade_generators(a, b, gap('()'))
        False
    """

    A = PermutationGroup([a])
    B = PermutationGroup([b])
    C = PermutationGroup([c])

    if a*b != c**(-1): return False

    X = gap.Intersection(gap.Intersection(A, B), C)
    return X.Size() == 1

def is_bitrade(T1, T2):
    """
    Combinatorially, a pair (T1, T2) of partial latin squares is a
    bitrade if they are disjoint, have the same shape, and have row and
    column balance. For definitions of each of these terms see the
    relevant function in this file.

    EXAMPLES::

        sage: from sage.combinat.matrices.latin import *
        sage: T1 = back_circulant(5)
        sage: x = isotopism( (0,1,2,3,4) )
        sage: y = isotopism(5) # identity
        sage: z = isotopism(5) # identity
        sage: T2 = T1.apply_isotopism(x, y, z)
        sage: is_bitrade(T1, T2)
        True
    """

    if not is_disjoint(T1, T2): return False
    if not is_same_shape(T1, T2): return False
    if not is_row_and_col_balanced(T1, T2): return False

    return True

def is_primary_bitrade(a, b, c, G):
    """
    A bitrade generated from elements a, b, c is primary if a, b, c =
    G.

    EXAMPLES::

        sage: from sage.combinat.matrices.latin import *
        sage: (a, b, c, G) = p3_group_bitrade_generators(5)
        sage: is_primary_bitrade(a, b, c, G)
        True
    """

    H = PermutationGroup([a, b, c])

    return G == H

def tau_to_bitrade(t1, t2, t3):
    """
    Given permutations t1, t2, t3 that represent a latin bitrade,
    convert them to an explicit latin bitrade (T1, T2). The result is
    unique up to isotopism.

    EXAMPLE::

        sage: from sage.combinat.matrices.latin import *
        sage: T1 = back_circulant(5)
        sage: x = isotopism( (0,1,2,3,4) )
        sage: y = isotopism(5) # identity
        sage: z = isotopism(5) # identity
        sage: T2 = T1.apply_isotopism(x, y, z)
        sage: _, t1, t2, t3 = tau123(T1, T2)
        sage: U1, U2 = tau_to_bitrade(t1, t2, t3)
        sage: assert is_bitrade(U1, U2)
        sage: U1
        [0 1 2 3 4]
        [1 2 3 4 0]
        [2 3 4 0 1]
        [3 4 0 1 2]
        [4 0 1 2 3]
        sage: U2
        [4 0 1 2 3]
        [0 1 2 3 4]
        [1 2 3 4 0]
        [2 3 4 0 1]
        [3 4 0 1 2]
    """

    c1 = t1.to_cycles()
    c2 = t2.to_cycles()
    c3 = t3.to_cycles()

    pt_to_cycle1 = {}
    pt_to_cycle2 = {}
    pt_to_cycle3 = {}

    for i in range(len(c1)):
        for j in range(len(c1[i])):
            pt_to_cycle1[c1[i][j]] = i

    for i in range(len(c2)):
        for j in range(len(c2[i])):
            pt_to_cycle2[c2[i][j]] = i

    for i in range(len(c3)):
        for j in range(len(c3[i])):
            pt_to_cycle3[c3[i][j]] = i

    n = max(len(c1), len(c2), len(c3))

    T1 = LatinSquare(n)
    T2 = LatinSquare(n)

    for r in range(len(c1)):
        for c in range(len(c2)):
            for s in range(len(c3)):
                nr_common = len(reduce(set.intersection, \
                    [set(c1[r]), set(c2[c]), set(c3[s])]))
                assert nr_common in [0, 1]

                if nr_common == 1: T1[r, c] = s

    for cycle in c1:
        for pt1 in cycle:
            pt2 = t1[pt1 - 1]
            pt3 = t2[pt2 - 1]
            assert t3[pt3 - 1] == pt1

            r = pt_to_cycle1[pt1]
            c = pt_to_cycle2[pt2]
            s = pt_to_cycle3[pt3]

            T2[r, c] = s

    return T1, T2


def bitrade_from_group(a, b, c, G):
    """
    Given group elements a, b, c in G such that abc = 1 and the
    subgroups a, b, c intersect (pairwise) only in the identity,
    construct a bitrade (T1, T2) where rows, columns, and symbols
    correspond to cosets of a, b, and c, respectively.

    EXAMPLES::

        sage: from sage.combinat.matrices.latin import *
        sage: a, b, c, G = alternating_group_bitrade_generators(1)
        sage: (T1, T2) = bitrade_from_group(a, b, c, G)
        sage: T1
        [ 0 -1  3  1]
        [-1  1  0  2]
        [ 1  3  2 -1]
        [ 2  0 -1  3]
        sage: T2
        [ 1 -1  0  3]
        [-1  0  2  1]
        [ 2  1  3 -1]
        [ 0  3 -1  2]
    """

    hom = gap.ActionHomomorphism(G, gap.RightCosets(G, gap.TrivialSubgroup(G)), gap.OnRight)

    t1 = gap.Image(hom, a)
    t2 = gap.Image(hom, b)
    t3 = gap.Image(hom, c)

    t1 = Permutation(str(t1).replace('\n', ''))
    t2 = Permutation(str(t2).replace('\n', ''))
    t3 = Permutation(str(t3).replace('\n', ''))

    return tau_to_bitrade(t1, t2, t3)

def is_disjoint(T1, T2):
    """
    The partial latin squares T1 and T2 are disjoint if T1[r, c] !=
    T2[r, c] or T1[r, c] == T2[r, c] == -1 for each cell [r, c].

    EXAMPLES::

        sage: from sage.combinat.matrices.latin import is_disjoint, back_circulant, isotopism
        sage: is_disjoint(back_circulant(2), back_circulant(2))
        False

    ::

        sage: T1 = back_circulant(5)
        sage: x = isotopism( (0,1,2,3,4) )
        sage: y = isotopism(5) # identity
        sage: z = isotopism(5) # identity
        sage: T2 = T1.apply_isotopism(x, y, z)
        sage: is_disjoint(T1, T2)
        True
    """

    for i in range(T1.nrows()):
        for j in range(T1.ncols()):
            if T1[i, j] < 0 and T2[i, j] < 0: continue

            if T1[i, j] == T2[i, j]:
                return False

    return True

def is_same_shape(T1, T2):
    """
    Two partial latin squares T1, T2 have the same shape if T1[r, c] =
    0 if and only if T2[r, c] = 0.

    EXAMPLES::

        sage: from sage.combinat.matrices.latin import *
        sage: is_same_shape(elementary_abelian_2group(2), back_circulant(4))
        True
        sage: is_same_shape(LatinSquare(5), LatinSquare(5))
        True
        sage: is_same_shape(forward_circulant(5), LatinSquare(5))
        False
    """

    for i in range(T1.nrows()):
        for j in range(T1.ncols()):
            if T1[i, j] < 0 and T2[i, j] < 0: continue
            if T1[i, j] >= 0 and T2[i, j] >= 0: continue

            return False

    return True

def is_row_and_col_balanced(T1, T2):
    """
    Partial latin squares T1 and T2 are balanced if the symbols
    appearing in row r of T1 are the same as the symbols appearing in
    row r of T2, for each r, and if the same condition holds on
    columns.

    EXAMPLES::

        sage: from sage.combinat.matrices.latin import *
        sage: T1 = matrix([[0,1,-1,-1], [-1,-1,-1,-1], [-1,-1,-1,-1], [-1,-1,-1,-1]])
        sage: T2 = matrix([[0,1,-1,-1], [-1,-1,-1,-1], [-1,-1,-1,-1], [-1,-1,-1,-1]])
        sage: is_row_and_col_balanced(T1, T2)
        True
        sage: T2 = matrix([[0,3,-1,-1], [-1,-1,-1,-1], [-1,-1,-1,-1], [-1,-1,-1,-1]])
        sage: is_row_and_col_balanced(T1, T2)
        False
    """

    for r in range(T1.nrows()):
        val1 = set(x for x in T1.row(r) if x >= 0)
        val2 = set(x for x in T2.row(r) if x >= 0)

        if val1 != val2: return False

    for c in range(T1.ncols()):
        val1 = set(x for x in T1.column(c) if x >= 0)
        val2 = set(x for x in T2.column(c) if x >= 0)

        if val1 != val2: return False

    return True

def dlxcpp_rows_and_map(P):
    """
    Internal function for dlxcpp_find_completions. Given a partial
    latin square P we construct a list of rows of a 0-1 matrix M such
    that an exact cover of M corresponds to a completion of P to a
    latin square.

    EXAMPLES::

        sage: from sage.combinat.matrices.latin import *
        sage: dlxcpp_rows_and_map(LatinSquare(2))
        ([[0, 4, 8],
          [1, 5, 8],
          [2, 4, 9],
          [3, 5, 9],
          [0, 6, 10],
          [1, 7, 10],
          [2, 6, 11],
          [3, 7, 11]],
         {(0, 4, 8): (0, 0, 0),
          (0, 6, 10): (1, 0, 0),
          (1, 5, 8): (0, 0, 1),
          (1, 7, 10): (1, 0, 1),
          (2, 4, 9): (0, 1, 0),
          (2, 6, 11): (1, 1, 0),
          (3, 5, 9): (0, 1, 1),
          (3, 7, 11): (1, 1, 1)})
    """

    assert P.nrows() == P.ncols()

    n = P.nrows()

    # We will need 3n^2 columns in total:
    #
    # n^2 for the xCy columns
    # n^2 for the xRy columns
    # n^2 for the xy columns

    dlx_rows = []
    cmap = {}

    for r in range(n):
        valsrow = P.vals_in_row(r)

        for c in range(n):
            valscol = P.vals_in_col(c)

            for e in range(n):
                # These should be constants
                c_OFFSET  = e + c*n
                r_OFFSET  = e + r*n + n*n
                xy_OFFSET = 2*n*n + r*n + c

                cmap[(c_OFFSET, r_OFFSET, xy_OFFSET)] = (r,c,e)

                #print "possibility: ", r, c, e, "offsets:", c_OFFSET, r_OFFSET, xy_OFFSET

                #if P[r, c] >= 0: continue

                # We only want the correct value to pop in here
                if P[r, c] >= 0 and P[r, c] != e: continue

                if P[r, c] < 0 and e in valsrow: continue
                if P[r, c] < 0 and e in valscol: continue

                dlx_rows.append([c_OFFSET, r_OFFSET, xy_OFFSET])

    return dlx_rows, cmap


def dlxcpp_find_completions(P, nr_to_find = None):
    """
    Returns a list of all latin squares L of the same order as P such
    that P is contained in L. The optional parameter nr_to_find
    limits the number of latin squares that are found.

    EXAMPLES::

        sage: from sage.combinat.matrices.latin import *
        sage: dlxcpp_find_completions(LatinSquare(2))
        [[0 1]
        [1 0], [1 0]
        [0 1]]

    ::

        sage: dlxcpp_find_completions(LatinSquare(2), 1)
        [[0 1]
        [1 0]]
    """


    assert P.nrows() == P.ncols()

    n = P.nrows()

    dlx_rows, cmap = dlxcpp_rows_and_map(P)

    SOLUTIONS = {}
    for x in DLXCPP(dlx_rows):
        x.sort()
        SOLUTIONS[tuple(x)] = True

        if nr_to_find is not None and len(SOLUTIONS) >= nr_to_find: break

    comps = []

    for i in SOLUTIONS.keys():
        soln = list(i)

        from copy import deepcopy
        Q = deepcopy(P)

        for x in soln:
            (r, c, e) = cmap[tuple(dlx_rows[x])]

            if Q[r, c] >= 0:
                assert Q[r, c] == e
            else:
                Q[r, c] = e

        comps.append(Q)

    return comps

def bitrade(T1, T2):
    r"""
    Form the bitrade (Q1, Q2) from (T1, T2) by setting empty the cells
    (r, c) such that T1[r, c] == T2[r, c].

    EXAMPLES::

        sage: from sage.combinat.matrices.latin import *
        sage: B1 = back_circulant(5)
        sage: alpha = isotopism((0,1,2,3,4))
        sage: beta  = isotopism((1,0,2,3,4))
        sage: gamma = isotopism((2,1,0,3,4))
        sage: B2 = B1.apply_isotopism(alpha, beta, gamma)
        sage: T1, T2 = bitrade(B1, B2)
        sage: T1
        [ 0  1 -1  3  4]
        [ 1 -1 -1  4  0]
        [ 2 -1  4  0  1]
        [ 3  4  0  1  2]
        [ 4  0  1  2  3]
        sage: T2
        [ 3  4 -1  0  1]
        [ 0 -1 -1  1  4]
        [ 1 -1  0  4  2]
        [ 4  0  1  2  3]
        [ 2  1  4  3  0]
    """
    assert T1.nrows() == T1.ncols()
    assert T2.nrows() == T2.ncols()
    assert T1.nrows() == T2.nrows()

    n = T1.nrows()

    from copy import copy
    Q1 = copy(T1)
    Q2 = copy(T2)

    for r in range(n):
        for c in range(n):
            if T1[r, c] == T2[r, c]:
                Q1[r, c] = -1
                Q2[r, c] = -1

    return Q1, Q2

<|MERGE_RESOLUTION|>--- conflicted
+++ resolved
@@ -517,13 +517,8 @@
             2
         """
 
-<<<<<<< HEAD
         symbols = uniq(flatten([list(x) for x in list(self.square)]))
-        symbols = filter(lambda x: x >= 0, symbols)
-=======
-        symbols = uniq(flatten(map(lambda x: list(x), list(self.square))))
         symbols = [x for x in symbols if x >= 0]
->>>>>>> 6996fd88
 
         return len(symbols)
 
