--- conflicted
+++ resolved
@@ -2155,12 +2155,6 @@
 
 def tuples(S,k):
     """
-<<<<<<< HEAD
-    An ordered tuple of length k of set is an ordered selection with
-    repetition and is represented by a list of length k containing
-    elements of set. tuples returns the set of all ordered tuples of
-    length k of the set.
-=======
     Return a list of all `k`-tuples of elements of a given set ``S``.
 
     This function accepts the set ``S`` in the form of any iterable
@@ -2172,7 +2166,6 @@
     differing in the order of their entries count as different) and
     can have repeated entries (even if ``S`` is a list with no
     repetition).
->>>>>>> f2a269f2
 
     EXAMPLES::
 
@@ -2384,71 +2377,6 @@
     ans = Permutations(mset)
     return ans.list()
 
-<<<<<<< HEAD
-=======
-def permutations_iterator(mset,n=None):
-    """
-    Do not use this function. It is deprecated in :trac:`14138`.
-    Use Permutations instead. For example, instead of
-
-    ``for p in permutations_iterator(range(1, m+1), n)``
-
-    use
-
-    ``for p in Permutations(m, n)``.
-
-    Note that :class:`Permutations`, unlike this function, treats repeated
-    elements as identical.
-
-    If you insist on using this now:
-
-    Returns an iterator (http://docs.python.org/lib/typeiter.html)
-    which can be used in place of permutations(mset) if all you need it
-    for is a 'for' loop.
-
-    Posted by Raymond Hettinger, 2006/03/23, to the Python Cookbook:
-    http://aspn.activestate.com/ASPN/Cookbook/Python/Recipe/474124
-
-    Note- This function considers repeated elements as different
-    entries, so for example::
-
-        sage: from sage.combinat.combinat import permutations, permutations_iterator
-        sage: mset = [1,2,2]
-        sage: permutations(mset)
-        doctest:...: DeprecationWarning: Use the Permutations object instead.
-        See http://trac.sagemath.org/14772 for details.
-        [[1, 2, 2], [2, 1, 2], [2, 2, 1]]
-        sage: for p in permutations_iterator(mset): print p
-        doctest:...: DeprecationWarning: Use the Permutations object instead.
-        See http://trac.sagemath.org/14138 for details.
-        [1, 2, 2]
-        [2, 1, 2]
-        [2, 2, 1]
-        [2, 1, 2]
-        [2, 2, 1]
-
-    EXAMPLES::
-
-        sage: X = permutations_iterator(range(3),2)
-        sage: [x for x in X]
-        [[0, 1], [0, 2], [1, 0], [1, 2], [2, 0], [2, 1]]
-    """
-    from sage.misc.superseded import deprecation
-    deprecation(14138, 'Use the Permutations object instead.')
-    items = mset
-    if n is None:
-        n = len(items)
-    from sage.combinat.permutation import Permutations
-    for i in range(len(items)):
-        v = items[i:i+1]
-        if n == 1:
-            yield v
-        else:
-            rest = items[:i] + items[i+1:]
-            for p in Permutations(rest, n-1):
-                yield v + list(p)
-
->>>>>>> f2a269f2
 def cyclic_permutations(mset):
     """
     This function is deprecated in :trac:`14772`. Use instead
