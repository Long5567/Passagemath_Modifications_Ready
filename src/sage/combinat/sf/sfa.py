--- conflicted
+++ resolved
@@ -3043,13 +3043,13 @@
             sage: Sym = SymmetricFunctions(QQ)
             sage: s = Sym.s()
             sage: h = Sym.h()
-            sage: s ( h([3])( h([2]) ) )
+            sage: s(h[3](h[2]))
             s[2, 2, 2] + s[4, 2] + s[6]
             sage: p = Sym.p()
-            sage: p([3])( s([2,1]) )
+            sage: p(p[3](s[2,1]))
             1/3*p[3, 3, 3] - 1/3*p[9]
             sage: e = Sym.e()
-            sage: e([3])( e([2]) )
+            sage: e[3](e[2])
             e[3, 3] + e[4, 1, 1] - 2*e[4, 2] - e[5, 1] + e[6]
 
         ::
@@ -3057,7 +3057,7 @@
             sage: R.<t> = QQ[]
             sage: s = SymmetricFunctions(R).s()
             sage: a = s([3])
-            sage: f = t*s([2])
+            sage: f = t * s([2])
             sage: a(f)
             t^3*s[2, 2, 2] + t^3*s[4, 2] + t^3*s[6]
             sage: f(a)
@@ -3142,20 +3142,20 @@
         Check that we can compute the plethysm with a constant::
 
             sage: p[2,2,1](2)
-            8*p[]
+            8
 
             sage: p[2,2,1](int(2))
-            8*p[]
+            8
 
             sage: p[2,2,1](a1)
-            a1^5*p[]
+            a1^5
 
             sage: X = algebras.Shuffle(QQ, 'ab')
             sage: Y = algebras.Shuffle(QQ, 'bc')
-            sage: T = tensor([X,Y])
+            sage: T = tensor([X, Y])
             sage: s = SymmetricFunctions(T).s()
-            sage: s(2*T.one())
-            (2*B[]#B[])*s[]
+            sage: s[2](5)
+            15*B[] # B[]
 
         .. TODO::
 
@@ -3163,18 +3163,19 @@
             :class:`sage.data_structures.stream.Stream_plethysm` seems
             to be faster.  This should be investigated.
         """
+        from sage.structure.element import parent as get_parent
+        Px = get_parent(x)
+        if not self:
+            return Px(0)
+
         parent = self.parent()
-        if not self:
-            return self
-
         R = parent.base_ring()
         tHA = HopfAlgebrasWithBasis(R).TensorProducts()
-        from sage.structure.element import parent as get_parent
-        Px = get_parent(x)
         tensorflag = Px in tHA
         if not is_SymmetricFunction(x):
-            if Px is R:  # Handle stuff that is directly in the base ring
-                x = parent(x)
+            if R.has_coerce_map_from(Px) or x in R:
+                x = R(x)
+                Px = R
             elif (not tensorflag or any(not isinstance(factor, SymmetricFunctionAlgebra_generic)
                                         for factor in Px._sets)):
                 from sage.rings.lazy_series import LazySymmetricFunction
@@ -3197,35 +3198,18 @@
         degree_one = _variables_recursive(R, include=include, exclude=exclude)
 
         if tensorflag:
-<<<<<<< HEAD
             tparents = Px._sets
-            s = sum(d * prod(sum(_raise_variables(c, r, degree_one)
-                                 * tensor([p[r].plethysm(base(la))
-                                           for base, la in zip(tparents, trm)])
-                                 for trm, c in x)
-                             for r in mu)
-                    for mu, d in p(self))
-            return tensor([parent]*len(tparents))(s)
+            lincomb = Px.linear_combination
+            elt = lincomb((prod(lincomb((tensor([p[r].plethysm(base(la))
+                                                 for base, la in zip(tparents, trm)]),
+                                         _raise_variables(c, r, degree_one))
+                                        for trm, c in x)
+                                for r in mu),
+                           d)
+                          for mu, d in p(self))
+            return Px(elt)
 
         # Takes a symmetric function f, and an n and returns the
-=======
-            parent = x.parent()
-            tparents = parent._sets
-            elt = sum(d*prod(sum(raise_c(r)(c)
-                                 * tensor([p[r].plethysm(base(la))
-                                           for (base,la) in zip(tparents, trm)])
-                                 for (trm, c) in x)
-                             for r in mu)
-                      for (mu, d) in p(self))
-            return parent(elt)
-
-        # Takes in n, and returns a function which takes in a partition and
-        # scales all of the parts of that partition by n
-        def scale_part(n):
-            return lambda m: m.__class__(m.parent(), [i * n for i in m])
-
-        # Takes n an symmetric function f, and an n and returns the
->>>>>>> 9280ad9c
         # symmetric function with all of its basis partitions scaled
         # by n
         def pn_pleth(f, n):
@@ -3237,7 +3221,11 @@
         def f(part):
             return p.prod(pn_pleth(p_x.map_coefficients(lambda c: _raise_variables(c, i, degree_one)), i)
                           for i in part)
-        return parent(p._apply_module_morphism(p(self), f, codomain=p))
+        ret = p._apply_module_morphism(p(self), f, codomain=p)
+        if Px is R:
+            # special case for things in the base ring
+            return next(iter(ret._monomial_coefficients.values()))
+        return Px(ret)
 
     __call__ = plethysm
 
@@ -6221,21 +6209,20 @@
         return x >= 0
 
 def _variables_recursive(R, include=None, exclude=None):
-    """
+    r"""
     Return all variables appearing in the ring ``R``.
 
     INPUT:
 
     - ``R`` -- a :class:`Ring`
-    - ``include``, ``exclude`` (optional, default ``None``) --
-      iterables of variables in ``R``
+    - ``include``, ``exclude`` -- (optional) iterables of variables in ``R``
 
     OUTPUT:
 
-    - If ``include`` is specified, only these variables are returned
-      as elements of ``R``.  Otherwise, all variables in ``R``
-      (recursively) with the exception of those in ``exclude`` are
-      returned.
+    If ``include`` is specified, only these variables are returned
+    as elements of ``R``.  Otherwise, all variables in ``R``
+    (recursively) with the exception of those in ``exclude`` are
+    returned.
 
     EXAMPLES::
 
@@ -6270,7 +6257,7 @@
         except AttributeError:
             try:
                 degree_one = R.gens()
-            except NotImplementedError:
+            except (NotImplementedError, AttributeError):
                 degree_one = []
         if exclude is not None:
             degree_one = [g for g in degree_one if g not in exclude]
@@ -6278,7 +6265,7 @@
     return [g for g in degree_one if g != R.one()]
 
 def _raise_variables(c, n, variables):
-    """
+    r"""
     Replace the given variables in the ring element ``c`` with their
     ``n``-th power.
 
@@ -6295,6 +6282,8 @@
         sage: S.<t> = R[]
         sage: _raise_variables(2*a + 3*b*t, 2, [a, t])
         3*b*t^2 + 2*a^2
-
     """
-    return c.subs(**{str(g): g ** n for g in variables})+    try:
+        return c.subs(**{str(g): g ** n for g in variables})
+    except AttributeError:
+        return c
