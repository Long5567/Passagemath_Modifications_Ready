# sage_setup: distribution = sagemath-combinat
# sage.doctest: needs sage.combinat sage.modules
"""
Monomial symmetric functions
"""
# ****************************************************************************
#       Copyright (C) 2007 Mike Hansen <mhansen@gmail.com>
#                     2010 Anne Schilling <anne at math.ucdavis.edu> (addition)
#                     2012 Mike Zabrocki <mike.zabrocki@gmail.com>
#
#  Distributed under the terms of the GNU General Public License (GPL)
#
#    This code is distributed in the hope that it will be useful,
#    but WITHOUT ANY WARRANTY; without even the implied warranty of
#    MERCHANTABILITY or FITNESS FOR A PARTICULAR PURPOSE.  See the GNU
#    General Public License for more details.
#
#  The full text of the GPL is available at:
#
#                  https://www.gnu.org/licenses/
# ****************************************************************************

<<<<<<< HEAD
from sage.arith.misc import multinomial, factorial, binomial
from sage.combinat.partition import _Partitions
from sage.misc.lazy_import import lazy_import
from sage.rings.infinity import infinity
from sage.rings.integer import Integer

lazy_import('sage.libs.symmetrica', 'all', as_='symmetrica')

=======
import sage.libs.symmetrica.all as symmetrica
from sage.arith.misc import binomial, factorial, multinomial
from sage.combinat.partition import _Partitions
from sage.rings.infinity import infinity
from sage.rings.integer import Integer

>>>>>>> 11baeed4
from . import classical


class SymmetricFunctionAlgebra_monomial(classical.SymmetricFunctionAlgebra_classical):
    def __init__(self, Sym):
        """
        A class for methods related to monomial symmetric functions.

        INPUT:

        - ``self`` -- a monomial symmetric function basis
        - ``Sym`` -- an instance of the ring of the symmetric functions

        TESTS::

            sage: # needs lrcalc
            sage: m = SymmetricFunctions(QQ).m()
            sage: m == loads(dumps(m))
            True
            sage: TestSuite(m).run(skip=['_test_associativity', '_test_distributivity', '_test_prod'])
            sage: TestSuite(m).run(elements = [m[1,1]+m[2], m[1]+2*m[1,1]])
        """
        classical.SymmetricFunctionAlgebra_classical.__init__(self, Sym, "monomial", 'm')

    def _dual_basis_default(self):
        """
        Return the default dual basis to ``self`` when no scalar product is specified.

        This method returns the dual basis of the monomial basis with
        respect to the standard scalar product, which is the
        homogeneous basis.

        EXAMPLES::

            sage: m = SymmetricFunctions(QQ).m()
            sage: h = SymmetricFunctions(QQ).h()
            sage: m.dual_basis() == h
            True

        TESTS::

            sage: m._dual_basis_default() is m.dual_basis()
            True
            sage: zee = lambda x : x.centralizer_size()
            sage: dm = m.dual_basis(zee)
            sage: dm[3,1].scalar(m[2,1,1])
            0
            sage: m[2,1,1].scalar(dm[3,1])
            0
        """
        return self.realization_of().h()

    def product(self, left, right):
        """
        Return the product of ``left`` and ``right``.

        - ``left``, ``right`` -- symmetric functions written in the
          monomial basis ``self``

        OUTPUT:

        - the product of ``left`` and ``right``, expanded in the
          monomial basis, as a dictionary whose keys are partitions and
          whose values are the coefficients of these partitions (more
          precisely, their respective monomial symmetric functions) in the
          product.

        EXAMPLES::

            sage: m = SymmetricFunctions(QQ).m()
            sage: a = m([2,1])
            sage: a^2
            4*m[2, 2, 1, 1] + 6*m[2, 2, 2] + 2*m[3, 2, 1] + 2*m[3, 3] + 2*m[4, 1, 1] + m[4, 2]

        ::

            sage: QQx.<x> = QQ['x']
            sage: m = SymmetricFunctions(QQx).m()
            sage: a = m([2,1])+x
            sage: 2*a # indirect doctest
            2*x*m[] + 2*m[2, 1]
            sage: a^2
            x^2*m[] + 2*x*m[2, 1] + 4*m[2, 2, 1, 1] + 6*m[2, 2, 2] + 2*m[3, 2, 1] + 2*m[3, 3] + 2*m[4, 1, 1] + m[4, 2]
        """
        # Use symmetrica to do the multiplication
        # A = left.parent()

        # Hack due to symmetrica crashing when both of the
        # partitions are the empty partition
        # if  R is ZZ or R is QQ:
        #     return symmetrica.mult_monomial_monomial(left, right)

        z_elt = {}
        for left_m, left_c in left._monomial_coefficients.items():
            for right_m, right_c in right._monomial_coefficients.items():

                # Hack due to symmetrica crashing when both of the
                # partitions are the empty partition
                if not left_m and not right_m:
                    z_elt[left_m] = left_c * right_c
                    continue

                d = symmetrica.mult_monomial_monomial({left_m: Integer(1)},
                                                      {right_m: Integer(1)}).monomial_coefficients()
                for m in d:
                    if m in z_elt:
                        z_elt[m] += left_c * right_c * d[m]
                    else:
                        z_elt[m] = left_c * right_c * d[m]
        return self._from_dict(z_elt)

    def from_polynomial(self, f, check=True):
        r"""
        Return the symmetric function in the monomial basis corresponding
        to the polynomial ``f``.

        INPUT:

        - ``self`` -- a monomial symmetric function basis
        - ``f`` -- a polynomial in finitely many variables over the
          same base ring as ``self``; it is assumed that this
          polynomial is symmetric
        - ``check`` -- boolean (default: ``True``); checks whether
          the polynomial is indeed symmetric

        OUTPUT:

        - This function converts a symmetric polynomial `f` in a
          polynomial ring in finitely many variables to a symmetric
          function in the monomial basis of the ring of symmetric
          functions over the same base ring.

        EXAMPLES::

            sage: # needs sage.groups
            sage: m = SymmetricFunctions(QQ).m()
            sage: P = PolynomialRing(QQ, 'x', 3)
            sage: x = P.gens()
            sage: f = x[0] + x[1] + x[2]
            sage: m.from_polynomial(f)
            m[1]
            sage: f = x[0]**2+x[1]**2+x[2]**2
            sage: m.from_polynomial(f)
            m[2]
            sage: f = x[0]^2+x[1]
            sage: m.from_polynomial(f)
            Traceback (most recent call last):
            ...
            ValueError: x0^2 + x1 is not a symmetric polynomial
            sage: f = (m[2,1]+m[1,1]).expand(3)
            sage: m.from_polynomial(f)
            m[1, 1] + m[2, 1]
            sage: f = (2*m[2,1]+m[1,1]+3*m[3]).expand(3)
            sage: m.from_polynomial(f)
            m[1, 1] + 2*m[2, 1] + 3*m[3]

        """
        assert self.base_ring() == f.base_ring()
        if check and not f.is_symmetric():
            raise ValueError("%s is not a symmetric polynomial" % f)
        out = self._from_dict({_Partitions.element_class(_Partitions, list(e)): c
                               for e, c in f.monomial_coefficients().items()
                               if all(e[i+1] <= e[i] for i in range(len(e)-1))},
                              remove_zeros=False)
        return out

    def from_polynomial_exp(self, p):
        r"""
        Conversion from polynomial in exponential notation.

        INPUT:

        - ``self`` -- a monomial symmetric function basis
        - ``p`` -- a polynomial over the same base ring as ``self``

        OUTPUT:

        - This returns a symmetric function by mapping each monomial of
          `p` with exponents ``exp`` into `m_\lambda` where `\lambda` is
          the partition with exponential notation ``exp``.

        EXAMPLES::

            sage: m = SymmetricFunctions(QQ).m()
            sage: P = PolynomialRing(QQ,'x',5)
            sage: x = P.gens()

        The exponential notation of the partition `(5,5,5,3,1,1)` is::

            sage: Partition([5,5,5,3,1,1]).to_exp()
            [2, 0, 1, 0, 3]

        Therefore, the monomial::

            sage: f = x[0]^2 * x[2] * x[4]^3

        is mapped to::

            sage: m.from_polynomial_exp(f)
            m[5, 5, 5, 3, 1, 1]

        Furthermore, this function is linear::

            sage: f = 3 * x[3] + 2 * x[0]^2 * x[2] * x[4]^3
            sage: m.from_polynomial_exp(f)
            3*m[4] + 2*m[5, 5, 5, 3, 1, 1]

        .. SEEALSO::

            :func:`Partition`, :meth:`Partition.to_exp`
        """
        assert self.base_ring() == p.parent().base_ring()
        from sage.combinat.sf.sfa import _from_polynomial
        return _from_polynomial(p, self)

    def antipode_by_coercion(self, element):
        r"""
        The antipode of ``element`` via coercion to and from the power-sum
        basis or the Schur basis (depending on whether the power sums really
        form a basis over the given ground ring).

        INPUT:

        - ``element`` -- element in a basis of the ring of symmetric functions

        EXAMPLES::

            sage: Sym = SymmetricFunctions(QQ)
            sage: m = Sym.monomial()
            sage: m[3,2].antipode()
            m[3, 2] + 2*m[5]
            sage: m.antipode_by_coercion(m[3,2])
            m[3, 2] + 2*m[5]

            sage: Sym = SymmetricFunctions(ZZ)
            sage: m = Sym.monomial()
            sage: m[3,2].antipode()
            m[3, 2] + 2*m[5]
            sage: m.antipode_by_coercion(m[3,2])
            m[3, 2] + 2*m[5]

        .. TODO::

            Is there a not too difficult way to get the power-sum computations
            to work over any ring, not just one with coercion from `\QQ`?
        """
        from sage.rings.rational_field import RationalField
        if self.has_coerce_map_from(RationalField()):
            p = self.realization_of().powersum()
            return self(p.antipode(p(element)))

        s = self.realization_of().schur()
        return self(s.antipode(s(element)))

    def _magma_init_(self, magma):
        """
        Used in converting this ring to the corresponding ring in MAGMA.

        EXAMPLES::

            sage: # optional - magma
            sage: M = SymmetricFunctions(QQ).m()
            sage: t = 4*M[3,2]+9
            sage: mt = magma(t); mt
            9 + 4*$.[3,2]
            sage: mt.sage()
            9*m[] + 4*m[3, 2]
        """
        B = magma(self.base_ring())
        Bref = B._ref()
        return f"SymmetricFunctionAlgebraMonomial({Bref})"

    class Element(classical.SymmetricFunctionAlgebra_classical.Element):
        def expand(self, n, alphabet='x'):
            """
            Expand the symmetric function ``self`` as a symmetric polynomial
            in ``n`` variables.

            INPUT:

            - ``n`` -- nonnegative integer

            - ``alphabet`` -- (default: ``'x'``) a variable for the expansion

            OUTPUT:

            A monomial expansion of ``self`` in the `n` variables
            labelled by ``alphabet``.

            EXAMPLES::

                sage: m = SymmetricFunctions(QQ).m()
                sage: m([2,1]).expand(3)
                x0^2*x1 + x0*x1^2 + x0^2*x2 + x1^2*x2 + x0*x2^2 + x1*x2^2
                sage: m([1,1,1]).expand(2)
                0
                sage: m([2,1]).expand(3,alphabet='z')
                z0^2*z1 + z0*z1^2 + z0^2*z2 + z1^2*z2 + z0*z2^2 + z1*z2^2
                sage: m([2,1]).expand(3,alphabet='x,y,z')
                x^2*y + x*y^2 + x^2*z + y^2*z + x*z^2 + y*z^2
                sage: m([1]).expand(0)
                0
                sage: (3*m([])).expand(0)
                3
            """

            def condition(part):
                return len(part) > n
            return self._expand(condition, n, alphabet)

        def principal_specialization(self, n=infinity, q=None):
            r"""
            Return the principal specialization of a symmetric function.

            The *principal specialization* of order `n` at `q`
            is the ring homomorphism `ps_{n,q}` from the ring of
            symmetric functions to another commutative ring `R`
            given by `x_i \mapsto q^{i-1}` for `i \in \{1,\dots,n\}`
            and `x_i \mapsto 0` for `i > n`.
            Here, `q` is a given element of `R`, and we assume that
            the variables of our symmetric functions are
            `x_1, x_2, x_3, \ldots`.
            (To be more precise, `ps_{n,q}` is a `K`-algebra
            homomorphism, where `K` is the base ring.)
            See Section 7.8 of [EnumComb2]_.

            The *stable principal specialization* at `q` is the ring
            homomorphism `ps_q` from the ring of symmetric functions
            to another commutative ring `R` given by
            `x_i \mapsto q^{i-1}` for all `i`.
            This is well-defined only if the resulting infinite sums
            converge; thus, in particular, setting `q = 1` in the
            stable principal specialization is an invalid operation.

            INPUT:

            - ``n`` -- (default: ``infinity``) a nonnegative integer or
              ``infinity``, specifying whether to compute the principal
              specialization of order ``n`` or the stable principal
              specialization.

            - ``q`` -- (default: ``None``) the value to use for `q`; the
              default is to create a ring of polynomials in ``q``
              (or a field of rational functions in ``q``) over the
              given coefficient ring.

            For ``q=1`` and finite ``n`` we use the formula from
            Proposition 7.8.3 of [EnumComb2]_:

            .. MATH::

                ps_{n,1}(m_\lambda) = \binom{n}{\ell(\lambda)}
                                      \binom{\ell(\lambda)}{m_1(\lambda), m_2(\lambda),\dots},

            where `\ell(\lambda)` denotes the length of `\lambda`.

            In all other cases, we convert to complete homogeneous
            symmetric functions.

            EXAMPLES::

                sage: m = SymmetricFunctions(QQ).m()
                sage: x = m[3,1]
                sage: x.principal_specialization(3)
                q^7 + q^6 + q^5 + q^3 + q^2 + q

                sage: x = 5*m[2] + 3*m[1] + 1
                sage: x.principal_specialization(3, q=var("q"))                         # needs sage.symbolic
                -10*(q^3 - 1)*q/(q - 1) + 5*(q^3 - 1)^2/(q - 1)^2 + 3*(q^3 - 1)/(q - 1) + 1

            TESTS::

                sage: m.zero().principal_specialization(3)
                0
            """
            if q == 1:
                if n == infinity:
                    raise ValueError("the stable principal specialization at q=1 is not defined")
                f = lambda partition: binomial(n, len(partition))*multinomial(partition.to_exp())
                return self.parent()._apply_module_morphism(self, f, q.parent())

            # heuristically, it seems fastest to fall back to the
            # elementary basis - using the powersum basis would
            # introduce singularities, because it is not a Z-basis
            return self.parent().realization_of().elementary()(self).principal_specialization(n=n, q=q)

        def exponential_specialization(self, t=None, q=1):
            r"""
            Return the exponential specialization of a
            symmetric function (when `q = 1`), or the
            `q`-exponential specialization (when `q \neq 1`).

            The *exponential specialization* `ex` at `t` is a
            `K`-algebra homomorphism from the `K`-algebra of
            symmetric functions to another `K`-algebra `R`.
            It is defined whenever the base ring `K` is a
            `\QQ`-algebra and `t` is an element of `R`.
            The easiest way to define it is by specifying its
            values on the powersum symmetric functions to be
            `p_1 = t` and `p_n = 0` for `n > 1`.
            Equivalently, on the homogeneous functions it is
            given by `ex(h_n) = t^n / n!`; see Proposition 7.8.4 of
            [EnumComb2]_.

            By analogy, the `q`-exponential specialization is a
            `K`-algebra homomorphism from the `K`-algebra of
            symmetric functions to another `K`-algebra `R` that
            depends on two elements `t` and `q` of `R` for which
            the elements `1 - q^i` for all positive integers `i`
            are invertible.
            It can be defined by specifying its values on the
            complete homogeneous symmetric functions to be

            .. MATH::

                ex_q(h_n) = t^n / [n]_q!,

            where `[n]_q!` is the `q`-factorial.  Equivalently, for
            `q \neq 1` and a homogeneous symmetric function `f` of
            degree `n`, we have

            .. MATH::

                ex_q(f) = (1-q)^n t^n ps_q(f),

            where `ps_q(f)` is the stable principal specialization of `f`
            (see :meth:`principal_specialization`).
            (See (7.29) in [EnumComb2]_.)

            The limit of `ex_q` as `q \to 1` is `ex`.

            INPUT:

            - ``t`` -- (default: ``None``) the value to use for `t`;
              the default is to create a ring of polynomials in ``t``

            - ``q`` -- (default: `1`) the value to use for `q`;  if
              ``q`` is ``None``, then a ring (or fraction field) of
              polynomials in ``q`` is created

            EXAMPLES::

                sage: m = SymmetricFunctions(QQ).m()
                sage: (m[3]+m[2,1]+m[1,1,1]).exponential_specialization()
                1/6*t^3

                sage: x = 5*m[1,1,1] + 3*m[2,1] + 1
                sage: x.exponential_specialization()
                5/6*t^3 + 1

            We also support the `q`-exponential_specialization::

                sage: factor(m[3].exponential_specialization(q=var("q"), t=var("t")))   # needs sage.symbolic
                (q - 1)^2*t^3/(q^2 + q + 1)

            TESTS::

                sage: m.zero().exponential_specialization()
                0
            """
            def get_variable(ring, name):
                try:
                    ring(name)
                except TypeError:
                    from sage.rings.polynomial.polynomial_ring_constructor import (
                        PolynomialRing,
                    )
                    return PolynomialRing(ring, name).gen()
                else:
                    raise ValueError("the variable %s is in the base ring, pass it explicitly" % name)

            if q == 1:
                if t is None:
                    t = get_variable(self.base_ring(), 't')

                def f(partition):
                    n = 0
                    for part in partition:
                        if part != 1:
                            return 0
                        n += 1
                    return t**n / factorial(n)

                return self.parent()._apply_module_morphism(self, f, t.parent())

            # heuristically, it seems fastest to fall back to the
            # elementary basis - using the powersum basis would
            # introduce singularities, because it is not a Z-basis
            return self.parent().realization_of().elementary()(self).exponential_specialization(t=t, q=q)


# Backward compatibility for unpickling
from sage.misc.persist import register_unpickle_override

register_unpickle_override('sage.combinat.sf.monomial', 'SymmetricFunctionAlgebraElement_monomial', SymmetricFunctionAlgebra_monomial.Element)<|MERGE_RESOLUTION|>--- conflicted
+++ resolved
@@ -20,8 +20,7 @@
 #                  https://www.gnu.org/licenses/
 # ****************************************************************************
 
-<<<<<<< HEAD
-from sage.arith.misc import multinomial, factorial, binomial
+from sage.arith.misc import binomial, factorial, multinomial
 from sage.combinat.partition import _Partitions
 from sage.misc.lazy_import import lazy_import
 from sage.rings.infinity import infinity
@@ -29,14 +28,6 @@
 
 lazy_import('sage.libs.symmetrica', 'all', as_='symmetrica')
 
-=======
-import sage.libs.symmetrica.all as symmetrica
-from sage.arith.misc import binomial, factorial, multinomial
-from sage.combinat.partition import _Partitions
-from sage.rings.infinity import infinity
-from sage.rings.integer import Integer
-
->>>>>>> 11baeed4
 from . import classical
 
 
