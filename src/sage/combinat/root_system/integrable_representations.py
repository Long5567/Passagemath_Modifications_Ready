--- conflicted
+++ resolved
@@ -295,15 +295,9 @@
         EXAMPLES::
 
             sage: Lambda = RootSystem(['C',3,1]).weight_lattice(extended=true).fundamental_weights()
-<<<<<<< HEAD
-            sage: v = IntegrableRepresentation(Lambda[0]+2*Lambda[3])
-            sage: latex(v)
-            V_{\Lambda_{0} + 2\Lambda_{3}}
-=======
             sage: V = IntegrableRepresentation(Lambda[0]+2*Lambda[3])
             sage: latex(V)
-            B(\Lambda_{0} + 2\Lambda_{3})
->>>>>>> b5c18e65
+            V_{\Lambda_{0} + 2\Lambda_{3}}
         """
         return "V_{{{}}}".format(self._Lam._latex_())
 
