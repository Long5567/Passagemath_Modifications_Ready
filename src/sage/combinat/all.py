from combinat import bell_number, catalan_number, euler_number, fibonacci, \
        lucas_number1, lucas_number2, stirling_number1, stirling_number2, \
        CombinatorialObject, CombinatorialClass, FilteredCombinatorialClass, \
        UnionCombinatorialClass, MapCombinatorialClass, \
        InfiniteAbstractCombinatorialClass, \
        tuples, number_of_tuples, \
<<<<<<< HEAD
        unordered_tuples, number_of_unordered_tuples, permutations, \
        cyclic_permutations, \
=======
        unordered_tuples, number_of_unordered_tuples, \
        permutations, cyclic_permutations, \
>>>>>>> f16112c7
        cyclic_permutations_iterator, bell_polynomial, fibonacci_sequence, \
        fibonacci_xrange, bernoulli_polynomial

from expnums import expnums

from sage.combinat.crystals.all import *
from rigged_configurations.all import *

from sage.combinat.dlx import DLXMatrix, AllExactCovers, OneExactCover

# block designs, etc
from sage.combinat.designs.all import *

# Free modules and friends
from free_module import CombinatorialFreeModule
from combinatorial_algebra import CombinatorialAlgebra
from debruijn_sequence import DeBruijnSequences

from schubert_polynomial import SchubertPolynomialRing
from symmetric_group_algebra import SymmetricGroupAlgebra, HeckeAlgebraSymmetricGroupT
from symmetric_group_representations import SymmetricGroupRepresentation, SymmetricGroupRepresentations
from yang_baxter_graph import YangBaxterGraph
#from hall_littlewood import HallLittlewood_qp, HallLittlewood_q, HallLittlewood_p

#Permutations
from permutation import Permutation, Permutations, Arrangements, PermutationOptions, CyclicPermutations, CyclicPermutationsOfPartition
from affine_permutation import AffinePermutationGroup
from derangements import Derangements

#RSK
from rsk import RSK, RSK_inverse, robinson_schensted_knuth, robinson_schensted_knuth_inverse,\
                RobinsonSchenstedKnuth, RobinsonSchenstedKnuth_inverse

#PerfectMatchings
from perfect_matching import PerfectMatching, PerfectMatchings

# Integer lists lex

from integer_list import IntegerListsLex

#Compositions
from composition import Composition, Compositions
from composition_signed import SignedCompositions

#Partitions
from partition import Partition, Partitions, PartitionsInBox,\
     OrderedPartitions, PartitionsGreatestLE, PartitionsGreatestEQ,\
     PartitionsGreatestLE, PartitionsGreatestEQ, number_of_partitions
#Functions being deprecated from partition
from partition import RestrictedPartitions

from sage.combinat.partition_tuple import PartitionTuple, PartitionTuples
from skew_partition import SkewPartition, SkewPartitions

#Partition algebra
from partition_algebra import SetPartitionsAk, SetPartitionsPk, SetPartitionsTk, SetPartitionsIk, SetPartitionsBk, SetPartitionsSk, SetPartitionsRk, SetPartitionsRk, SetPartitionsPRk

#Diagram algebra
from diagram_algebras import PartitionAlgebra, BrauerAlgebra, TemperleyLiebAlgebra, PlanarAlgebra, PropagatingIdeal

#Descent algebra
from descent_algebra import DescentAlgebra

#Vector Partitions
from vector_partition import VectorPartition, VectorPartitions

#Similarity class types
from similarity_class_type import PrimarySimilarityClassType, PrimarySimilarityClassTypes, SimilarityClassType, SimilarityClassTypes

#Cores
from core import Core, Cores

#Tableaux
from tableau import Tableau, SemistandardTableau, StandardTableau, \
        Tableaux, StandardTableaux, SemistandardTableaux
from skew_tableau import SkewTableau, SkewTableaux, StandardSkewTableaux, SemistandardSkewTableaux
from ribbon_shaped_tableau import RibbonShapedTableau, StandardRibbonShapedTableaux
from ribbon_tableau import RibbonTableaux, RibbonTableau, MultiSkewTableaux, MultiSkewTableau, SemistandardMultiSkewTableaux
from composition_tableau import CompositionTableau, CompositionTableaux
#deprecated
from ribbon import Ribbon, StandardRibbons


from sage.combinat.tableau_tuple import TableauTuple, StandardTableauTuple, TableauTuples, StandardTableauTuples
from k_tableau import WeakTableau, WeakTableaux, StrongTableau, StrongTableaux

#Words
from words.all import *

from subword import Subwords

from graph_path import GraphPaths

#Tuples
from tuple import Tuples, UnorderedTuples

#Alternating sign matrices
from alternating_sign_matrix import AlternatingSignMatrix, AlternatingSignMatrices, MonotoneTriangles, ContreTableaux, TruncatedStaircases

# Parking Functions
from non_decreasing_parking_function import NonDecreasingParkingFunctions, NonDecreasingParkingFunction
from parking_functions import ParkingFunctions, ParkingFunction

# Trees and Tamari interval posets
from sage.misc.lazy_import import lazy_import
from ordered_tree import (OrderedTree, OrderedTrees,
                          LabelledOrderedTree, LabelledOrderedTrees)
from binary_tree import (BinaryTree, BinaryTrees,
                         LabelledBinaryTree, LabelledBinaryTrees)
lazy_import('sage.combinat.interval_posets', ['TamariIntervalPoset', 'TamariIntervalPosets'])

from combination import Combinations
from cartesian_product import CartesianProduct

from set_partition import SetPartition, SetPartitions
from set_partition_ordered import OrderedSetPartition, OrderedSetPartitions
from subset import Subsets
#from subsets_pairwise import PairwiseCompatibleSubsets
from necklace import Necklaces
from lyndon_word import LyndonWord, LyndonWords, StandardBracketedLyndonWords
from dyck_word import DyckWords, DyckWord
from sloane_functions import sloane

from root_system.all import *
from sf.all import *
from ncsf_qsym.all import *
from ncsym.all import *
from matrices.all import *
# Posets
from posets.all import *

from sage.misc.superseded import deprecated_callable_import
deprecated_callable_import(6637,
                           'sage.combinat.backtrack',
                           globals(),
                           locals(),
                           ["SearchForest", 
                            "TransitiveIdeal", 
                            "TransitiveIdealGraded"],
                           ("This class soon will not be available in that "
                            "way anymore. Use RecursivelyEnumeratedSet "
                            "instead."))

# Cluster Algebras and Quivers
from cluster_algebra_quiver.all import *

#import lrcalc

import ranker

from integer_vector import IntegerVectors
from integer_vector_weighted import WeightedIntegerVectors
from integer_vectors_mod_permgroup import IntegerVectorsModPermutationGroup

from finite_class import FiniteCombinatorialClass

from q_analogues import gaussian_binomial, q_binomial

from species.all import *

from multichoose_nk import MultichooseNK

from kazhdan_lusztig import KazhdanLusztigPolynomial

from degree_sequences import DegreeSequences

from cyclic_sieving_phenomenon import CyclicSievingPolynomial, CyclicSievingCheck

from sidon_sets import sidon_sets

# Puzzles
from knutson_tao_puzzles import KnutsonTaoPuzzleSolver

# Gelfand-Tsetlin patterns
from gelfand_tsetlin_patterns import GelfandTsetlinPattern, GelfandTsetlinPatterns

# Finite State Machines (Automaton, Transducer)
lazy_import('sage.combinat.finite_state_machine',
            ['Automaton', 'Transducer', 'FiniteStateMachine'])
lazy_import('sage.combinat.finite_state_machine_generators',
            ['transducers'])
# Binary Recurrence Sequences
from binary_recurrence_sequences import BinaryRecurrenceSequence

# Six Vertex Model
lazy_import('sage.combinat.six_vertex_model', 'SixVertexModel')
<|MERGE_RESOLUTION|>--- conflicted
+++ resolved
@@ -4,13 +4,8 @@
         UnionCombinatorialClass, MapCombinatorialClass, \
         InfiniteAbstractCombinatorialClass, \
         tuples, number_of_tuples, \
-<<<<<<< HEAD
-        unordered_tuples, number_of_unordered_tuples, permutations, \
-        cyclic_permutations, \
-=======
         unordered_tuples, number_of_unordered_tuples, \
         permutations, cyclic_permutations, \
->>>>>>> f16112c7
         cyclic_permutations_iterator, bell_polynomial, fibonacci_sequence, \
         fibonacci_xrange, bernoulli_polynomial
 
