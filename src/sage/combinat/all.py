r"""
Combinatorics

Introductory material
---------------------

- :ref:`sage.combinat.quickref`
- :ref:`sage.combinat.tutorial`

Thematic indexes
----------------

- :ref:`sage.combinat.algebraic_combinatorics`

  - :ref:`sage.combinat.chas.all`
  - :ref:`sage.combinat.cluster_algebra_quiver.all`
  - :ref:`sage.combinat.crystals.all`
  - :ref:`sage.combinat.root_system.all`
  - :ref:`sage.combinat.sf.all`
  - :class:`~sage.combinat.fully_commutative_elements.FullyCommutativeElements`

- :ref:`sage.combinat.counting`
- :ref:`sage.combinat.enumerated_sets`
- :ref:`sage.combinat.catalog_partitions`
- :ref:`sage.combinat.finite_state_machine`
- :ref:`sage.combinat.species.all`
- :ref:`sage.combinat.designs.all`
- :ref:`sage.combinat.posets.all`
- :ref:`sage.combinat.words.all`
- :ref:`sage.combinat.bijectionist`

Utilities
---------

- :ref:`sage.combinat.output`
- :ref:`sage.combinat.ranker`
- :func:`Combinatorial maps <sage.combinat.combinatorial_map.combinatorial_map>`
- :ref:`sage.combinat.misc`

Related topics
--------------

- :ref:`sage.coding`
- :ref:`sage.dynamics`
- :ref:`sage.graphs`
"""
from sage.misc.namespace_package import install_doc, install_dict
# install the docstring of this module to the containing package
install_doc(__package__, __doc__)

# install modules quickref and tutorial to the containing package
from sage.combinat import quickref, tutorial
install_dict(__package__, {'quickref': quickref, 'tutorial': tutorial})
del quickref, tutorial

from sage.combinat.all__sagemath_categories import *

from sage.misc.lazy_import import lazy_import

from sage.combinat.expnums import expnums

from sage.combinat.chas.all import *
from sage.combinat.crystals.all import *
from sage.combinat.rigged_configurations.all import *

<<<<<<< HEAD
# block designs, etc
=======
from sage.combinat.dlx import DLXMatrix, AllExactCovers, OneExactCover

# block designs, etc.
>>>>>>> 0f347739
from sage.combinat.designs.all import *

# Free modules and friends
from sage.combinat.free_module import CombinatorialFreeModule
from sage.combinat.debruijn_sequence import DeBruijnSequences

from sage.combinat.schubert_polynomial import SchubertPolynomialRing
lazy_import('sage.combinat.key_polynomial', 'KeyPolynomialBasis', as_='KeyPolynomials')
from sage.combinat.symmetric_group_algebra import SymmetricGroupAlgebra, HeckeAlgebraSymmetricGroupT
from sage.combinat.symmetric_group_representations import SymmetricGroupRepresentation, SymmetricGroupRepresentations
from sage.combinat.yang_baxter_graph import YangBaxterGraph

# Permutations
from sage.combinat.affine_permutation import AffinePermutationGroup
lazy_import('sage.combinat.colored_permutations', ['ColoredPermutations',
                                                   'SignedPermutation',
                                                   'SignedPermutations'])
from sage.combinat.derangements import Derangements
lazy_import('sage.combinat.baxter_permutations', ['BaxterPermutations'])

# RSK
from sage.combinat.rsk import RSK, RSK_inverse, robinson_schensted_knuth, robinson_schensted_knuth_inverse, InsertionRules

# HillmanGrassl
lazy_import("sage.combinat.hillman_grassl", ["WeakReversePlanePartition", "WeakReversePlanePartitions"])

# PerfectMatchings
from sage.combinat.perfect_matching import PerfectMatching, PerfectMatchings

# Compositions
from sage.combinat.composition_signed import SignedCompositions

# Partitions
from sage.combinat.partition import (Partition, Partitions, PartitionsInBox,
                        OrderedPartitions, PartitionsGreatestLE,
                        PartitionsGreatestEQ, number_of_partitions)

lazy_import('sage.combinat.partition_tuple', ['PartitionTuple', 'PartitionTuples'])
lazy_import('sage.combinat.partition_kleshchev', ['KleshchevPartitions'])
lazy_import('sage.combinat.skew_partition', ['SkewPartition', 'SkewPartitions'])

# Partition algebra
from sage.combinat.partition_algebra import SetPartitionsAk, SetPartitionsPk, SetPartitionsTk, SetPartitionsIk, SetPartitionsBk, SetPartitionsSk, SetPartitionsRk, SetPartitionsPRk

# Raising operators
lazy_import('sage.combinat.partition_shifting_algebras', 'ShiftingOperatorAlgebra')

# Diagram algebra
from sage.combinat.diagram_algebras import PartitionAlgebra, BrauerAlgebra, TemperleyLiebAlgebra, PlanarAlgebra, PropagatingIdeal

# Descent algebra
lazy_import('sage.combinat.descent_algebra', 'DescentAlgebra')

# Vector Partitions
lazy_import('sage.combinat.vector_partition',
            ['VectorPartition', 'VectorPartitions'])

# Similarity class types
from sage.combinat.similarity_class_type import PrimarySimilarityClassType, PrimarySimilarityClassTypes, SimilarityClassType, SimilarityClassTypes

# Cores
from sage.combinat.core import Core, Cores

# Tableaux
lazy_import('sage.combinat.tableau',
            ["Tableau", "SemistandardTableau", "StandardTableau", "RowStandardTableau", "IncreasingTableau",
             "Tableaux", "SemistandardTableaux", "StandardTableaux", "RowStandardTableaux", "IncreasingTableaux"])
from sage.combinat.skew_tableau import SkewTableau, SkewTableaux, StandardSkewTableaux, SemistandardSkewTableaux
from sage.combinat.ribbon_shaped_tableau import RibbonShapedTableau, RibbonShapedTableaux, StandardRibbonShapedTableaux
from sage.combinat.ribbon_tableau import RibbonTableaux, RibbonTableau, MultiSkewTableaux, MultiSkewTableau, SemistandardMultiSkewTableaux
from sage.combinat.composition_tableau import CompositionTableau, CompositionTableaux

lazy_import('sage.combinat.tableau_tuple',
            ['TableauTuple', 'StandardTableauTuple', 'RowStandardTableauTuple',
             'TableauTuples', 'StandardTableauTuples', 'RowStandardTableauTuples'])
from sage.combinat.k_tableau import WeakTableau, WeakTableaux, StrongTableau, StrongTableaux
lazy_import('sage.combinat.lr_tableau', ['LittlewoodRichardsonTableau',
                                         'LittlewoodRichardsonTableaux'])
lazy_import('sage.combinat.shifted_primed_tableau', ['ShiftedPrimedTableaux',
                                                     'ShiftedPrimedTableau'])

# SuperTableaux
lazy_import('sage.combinat.super_tableau',
            ["StandardSuperTableau", "SemistandardSuperTableau", "StandardSuperTableaux", "SemistandardSuperTableaux"])

# Words
from sage.combinat.words.all import *

lazy_import('sage.combinat.subword', 'Subwords')

from sage.combinat.graph_path import GraphPaths

# Alternating sign matrices
lazy_import('sage.combinat.alternating_sign_matrix', ('AlternatingSignMatrix',
                                                      'AlternatingSignMatrices',
                                                      'MonotoneTriangles',
                                                      'ContreTableaux',
                                                      'TruncatedStaircases'))

# Decorated Permutations
lazy_import('sage.combinat.decorated_permutation', ('DecoratedPermutation',
                                                    'DecoratedPermutations'))

# Plane Partitions
lazy_import('sage.combinat.plane_partition', ('PlanePartition',
                                              'PlanePartitions'))

# Parking Functions
lazy_import('sage.combinat.non_decreasing_parking_function',
            ['NonDecreasingParkingFunctions', 'NonDecreasingParkingFunction'])
lazy_import('sage.combinat.parking_functions',
            ['ParkingFunctions', 'ParkingFunction'])

# Trees and Tamari interval posets
from sage.combinat.ordered_tree import (OrderedTree, OrderedTrees,
                          LabelledOrderedTree, LabelledOrderedTrees)
from sage.combinat.binary_tree import (BinaryTree, BinaryTrees,
                         LabelledBinaryTree, LabelledBinaryTrees)
lazy_import('sage.combinat.interval_posets', ['TamariIntervalPoset', 'TamariIntervalPosets'])
lazy_import('sage.combinat.rooted_tree', ('RootedTree', 'RootedTrees',
                         'LabelledRootedTree', 'LabelledRootedTrees'))

from sage.combinat.combination import Combinations

from sage.combinat.set_partition import SetPartition, SetPartitions
from sage.combinat.set_partition_ordered import OrderedSetPartition, OrderedSetPartitions
lazy_import('sage.combinat.multiset_partition_into_sets_ordered',
            ['OrderedMultisetPartitionIntoSets',
             'OrderedMultisetPartitionsIntoSets'])
from sage.combinat.necklace import Necklaces
lazy_import('sage.combinat.dyck_word', ('DyckWords', 'DyckWord'))
lazy_import('sage.combinat.nu_dyck_word', ('NuDyckWords', 'NuDyckWord'))
from sage.combinat.sloane_functions import sloane
lazy_import('sage.combinat.superpartition', ('SuperPartition',
                                             'SuperPartitions'))

lazy_import('sage.combinat.parallelogram_polyomino',
            ['ParallelogramPolyomino', 'ParallelogramPolyominoes'])

from sage.combinat.root_system.all import *
from sage.combinat.sf.all import *
from sage.combinat.ncsf_qsym.all import *
from sage.combinat.ncsym.all import *
lazy_import('sage.combinat.fqsym', 'FreeQuasisymmetricFunctions')
from sage.combinat.matrices.all import *
# Posets
from sage.combinat.posets.all import *

# Cluster Algebras and Quivers
from sage.combinat.cluster_algebra_quiver.all import *

from sage.combinat import ranker

from sage.combinat.integer_vector import IntegerVectors
from sage.combinat.integer_vector_weighted import WeightedIntegerVectors
from sage.combinat.integer_vectors_mod_permgroup import IntegerVectorsModPermutationGroup

lazy_import('sage.combinat.q_analogues', ['gaussian_binomial', 'q_binomial', 'number_of_irreducible_polynomials'])

from sage.combinat.species.all import *

lazy_import('sage.combinat.kazhdan_lusztig', 'KazhdanLusztigPolynomial')

lazy_import('sage.combinat.degree_sequences', 'DegreeSequences')

lazy_import('sage.combinat.cyclic_sieving_phenomenon',
            ['CyclicSievingPolynomial', 'CyclicSievingCheck'])

lazy_import('sage.combinat.sidon_sets', 'sidon_sets')

# Puzzles
lazy_import('sage.combinat.knutson_tao_puzzles', 'KnutsonTaoPuzzleSolver')

# Gelfand-Tsetlin patterns
lazy_import('sage.combinat.gelfand_tsetlin_patterns',
            ['GelfandTsetlinPattern', 'GelfandTsetlinPatterns'])

# Finite State Machines (Automaton, Transducer)
lazy_import('sage.combinat.finite_state_machine',
            ['Automaton', 'Transducer', 'FiniteStateMachine'])
lazy_import('sage.combinat.finite_state_machine_generators',
            ['automata', 'transducers'])

# Sequences
lazy_import('sage.combinat.binary_recurrence_sequences',
            'BinaryRecurrenceSequence')
lazy_import('sage.combinat.recognizable_series', 'RecognizableSeriesSpace')
lazy_import('sage.combinat.regular_sequence', 'RegularSequenceRing')

# Six Vertex Model
lazy_import('sage.combinat.six_vertex_model', 'SixVertexModel')

# sine-Gordon Y-systems
lazy_import('sage.combinat.sine_gordon', 'SineGordonYsystem')

# Fully Packed Loop
lazy_import('sage.combinat.fully_packed_loop', ['FullyPackedLoop', 'FullyPackedLoops'])

# Subword complex and cluster complex
lazy_import('sage.combinat.subword_complex', 'SubwordComplex')
lazy_import("sage.combinat.cluster_complex", "ClusterComplex")

# Constellations
lazy_import('sage.combinat.constellation', ['Constellation', 'Constellations'])

# Growth diagrams
lazy_import('sage.combinat.growth', 'GrowthDiagram')

# Path Tableaux
lazy_import('sage.combinat.path_tableaux', 'catalog', as_='path_tableaux')

# Bijectionist
lazy_import('sage.combinat.bijectionist', 'Bijectionist')
del lazy_import
del install_dict
del install_doc<|MERGE_RESOLUTION|>--- conflicted
+++ resolved
@@ -63,13 +63,7 @@
 from sage.combinat.crystals.all import *
 from sage.combinat.rigged_configurations.all import *
 
-<<<<<<< HEAD
-# block designs, etc
-=======
-from sage.combinat.dlx import DLXMatrix, AllExactCovers, OneExactCover
-
 # block designs, etc.
->>>>>>> 0f347739
 from sage.combinat.designs.all import *
 
 # Free modules and friends
