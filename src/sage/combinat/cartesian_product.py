--- conflicted
+++ resolved
@@ -33,11 +33,7 @@
         doctest:...: DeprecationWarning: CartesianProduct is deprecated. Use
         cartesian_product instead
         See http://trac.sagemath.org/18411 for details.
-<<<<<<< HEAD
-        The cartesian product of ({1, 2}, {3, 4})
-=======
         The Cartesian product of ({1, 2}, {3, 4})
->>>>>>> 8f93e71c
         sage: cp.list()
         [(1, 3), (1, 4), (2, 3), (2, 4)]
 
@@ -65,11 +61,7 @@
         See http://trac.sagemath.org/18411 for details.
         sage: list(C)
         doctest:...: UserWarning: Sage is not able to determine whether the
-<<<<<<< HEAD
-        factors of this cartesian product are finite. The lexicographic ordering
-=======
         factors of this Cartesian product are finite. The lexicographic ordering
->>>>>>> 8f93e71c
         might not go through all elements.
         [(3, 'a'), (3, 'b'), (6, 'a'), (6, 'b')]
 
@@ -185,11 +177,7 @@
             sage: [1, 3, 1] in cp
             False
 
-<<<<<<< HEAD
-        Note that it differs with the behavior of cartesian products::
-=======
         Note that it differs with the behavior of Cartesian products::
->>>>>>> 8f93e71c
 
             sage: cp = cartesian_product([[1,2], [3,4]])
             sage: [1,3] in cp
