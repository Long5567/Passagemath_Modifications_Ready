<<<<<<< HEAD
# sage_setup: distribution = sagemath-categories
"""
=======
r"""
>>>>>>> 9352a325
Laurent Series

Laurent series in Sage are represented internally as a power of the variable
times the power series part. If a Laurent series `f` is represented as
`f = t^n \cdot u` where `t` is the variable and `u` has nonzero constant term,
`u` can be accessed through :meth:`~LaurentSeries.valuation_zero_part` and `n`
can be accessed through :meth:`~LaurentSeries.valuation`.

EXAMPLES::

    sage: R.<t> = LaurentSeriesRing(GF(7), 't'); R
    Laurent Series Ring in t over Finite Field of size 7
    sage: f = 1/(1-t+O(t^10)); f
    1 + t + t^2 + t^3 + t^4 + t^5 + t^6 + t^7 + t^8 + t^9 + O(t^10)

Laurent series are immutable::

    sage: f[2]
    1
    sage: f[2] = 5
    Traceback (most recent call last):
    ...
    IndexError: Laurent series are immutable

We compute with a Laurent series over the complex mpfr numbers.

::

    sage: K.<q> = Frac(CC[['q']]); K                                                    # needs sage.rings.real_mpfr
    Laurent Series Ring in q over Complex Field with 53 bits of precision
    sage: q                                                                             # needs sage.rings.real_mpfr
    1.00000000000000*q

Saving and loading.

::

    sage: loads(q.dumps()) == q                                                         # needs sage.rings.real_mpfr
    True
    sage: loads(K.dumps()) == K                                                         # needs sage.rings.real_mpfr
    True

AUTHORS:

- William Stein: original version

- David Joyner (2006-01-22): added examples

- Robert Bradshaw (2007-04): optimizations, shifting

- Robert Bradshaw: Cython version
"""
# ****************************************************************************
#       Copyright (C) 2005 William Stein <wstein@gmail.com>
#                     2017 Vincent Delecroix <20100.delecroix@gmail.com>
#
#  Distributed under the terms of the GNU General Public License (GPL)
#
#    This code is distributed in the hope that it will be useful,
#    but WITHOUT ANY WARRANTY; without even the implied warranty of
#    MERCHANTABILITY or FITNESS FOR A PARTICULAR PURPOSE.  See the GNU
#    General Public License for more details.
#
#  The full text of the GPL is available at:
#
#                  https://www.gnu.org/licenses/
# ****************************************************************************

from sage.rings.infinity import infinity

from sage.rings.rational_field import QQ
import sage.misc.latex
from sage.rings.polynomial.laurent_polynomial import LaurentPolynomial_univariate
from sage.rings.power_series_ring_element cimport PowerSeries
from sage.structure.element cimport Element, AlgebraElement
from sage.structure.richcmp cimport richcmp_not_equal, rich_to_bool
from sage.misc.derivative import multi_derivative


def is_LaurentSeries(x):
    from sage.misc.superseded import deprecation_cython
    deprecation_cython(38266,
                       "The function is_LaurentSeries is deprecated; "
                       "use 'isinstance(..., LaurentSeries)' instead.")
    return isinstance(x, LaurentSeries)


cdef class LaurentSeries(AlgebraElement):
    r"""
    A Laurent Series.

    We consider a Laurent series of the form `f = t^n \cdot u` where `u` is a
    power series with nonzero constant term.

    INPUT:

    - ``parent`` -- a Laurent series ring

    - ``f`` -- a power series (or something can be coerced
      to one); note that ``f`` does *not* have to be a unit

    - ``n`` -- (default: 0) integer
    """
    def __init__(self, parent, f, n=0):
        r"""
        Initialize ``self``.

        OUTPUT: a Laurent series

        EXAMPLES::

            sage: R.<q> = LaurentSeriesRing(ZZ)
            sage: R([1,2,3])
            1 + 2*q + 3*q^2
            sage: R([1,2,3], -5)
            q^-5 + 2*q^-4 + 3*q^-3

        ::

            sage: # needs sage.rings.finite_rings sage.rings.padics
            sage: S.<s> = LaurentSeriesRing(GF(5))
            sage: T.<t> = PowerSeriesRing(pAdicRing(5))
            sage: S(t)
            s
            sage: parent(S(t))
            Laurent Series Ring in s over Finite Field of size 5
            sage: parent(S(t)[1])
            Finite Field of size 5
        """
        AlgebraElement.__init__(self, parent)

        if isinstance(f, LaurentSeries):
            n += (<LaurentSeries>f).__n
            if (<LaurentSeries>f).__u._parent is parent._power_series_ring:
                f = (<LaurentSeries>f).__u
            else:
                f = parent._power_series_ring((<LaurentSeries>f).__u)
        elif isinstance(f, LaurentPolynomial_univariate):
            f = f(parent.gen())
        elif isinstance(f, dict):
            ## Sanitize input to make sure all exponents are nonnegative,
            ## adjusting n to match.
            n1 = min(f.keys())
            if n1 < 0:
                f = {e - n1: c for e, c in f.items()}
                n += n1
            f = parent._power_series_ring(f)
        elif not isinstance(f, PowerSeries):
            f = parent._power_series_ring(f)
        ## now this is a power series, over a different ring ...
        ## requires that power series rings with same vars over the
        ## same parent are unique.
        elif parent is not f.parent():
            f = parent._power_series_ring(f)

        # self is that t^n * u:
        if not f:
            if n is infinity:
                self.__n = 0
                self.__u = parent._power_series_ring.zero()
            else:
                self.__n = n
                self.__u = parent._power_series_ring(f)
        else:
            val = f.valuation()
            if val is infinity:
                self.__n = 0
                self.__u = parent._power_series_ring(f)
            elif val == 0:
                self.__n = n    # power of the variable
                self.__u = parent._power_series_ring(f)    # unit part
            else:
                self.__n = n + val
                self.__u = parent._power_series_ring(f >> val)

    def __reduce__(self):
        return self._parent, (self.__u, self.__n)

    def change_ring(self, R):
        """
        Change the base ring of ``self``.

        EXAMPLES::

            sage: R.<q> = LaurentSeriesRing(ZZ)
            sage: p = R([1,2,3]); p
            1 + 2*q + 3*q^2
            sage: p.change_ring(GF(2))
            1 + q^2
        """
        return self._parent.change_ring(R)(self)

    def is_unit(self):
        """
        Return ``True`` if this is Laurent series is a unit in this ring.

        EXAMPLES::

            sage: R.<t> = LaurentSeriesRing(QQ)
            sage: (2 + t).is_unit()
            True
            sage: f = 2 + t^2 + O(t^10); f.is_unit()
            True
            sage: 1/f
            1/2 - 1/4*t^2 + 1/8*t^4 - 1/16*t^6 + 1/32*t^8 + O(t^10)
            sage: R(0).is_unit()
            False
            sage: R.<s> = LaurentSeriesRing(ZZ)
            sage: f = 2 + s^2 + O(s^10)
            sage: f.is_unit()
            False
            sage: 1/f
            Traceback (most recent call last):
            ...
            ValueError: constant term 2 is not a unit

        ALGORITHM: A Laurent series is a unit if and only if its "unit
        part" is a unit.
        """
        return self.__u.is_unit()

    def is_zero(self):
        """
        EXAMPLES::

            sage: x = Frac(QQ[['x']]).0
            sage: f = 1/x + x + x^2 + 3*x^4 + O(x^7)
            sage: f.is_zero()
            0
            sage: z = 0*f
            sage: z.is_zero()
            1
        """
        return self.__u.is_zero()

    def is_monomial(self):
        """
        Return ``True`` if this element is a monomial.  That is, if ``self`` is
        `x^n` for some integer `n`.

        EXAMPLES::

            sage: k.<z> = LaurentSeriesRing(QQ, 'z')
            sage: (30*z).is_monomial()
            False
            sage: k(1).is_monomial()
            True
            sage: (z+1).is_monomial()
            False
            sage: (z^-2909).is_monomial()
            True
            sage: (3*z^-2909).is_monomial()
            False
        """
        return self.__u.is_monomial()

    def __bool__(self):
        """
        EXAMPLES::

            sage: R.<t> = LaurentSeriesRing(ZZ)
            sage: bool(t)
            True
            sage: bool(1/t)
            True
            sage: bool(2 + t)
            True
            sage: bool(1/(1-t))
            True
            sage: bool(1 + O(t^3))
            True
            sage: bool(t + O(t^3))
            True
            sage: bool(O(t^3))
            False
            sage: bool(O(t^-3))
            False
            sage: bool(R.zero())
            False
        """
        return bool(self.__u)

    def _im_gens_(self, codomain, im_gens, base_map=None):
        """
        Return the image of this series under the map that sends the generators of
        the parent to ``im_gens``.

        EXAMPLES::

            sage: # needs sage.rings.number_field
            sage: Zx.<x> = ZZ[]
            sage: K.<i> = NumberField(x^2 + 1)
            sage: R.<t> = LaurentSeriesRing(K)
            sage: z = t^-1 + i*t
            sage: z._im_gens_(R, [t^2])
            t^-2 + i*t^2

        The argument ``base_map`` is not yet supported, because it isn't over power series::

            sage: cc = K.hom([i])                                                       # needs sage.rings.number_field
            sage: z._im_gens_(R, [t^2], base_map=cc)                                    # needs sage.rings.number_field
            Traceback (most recent call last):
            ...
            NotImplementedError
        """
        x = im_gens[0]
        return codomain(self.__u._im_gens_(codomain, im_gens, base_map=base_map) * x**self.__n)

    cdef _normalize(self):
        r"""
        A Laurent series is a pair (u(t), n), where either u=0 (to some
        precision) or u is a unit. This pair corresponds to
        `t^n\cdot u(t)`.
        """
        if self.is_zero():
            return
        v = self.__u.valuation()
        if v == 0:
            return
        self.__n += v
        self.__u = self.__u.valuation_zero_part()

    def _repr_(self):
        """
        EXAMPLES::

            sage: R.<t> = LaurentSeriesRing(QQ)
            sage: (2 + (2/3)*t^3).__repr__()
            '2 + 2/3*t^3'
        """
        if self.is_zero():
            if self.prec() is infinity:
                return "0"
            return "O(%s^%s)" % (self._parent.variable_name(), self.prec())
        s = " "
        v = self.__u.list()
        valuation = self.__n
        m = len(v)
        X = self._parent.variable_name()
        atomic_repr = self._parent.base_ring()._repr_option('element_is_atomic')
        first = True
        for n in range(m):
            x = v[n]
            e = n + valuation
            x = str(x)
            if x != '0':
                if not first:
                    s += " + "
                if not atomic_repr and (x[1:].find("+") != -1 or x[1:].find("-") != -1):
                    x = "(%s)" % x
                if e == 1:
                    var = "*%s" % X
                elif e == 0:
                    var = ""
                else:
                    var = "*%s^%s" % (X, e)
                s += "%s%s" % (x, var)
                first = False
        s = s.replace(" + -", " - ")
        s = s.replace(" 1*"," ")
        s = s.replace(" -1*", " -")
        if self.prec() == 0:
            bigoh = "O(1)"
        elif self.prec() == 1:
            bigoh = "O(%s)" % self._parent.variable_name()
        else:
            bigoh = "O(%s^%s)" % (self._parent.variable_name(),self.prec())
        if self.prec() != infinity:
            if s == " ":
                return bigoh
            s += " + %s" % bigoh
        return s[1:]

    def verschiebung(self, n):
        r"""
        Return the ``n``-th Verschiebung of ``self``.

        If `f = \sum a_m x^m` then this function returns `\sum a_m x^{mn}`.

        EXAMPLES::

            sage: R.<x> = LaurentSeriesRing(QQ)
            sage: f = -1/x + 1 + 2*x^2 + 5*x^5
            sage: f.V(2)
            -x^-2 + 1 + 2*x^4 + 5*x^10
            sage: f.V(-1)
            5*x^-5 + 2*x^-2 + 1 - x
            sage: h = f.add_bigoh(7)
            sage: h.V(2)
            -x^-2 + 1 + 2*x^4 + 5*x^10 + O(x^14)
            sage: h.V(-2)
            Traceback (most recent call last):
            ...
            ValueError: For finite precision only positive arguments allowed

        TESTS::

            sage: R.<x> = LaurentSeriesRing(QQ)
            sage: f = x
            sage: f.V(3)
            x^3
            sage: f.V(-3)
            x^-3
            sage: g = 2*x^(-1) + 3 + 5*x
            sage: g.V(-1)
            5*x^-1 + 3 + 2*x
        """
        if n == 0:
            raise ValueError('n must be nonzero')

        if n < 0:
            if not self.prec() is infinity:
                raise ValueError('For finite precision only positive arguments allowed')

            exponents = [e * n for e in self.exponents()]
            u = min(exponents)
            exponents = [e - u for e in exponents]
            coefficients = self.coefficients()
            zero = self.base_ring().zero()
            w = [zero] * (max(exponents) + 1)
            for i in range(len(exponents)):
                e = exponents[i]
                c = coefficients[i]
                w[e] = c
            l = LaurentSeries(self._parent, w, u)
        else:
            __u = self.__u.V(n)
            __n = <long>self.__n * n
            l = LaurentSeries(self._parent, __u, __n)
        return l

    V = verschiebung

    def _latex_(self):
        r"""
        EXAMPLES::

            sage: x = Frac(QQ[['x']]).0
            sage: f = (17/2)*x^-2 + x + x^2 + 3*x^4 + O(x^7)
            sage: latex(f)
            \frac{\frac{17}{2}}{x^{2}} + x + x^{2} + 3x^{4} + O(x^{7})

        Verify that :issue:`6656` has been fixed::

            sage: R.<a,b> = PolynomialRing(QQ)
            sage: T.<x> = LaurentSeriesRing(R)
            sage: y = a*x + b*x
            sage: y._latex_()
            '\\left(a + b\\right)x'
            sage: latex(y)
            \left(a + b\right)x
        """
        if self.is_zero():
            if self.prec() is infinity:
                return "0"
            else:
                return "0 + \\cdots"
        s = " "
        v = self.__u.list()
        valuation = self.__n
        m = len(v)
        X = self._parent.latex_variable_names()[0]
        atomic_repr = self._parent.base_ring()._repr_option('element_is_atomic')
        first = True
        for n in range(m):
            x = v[n]
            e = n + valuation
            x = sage.misc.latex.latex(x)
            if x != '0':
                if not first:
                    s += " + "
                if not atomic_repr and e > 0 and (x[1:].find("+") != -1 or x[1:].find("-") != -1):
                    x = "\\left(%s\\right)" % x
                if e == 1:
                    var = "|%s" % X
                elif e == 0:
                    var = ""
                elif e > 0:
                    var = "|%s^{%s}" % (X, e)
                if e >= 0:
                    s += "%s%s" % (x, var)
                else: # negative e
                    if e == -1:
                        s += "\\frac{%s}{%s}" % (x, X)
                    else:
                        s += "\\frac{%s}{%s^{%s}}" % (x, X, -e)
                first = False
        s = s.replace(" + -", " - ")
        s = s.replace(" 1|"," ")
        s = s.replace(" -1|", " -")
        s = s.replace("|","")
        pr = self.prec()
        if pr != infinity:
            if pr == 0:
                bigoh = "O(1)"
            elif pr == 1:
                bigoh = "O(%s)" % (X,)
            else:
                bigoh = "O(%s^{%s})" % (X, pr)
            if s == " ":
                return bigoh
            s += " + %s" % bigoh
        return s[1:]

    def __hash__(self):
        return hash(self.__u) ^ self.__n

    def __getitem__(self, i):
        """
        EXAMPLES::

            sage: R.<t> = LaurentSeriesRing(QQ)
            sage: f = -5/t^(10) + t + t^2 - 10/3*t^3; f
            -5*t^-10 + t + t^2 - 10/3*t^3
            sage: f[-10]
            -5
            sage: f[1]
            1
            sage: f[3]
            -10/3
            sage: f[-9]
            0
            sage: f = -5/t^(10) + 1/3 + t + t^2 - 10/3*t^3 + O(t^5); f
            -5*t^-10 + 1/3 + t + t^2 - 10/3*t^3 + O(t^5)

        Slicing can be used to truncate, keeping the same precision::

            sage: f[:2]
            -5*t^-10 + 1/3 + t + O(t^5)

        Any other kind of slicing is an error, see :issue:`18940`::

            sage: f[-10:2:2]
            Traceback (most recent call last):
            ...
            IndexError: polynomial slicing with a step is not defined

            sage: f[0:]
            Traceback (most recent call last):
            ...
            IndexError: polynomial slicing with a start is not defined
        """
        if isinstance(i, slice):
            start, stop, step = i.start, i.stop, i.step
            if step is not None:
                raise IndexError("polynomial slicing with a step is not defined")
            if start is not None:
                raise IndexError("polynomial slicing with a start is not defined")
            if stop > self.__u.degree() or stop is None:
                stop = self.__u.degree()
            f = self.__u[:stop - self.__n]
            return type(self)(self._parent, f, self.__n)

        return self.__u[i - self.__n]

    def __iter__(self):
        """
        Iterate through the coefficients from the first nonzero one to the
        last nonzero one.

        EXAMPLES::

            sage: R.<t> = LaurentSeriesRing(QQ)
            sage: f = -5/t^(2) + t + t^2 - 10/3*t^3; f
            -5*t^-2 + t + t^2 - 10/3*t^3
            sage: for a in f: print(a)
            -5
            0
            0
            1
            1
            -10/3
        """
        return iter(self.__u)

    def list(self):
        """
        EXAMPLES::

            sage: R.<t> = LaurentSeriesRing(QQ)
            sage: f = -5/t^(2) + t + t^2 - 10/3*t^3
            sage: f.list()
            [-5, 0, 0, 1, 1, -10/3]
        """
        return self.__u.list()

    def coefficients(self):
        """
        Return the nonzero coefficients of ``self``.

        EXAMPLES::

            sage: R.<t> = LaurentSeriesRing(QQ)
            sage: f = -5/t^(2) + t + t^2 - 10/3*t^3
            sage: f.coefficients()
            [-5, 1, 1, -10/3]
        """
        zero = self._parent.base_ring().zero()
        return [c for c in self.list() if c != zero]

    def residue(self):
        r"""
        Return the residue of ``self``.

        Consider the Laurent series

        .. MATH::

            f = \sum_{n \in \ZZ} a_n t^n
            = \cdots + \frac{a_{-2}}{t^2} + \frac{a_{-1}}{t} + a_0
            + a_1 t + a_2 t^2 + \cdots,

        then the residue of `f` is `a_{-1}`. Alternatively this is the
        coefficient of `1/t`.

        EXAMPLES::

            sage: t = LaurentSeriesRing(ZZ,'t').gen()
            sage: f = 1/t**2 + 2/t + 3 + 4*t
            sage: f.residue()
            2
            sage: f = t + t**2
            sage: f.residue()
            0
            sage: f.residue().parent()
            Integer Ring
        """
        return self[-1]

    def exponents(self):
        """
        Return the exponents appearing in ``self`` with nonzero coefficients.

        EXAMPLES::

            sage: R.<t> = LaurentSeriesRing(QQ)
            sage: f = -5/t^(2) + t + t^2 - 10/3*t^3
            sage: f.exponents()
            [-2, 1, 2, 3]
        """
        zero = self._parent.base_ring().zero()
        v = self.valuation()
        return [i+v for i,val in enumerate(self.list()) if val != zero]

    def laurent_polynomial(self):
        """
        Return the corresponding Laurent polynomial.

        EXAMPLES::

            sage: R.<t> = LaurentSeriesRing(QQ)
            sage: f = t^-3 + t + 7*t^2 + O(t^5)
            sage: g = f.laurent_polynomial(); g
            t^-3 + t + 7*t^2
            sage: g.parent()
            Univariate Laurent Polynomial Ring in t over Rational Field
        """
        R = self._parent.laurent_polynomial_ring()
        return R(self.__u.polynomial()) * R.gen()**(self.__n)

    def lift_to_precision(self, absprec=None):
        """
        Return a congruent Laurent series with absolute precision at least
        ``absprec``.

        INPUT:

        - ``absprec`` -- integer or ``None`` (default: ``None``); the
          absolute precision of the result. If ``None``, lifts to an exact
          element.

        EXAMPLES::

            sage: # needs sage.rings.finite_rings
            sage: A.<t> = LaurentSeriesRing(GF(5))
            sage: x = t^(-1) + t^2 + O(t^5)
            sage: x.lift_to_precision(10)
            t^-1 + t^2 + O(t^10)
            sage: x.lift_to_precision()
            t^-1 + t^2
        """
        if absprec is not None and absprec <= self.precision_absolute():
            return self

        exact = self._parent(0) if self.is_zero() else self._parent(self.list()) << self.__n
        if absprec is None:
            return exact
        else:
            return exact.add_bigoh(absprec)

    def __setitem__(self, n, value):
        """
        EXAMPLES::

            sage: R.<t> = LaurentSeriesRing(QQ)
            sage: f = t^2 + t^3 + O(t^10)
            sage: f[2] = 5
            Traceback (most recent call last):
            ...
            IndexError: Laurent series are immutable
        """
        raise IndexError("Laurent series are immutable")

    def _unsafe_mutate(self, i, value):
        """
        Never use this unless you really know what you are doing.

        .. WARNING::

           This could easily introduce subtle bugs, since Sage assumes
           everywhere that Laurent series are immutable. It's OK to use
           this if you really know what you're doing.

        EXAMPLES::

            sage: R.<t> = LaurentSeriesRing(QQ)
            sage: f = t^2 + t^3 + O(t^10); f
            t^2 + t^3 + O(t^10)
            sage: f._unsafe_mutate(2, -3)
            sage: f
            -3*t^2 + t^3 + O(t^10)
        """
        j = i - self.__n
        if j >= 0:
            self.__u._unsafe_mutate(j, value)
        else: # off to the left
            if value != 0:
                self.__n = self.__n + j
                R = self._parent.base_ring()
                coeffs = [value] + [R(0) for _ in range(1,-j)] + self.__u.list()
                self.__u = self.__u._parent(coeffs)
        self._normalize()

    cpdef _add_(self, right_m):
        """
        Add two power series with the same parent.

        EXAMPLES::

            sage: R.<t> = LaurentSeriesRing(QQ)
            sage: t + t
            2*t
            sage: f = 1/t + t^2 + t^3 - 17/3 * t^4 + O(t^5)
            sage: g = 1/(1-t + O(t^7)); g
            1 + t + t^2 + t^3 + t^4 + t^5 + t^6 + O(t^7)
            sage: f + g
            t^-1 + 1 + t + 2*t^2 + 2*t^3 - 14/3*t^4 + O(t^5)
            sage: f + 0
            t^-1 + t^2 + t^3 - 17/3*t^4 + O(t^5)
            sage: 0 + f
            t^-1 + t^2 + t^3 - 17/3*t^4 + O(t^5)
            sage: R(0) + R(0)
            0
            sage: (t^3 + O(t^10)) + (t^-3 +O(t^9))
            t^-3 + t^3 + O(t^9)

        ALGORITHM: Shift the unit parts to align them, then add.

        TESTS:

        Verify that :issue:`35860` is fixed::

            sage: R.<t> = LaurentPolynomialRing(ZZ)
            sage: sqrt(t^2) + t^-1
            t^-1 + t
        """
        cdef LaurentSeries right = <LaurentSeries>right_m
        cdef long m

        # 1. Special case when one or the other is 0.
        if not right:
            return self.add_bigoh(right.prec())
        if not self:
            return right.add_bigoh(self.prec())

        # 2. Align the unit parts.
        if self.__n < right.__n:
            m = self.__n
            f1 = self.__u
            f2 = right.__u << right.__n - m
        elif self.__n > right.__n:
            m = right.__n
            f1 = self.__u << self.__n - m
            f2 = right.__u
        else:
            m = self.__n
            f1 = self.__u
            f2 = right.__u
        # 3. Add
        return type(self)(self._parent, f1 + f2, m)

    cpdef _sub_(self, right_m):
        """
        Subtract two power series with the same parent.

        EXAMPLES::

            sage: R.<t> = LaurentSeriesRing(QQ)
            sage: t - t
            0
            sage: t^5 + 2 * t^-5
            2*t^-5 + t^5

        ALGORITHM: Shift the unit parts to align them, then subtract.
        """
        cdef LaurentSeries right = <LaurentSeries>right_m
        cdef long m

        # 1. Special case when one or the other is 0.
        if not right:
            return self.add_bigoh(right.prec())
        if not self:
            return -right.add_bigoh(self.prec())

        # 2. Align the unit parts.
        if self.__n < right.__n:
            m = self.__n
            f1 = self.__u
            f2 = right.__u << right.__n - m
        else:
            m = right.__n
            f1 = self.__u << self.__n - m
            f2 = right.__u
        # 3. Subtract
        return type(self)(self._parent, f1 - f2, m)

    def add_bigoh(self, prec):
        """
        Return the truncated series at chosen precision ``prec``.

        See also :meth:`O`.

        INPUT:

        - ``prec`` -- the precision of the series as an integer

        EXAMPLES::

            sage: R.<t> = LaurentSeriesRing(QQ)
            sage: f = t^2 + t^3 + O(t^10); f
            t^2 + t^3 + O(t^10)
            sage: f.add_bigoh(5)
            t^2 + t^3 + O(t^5)

        TESTS:

        Check that :issue:`28239` is fixed::

            sage: (t^(-2)).add_bigoh(-1)
            t^-2 + O(t^-1)
            sage: (t^(-2)).add_bigoh(-2)
            O(t^-2)
            sage: (t^(-2)).add_bigoh(-3)
            O(t^-3)
        """
        if prec is infinity or prec >= self.prec():
            return self
        P = self._parent
        if not self or prec < self.__n:
            return type(self)(P, P._power_series_ring(0, prec=0), prec)
        u = self.__u.add_bigoh(prec - self.__n)
        return type(self)(P, u, self.__n)

    def O(self, prec):
        r"""
        Return the Laurent series of precision at most ``prec`` obtained by
        adding `O(q^\text{prec})`, where `q` is the variable.

        The precision of ``self`` and the integer ``prec`` can be arbitrary. The
        resulting Laurent series will have precision equal to the minimum of
        the precision of ``self`` and ``prec``. The term `O(q^\text{prec})` is the
        zero series with precision ``prec``.

        See also :meth:`add_bigoh`.

        EXAMPLES::

            sage: R.<t> = LaurentSeriesRing(QQ)
            sage: f = t^-5 + t^-4 + t^3 + O(t^10); f
            t^-5 + t^-4 + t^3 + O(t^10)
            sage: f.O(-4)
            t^-5 + O(t^-4)
            sage: f.O(15)
            t^-5 + t^-4 + t^3 + O(t^10)
        """
        return self.add_bigoh(prec)

    def degree(self):
        """
        Return the degree of a polynomial equivalent to this power series
        modulo big oh of the precision.

        EXAMPLES::

            sage: x = Frac(QQ[['x']]).0
            sage: g = x^2 - x^4 + O(x^8)
            sage: g.degree()
            4
            sage: g = -10/x^5 + x^2 - x^4 + O(x^8)
            sage: g.degree()
            4
            sage: (x^-2 + O(x^0)).degree()
            -2
        """
        return self.__u.degree() + self.__n

    def __neg__(self):
        """
        EXAMPLES::

            sage: R.<t> = LaurentSeriesRing(QQ)
            sage: -(1+t^5)
            -1 - t^5
            sage: -(1/(1+t+O(t^5)))
            -1 + t - t^2 + t^3 - t^4 + O(t^5)
        """
        return type(self)(self._parent, -self.__u, self.__n)

    cpdef _mul_(self, right_r):
        """
        EXAMPLES::

            sage: x = Frac(QQ[['x']]).0
            sage: f = 1/x^3 + x + x^2 + 3*x^4 + O(x^7)
            sage: g = 1 - x + x^2 - x^4 + O(x^8)
            sage: f*g
            x^-3 - x^-2 + x^-1 + 4*x^4 + O(x^5)
        """
        cdef LaurentSeries right = <LaurentSeries>right_r
        return type(self)(self._parent,
                          self.__u * right.__u,
                          self.__n + right.__n)

    cpdef _rmul_(self, Element c):
        return type(self)(self._parent, self.__u._rmul_(c), self.__n)

    cpdef _lmul_(self, Element c):
        return type(self)(self._parent, self.__u._lmul_(c), self.__n)

    def __pow__(_self, r, dummy):
        """
        EXAMPLES::

            sage: x = Frac(QQ[['x']]).0
            sage: f = x + x^2 + 3*x^4 + O(x^7)
            sage: g = 1/x^10 - x + x^2 - x^4 + O(x^8)
            sage: f^7
            x^7 + 7*x^8 + 21*x^9 + 56*x^10 + 161*x^11 + 336*x^12 + O(x^13)
            sage: g^7
            x^-70 - 7*x^-59 + 7*x^-58 - 7*x^-56 + O(x^-52)
            sage: g^(1/2)
            x^-5 - 1/2*x^6 + 1/2*x^7 - 1/2*x^9 + O(x^13)
            sage: g^(1/5)
            x^-2 - 1/5*x^9 + 1/5*x^10 - 1/5*x^12 + O(x^16)
            sage: g^(2/5)
            x^-4 - 2/5*x^7 + 2/5*x^8 - 2/5*x^10 + O(x^14)
            sage: h = x^2 + 2*x^4 + x^6
            sage: h^(1/2)
            x + x^3
        """
        cdef LaurentSeries self = _self

        try:
            right = QQ.coerce(r)
        except TypeError:
            raise ValueError("exponent must be a rational number")

        if right.denominator() == 1:
            right = right.numerator()
            return type(self)(self._parent, self.__u**right, self.__n*right)

        if self.is_zero():
            return self._parent(0).O(self.prec()*right)

        d = right.denominator()
        n = right.numerator()

        val = self.valuation()

        if val % d:
            raise ValueError("power series valuation would be fractional")

        u = self.valuation_zero_part().nth_root(d)

        s = type(self)(self._parent, u, val // d)

        return s**n

    def shift(self, k):
        r"""
        Return this Laurent series multiplied by the power `t^n`.
        Does not change this series.

        .. NOTE::

           Despite the fact that higher order terms are printed to the
           right in a power series, right shifting decreases the
           powers of `t`, while left shifting increases
           them. This is to be consistent with polynomials, integers,
           etc.

        EXAMPLES::

            sage: R.<t> = LaurentSeriesRing(QQ['y'])
            sage: f = (t+t^-1)^4; f
            t^-4 + 4*t^-2 + 6 + 4*t^2 + t^4
            sage: f.shift(10)
            t^6 + 4*t^8 + 6*t^10 + 4*t^12 + t^14
            sage: f >> 10
            t^-14 + 4*t^-12 + 6*t^-10 + 4*t^-8 + t^-6
            sage: t << 4
            t^5
            sage: t + O(t^3) >> 4
            t^-3 + O(t^-1)

        AUTHORS:

        - Robert Bradshaw (2007-04-18)
        """
        return type(self)(self._parent, self.__u, self.__n + k)

    def __lshift__(LaurentSeries self, k):
        return type(self)(self._parent, self.__u, self.__n + k)

    def __rshift__(LaurentSeries self, k):
        return type(self)(self._parent, self.__u, self.__n - k)

    def truncate(self, long n):
        r"""
        Return the Laurent series of degree ` < n` which is
        equivalent to ``self`` modulo `x^n`.

        EXAMPLES::

            sage: A.<x> = LaurentSeriesRing(ZZ)
            sage: f = 1/(1-x)
            sage: f
            1 + x + x^2 + x^3 + x^4 + x^5 + x^6 + x^7 + x^8 + x^9 + x^10 + x^11
             + x^12 + x^13 + x^14 + x^15 + x^16 + x^17 + x^18 + x^19 + O(x^20)
            sage: f.truncate(10)
            1 + x + x^2 + x^3 + x^4 + x^5 + x^6 + x^7 + x^8 + x^9
        """
        if n <= self.__n:
            return self._parent.zero()
        else:
            return type(self)(self._parent, self.__u.truncate(n - self.__n), self.__n)

    def truncate_laurentseries(self, long n):
        r"""
        Replace any terms of degree >= n by big oh.

        EXAMPLES::

            sage: A.<x> = LaurentSeriesRing(ZZ)
            sage: f = 1/(1-x)
            sage: f
            1 + x + x^2 + x^3 + x^4 + x^5 + x^6 + x^7 + x^8 + x^9 + x^10 + x^11
             + x^12 + x^13 + x^14 + x^15 + x^16 + x^17 + x^18 + x^19 + O(x^20)
            sage: f.truncate_laurentseries(10)
            1 + x + x^2 + x^3 + x^4 + x^5 + x^6 + x^7 + x^8 + x^9 + O(x^10)
        """
        if n <= self.__n:
            return self._parent.zero()
        else:
            return type(self)(self._parent, self.__u.truncate_powerseries(n - self.__n), self.__n)

    def truncate_neg(self, long n):
        r"""
        Return the Laurent series equivalent to ``self`` except without any
        degree ``n`` terms.

        This is equivalent to::

            ``self - self.truncate(n)``

        EXAMPLES::

            sage: A.<t> = LaurentSeriesRing(ZZ)
            sage: f = 1/(1-t)
            sage: f.truncate_neg(15)
            t^15 + t^16 + t^17 + t^18 + t^19 + O(t^20)

        TESTS:

        Check that :issue:`39710` is fixed::

            sage: S.<t> = LaurentSeriesRing(QQ)
            sage: (t+t^2).truncate_neg(-1)
            t + t^2
            sage: (t+t^2).truncate_neg(-2)
            t + t^2

        Check that :issue:`39842` is fixed::

            sage: f = LaurentSeriesRing(QQ, "t")(LaurentPolynomialRing(QQ, "t")([1, 2, 3]))
            sage: f
            1 + 2*t + 3*t^2
            sage: f.truncate_neg(1)
            2*t + 3*t^2
        """
        return type(self)(self._parent, self.__u >> (n - self.__n), n)

    cpdef _div_(self, right_r):
        """
        EXAMPLES::

            sage: x = Frac(QQ[['x']]).0
            sage: f = x + x^2 + 3*x^4 + O(x^7)
            sage: g = 1/x^7 - x + x^2 - x^4 + O(x^8)
            sage: f/x
            1 + x + 3*x^3 + O(x^6)
            sage: f/g
            x^8 + x^9 + 3*x^11 + O(x^14)
        """
        cdef LaurentSeries right = <LaurentSeries>right_r
        if right.__u.is_zero():
            raise ZeroDivisionError
        try:
            return type(self)(self._parent,
                              self.__u / right.__u,
                              self.__n - right.__n)
        except TypeError as msg:
            # todo: this could also make something in the formal fraction field.
            raise ArithmeticError("division not defined")

    def common_prec(self, other):
        r"""
        Return the minimum precision of ``self`` and ``other``.

        EXAMPLES::

            sage: R.<t> = LaurentSeriesRing(QQ)

        ::

            sage: f = t^(-1) + t + t^2 + O(t^3)
            sage: g = t + t^3 + t^4 + O(t^4)
            sage: f.common_prec(g)
            3
            sage: g.common_prec(f)
            3

        ::

            sage: f = t + t^2 + O(t^3)
            sage: g = t^(-3) + t^2
            sage: f.common_prec(g)
            3
            sage: g.common_prec(f)
            3

        ::

            sage: f = t + t^2
            sage: g = t^2
            sage: f.common_prec(g)
            +Infinity

        ::

            sage: f = t^(-3) + O(t^(-2))
            sage: g = t^(-5) + O(t^(-1))
            sage: f.common_prec(g)
            -2

        ::

            sage: f = O(t^2)
            sage: g = O(t^5)
            sage: f.common_prec(g)
            2
        """
        return min(self.prec(), other.prec())

    def common_valuation(self, other):
        """
        Return the minimum valuation of ``self`` and ``other``.

        EXAMPLES::

            sage: R.<t> = LaurentSeriesRing(QQ)

        ::

            sage: f = t^(-1) + t + t^2 + O(t^3)
            sage: g = t + t^3 + t^4 + O(t^4)
            sage: f.common_valuation(g)
            -1
            sage: g.common_valuation(f)
            -1

        ::

            sage: f = t + t^2 + O(t^3)
            sage: g = t^(-3) + t^2
            sage: f.common_valuation(g)
            -3
            sage: g.common_valuation(f)
            -3

        ::

            sage: f = t + t^2
            sage: g = t^2
            sage: f.common_valuation(g)
            1

        ::

            sage: f = t^(-3) + O(t^(-2))
            sage: g = t^(-5) + O(t^(-1))
            sage: f.common_valuation(g)
            -5

        ::

            sage: f = O(t^2)
            sage: g = O(t^5)
            sage: f.common_valuation(g)
            +Infinity
        """
        return min(self.valuation(), other.valuation())

    cpdef _richcmp_(self, right_r, int op):
        r"""
        Comparison of ``self`` and ``right``.

        We say two approximate Laurent series are equal, if they agree for
        all coefficients up to the *minimum* of the precisions of each.
        Comparison is done in dictionary order from lowest degree to
        highest degree coefficients. This is different than polynomials,
        but consistent with the idea that the variable of a Laurent
        series is considered to be "very small".

        See :meth:`power_series_ring_element._richcmp_` for more
        information.

        EXAMPLES::

            sage: R.<x> = LaurentSeriesRing(QQ)
            sage: f = x^(-1) + 1 + x + O(x^2)
            sage: g = x^(-1) + 1 + O(x)
            sage: f == g
            True

        ::

            sage: f = x^(-1) + 1 + x + O(x^2)
            sage: g = x^(-1) + 2 + O(x)
            sage: f == g
            False
            sage: f < g
            True
            sage: f > g
            False

        ::

            sage: f = x^(-2) + 1 + x + O(x^2)
            sage: g = x^(-1) + 2 + O(x)
            sage: f == g
            False
            sage: f < g
            False
            sage: f > g
            True

        Check that :issue:`19664` is fixed::

            sage: R.<x> = LaurentSeriesRing(RR)
            sage: x^(10^9) > 0
            True
        """
        cdef LaurentSeries right = <LaurentSeries>right_r

        val = self.common_valuation(right)
        if val is infinity:
            return rich_to_bool(op, 0)  # Both arguments are zero

        cdef long deg = max(self.degree(), right.degree())
        prec = self.common_prec(right)
        if deg >= prec:
            deg = prec - 1

        cdef long i
        for i in range(val, deg + 1):
            li = self[i]
            ri = right[i]
            if li != ri:
                return richcmp_not_equal(li, ri, op)
        return rich_to_bool(op, 0)

    def valuation_zero_part(self):
        """
        EXAMPLES::

            sage: x = Frac(QQ[['x']]).0
            sage: f = x + x^2 + 3*x^4 + O(x^7)
            sage: f/x
            1 + x + 3*x^3 + O(x^6)
            sage: f.valuation_zero_part()
            1 + x + 3*x^3 + O(x^6)
            sage: g = 1/x^7 - x + x^2 - x^4 + O(x^8)
            sage: g.valuation_zero_part()
            1 - x^8 + x^9 - x^11 + O(x^15)
        """
        return self.__u

    def valuation(self):
        """
        EXAMPLES::

            sage: R.<x> = LaurentSeriesRing(QQ)
            sage: f = 1/x + x^2 + 3*x^4 + O(x^7)
            sage: g = 1 - x + x^2 - x^4 + O(x^8)
            sage: f.valuation()
            -1
            sage: g.valuation()
            0

        Note that the valuation of an element indistinguishable from
        zero is infinite::

            sage: h = f - f; h
            O(x^7)
            sage: h.valuation()
            +Infinity

        TESTS:

        The valuation of the zero element is ``+Infinity``
        (see :issue:`15088`)::

            sage: zero = R(0)
            sage: zero.valuation()
            +Infinity
        """
        if self.is_zero():
            return infinity
        return self.__n

    def variable(self):
        """
        EXAMPLES::

            sage: x = Frac(QQ[['x']]).0
            sage: f = 1/x + x^2 + 3*x^4 + O(x^7)
            sage: f.variable()
            'x'
        """
        return self._parent.variable_name()

    def prec(self):
        """
        This function returns the n so that the Laurent series is of the
        form (stuff) + `O(t^n)`. It doesn't matter how many
        negative powers appear in the expansion. In particular, prec could
        be negative.

        EXAMPLES::

            sage: x = Frac(QQ[['x']]).0
            sage: f = x^2 + 3*x^4 + O(x^7)
            sage: f.prec()
            7
            sage: g = 1/x^10 - x + x^2 - x^4 + O(x^8)
            sage: g.prec()
            8
        """
        return self.__u.prec() + self.__n

    def precision_absolute(self):
        """
        Return the absolute precision of this series.

        By definition, the absolute precision of
        `...+O(x^r)` is `r`.

        EXAMPLES::

            sage: R.<t> = ZZ[[]]
            sage: (t^2 + O(t^3)).precision_absolute()
            3
            sage: (1 - t^2 + O(t^100)).precision_absolute()
            100
        """
        return self.prec()

    def precision_relative(self):
        """
        Return the relative precision of this series, that
        is the difference between its absolute precision
        and its valuation.

        By convention, the relative precision of `0` (or
        `O(x^r)` for any `r`) is `0`.

        EXAMPLES::

            sage: R.<t> = ZZ[[]]
            sage: (t^2 + O(t^3)).precision_relative()
            1
            sage: (1 - t^2 + O(t^100)).precision_relative()
            100
            sage: O(t^4).precision_relative()
            0
        """
        if self.is_zero():
            return 0
        else:
            return self.prec() - self.valuation()

    def __copy__(self):
        return type(self)(self._parent, self.__u.__copy__(), self.__n)

    def reverse(self, precision=None):
        """
        Return the reverse of f, i.e., the series g such that g(f(x)) = x.
        Given an optional argument ``precision``, return the reverse with given
        precision (note that the reverse can have precision at most
        ``f.prec()``).  If ``f`` has infinite precision, and the argument
        ``precision`` is not given, then the precision of the reverse defaults
        to the default precision of ``f.parent()``.

        Note that this is only possible if the valuation of ``self`` is exactly
        1.

        The implementation depends on the underlying power series element
        implementing a reverse method.

        EXAMPLES::

            sage: # needs sage.libs.pari
            sage: R.<x> = Frac(QQ[['x']])
            sage: f = 2*x + 3*x^2 - x^4 + O(x^5)
            sage: g = f.reverse()
            sage: g
            1/2*x - 3/8*x^2 + 9/16*x^3 - 131/128*x^4 + O(x^5)
            sage: f(g)
            x + O(x^5)
            sage: g(f)
            x + O(x^5)

            sage: # needs sage.libs.pari
            sage: A.<t> = LaurentSeriesRing(ZZ)
            sage: a = t - t^2 - 2*t^4 + t^5 + O(t^6)
            sage: b = a.reverse(); b
            t + t^2 + 2*t^3 + 7*t^4 + 25*t^5 + O(t^6)
            sage: a(b)
            t + O(t^6)
            sage: b(a)
            t + O(t^6)

            sage: # needs sage.libs.pari
            sage: B.<b,c> = ZZ[ ]
            sage: A.<t> = LaurentSeriesRing(B)
            sage: f = t + b*t^2 + c*t^3 + O(t^4)
            sage: g = f.reverse(); g
            t - b*t^2 + (2*b^2 - c)*t^3 + O(t^4)
            sage: f(g)
            t + O(t^4)
            sage: g(f)
            t + O(t^4)

            sage: # needs sage.libs.pari
            sage: A.<t> = PowerSeriesRing(ZZ)
            sage: B.<s> = LaurentSeriesRing(A)
            sage: f = (1 - 3*t + 4*t^3 + O(t^4))*s + (2 + t + t^2 + O(t^3))*s^2 + O(s^3)
            sage: set_verbose(1)
            sage: g = f.reverse(); g
            verbose 1 (<module>) passing to pari failed; trying Lagrange inversion
            (1 + 3*t + 9*t^2 + 23*t^3 + O(t^4))*s + (-2 - 19*t - 118*t^2 + O(t^3))*s^2 + O(s^3)
            sage: set_verbose(0)
            sage: f(g) == g(f) == s
            True

        If the leading coefficient is not a unit, we pass to its fraction
        field if possible::

            sage: # needs sage.libs.pari
            sage: A.<t> = LaurentSeriesRing(ZZ)
            sage: a = 2*t - 4*t^2 + t^4 - t^5 + O(t^6)
            sage: a.reverse()
            1/2*t + 1/2*t^2 + t^3 + 79/32*t^4 + 437/64*t^5 + O(t^6)

            sage: # needs sage.libs.pari
            sage: B.<b> = PolynomialRing(ZZ)
            sage: A.<t> = LaurentSeriesRing(B)
            sage: f = 2*b*t + b*t^2 + 3*b^2*t^3 + O(t^4)
            sage: g = f.reverse(); g
            1/(2*b)*t - 1/(8*b^2)*t^2 + ((-3*b + 1)/(16*b^3))*t^3 + O(t^4)
            sage: f(g)
            t + O(t^4)
            sage: g(f)
            t + O(t^4)

        We can handle some base rings of positive characteristic::

            sage: # needs sage.libs.pari
            sage: A8.<t> = LaurentSeriesRing(Zmod(8))
            sage: a = t - 15*t^2 - 2*t^4 + t^5 + O(t^6)
            sage: b = a.reverse(); b
            t + 7*t^2 + 2*t^3 + 5*t^4 + t^5 + O(t^6)
            sage: a(b)
            t + O(t^6)
            sage: b(a)
            t + O(t^6)

        The optional argument ``precision`` sets the precision of the output::

            sage: # needs sage.libs.pari
            sage: R.<x> = LaurentSeriesRing(QQ)
            sage: f = 2*x + 3*x^2 - 7*x^3 + x^4 + O(x^5)
            sage: g = f.reverse(precision=3); g
            1/2*x - 3/8*x^2 + O(x^3)
            sage: f(g)
            x + O(x^3)
            sage: g(f)
            x + O(x^3)

        If the input series has infinite precision, the precision of the
        output is automatically set to the default precision of the parent
        ring::

            sage: # needs sage.libs.pari
            sage: R.<x> = LaurentSeriesRing(QQ, default_prec=20)
            sage: (x - x^2).reverse()  # get some Catalan numbers
            x + x^2 + 2*x^3 + 5*x^4 + 14*x^5 + 42*x^6 + 132*x^7 + 429*x^8 + 1430*x^9
             + 4862*x^10 + 16796*x^11 + 58786*x^12 + 208012*x^13 + 742900*x^14
             + 2674440*x^15 + 9694845*x^16 + 35357670*x^17 + 129644790*x^18
             + 477638700*x^19 + O(x^20)
            sage: (x - x^2).reverse(precision=3)
            x + x^2 + O(x^3)

        TESTS::

            sage: R.<x> = LaurentSeriesRing(QQ)
            sage: f = 1 + 2*x + 3*x^2 - x^4 + O(x^5)
            sage: f.reverse()
            Traceback (most recent call last):
            ...
            ValueError: Series must have valuation one for reversion.
        """
        val = self.valuation()
        if val != 1:
            raise ValueError("Series must have valuation one for reversion.")
        u = self.valuation_zero_part()
        u = u.parent().gen(0) * u

        rev = u.reverse(precision=precision)

        if rev.parent() == u.parent():
            return self._parent(rev)
        else:
            P = self._parent.change_ring(rev.parent().base_ring())
            return P(rev)

    def derivative(self, *args):
        """
        The formal derivative of this Laurent series, with respect to
        variables supplied in args.

        Multiple variables and iteration counts may be supplied; see
        documentation for the global derivative() function for more
        details.

        .. SEEALSO::

           :meth:`_derivative`

        EXAMPLES::

            sage: R.<x> = LaurentSeriesRing(QQ)
            sage: g = 1/x^10 - x + x^2 - x^4 + O(x^8)
            sage: g.derivative()
            -10*x^-11 - 1 + 2*x - 4*x^3 + O(x^7)
            sage: g.derivative(x)
            -10*x^-11 - 1 + 2*x - 4*x^3 + O(x^7)

        ::

            sage: R.<t> = PolynomialRing(ZZ)
            sage: S.<x> = LaurentSeriesRing(R)
            sage: f = 2*t/x + (3*t^2 + 6*t)*x + O(x^2)
            sage: f.derivative()
            -2*t*x^-2 + (3*t^2 + 6*t) + O(x)
            sage: f.derivative(x)
            -2*t*x^-2 + (3*t^2 + 6*t) + O(x)
            sage: f.derivative(t)
            2*x^-1 + (6*t + 6)*x + O(x^2)
        """
        return multi_derivative(self, args)

    def _derivative(self, var=None):
        """
        The formal derivative of this Laurent series with respect to var.

        If var is None or the generator of this ring, it's the formal
        derivative as expected. Otherwise, _derivative(var) gets called
        recursively on each coefficient.

        .. SEEALSO::

           :meth:`derivative`

        EXAMPLES::

            sage: x = Frac(QQ[['x']]).0
            sage: f = x^2 + 3*x^4 + O(x^7)
            sage: f._derivative()
            2*x + 12*x^3 + O(x^6)
            sage: f._derivative(x)
            2*x + 12*x^3 + O(x^6)
            sage: g = 1/x^10 - x + x^2 - x^4 + O(x^8)
            sage: g._derivative()
            -10*x^-11 - 1 + 2*x - 4*x^3 + O(x^7)

        Differentiating with respect to something other than the generator
        gets recursed into the base ring::

            sage: R.<t> = PolynomialRing(ZZ)
            sage: S.<x> = LaurentSeriesRing(R)
            sage: f = 2*t/x + (3*t^2 + 6*t)*x + O(x^2)
            sage: f._derivative(t)
            2*x^-1 + (6*t + 6)*x + O(x^2)

        TESTS::

            sage: y = var('y')                                                          # needs sage.symbolic
            sage: f.derivative(y)                                                       # needs sage.symbolic
            Traceback (most recent call last):
            ...
            ValueError: cannot differentiate with respect to y
        """
        if var is not None and var != self._parent.gen():
            try:
                # call _derivative() recursively on coefficients
                u = [coeff._derivative(var) for coeff in self.__u.list()]
                u = self._parent._power_series_ring(u, self.__u.prec())
                return type(self)(self._parent, u, self.__n)
            except AttributeError:
                raise ValueError("cannot differentiate with respect to {}".format(var))

        # compute formal derivative with respect to generator
        if self.is_zero():
            return type(self)(self._parent, 0, self.__u.prec() - 1)
        cdef long m, n = self.__n
        a = self.__u.list()
        v = [(n+m)*a[m] for m from 0 <= m < len(a)]
        u = self._parent._power_series_ring(v, self.__u.prec())
        return type(self)(self._parent, u, n-1)

    def integral(self):
        r"""
        The formal integral of this Laurent series with 0 constant term.

        EXAMPLES: The integral may or may not be defined if the base ring
        is not a field.

        ::

            sage: t = LaurentSeriesRing(ZZ, 't').0
            sage: f = 2*t^-3 + 3*t^2 + O(t^4)
            sage: f.integral()
            -t^-2 + t^3 + O(t^5)

        ::

            sage: f = t^3
            sage: f.integral()
            Traceback (most recent call last):
            ...
            ArithmeticError: Coefficients of integral cannot be coerced into the base ring

        The integral of 1/t is `\log(t)`, which is not given by a
        Laurent series::

            sage: t = Frac(QQ[['t']]).0
            sage: f = -1/t^3 - 31/t + O(t^3)
            sage: f.integral()
            Traceback (most recent call last):
            ...
            ArithmeticError: The integral of is not a Laurent series, since t^-1 has nonzero coefficient.

        Another example with just one negative coefficient::

            sage: A.<t> = QQ[[]]
            sage: f = -2*t^(-4) + O(t^8)
            sage: f.integral()
            2/3*t^-3 + O(t^9)
            sage: f.integral().derivative() == f
            True
        """
        cdef long i, n = self.__n
        a = self.__u.list()
        if self[-1] != 0:
            raise ArithmeticError("The integral of is not a Laurent series, since t^-1 has nonzero coefficient.")

        if n < 0:
            v = [a[i]/(n+i+1) for i in range(min(-1-n,len(a)))] + [0]
        else:
            v = []
        v += [a[i]/(n+i+1) for i in range(max(-n,0), len(a))]
        try:
            u = self._parent._power_series_ring(v, self.__u.prec())
        except TypeError:
            raise ArithmeticError("Coefficients of integral cannot be coerced into the base ring")
        return type(self)(self._parent, u, n+1)

    def nth_root(self, long n, prec=None):
        r"""
        Return the ``n``-th root of this Laurent power series.

        INPUT:

        - ``n`` -- integer

        - ``prec`` -- integer (optional); precision of the result. Though, if
          this series has finite precision, then the result cannot have larger
          precision.

        EXAMPLES::

            sage: R.<x> = LaurentSeriesRing(QQ)
            sage: (x^-2 + 1 + x).nth_root(2)
            x^-1 + 1/2*x + 1/2*x^2 - ... - 19437/65536*x^18 + O(x^19)
            sage: (x^-2 + 1 + x).nth_root(2)**2
            x^-2 + 1 + x + O(x^18)

            sage: # needs sage.modular
            sage: j = j_invariant_qexp()
            sage: q = j.parent().gen()
            sage: j(q^3).nth_root(3)
            q^-1 + 248*q^2 + 4124*q^5 + ... + O(q^29)
            sage: (j(q^2) - 1728).nth_root(2)
            q^-1 - 492*q - 22590*q^3 - ... + O(q^19)
        """
        if prec is None:
            prec = self.prec()
            if prec is infinity:
                prec = self.parent().default_prec()
        else:
            prec = min(self.prec(), prec)

        if n <= 0:
            raise ValueError('n must be positive')

        i = self.valuation()
        if i % n:
            raise ValueError('valuation must be divisible by n')

        q = self.__u.nth_root(n, prec)
        return type(self)(self._parent, q + self.parent()(0).O(prec), i // n)

    def power_series(self):
        """
        Convert this Laurent series to a power series.

        An error is raised if the Laurent series has a term (or an error
        term `O(x^k)`) whose exponent is negative.

        EXAMPLES::

            sage: R.<t> = LaurentSeriesRing(ZZ)
            sage: f = 1/(1-t+O(t^10)); f.parent()
            Laurent Series Ring in t over Integer Ring
            sage: g = f.power_series(); g
            1 + t + t^2 + t^3 + t^4 + t^5 + t^6 + t^7 + t^8 + t^9 + O(t^10)
            sage: parent(g)
            Power Series Ring in t over Integer Ring
            sage: f = 3/t^2 +  t^2 + t^3 + O(t^10)
            sage: f.power_series()
            Traceback (most recent call last):
            ...
            TypeError: self is not a power series

        TESTS:

        Check whether a polynomial over a Laurent series ring is contained in the
        polynomial ring over the power series ring (see :issue:`19459`):

            sage: # needs sage.rings.finite_rings
            sage: L.<t> = LaurentSeriesRing(GF(2))
            sage: R.<x,y> = PolynomialRing(L)
            sage: S.<x,y> = PolynomialRing(L._power_series_ring)
            sage: t**(-1)*x*y in S
            False

        There used to be an issue with non-canonical representations of zero,
        see :issue:`31383`::

            sage: S.<x> = PowerSeriesRing(QQ)
            sage: L = Frac(S)
            sage: s = L(O(x^2))
            sage: (s*x^(-1)).power_series()
            O(x^1)
            sage: (s*x^(-2)).power_series()
            O(x^0)
            sage: (s*x^(-3)).power_series()
            Traceback (most recent call last):
            ...
            TypeError: self is not a power series

        Test for :issue:`32440`::

            sage: L.<x> = LaurentSeriesRing(QQ, implementation='pari')                  # needs sage.libs.pari
            sage: (x + O(x^3)).power_series()                                           # needs sage.libs.pari
            x + O(x^3)
        """
        if self.__n < 0:
            if self.__u.is_zero() and self.__u.prec() >= - self.__n:
                return self.__u >> (- self.__n)
            else:
                raise TypeError("self is not a power series")
        return self.__u << self.__n

    def inverse(self):
        """
        Return the inverse of self, i.e., self^(-1).

        EXAMPLES::

            sage: R.<t> = LaurentSeriesRing(ZZ)
            sage: t.inverse()
            t^-1
            sage: (1-t).inverse()
            1 + t + t^2 + t^3 + t^4 + t^5 + t^6 + t^7 + t^8 + ...
        """
        return ~self

    def __call__(self, *x, **kwds):
        """
        Compute value of this Laurent series at x.

        EXAMPLES::

            sage: P.<x, y> = ZZ[]
            sage: R.<t> = LaurentSeriesRing(P)
            sage: f = x*t^-2 + y*t^2 + O(t^8)
            sage: f(t^3)
            x*t^-6 + y*t^6 + O(t^24)
            sage: f(t=t^3)
            x*t^-6 + y*t^6 + O(t^24)
            sage: f(t + O(t^5))
            x*t^-2 + O(t^2)
            sage: f(y=x)
            x*t^-2 + x*t^2 + O(t^8)
            sage: f(t^3, x=2, y=x + x^2)
            2*t^-6 + (x^2 + x)*t^6 + O(t^24)
            sage: f(t^3, 2, x+x^2)
            2*t^-6 + (x^2 + x)*t^6 + O(t^24)
            sage: f(x=2, t=t^3, y=x + x^2)
            2*t^-6 + (x^2 + x)*t^6 + O(t^24)
            sage: f(2, x + x^2, t=t^3)
            Traceback (most recent call last):
            ...
            ValueError: must not specify t keyword and positional argument

        It is only possible to substitute elements of positive valuation::

            sage: f(t^-2)
            Traceback (most recent call last):
            ...
            ValueError: Can only substitute elements of positive valuation

        Test for :issue:`23928`::

            sage: R.<x> = LaurentSeriesRing(QQ, implementation='pari')                  # needs sage.libs.pari
            sage: f = x.add_bigoh(7)                                                    # needs sage.libs.pari
            sage: f(x)                                                                  # needs sage.libs.pari
            x + O(x^7)
            """
        if len(kwds) >= 1:
            name = self.parent().variable_name()
            if name in kwds: # a keyword specifies the Laurent series generator
                if x:
                    raise ValueError("must not specify %s keyword and positional argument" % name)
                a = self(kwds[name])
                del kwds[name]
                try:
                    return a(**kwds)
                except TypeError:
                    return a
            elif x:       # both keywords and positional arguments
                a = self(*x)
                try:
                    return a(**kwds)
                except TypeError:
                    return a
            else:                  # keywords but no positional arguments
                return self.__u(**kwds)*(self.parent().gen()**self.__n)

        if len(x) == 0:
            return self

        if isinstance(x[0], tuple):
            x = x[0]

        return self.__u(*x)*(x[0]**self.__n)

    def __pari__(self):
        """
        Convert ``self`` to a PARI object.

        TESTS::

            sage: L.<x> = LaurentSeriesRing(QQ)
            sage: f = x + 1/x + O(x^2); f
            x^-1 + x + O(x^2)
            sage: f.__pari__()                                                          # needs sage.libs.pari
            x^-1 + x + O(x^2)

        Check that :issue:`32437` is fixed::

            sage: # needs sage.rings.finite_rings
            sage: F.<u> = GF(257^2)
            sage: R.<t> = LaurentSeriesRing(F)
            sage: g = t + O(t^99)
            sage: f = u*t + O(t^99)
            sage: g(f)  # indirect doctest                                              # needs sage.libs.pari
            u*t + O(t^99)
        """
        f = self.__u
        x = f.parent().gen()
        return f.__pari__() * x.__pari__()**self.__n<|MERGE_RESOLUTION|>--- conflicted
+++ resolved
@@ -1,9 +1,5 @@
-<<<<<<< HEAD
 # sage_setup: distribution = sagemath-categories
-"""
-=======
 r"""
->>>>>>> 9352a325
 Laurent Series
 
 Laurent series in Sage are represented internally as a power of the variable
