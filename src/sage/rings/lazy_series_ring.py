--- conflicted
+++ resolved
@@ -2595,19 +2595,10 @@
 
         Different multivariate inputs::
 
+            sage: # needs sage.symbolic
             sage: L.<a,b> = LazyPowerSeriesRing(QQ)
             sage: def f(x, y): return (1 + x) / (1 + y)
             sage: L.taylor(f)
-<<<<<<< HEAD
-            1 + (a-b) + (-a*b+b^2) + (a*b^2-b^3) + (-a*b^3+b^4) + (a*b^4-b^5) + (-a*b^5+b^6) + O(a,b)^7
-            sage: g(w, z) = (1 + w) / (1 + z)                                           # needs sage.symbolic
-            sage: L.taylor(g)                                                           # needs sage.symbolic
-            1 + (a-b) + (-a*b+b^2) + (a*b^2-b^3) + (-a*b^3+b^4) + (a*b^4-b^5) + (-a*b^5+b^6) + O(a,b)^7
-            sage: y = SR.var('y')                                                       # needs sage.symbolic
-            sage: h = (1 + x) / (1 + y)                                                 # needs sage.symbolic
-            sage: L.taylor(h)                                                           # needs sage.symbolic
-            1 + (a-b) + (-a*b+b^2) + (a*b^2-b^3) + (-a*b^3+b^4) + (a*b^4-b^5) + (-a*b^5+b^6) + O(a,b)^7
-=======
             1 + (a-b) - (a*b-b^2) + (a*b^2-b^3) - (a*b^3-b^4) + (a*b^4-b^5) - (a*b^5-b^6) + O(a,b)^7
             sage: g(w, z) = (1 + w) / (1 + z)
             sage: L.taylor(g)
@@ -2616,7 +2607,6 @@
             sage: h = (1 + x) / (1 + y)
             sage: L.taylor(h)
             1 + (a-b) - (a*b-b^2) + (a*b^2-b^3) - (a*b^3-b^4) + (a*b^4-b^5) - (a*b^5-b^6) + O(a,b)^7
->>>>>>> 766c7a0c
         """
         try:
             return f(*self.gens())
