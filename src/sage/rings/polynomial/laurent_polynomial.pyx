--- conflicted
+++ resolved
@@ -1947,36 +1947,7 @@
                 self._poly = <ModuleElement> (self._poly // self._poly._parent.gen(i))
                 self._mon = self._mon.eadd_p(e, i)
 
-<<<<<<< HEAD
-    def _dict(self):
-        """
-        EXAMPLES::
-
-            sage: L.<w,z> = LaurentPolynomialRing(QQ)
-            sage: a = w^2*z^-1+3; a
-            w^2*z^-1 + 3
-            sage: d = a._dict()
-            sage: keys = sorted(d); keys
-            [(0, 0), (2, -1)]
-            sage: d[keys[0]]
-            3
-            sage: d[keys[1]]
-            1
-
-        """
-        D = self._poly._mpoly_dict_recursive(self.parent().variable_names(), self.parent().base_ring())
-        if not self._mon.is_constant():
-            DD = {}
-            for k in D:
-                DD[k.eadd(self._mon)] = D[k]
-            return DD
-        else:
-            return D
-
-    def _compute_polydict(self):
-=======
     cdef _compute_polydict(self):
->>>>>>> 309a7012
         """
         EXAMPLES::
 
