# sage_setup: distribution = sagemath-flint
# distutils: libraries = NTL_LIBRARIES gmp
# distutils: extra_compile_args = NTL_CFLAGS
# distutils: include_dirs = NTL_INCDIR
# distutils: library_dirs = NTL_LIBDIR
# distutils: extra_link_args = NTL_LIBEXTRA
# distutils: language = c++
r"""
Univariate polynomials over `\QQ` implemented via FLINT

AUTHOR:

- Sebastian Pancratz
"""

# ****************************************************************************
#          Copyright (C) 2010 Sebastian Pancratz <sfp@pancratz.org>
#
# This program is free software: you can redistribute it and/or modify
# it under the terms of the GNU General Public License as published by
# the Free Software Foundation, either version 2 of the License, or
# (at your option) any later version.
#                  https://www.gnu.org/licenses/
# ****************************************************************************

from cysignals.signals cimport sig_on, sig_str, sig_off

from cpython.long cimport PyLong_AsLong
from sage.arith.long cimport pyobject_to_long

from sage.libs.flint.acb cimport acb_div_fmpz
from sage.libs.flint.arb cimport arb_div_fmpz
from sage.libs.flint.arb_fmpz_poly cimport _arb_fmpz_poly_evaluate_arb, _arb_fmpz_poly_evaluate_acb
from sage.libs.flint.fmpz cimport *
from sage.libs.flint.fmpq cimport *
from sage.libs.flint.fmpz_poly cimport *
from sage.libs.flint.fmpq_poly cimport *
from sage.libs.flint.fmpq_poly_sage cimport *
from sage.libs.gmp.mpz cimport *
from sage.libs.gmp.mpq cimport *

<<<<<<< HEAD
=======
from cypari2.gen cimport Gen as pari_gen

>>>>>>> 766c7a0c
from sage.rings.complex_arb cimport ComplexBall
from sage.rings.integer cimport Integer, smallInteger
from sage.rings.integer_ring import ZZ
from sage.rings.fraction_field_element import FractionFieldElement
from sage.rings.rational cimport Rational
from sage.rings.rational_field import QQ
from sage.rings.real_arb cimport RealBall
from sage.rings.polynomial.polynomial_element cimport Polynomial
from sage.rings.polynomial.polynomial_integer_dense_flint cimport Polynomial_integer_dense_flint

from sage.structure.parent cimport Parent
from sage.structure.element cimport Element
from sage.structure.element import coerce_binop

from sage.misc.cachefunc import cached_method

try:
    from cypari2.gen import Gen as pari_gen
except ImportError:
    pari_gen = ()


cdef inline bint _do_sig(fmpq_poly_t op) noexcept:
    """
    Return 1 when signal handling should be carried out for an operation
    on this polynomial and 0 otherwise.

    Strictly speaking, whether or not signal handling should be carried
    ought to depend on the operation as well as the operands in question.
    For simplicity we carry out signal handling for all but the simplest
    of operands regardless of the operation.

    TESTS::

        sage: R.<t> = QQ[]
        sage: f = 1 + t/2
        sage: g = 2/3 + t^2
        sage: _ = f * g      # indirect doctest
    """
    # Issue #12173: check that the degree is greater than 1000 before computing
    # the max limb size
    return (fmpq_poly_length(op) > 0 and
            (fmpq_poly_degree(op) > 1000 or
                sage_fmpq_poly_max_limbs(op) > 1))

cdef class Polynomial_rational_flint(Polynomial):
    """
    Univariate polynomials over the rationals, implemented via FLINT.

    Internally, we represent rational polynomial as the quotient of an integer
    polynomial and a positive denominator which is coprime to the content of
    the numerator.

    TESTS::

        sage: f = QQ['x'].random_element()
        sage: from sage.rings.polynomial.polynomial_rational_flint import Polynomial_rational_flint
        sage: isinstance(f, Polynomial_rational_flint)
        True

    .. automethod:: _add_
    .. automethod:: _sub_
    .. automethod:: _lmul_
    .. automethod:: _rmul_
    .. automethod:: _mul_
    .. automethod:: _mul_trunc_
    """

    ###########################################################################
    # Allocation & initialisation                                             #
    ###########################################################################

    cdef Polynomial_rational_flint _new(self):
        """
        Quickly create a new polynomial object in this class.

        OUTPUT: polynomial of type ``Polynomial_rational_flint``

        TESTS::

            sage: R.<t> = QQ[]
            sage: f = 2/3*t^2
            sage: g = -1/2*t + 2
            sage: f + g           # indirect doctest
            2/3*t^2 - 1/2*t + 2
        """
        cdef Polynomial_rational_flint res = Polynomial_rational_flint.__new__(Polynomial_rational_flint)
        res._parent = self._parent
        res._is_gen = 0
        return res

    cpdef Polynomial _new_constant_poly(self, x, Parent P):
        r"""
        Quickly create a new constant polynomial with value x in parent P.

        ASSUMPTION:

        x must be a rational or convertible to an int.

        EXAMPLES::

            sage: R.<x> = QQ[]
            sage: x._new_constant_poly(2/1,R)
            2
            sage: x._new_constant_poly(2,R)
            2
            sage: x._new_constant_poly("2",R)
            2
            sage: x._new_constant_poly("2.1",R)
            Traceback (most recent call last):
            ...
            ValueError: invalid literal for int() with base 10: '2.1'
        """
        cdef Polynomial_rational_flint res = Polynomial_rational_flint.__new__(Polynomial_rational_flint)
        res._parent = P
        res._is_gen = <char>0
        if isinstance(x, int):
            fmpq_poly_set_si(res._poly, <int> x)

        elif isinstance(x, Integer):
            fmpq_poly_set_mpz(res._poly, (<Integer> x).value)

        elif isinstance(x, Rational):
            fmpq_poly_set_mpq(res._poly, (<Rational> x).value)

        else:
            fmpq_poly_set_si(res._poly, int(x))
        return res

    def __cinit__(self):
        """
        Initialises the underlying data structure.

        TESTS::

            sage: R.<t> = QQ[]
            sage: f = 2/3 * t - 7  #indirect doctest
        """
        fmpq_poly_init(self._poly)

    def __dealloc__(self):
        """
        Deallocate the underlying data structure.

        TESTS::

            sage: R.<t> = QQ[]
            sage: f = 1/3 * t
            sage: del f
        """
        fmpq_poly_clear(self._poly)

    def __init__(self, parent, x=None, check=True, is_gen=False, construct=False):
        """
        Initialises the associated data for the polynomial ``self``.

        INPUT:

        - ``parent`` -- polynomial ring, the parent of ``self``
        - ``x`` -- data for the new polynomial ``self``, e.g. a polynomial, an
          integer, a rational, a list of rationals, a dictionary with keys
          the degrees and the rational coefficients, etc (default: ``None``)
        - ``check`` -- whether the integrity of the data needs to be verified,
          largely ignored by this method (default: ``True``)
        - ``is_gen`` -- whether ``self`` shall be initialised as the generator of
          the parent polynomial ring
        - ``construct`` -- whether the element shall always be constructed
          as an independent copy of any input data (default: ``False``)

        TESTS::

            sage: R.<t> = QQ[]
            sage: f = -4 * t^2 + 1/3 * t - 1/7  # indirect doctest

            sage: f = ZZ['x']([1..10^6])
            sage: g = f.change_ring(QQ)
            sage: g[:10]
            10*x^9 + 9*x^8 + 8*x^7 + 7*x^6 + 6*x^5 + 5*x^4 + 4*x^3 + 3*x^2 + 2*x + 1
        """
        cdef long deg
        cdef unsigned long n
        cdef Rational c
        cdef list L1
        cdef fmpq_t q

        Polynomial.__init__(self, parent, is_gen=is_gen)

        if is_gen:
            fmpq_poly_set_coeff_si(self._poly, 1, 1)

        elif isinstance(x, Polynomial_rational_flint):
            fmpq_poly_set(self._poly, (<Polynomial_rational_flint> x)._poly)

        elif isinstance(x, int):
            fmpq_poly_set_si(self._poly, <int> x)

        elif isinstance(x, Integer):
            fmpq_poly_set_mpz(self._poly, (<Integer> x).value)

        elif isinstance(x, Rational):
            fmpq_poly_set_mpq(self._poly, (<Rational> x).value)

        elif isinstance(x, (list, tuple)):

            if len(x) == 0:
                return
            elif len(x) == 1:
                Polynomial_rational_flint.__init__(self, parent, x[0],
                                check=check, is_gen=False, construct=construct)
                return

            L1 = [e if isinstance(e, Rational) else Rational(e) for e in x]
            n  = <unsigned long> len(x)
            sig_on()
            fmpq_poly_fit_length(self._poly, n)
            for deg from 0 <= deg < n:
                fmpq_init_set_readonly(q, (<Rational> L1[deg]).value)
                fmpq_poly_set_coeff_fmpq(self._poly, deg, q)
                fmpq_clear_readonly(q)
            sig_off()

#           deg = 0
#           for e in x:
#               c = Rational(e)
#               fmpq_poly_set_coeff_mpq(self._poly, deg, c.value)
#               deg += 1

        elif isinstance(x, dict):
            for deg, e in x.iteritems():
                c = Rational(e)
                fmpq_poly_set_coeff_mpq(self._poly, deg, c.value)

        elif isinstance(x, pari_gen):
            k = self._parent.base_ring()
            x = [k(w) for w in x.list()]
            Polynomial_rational_flint.__init__(self, parent, x, check=True,
                                             is_gen=False, construct=construct)

        elif isinstance(x, Polynomial_integer_dense_flint):
            fmpq_poly_set_fmpz_poly(self._poly, (<Polynomial_integer_dense_flint>x)._poly)

        elif isinstance(x, Polynomial):
            k = self._parent.base_ring()
            x = [k(w) for w in list(x)]
            Polynomial_rational_flint.__init__(self, parent, x, check=True,
                                             is_gen=False, construct=construct)

        elif isinstance(x, FractionFieldElement) and (x.parent().base() is parent or x.parent().base() == parent) and x.denominator() == 1:
            x = x.numerator()
            Polynomial_rational_flint.__init__(self, parent, x, check=check,
                                            is_gen=is_gen, construct=construct)

        else:
            x = parent.base_ring()(x)
            Polynomial_rational_flint.__init__(self, parent, x, check=check,
                                            is_gen=is_gen, construct=construct)

    def __reduce__(self):
        """
        This is used when pickling polynomials.

        TESTS::

            sage: R.<t> = QQ[]
            sage: f = 2/3 * t^2 + 1
            sage: r = f.__reduce__(); r
            (<class 'sage.rings.polynomial.polynomial_rational_flint.Polynomial_rational_flint'>, (Univariate Polynomial Ring in t over Rational Field, [1, 0, 2/3], False, False))
            sage: r[0](*r[1])
            2/3*t^2 + 1
            sage: loads(dumps(f)) == f
            True
        """
        return (Polynomial_rational_flint,
               (self.parent(), self.list(), False, self.is_gen()))

    def __copy__(self):
        """
        Return a copy of ``self``.

        TESTS::

            sage: R.<t> = QQ[]
            sage: f = 4/5 * t^3 - 1/17
            sage: copy(f) == f
            True
        """
        cdef Polynomial_rational_flint res = self._new()
        fmpq_poly_set(res._poly, self._poly)
        return res

    def _singular_(self, singular=None):
        """
        Return a Singular representation of ``self``.

        INPUT:

        - ``singular`` -- Singular interpreter (default: default interpreter)

        EXAMPLES::

            sage: P.<x> = PolynomialRing(QQ)
            sage: f = 3*x^2 + 2*x + 5
            sage: singular(f)                                                           # needs sage.libs.singular
            3*x^2+2*x+5
        """
        if singular is None:
            from sage.interfaces.singular import singular
        self._parent._singular_(singular).set_ring()  # Expensive!
        return singular(self._singular_init_())

    cpdef list list(self, bint copy=True):
        """
        Return a list with the coefficients of ``self``.

        EXAMPLES::

            sage: R.<t> = QQ[]
            sage: f = 1 + t + t^2/2 + t^3/3 + t^4/4
            sage: f.list()
            [1, 1, 1/2, 1/3, 1/4]
            sage: g = R(0)
            sage: g.list()
            []
        """
        cdef unsigned long length = fmpq_poly_length(self._poly)
        return [self.get_unsafe(n) for n in range(length)]

    ###########################################################################
    # Basis access                                                            #
    ###########################################################################

    def degree(self):
        """
        Return the degree of ``self``.

        By convention, the degree of the zero polynomial is `-1`.

        EXAMPLES::

            sage: R.<t> = QQ[]
            sage: f = 1 + t + t^2/2 + t^3/3 + t^4/4
            sage: f.degree()
            4
            sage: g = R(0)
            sage: g.degree()
            -1

        TESTS::

            sage: type(f.degree())
            <class 'sage.rings.integer.Integer'>
        """
        return smallInteger(fmpq_poly_degree(self._poly))

    cdef get_unsafe(self, Py_ssize_t n):
        """
        Return the `n`-th coefficient of ``self``.

        INPUT:

        - ``n`` -- degree of the monomial whose coefficient is to be
          returned

        EXAMPLES::

            sage: R.<t> = QQ[]
            sage: f = 1 + t + t^2/2 + t^3/3 + t^4/4
            sage: f[-1], f[0], f[3], f[5]           # indirect doctest
            (0, 1, 1/3, 0)
            sage: f[:3]                             # indirect doctest
            1/2*t^2 + t + 1
        """
        cdef Rational z = Rational.__new__(Rational)
        fmpq_poly_get_coeff_mpq(z.value, self._poly, n)
        return z

    cpdef _unsafe_mutate(self, unsigned long n, value):
        """
        Set the `n`-th coefficient of ``self`` to ``value``.

        TESTS::

            sage: R.<t> = QQ[]
            sage: f = 1 + t + t^2/2 + t^3/3 + t^4/4
            sage: f._unsafe_mutate(4, 1/5)
            sage: f
            1/5*t^4 + 1/3*t^3 + 1/2*t^2 + t + 1

        WARNING:

        Polynomials in Sage are meant to be immutable, and some methods may
        rely on this convention.  This method should be used only with the
        utmost care.
        """
        cdef bint do_sig = _do_sig(self._poly)
        cdef fmpz_t tmpfz

        if isinstance(value, int):
            if do_sig: sig_str("FLINT exception")
            fmpq_poly_set_coeff_si(self._poly, n, value)
            if do_sig: sig_off()
        elif isinstance(value, Integer):
            if do_sig: sig_str("FLINT exception")
            fmpz_init_set_readonly(tmpfz, (<Integer> value).value)
            fmpq_poly_set_coeff_fmpz(self._poly, n, tmpfz)
            fmpz_clear_readonly(tmpfz)
            if do_sig: sig_off()
        elif isinstance(value, Rational):
            if do_sig: sig_str("FLINT exception")
            fmpq_poly_set_coeff_mpq(self._poly, n, (<Rational> value).value)
            if do_sig: sig_off()
        else:
            value = Rational(value)
            if do_sig: sig_str("FLINT exception")
            fmpq_poly_set_coeff_mpq(self._poly, n, (<Rational> value).value)
            if do_sig: sig_off()

    def __call__(self, *x, **kwds):
        """
        Call this polynomial with the given parameters, which can be
        interpreted as polynomial composition or evaluation by this
        method.

        If the argument is not simply an integer, a rational, or a
        polynomial, the call is passed on to the generic implementation
        in the Polynomial class.

        EXAMPLES:

        The first example illustrates polynomial composition::

            sage: R.<t> = QQ[]
            sage: f = t^2 - 1
            sage: g = t + 1
            sage: f(g)          # indirect doctest
            t^2 + 2*t

        Now we illustrate how a polynomial can be evaluated at a rational
        number::

            sage: f(-2/3)       # indirect doctest
            -5/9

        TESTS:

            sage: t(-sys.maxsize-1r) == t(-sys.maxsize-1)
            True
            sage: (t/3)(RealBallField(100)(1))
            [0.33333333333333333333333333333...]
            sage: (t/3)(ComplexBallField(10)(1+i))                                      # needs sage.symbolic
            [0.33...] + [0.33...]*I
        """
        cdef Polynomial_rational_flint f
        cdef Rational r
        cdef fmpz_t tmpfz
        cdef fmpq_t tmpfq, tmpfq1
        cdef RealBall arb_a, arb_z
        cdef ComplexBall acb_a, acb_z

        if len(x) == 1:
            a = x[0]
            if isinstance(a, Polynomial_rational_flint):
                f = (<Polynomial_rational_flint> a)._new()
                sig_str("FLINT exception")
                fmpq_poly_compose(f._poly, self._poly,
                    (<Polynomial_rational_flint> a)._poly)
                sig_off()
                return f
            elif isinstance(a, Rational):
                r = Rational.__new__(Rational)
                sig_str("FLINT exception")
                fmpq_init_set_readonly(tmpfq, (<Rational> a).value)
                fmpq_init(tmpfq1)
                fmpq_poly_evaluate_fmpq(tmpfq1, self._poly, tmpfq)
                fmpq_get_mpq(r.value, tmpfq1)
                fmpq_clear(tmpfq1)
                fmpq_clear_readonly(tmpfq)
                sig_off()
                return r
            elif isinstance(a, Integer):
                r = Rational.__new__(Rational)
                sig_str("FLINT exception")
                fmpz_init_set_readonly(tmpfz, (<Integer> a).value)
                fmpq_init(tmpfq)
                fmpq_poly_evaluate_fmpz(tmpfq, self._poly, tmpfz)
                fmpq_get_mpq(r.value, tmpfq)
                fmpq_clear(tmpfq)
                fmpz_clear_readonly(tmpfz)
                sig_off()
                return r
            elif isinstance(a, int):
                r = Rational.__new__(Rational)
                sig_str("FLINT exception")
                fmpz_init(tmpfz)
                fmpq_init(tmpfq)
                fmpz_set_si(tmpfz, PyLong_AsLong(a))
                fmpq_poly_evaluate_fmpz(tmpfq, self._poly, tmpfz)
                fmpq_get_mpq(r.value, tmpfq)
                fmpq_clear(tmpfq)
                fmpz_clear(tmpfz)
                sig_off()
                return r
            if isinstance(a, RealBall):
                arb_a = <RealBall> a
                arb_z = arb_a._new()
                sig_on()
                _arb_fmpz_poly_evaluate_arb(arb_z.value, fmpq_poly_numref(self._poly),
                        fmpq_poly_length(self._poly), arb_a.value, arb_a._parent._prec)
                arb_div_fmpz(arb_z.value, arb_z.value, fmpq_poly_denref(self._poly), arb_a._parent._prec)
                sig_off()
                return arb_z
            if isinstance(a, ComplexBall):
                acb_a = <ComplexBall> a
                acb_z = acb_a._new()
                sig_on()
                _arb_fmpz_poly_evaluate_acb(acb_z.value, fmpq_poly_numref(self._poly),
                        fmpq_poly_length(self._poly), acb_a.value, acb_a._parent._prec)
                acb_div_fmpz(acb_z.value, acb_z.value, fmpq_poly_denref(self._poly), acb_a._parent._prec)
                sig_off()
                return acb_z

        return Polynomial.__call__(self, *x, **kwds)

    cpdef Polynomial truncate(self, long n):
        """
        Return ``self`` truncated modulo `t^n`.

        INPUT:

        - ``n`` -- the power of `t` modulo which ``self`` is truncated

        EXAMPLES::

            sage: R.<t> = QQ[]
            sage: f = 1 - t + 1/2*t^2 - 1/3*t^3
            sage: f.truncate(0)
            0
            sage: f.truncate(2)
            -t + 1
        """
        cdef Polynomial_rational_flint res
        cdef bint do_sig

        if (n >= fmpq_poly_length(self._poly)):
            return self
        else:
            res = self._new()
            if n > 0:
                do_sig = _do_sig(self._poly)
                if do_sig: sig_str("FLINT exception")
                fmpq_poly_get_slice(res._poly, self._poly, 0, n)
                if do_sig: sig_off()
            return res

    def reverse(self, degree=None):
        """
        Reverse the coefficients of this polynomial (thought of as a polynomial
        of degree ``degree``).

        INPUT:

        - ``degree`` -- ``None`` or integral value that fits in an ``unsigned
          long`` (default: degree of ``self``); if specified, truncate or zero
          pad the list of coefficients to this degree before reversing it

        EXAMPLES:

        We first consider the simplest case, where we reverse all coefficients
        of a polynomial and obtain a polynomial of the same degree::

            sage: R.<t> = QQ[]
            sage: f = 1 + t + t^2 / 2 + t^3 / 3 + t^4 / 4
            sage: f.reverse()
            t^4 + t^3 + 1/2*t^2 + 1/3*t + 1/4

        Next, an example where the returned polynomial has lower degree because
        the original polynomial has low coefficients equal to zero::

            sage: R.<t> = QQ[]
            sage: f = 3/4*t^2 + 6*t^7
            sage: f.reverse()
            3/4*t^5 + 6

        The next example illustrates the passing of a value for ``degree`` less
        than the length of ``self``, notationally resulting in truncation prior to
        reversing::

            sage: R.<t> = QQ[]
            sage: f = 1 + t + t^2 / 2 + t^3 / 3 + t^4 / 4
            sage: f.reverse(2)
            t^2 + t + 1/2

        Now we illustrate the passing of a value for ``degree`` greater than
        the length of ``self``, notationally resulting in zero padding at the top
        end prior to reversing::

            sage: R.<t> = QQ[]
            sage: f = 1 + t + t^2 / 2 + t^3 / 3
            sage: f.reverse(4)
            t^4 + t^3 + 1/2*t^2 + 1/3*t

        TESTS:

        We illustrate two ways in which the interpretation of ``degree`` as an
        unsigned long int may fail.  Firstly, an integral value which is
        too large, yielding an :exc:`OverflowError`::

            sage: R.<t> = QQ[]
            sage: f = 1 + t/2
            sage: f.reverse(2**64 - 1)
            Traceback (most recent call last):
            ...
            OverflowError:... int too large to convert...

        Secondly, a value which cannot be converted to an integral value,
        resulting in a ValueError::

            sage: R.<t> = QQ[]
            sage: f = 1 + t/2
            sage: f.reverse(I)
            Traceback (most recent call last):
            ...
            ValueError: degree must be convertible to long

        We check that this specialized implementation is compatible with the
        generic one::

            sage: all((t + 2*t^2).reverse(degree=d)
            ....:     == Polynomial.reverse(t + 2*t^2, degree=d)
            ....:     for d in [None, 0, 1, 2, 3, 4, 5])
            True
        """
        cdef unsigned long len
        cdef Polynomial_rational_flint res
        cdef bint do_sig

        if degree is None:
            len = fmpq_poly_length(self._poly)
        else:
            try:
                len = <unsigned long> (degree + 1)
            except (TypeError, ValueError):
                raise ValueError('degree must be convertible to long')

        res = self._new()
        do_sig = _do_sig(self._poly)
        if do_sig: sig_str("FLINT exception")
        fmpq_poly_reverse(res._poly, self._poly, len)
        if do_sig: sig_off()
        return res

    def revert_series(self, n):
        r"""
        Return a polynomial `f` such that ``f(self(x)) = self(f(x)) = x mod x^n``.

        EXAMPLES::

            sage: R.<t> = QQ[]
            sage: f = t - t^3/6 + t^5/120
            sage: f.revert_series(6)
            3/40*t^5 + 1/6*t^3 + t

            sage: f.revert_series(-1)
            Traceback (most recent call last):
            ValueError: argument n must be a nonnegative integer, got -1

            sage: g = - t^3/3 + t^5/5
            sage: g.revert_series(6)
            Traceback (most recent call last):
            ...
            ValueError: self must have constant coefficient 0 and a unit for coefficient t^1
        """

        cdef Polynomial_rational_flint res = self._new()
        cdef unsigned long m
        if n < 0:
            raise ValueError("argument n must be a nonnegative integer, got {}".format(n))
        m = n
        if not self[0].is_zero() or not self[1].is_unit():
            raise ValueError("self must have constant coefficient 0 and a unit for coefficient {}^1".format(self.parent().gen()))

        sig_str("FLINT exception")
        fmpq_poly_revert_series(res._poly, self._poly, m)
        sig_off()

        return res

    ###########################################################################
    # Comparisons                                                             #
    ###########################################################################

    cpdef bint is_zero(self) except -1:
        """
        Return whether or not ``self`` is the zero polynomial.

        EXAMPLES::

            sage: R.<t> = QQ[]
            sage: f = 1 - t + 1/2*t^2 - 1/3*t^3
            sage: f.is_zero()
            False
            sage: R(0).is_zero()
            True
        """
        return fmpq_poly_is_zero(self._poly)

    cpdef bint is_one(self) except -1:
        r"""
        Return whether or not this polynomial is one.

        EXAMPLES::

            sage: R.<x> = QQ[]
            sage: R([0,1]).is_one()
            False
            sage: R([1]).is_one()
            True
            sage: R([0]).is_one()
            False
            sage: R([-1]).is_one()
            False
            sage: R([1,1]).is_one()
            False
        """
        return fmpq_poly_is_one(self._poly)

    def __bool__(self):
        """
        Return whether or not ``self`` is nonzero.

        EXAMPLES::

            sage: R.<t> = QQ[]
            sage: f = 1 - t + 1/2*t^2 - 1/3*t^3
            sage: bool(f)
            True
            sage: bool(R(0))
            False
        """
        return not fmpq_poly_is_zero(self._poly)

    ###########################################################################
    # Shifting                                                                #
    ###########################################################################

    def __lshift__(self, n):
        """
        Notationally multiply ``self`` by `t^n`.

        EXAMPLES::

            sage: R.<t> = QQ[]
            sage: t << 10                     # indirect doctest
            t^11

        TESTS::

            sage: R.<t> = QQ[]
            sage: f = R.random_element(1000)
            sage: (f << 23) >> 23 == f        # indirect doctest
            True
        """
        cdef unsigned long k = <unsigned long> n
        cdef Polynomial_rational_flint f = <Polynomial_rational_flint> self
        cdef Polynomial_rational_flint res
        cdef bint do_sig

        if k == 0 or fmpq_poly_is_zero(f._poly):
            return self
        else:
            res = f._new()
            do_sig = fmpq_poly_length(f._poly) > 5000 or n > 5000

            if do_sig: sig_str("FLINT exception")
            fmpq_poly_shift_left(res._poly, f._poly, k)
            if do_sig: sig_off()
            return res

    def __rshift__(self, n):
        """
        Notationally return the quotient of Euclidean division of ``self``
        by `t^n`.

        EXAMPLES::

            sage: R.<t> = QQ[]
            sage: f = 1 + t + t^2/2 + t^3/3 + t^4/4
            sage: f >> 2
            1/4*t^2 + 1/3*t + 1/2
        """
        cdef unsigned long k = <unsigned long> n
        cdef Polynomial_rational_flint f = <Polynomial_rational_flint> self
        cdef Polynomial_rational_flint res
        cdef bint do_sig

        if k == 0 or fmpq_poly_is_zero(f._poly):
            return self
        else:
            res = f._new()
            do_sig = _do_sig(f._poly)

            if do_sig: sig_str("FLINT exception")
            fmpq_poly_shift_right(res._poly, f._poly, k)
            if do_sig: sig_off()
            return res

    ###########################################################################
    # Arithmetic                                                              #
    ###########################################################################

    cpdef _add_(self, right):
        """
        Return the sum of two rational polynomials.

        EXAMPLES::

            sage: R.<t> = QQ[]
            sage: f = 2/3 + t + 2*t^3
            sage: g = -1 + t/3 - 10/11*t^4
            sage: f + g
            -10/11*t^4 + 2*t^3 + 4/3*t - 1/3

        TESTS::

            sage: R.<t> = QQ[]
            sage: f = R.random_element(2000)
            sage: f + f == 2 * f              # indirect doctest
            True
        """
        cdef Polynomial_rational_flint op2 = <Polynomial_rational_flint> right
        cdef Polynomial_rational_flint res = self._new()
        cdef bint do_sig = _do_sig(self._poly) or _do_sig(op2._poly)

        if do_sig: sig_str("FLINT exception")
        fmpq_poly_add(res._poly, self._poly, op2._poly)
        if do_sig: sig_off()
        return res

    cpdef _sub_(self, right):
        """
        Return the difference of two rational polynomials.

        EXAMPLES::

            sage: R.<t> = QQ[]
            sage: f = -10/11*t^4 + 2*t^3 + 4/3*t - 1/3
            sage: g = 2*t^3
            sage: f - g                                 # indirect doctest
            -10/11*t^4 + 4/3*t - 1/3

        TESTS::

            sage: R.<t> = QQ[]
            sage: f = R.random_element(2000)
            sage: f - f/2 == 1/2 * f          # indirect doctest
            True
        """
        cdef Polynomial_rational_flint op2 = <Polynomial_rational_flint> right
        cdef Polynomial_rational_flint res = self._new()
        cdef bint do_sig = _do_sig(self._poly) or _do_sig(op2._poly)

        if do_sig: sig_str("FLINT exception")
        fmpq_poly_sub(res._poly, self._poly, op2._poly)
        if do_sig: sig_off()
        return res

    cpdef _neg_(self):
        """
        Return the difference of two rational polynomials.

        EXAMPLES::

            sage: R.<t> = QQ[]
            sage: f = 3*t/2
            sage: -f            # indirect doctest
            -3/2*t

        TESTS::

            sage: R.<t> = QQ[]
            sage: f = R.random_element(2000)
            sage: f + (-f) == 0               # indirect doctest
            True
        """
        cdef Polynomial_rational_flint res = self._new()
        cdef bint do_sig = _do_sig(self._poly)

        if do_sig: sig_str("FLINT exception")
        fmpq_poly_neg(res._poly, self._poly)
        if do_sig: sig_off()
        return res

    @coerce_binop
    def quo_rem(self, right):
        r"""
        Return the quotient and remainder of the Euclidean division of
        ``self`` and ``right``.

        Raises a :exc:`ZeroDivisionError` if ``right`` is zero.

        EXAMPLES::

            sage: R.<t> = QQ[]
            sage: f = R.random_element(2000)
            sage: g = R.random_element(1000)
            sage: q, r = f.quo_rem(g)
            sage: f == q*g + r
            True
        """
        if right.is_zero():
            raise ZeroDivisionError("division by zero polynomial")
        if self.is_zero():
            return self, self

        cdef Polynomial_rational_flint qq = self._new()
        cdef Polynomial_rational_flint rr = self._new()

        sig_str("FLINT exception")
        fmpq_poly_divrem(qq._poly, rr._poly, self._poly,
                         (<Polynomial_rational_flint> right)._poly)
        sig_off()
        return qq, rr

    @coerce_binop
    def gcd(self, right):
        r"""
        Return the (monic) greatest common divisor of ``self`` and ``right``.

        Corner cases:  if ``self`` and ``right`` are both zero, returns zero.  If
        only one of them is zero, returns the other polynomial, up to
        normalisation.

        EXAMPLES::

            sage: R.<t> = QQ[]
            sage: f = -2 + 3*t/2 + 4*t^2/7 - t^3
            sage: g = 1/2 + 4*t + 2*t^4/3
            sage: f.gcd(g)
            1
            sage: f = (-3*t + 1/2) * f
            sage: g = (-3*t + 1/2) * (4*t^2/3 - 1) * g
            sage: f.gcd(g)
            t - 1/6
        """
        cdef Polynomial_rational_flint res = self._new()

        sig_str("FLINT exception")
        fmpq_poly_gcd(res._poly, self._poly,
                (<Polynomial_rational_flint> right)._poly)
        sig_off()
        return res

    @coerce_binop
    def lcm(self, right):
        r"""
        Return the monic (or zero) least common multiple of ``self`` and ``right``.

        Corner cases:  if either of ``self`` and ``right`` are zero, returns zero.
        This behaviour is ensures that the relation `\lcm(a,b)\cdot \gcd(a,b) = a\cdot b`
        holds up to multiplication by rationals.

        EXAMPLES::

            sage: R.<t> = QQ[]
            sage: f = -2 + 3*t/2 + 4*t^2/7 - t^3
            sage: g = 1/2 + 4*t + 2*t^4/3
            sage: f.lcm(g)
            t^7 - 4/7*t^6 - 3/2*t^5 + 8*t^4 - 75/28*t^3 - 66/7*t^2 + 87/8*t + 3/2
            sage: f.lcm(g) * f.gcd(g) // (f * g)
            -3/2
        """
        cdef Polynomial_rational_flint res = self._new()

        sig_str("FLINT exception")
        fmpq_poly_lcm(res._poly, self._poly,
                      (<Polynomial_rational_flint> right)._poly)
        sig_off()
        return res

    @coerce_binop
    def xgcd(self, right):
        r"""
        Return polynomials `d`, `s`, and `t` such that ``d == s * self + t * right``,
        where `d` is the (monic) greatest common divisor of ``self`` and ``right``.
        The choice of `s` and `t` is not specified any further.

        Corner cases:  if ``self`` and ``right`` are zero, returns zero polynomials.
        Otherwise, if only ``self`` is zero, returns ``(d, s, t) = (right, 0, 1)`` up
        to normalisation, and similarly if only ``right`` is zero.

        EXAMPLES::

            sage: R.<t> = QQ[]
            sage: f = 2/3 + 3/4 * t - t^2
            sage: g = -3 + 1/7 * t
            sage: f.xgcd(g)
            (1, -12/5095, -84/5095*t - 1701/5095)

        TESTS:

        The following example used to crash (cf. :issue:`11771`)::

            sage: R.<t> = QQ[]
            sage: f = 10**383 * (t+1)
            sage: g = 10**445 * t^2 + 1
            sage: r = f.xgcd(g)
            sage: r[0] == f.gcd(g)
            True
            sage: r[1]*f + r[2]*g == r[0]
            True
        """
        cdef Polynomial_rational_flint d = self._new()
        cdef Polynomial_rational_flint s = self._new()
        cdef Polynomial_rational_flint t = self._new()

        sig_str("FLINT exception")
        fmpq_poly_xgcd(d._poly, s._poly, t._poly, self._poly, (<Polynomial_rational_flint>right)._poly)
        sig_off()
        return d, s, t

    cpdef _mul_(self, right):
        """
        Return the product of ``self`` and ``right``.

        EXAMPLES::

            sage: R.<t> = QQ[]
            sage: f = -1 + 3*t/2 - t^3
            sage: g = 2/3 + 7/3*t + 3*t^2
            sage: f * g                           # indirect doctest
            -3*t^5 - 7/3*t^4 + 23/6*t^3 + 1/2*t^2 - 4/3*t - 2/3

        TESTS::

            sage: R.<t> = QQ[]
            sage: f = R.random_element(2000)
            sage: g = R.random_element(2000)
            sage: (f + g) * (f - g) == f^2 - g^2  # indirect doctest
            True
        """
        cdef Polynomial_rational_flint op2 = <Polynomial_rational_flint> right
        cdef Polynomial_rational_flint res = self._new()
        cdef bint do_sig = _do_sig(self._poly) or _do_sig(op2._poly)

        if do_sig: sig_str("FLINT exception")
        fmpq_poly_mul(res._poly, self._poly, op2._poly)
        if do_sig: sig_off()
        return res

    cpdef Polynomial _mul_trunc_(self, Polynomial right, long n):
        r"""
        Truncated multiplication.

        EXAMPLES::

            sage: x = polygen(QQ)
            sage: p1 = 1/2 - 3*x + 2/7*x**3
            sage: p2 = x + 2/5*x**5 + x**7
            sage: p1._mul_trunc_(p2, 5)
            2/7*x^4 - 3*x^2 + 1/2*x
            sage: (p1*p2).truncate(5)
            2/7*x^4 - 3*x^2 + 1/2*x

            sage: p1._mul_trunc_(p2, 1)
            0
            sage: p1._mul_trunc_(p2, 0)
            Traceback (most recent call last):
            ...
            ValueError: n must be > 0

        ALGORITHM:

        Call the FLINT method ``fmpq_poly_mullow``.
        """
        cdef Polynomial_rational_flint op2 = <Polynomial_rational_flint> right
        cdef Polynomial_rational_flint res = self._new()
        cdef bint do_sig = _do_sig(self._poly) or _do_sig(op2._poly)

        if n <= 0:
            raise ValueError("n must be > 0")

        if do_sig: sig_str("FLINT exception")
        fmpq_poly_mullow(res._poly, self._poly, op2._poly, n)
        if do_sig: sig_off()
        return res

    cpdef _rmul_(self, Element left):
        r"""
        Return ``left * self``, where ``left`` is a rational number.

        EXAMPLES::

            sage: R.<t> = QQ[]
            sage: f = 3/2*t^3 - t + 1/3
            sage: 6 * f                  # indirect doctest
            9*t^3 - 6*t + 2
        """
        cdef Polynomial_rational_flint res = self._new()
        cdef bint do_sig = _do_sig(self._poly)

        if do_sig: sig_str("FLINT exception")
        fmpq_poly_scalar_mul_mpq(res._poly, self._poly,
                                 (<Rational> left).value)
        if do_sig: sig_off()
        return res

    cpdef _lmul_(self, Element right):
        r"""
        Return ``self * right``, where ``right`` is a rational number.

        EXAMPLES::

            sage: R.<t> = QQ[]
            sage: f = 3/2*t^3 - t + 1/3
            sage: f * 6                   # indirect doctest
            9*t^3 - 6*t + 2
        """
        cdef Polynomial_rational_flint res = self._new()
        cdef bint do_sig = _do_sig(self._poly)

        if do_sig: sig_str("FLINT exception")
        fmpq_poly_scalar_mul_mpq(res._poly, self._poly,
                                 (<Rational> right).value)
        if do_sig: sig_off()
        return res

    def __pow__(Polynomial_rational_flint self, exp, mod):
        """
        Return ``self`` raised to the power of ``exp``.

        The corner case of ``exp == 0`` is handled by returning the constant
        polynomial 1.  Note that this includes the case ``0^0 == 1``.

        This method only supports integral values for ``exp`` that fit into
        a signed long int (except when this is a constant polynomial).

        INPUT:

        - ``exp`` -- exponent

        OUTPUT: polynomial; this polynomial raised to the power of ``exp``

        EXAMPLES::

            sage: R.<t> = QQ[]
            sage: f = 1/2 + 2*t - t^2/3
            sage: f^0
            1
            sage: f^3
            -1/27*t^6 + 2/3*t^5 - 23/6*t^4 + 6*t^3 + 23/4*t^2 + 3/2*t + 1/8
            sage: f^(-3)
            -27/(t^6 - 18*t^5 + 207/2*t^4 - 162*t^3 - 621/4*t^2 - 81/2*t - 27/8)

        TESTS::

            sage: R.<t> = QQ[]
            sage: t^0
            1
            sage: R(0)^0
            1
            sage: R(0)^(-1)
            Traceback (most recent call last):
            ...
            ZeroDivisionError: negative exponent in power of zero

        We verify the checking of the exponent::

            sage: R.<t> = QQ[]
            sage: (1 + t)^(2/3)
            Traceback (most recent call last):
            ...
            ValueError: not a 3rd power
            sage: (1 + t)^(2^63)
            Traceback (most recent call last):
            ...
            OverflowError: Sage Integer too large to convert to C long

        FLINT memory errors do not crash Sage (:issue:`17629`)::

            sage: t^(sys.maxsize//2)
            Traceback (most recent call last):
            ...
            RuntimeError: FLINT exception

        Flush the output buffer to get rid of stray output -- see
        :issue:`28649`::

            sage: from sage.misc.misc_c import cyflush
            sage: cyflush()
            ...

        Test fractional powers (:issue:`20086`)::

            sage: P.<R> = QQ[]
            sage: (1/27*R^3 + 2/3*R^2 + 4*R + 8)^(2/3)
            1/9*R^2 + 4/3*R + 4
            sage: _.parent()
            Univariate Polynomial Ring in R over Rational Field
            sage: P(1/4)^(1/2)
            1/2
            sage: _.parent()
            Univariate Polynomial Ring in R over Rational Field

            sage: (R+2)^(2/5)
            Traceback (most recent call last):
            ...
            ValueError: not a 5th power

            sage: P(1/3)^(1/2)
            Traceback (most recent call last):
            ...
            ValueError: not a perfect 2nd power
            sage: P(4)^P(1/2)
            Traceback (most recent call last):
            ...
            TypeError: no canonical coercion from Univariate Polynomial
            Ring in R over Rational Field to Rational Field
            sage: (R + 1)^P(2)
            Traceback (most recent call last):
            ...
            TypeError: no canonical coercion from Univariate Polynomial
            Ring in R over Rational Field to Rational Field
            sage: (R + 1)^R
            Traceback (most recent call last):
            ...
            TypeError: no canonical coercion from Univariate Polynomial
            Ring in R over Rational Field to Rational Field
            sage: 2^R
            Traceback (most recent call last):
            ...
            TypeError: no canonical coercion from Univariate Polynomial
            Ring in R over Rational Field to Rational Field

        Check that using third argument raises an error::

            sage: R.<x> = PolynomialRing(QQ)
            sage: pow(x, 2, x)
            Traceback (most recent call last):
            ...
            NotImplementedError: pow() with a modulus is not implemented for this ring
        """
        cdef Polynomial_rational_flint res
        cdef long n

        if mod is not None:
            raise NotImplementedError(
                "pow() with a modulus is not implemented for this ring"
            )

        try:
            n = pyobject_to_long(exp)
        except TypeError:
            r = QQ.coerce(exp)
            num = r.numerator()
            den = r.denominator()

            if fmpq_poly_degree(self._poly) == 0:
                return self.parent()(self[0].nth_root(den) ** num)

            return self.nth_root(den) ** num

        else:
            if n < 0:
                if fmpq_poly_is_zero(self._poly):
                    raise ZeroDivisionError("negative exponent in power of zero")
                res = self._new()
                sig_str("FLINT exception")
                fmpq_poly_pow(res._poly, self._poly, -n)
                sig_off()
                return ~res
            else:
                res = self._new()
                sig_str("FLINT exception")
                if self._is_gen:
                    fmpq_poly_set_coeff_si(res._poly, n, 1)
                else:
                    fmpq_poly_pow(res._poly, self._poly, n)
                sig_off()
                return res

    def __floordiv__(Polynomial_rational_flint self, right):
        """
        Return the quotient of ``self`` and ``right`` obtained by Euclidean division.

        EXAMPLES::

            sage: R.<t> = QQ[]
            sage: f = t^3 - t/2 + 1/5
            sage: g = 2/3*t - 1
            sage: f // g                       # indirect doctest
            3/2*t^2 + 9/4*t + 21/8

        TESTS::

            sage: R.<t> = QQ[]
            sage: f  = R.random_element(1000)
            sage: g  = R.random_element(500)
            sage: if g == 0: g = R(1)
            sage: qr = f.quo_rem(g)
            sage: q  = f // g                  # indirect doctest
            sage: qr[0] == q
            True
        """
        cdef Polynomial_rational_flint res
        cdef bint do_sig
        cdef fmpq_t tmpfq

        if right == 0:
            raise ZeroDivisionError("division by zero polynomial")

        if not isinstance(right, Polynomial_rational_flint):
            if right in QQ:
                res = self._new()
                do_sig = _do_sig(self._poly)

                if do_sig: sig_str("FLINT exception")
                fmpq_init_set_readonly(tmpfq, (<Rational> QQ(right)).value)
                fmpq_poly_scalar_div_fmpq(res._poly, self._poly, tmpfq)
                fmpq_clear_readonly(tmpfq)
                if do_sig: sig_off()
                return res

            right = self._parent(right)

        res = self._new()
        sig_str("FLINT exception")
        fmpq_poly_div(res._poly, self._poly,
                                     (<Polynomial_rational_flint>right)._poly)
        sig_off()
        return res

    cpdef Polynomial inverse_series_trunc(self, long prec):
        r"""
        Return a polynomial approximation of precision ``prec`` of the inverse
        series of this polynomial.

        EXAMPLES::

            sage: x = polygen(QQ)
            sage: p = 2 + x - 3/5*x**2
            sage: q5 = p.inverse_series_trunc(5)
            sage: q5
            151/800*x^4 - 17/80*x^3 + 11/40*x^2 - 1/4*x + 1/2
            sage: q5 * p
            -453/4000*x^6 + 253/800*x^5 + 1

            sage: q100 = p.inverse_series_trunc(100)
            sage: (q100 * p).truncate(100)
            1

        TESTS::

            sage: (0*x).inverse_series_trunc(4)
            Traceback (most recent call last):
            ...
            ValueError: constant term is zero
            sage: x.inverse_series_trunc(4)
            Traceback (most recent call last):
            ...
            ValueError: constant term is zero
            sage: (x+1).inverse_series_trunc(0)
            Traceback (most recent call last):
            ...
            ValueError: the precision must be positive, got 0
        """
        if prec <= 0:
            raise ValueError("the precision must be positive, got {}".format(prec))
        if fmpq_poly_degree(self._poly) == -1 or \
           fmpz_is_zero(fmpq_poly_numref(self._poly)):
            raise ValueError("constant term is zero")

        cdef Polynomial_rational_flint res = self._new()
        if prec <= 0:
            return res
        sig_on()
        fmpq_poly_inv_series(res._poly, self._poly, prec)
        sig_off()
        return res

    cpdef _mod_(self, right):
        """
        Return the remainder of ``self`` and ``right`` obtain by Euclidean division.

        EXAMPLES::

            sage: R.<t> = QQ[]
            sage: f = t^3 - t/2 + 1/5
            sage: g = 2/3*t - 1
            sage: f % g                        # indirect doctest
            113/40

        TESTS::

            sage: R.<t> = QQ[]
            sage: f  = R.random_element(1000)
            sage: g  = R.random_element(500)
            sage: if g == 0: g = R(1)
            sage: qr = f.quo_rem(g)
            sage: r  = f % g                   # indirect doctest
            sage: qr[1] == r
            True
        """
        cdef Polynomial_rational_flint res

        if right == 0:
            raise ZeroDivisionError("division by zero polynomial")

        res = self._new()
        sig_str("FLINT exception")
        fmpq_poly_rem(res._poly, self._poly,
                                     (<Polynomial_rational_flint>right)._poly)
        sig_off()
        return res

    ###########################################################################
    # Further methods                                                         #
    ###########################################################################

    def numerator(self):
        """
        Return the numerator of ``self``.

        Representing ``self`` as the quotient of an integer polynomial and
        a positive integer denominator (coprime to the content of the
        polynomial), returns the integer polynomial.

        EXAMPLES::

            sage: R.<t> = QQ[]
            sage: f = (3 * t^3 + 1) / -3
            sage: f.numerator()
            -3*t^3 - 1
        """
        cdef Polynomial_integer_dense_flint num
        num = Polynomial_integer_dense_flint.__new__(Polynomial_integer_dense_flint)
        parent = ZZ[self.variable_name()]
        Polynomial_integer_dense_flint.__init__(num, parent, x=None,
                                    check=False, is_gen=False, construct=False)
        sig_str("FLINT exception")
        fmpq_poly_get_numerator(num._poly, self._poly)
        sig_off()
        return num

    def denominator(self):
        """
        Return the denominator of ``self``.

        EXAMPLES::

            sage: R.<t> = QQ[]
            sage: f = (3 * t^3 + 1) / -3
            sage: f.denominator()
            3
        """
        cdef Integer den = Integer.__new__(Integer)
        if fmpq_poly_denref(self._poly) is NULL:
            mpz_set_ui(den.value, 1)
        else:
            fmpz_get_mpz(den.value, <fmpz *> fmpq_poly_denref(self._poly))
        return den

    def _derivative(self, var=None):
        """
        Return the derivative of this polynomial with respect to ``var``.

        INPUT:

        - ``var`` -- must be either (equal to) the generator of the polynomial
          ring to which this polynomial belongs, or ``None``; either way the
          behaviour is the same

        OUTPUT: derivative as a ``Polynomial_rational_flint``

        .. SEEALSO:: :meth:`~Polynomial.derivative`

        EXAMPLES::

            sage: R.<x> = QQ[]
            sage: f = x^4 - x - 1
            sage: f._derivative()
            4*x^3 - 1
            sage: f._derivative(None)
            4*x^3 - 1
            sage: f._derivative(2*x)
            Traceback (most recent call last):
            ...
            ValueError: cannot differentiate with respect to 2*x

        Check that :issue:`28187` is fixed::

            sage: x = var("x")                                                          # needs sage.symbolic
            sage: f._derivative(x)                                                      # needs sage.symbolic
            4*x^3 - 1
        """
        cdef Polynomial_rational_flint der
        cdef bint do_sig

        if var is not None and var != self._parent.gen():
            raise ValueError("cannot differentiate with respect to {}".format(var))

        der = self._new()
        do_sig = _do_sig(self._poly)

        if do_sig: sig_str("FLINT exception")
        fmpq_poly_derivative(der._poly, self._poly)
        if do_sig: sig_off()
        return der

    def real_root_intervals(self):
        """
        Return isolating intervals for the real roots of ``self``.

        EXAMPLES:

        We compute the roots of the characteristic polynomial of some
        Salem numbers::

            sage: R.<t> = QQ[]
            sage: f = 1 - t^2 - t^3 - t^4 + t^6
            sage: f.real_root_intervals()
            [((1/2, 3/4), 1), ((1, 3/2), 1)]
        """
        from sage.rings.polynomial.real_roots import real_roots
        return real_roots(self)

    @coerce_binop
    def resultant(Polynomial_rational_flint self, right):
        r"""
        Return the resultant of ``self`` and ``right``.

        Enumerating the roots over `\QQ` as `r_1, \dots, r_m` and
        `s_1, \dots, s_n` and letting `x` and `y` denote the leading
        coefficients of `f` and `g`, the resultant of the two polynomials
        is defined by

        .. MATH::

            x^{\deg g} y^{\deg f} \prod_{i,j} (r_i - s_j).

        Corner cases:  if one of the polynomials is zero, the resultant
        is zero.  Note that otherwise if one of the polynomials is constant,
        the last term in the above is the empty product.

        EXAMPLES::

            sage: R.<t> = QQ[]
            sage: f = (t - 2/3) * (t + 4/5) * (t - 1)
            sage: g = (t - 1/3) * (t + 1/2) * (t + 1)
            sage: f.resultant(g)
            119/1350
            sage: h = (t - 1/3) * (t + 1/2) * (t - 1)
            sage: f.resultant(h)
            0
        """
        cdef Rational res = Rational.__new__(Rational)
        cdef fmpq_t t
        fmpq_init(t)
        sig_str("FLINT exception")
        fmpq_poly_resultant(t, self._poly,
                            (<Polynomial_rational_flint>right)._poly)
        fmpq_get_mpq(res.value, t)
        sig_off()
        fmpq_clear(t)
        return res

    @cached_method
    def is_irreducible(self):
        r"""
        Return whether this polynomial is irreducible.

        This method computes the primitive part as an element of `\ZZ[t]` and
        calls the method ``is_irreducible`` for elements of that polynomial
        ring.

        By definition, over any integral domain, an element `r` is irreducible
        if and only if it is nonzero, not a unit and whenever `r = ab` then
        `a` or `b` is a unit.

        EXAMPLES::

            sage: R.<t> = QQ[]
            sage: (t^2 + 2).is_irreducible()
            True
            sage: (t^2 - 1).is_irreducible()
            False

        TESTS::

            sage: R.<t> = QQ[]
            sage: R(0).is_irreducible()
            False
            sage: R(-1/2).is_irreducible()
            False
            sage: (t + 1).is_irreducible()
            True

        Test that caching works::

           sage: R.<t> = QQ[]
           sage: f = t + 1
           sage: f.is_irreducible()
           True
           sage: f.is_irreducible.cache
           True
        """
        cdef Polynomial_integer_dense_flint primitive
        cdef unsigned long length = fmpq_poly_length(self._poly)

        if length < 2:
            return False
        elif length == 2:
            return True
        else:
            primitive = Polynomial_integer_dense_flint.__new__(Polynomial_integer_dense_flint)
            parent = ZZ[self.variable_name()]
            Polynomial_integer_dense_flint.__init__(primitive, parent,
                             x=None, check=True, is_gen=False, construct=False)

            sig_str("FLINT exception")
            fmpq_poly_get_numerator(primitive._poly, self._poly)
            fmpz_poly_primitive_part(primitive._poly, primitive._poly)
            sig_off()
            return primitive.is_irreducible()

    #######################################################
    # Transcendental functions (return truncated series)  #
    #######################################################

    def _log_series(self, long prec):
        r"""
        Return the logarithm of this polynomial up to precision ``prec``.

        EXAMPLES::

            sage: x = polygen(QQ)
            sage: (1+x)._log_series(5)
            -1/4*x^4 + 1/3*x^3 - 1/2*x^2 + x

            sage: (1/3*x^3 - 2*x^2 + x + 1)._log_series(10)._exp_series(10)
            1/3*x^3 - 2*x^2 + x + 1

        TESTS::

            sage: x._log_series(5)
            Traceback (most recent call last):
            ...
            ValueError: constant term should be 1 in order to take logarithm
            sage: (0*x)._log_series(5)
            Traceback (most recent call last):
            ...
            ValueError: constant term should be 1 in order to take logarithm
        """
        if fmpq_poly_degree(self._poly) == -1 or \
           fmpz_cmp(fmpq_poly_numref(self._poly),
                    fmpq_poly_denref(self._poly)):
            raise ValueError("constant term should be 1 in order to take logarithm")

        cdef Polynomial_rational_flint res = self._new()
        sig_on()
        fmpq_poly_log_series(res._poly, self._poly, prec)
        sig_off()
        return res

    def _exp_series(self, long prec):
        r"""
        Return the exponential of this polynomial up to precision ``prec``.

        EXAMPLES::

            sage: x = polygen(QQ)
            sage: x._exp_series(5)
            1/24*x^4 + 1/6*x^3 + 1/2*x^2 + x + 1
            sage: (1/3*x^4 - 3*x^2 - 1/2*x)._exp_series(5)._log_series(5)
            1/3*x^4 - 3*x^2 - 1/2*x

        TESTS::

            sage: (x+1)._exp_series(5)
            Traceback (most recent call last):
            ...
            ValueError: constant term should be 0 in order to take exponential
            sage: (0*x)._exp_series(5)
            1
            sage: _.parent()
            Univariate Polynomial Ring in x over Rational Field
        """
        if fmpq_poly_degree(self._poly) == -1:
            return self._parent.one()
        elif not fmpz_is_zero(fmpq_poly_numref(self._poly)):
            raise ValueError("constant term should be 0 in order to take exponential")

        cdef Polynomial_rational_flint res = self._new()
        sig_on()
        fmpq_poly_exp_series(res._poly, self._poly, prec)
        sig_off()
        return res

    def _atan_series(self, long prec):
        r"""
        Return the arctangent of this polynomial up to precision ``prec``.

        EXAMPLES::

            sage: x = polygen(QQ)
            sage: x._atan_series(7)
            1/5*x^5 - 1/3*x^3 + x
            sage: (1/5*x^3 + 2*x^2 - x)._atan_series(10)._tan_series(10)
            1/5*x^3 + 2*x^2 - x

        TESTS::

            sage: (1+x)._atan_series(3)
            Traceback (most recent call last):
            ...
            ValueError: constant term should be 0 in order to take arctangent
            sage: (0*x)._atan_series(10)
            0
            sage: _.parent()
            Univariate Polynomial Ring in x over Rational Field
        """
        if fmpq_poly_degree(self._poly) == -1:
            return self._parent.zero()
        elif not fmpz_is_zero(fmpq_poly_numref(self._poly)):
            raise ValueError("constant term should be 0 in order to take arctangent")

        cdef Polynomial_rational_flint res = self._new()
        sig_on()
        fmpq_poly_atan_series(res._poly, self._poly, prec)
        sig_off()
        return res

    def _atanh_series(self, long prec):
        r"""
        Return the hyperbolic arctangent of this polynomial up to precision
        ``prec``.

        EXAMPLES::

            sage: x = polygen(QQ)
            sage: x._atanh_series(7)
            1/5*x^5 + 1/3*x^3 + x
            sage: (1/5*x^3 + 2*x^2 - x)._atanh_series(10)._tanh_series(10)
            1/5*x^3 + 2*x^2 - x

        TESTS::

            sage: (0*x)._atanh_series(10)
            0
            sage: _.parent()
            Univariate Polynomial Ring in x over Rational Field
        """
        if fmpq_poly_degree(self._poly) == -1:
            return self._parent.zero()
        elif not fmpz_is_zero(fmpq_poly_numref(self._poly)):
            raise ValueError("constant term should be 0 in order to take hyperbolic arctangent")

        cdef Polynomial_rational_flint res = self._new()
        sig_on()
        fmpq_poly_atanh_series(res._poly, self._poly, prec)
        sig_off()
        return res

    def _asin_series(self, long prec):
        r"""
        Return the arcsine of this polynomial up to precision ``prec``.

        EXAMPLES::

            sage: x = polygen(QQ)
            sage: x._asin_series(7)
            3/40*x^5 + 1/6*x^3 + x
            sage: (1/5*x^3 + 2*x^2 - x)._asin_series(10)._sin_series(10)
            1/5*x^3 + 2*x^2 - x

        TESTS::

            sage: (x+1)._asin_series(5)
            Traceback (most recent call last):
            ...
            ValueError: constant term should be 0 in order to take arcsine
            sage: (0*x)._asin_series(5)
            0
            sage: _.parent()
            Univariate Polynomial Ring in x over Rational Field
        """
        if fmpq_poly_degree(self._poly) == -1:
            return self._parent.zero()
        elif not fmpz_is_zero(fmpq_poly_numref(self._poly)):
            raise ValueError("constant term should be 0 in order to take arcsine")

        cdef Polynomial_rational_flint res = self._new()
        sig_on()
        fmpq_poly_asin_series(res._poly, self._poly, prec)
        sig_off()
        return res

    def _asinh_series(self, long prec):
        r"""
        Return the hyperbolic arcsine of this polynomial up to precision
        ``prec``.

        EXAMPLES::

            sage: x = polygen(QQ)
            sage: x._asinh_series(7)
            3/40*x^5 - 1/6*x^3 + x
            sage: (1/5*x^3 + 2*x^2 - x)._asinh_series(10)._sinh_series(10)
            1/5*x^3 + 2*x^2 - x

        TESTS::

            sage: (x+1)._asinh_series(5)
            Traceback (most recent call last):
            ...
            ValueError: constant term should be 0 in order to take hyperbolic arcsine
            sage: (0*x)._asinh_series(5)
            0
            sage: _.parent()
            Univariate Polynomial Ring in x over Rational Field
        """
        if fmpq_poly_degree(self._poly) == -1:
            return self._parent.zero()
        elif not fmpz_is_zero(fmpq_poly_numref(self._poly)):
            raise ValueError("constant term should be 0 in order to take hyperbolic arcsine")

        cdef Polynomial_rational_flint res = self._new()
        sig_on()
        fmpq_poly_asinh_series(res._poly, self._poly, prec)
        sig_off()
        return res

    def _tan_series(self, long prec):
        r"""
        Return the tangent of this polynomial up to precision ``prec``.

        EXAMPLES::

            sage: x = polygen(QQ)
            sage: x._tan_series(8)
            17/315*x^7 + 2/15*x^5 + 1/3*x^3 + x
            sage: (1/5*x^3 + 2*x^2 - x)._tan_series(10)._atan_series(10)
            1/5*x^3 + 2*x^2 - x

        TESTS::

            sage: (x+1)._tan_series(10)
            Traceback (most recent call last):
            ...
            ValueError: constant term should be 0 in order to take tangent
            sage: (0*x)._tan_series(5)
            0
            sage: _.parent()
            Univariate Polynomial Ring in x over Rational Field
        """
        if fmpq_poly_degree(self._poly) == -1:
            return self._parent.zero()
        elif not fmpz_is_zero(fmpq_poly_numref(self._poly)):
            raise ValueError("constant term should be 0 in order to take tangent")

        cdef Polynomial_rational_flint res = self._new()
        sig_on()
        fmpq_poly_tan_series(res._poly, self._poly, prec)
        sig_off()
        return res

    def _sin_series(self, long prec):
        r"""
        Return the sine of this polynomial up to precision ``prec``.

        EXAMPLES::

            sage: x = polygen(QQ)
            sage: x._sin_series(8)
            -1/5040*x^7 + 1/120*x^5 - 1/6*x^3 + x
            sage: (1/5*x^3 - 2*x^2 + 1/2*x)._sin_series(10)._asin_series(10)
            1/5*x^3 - 2*x^2 + 1/2*x

        TESTS::

            sage: (x+1)._sin_series(10)
            Traceback (most recent call last):
            ...
            ValueError: constant term should be 0 in order to take sine
            sage: (0*x)._sin_series(5)
            0
            sage: _.parent()
            Univariate Polynomial Ring in x over Rational Field
        """
        if fmpq_poly_degree(self._poly) == -1:
            return self._parent.zero()
        elif not fmpz_is_zero(fmpq_poly_numref(self._poly)):
            raise ValueError("constant term should be 0 in order to take sine")

        cdef Polynomial_rational_flint res = self._new()
        sig_on()
        fmpq_poly_sin_series(res._poly, self._poly, prec)
        sig_off()
        return res

    def _cos_series(self, long prec):
        r"""
        Return the cosine of this polynomial up to precision ``prec``.

        EXAMPLES::

            sage: x = polygen(QQ)
            sage: x._cos_series(10)
            1/40320*x^8 - 1/720*x^6 + 1/24*x^4 - 1/2*x^2 + 1

        TESTS::

            sage: (x+1)._cos_series(5)
            Traceback (most recent call last):
            ...
            ValueError: constant term should be 0 in order to take cosine
            sage: (0*x)._cos_series(5)
            0
            sage: _.parent()
            Univariate Polynomial Ring in x over Rational Field
        """
        if fmpq_poly_degree(self._poly) == -1:
            return self._parent.zero()
        elif not fmpz_is_zero(fmpq_poly_numref(self._poly)):
            raise ValueError("constant term should be 0 in order to take cosine")

        cdef Polynomial_rational_flint res = self._new()
        sig_on()
        fmpq_poly_cos_series(res._poly, self._poly, prec)
        sig_off()
        return res

    def _sinh_series(self, long prec):
        r"""
        Return the hyperbolic sine of this polynomial up to precision ``prec``.

        EXAMPLES::

            sage: x = polygen(QQ)
            sage: x._sinh_series(8)
            1/5040*x^7 + 1/120*x^5 + 1/6*x^3 + x

        TESTS::

            sage: (x+1)._sinh_series(5)
            Traceback (most recent call last):
            ...
            ValueError: constant term should be 0 in order to take hyperbolic sine
            sage: (0*x)._sinh_series(5)
            0
            sage: _.parent()
            Univariate Polynomial Ring in x over Rational Field
        """
        if fmpq_poly_degree(self._poly) == -1:
            return self._parent.zero()
        elif not fmpz_is_zero(fmpq_poly_numref(self._poly)):
            raise ValueError("constant term should be 0 in order to take hyperbolic sine")

        cdef Polynomial_rational_flint res = self._new()
        sig_on()
        fmpq_poly_sinh_series(res._poly, self._poly, prec)
        sig_off()
        return res

    def _cosh_series(self, long prec):
        r"""
        Return the hyperbolic cosine of this polynomial up to precision
        ``prec``.

        EXAMPLES::

            sage: x = polygen(QQ)
            sage: x._cosh_series(8)
            1/720*x^6 + 1/24*x^4 + 1/2*x^2 + 1

        A trigonometric identity::

            sage: x._cosh_series(8) + x._sinh_series(8) == x._exp_series(8)
            True

        TESTS::

            sage: (x+1)._cosh_series(5)
            Traceback (most recent call last):
            ...
            ValueError: constant term should be 0 in order to take hyperbolic cosine
            sage: (0*x)._cosh_series(5)
            1
            sage: _.parent()
            Univariate Polynomial Ring in x over Rational Field
        """
        if fmpq_poly_degree(self._poly) == -1:
            return self._parent.one()
        elif not fmpz_is_zero(fmpq_poly_numref(self._poly)):
            raise ValueError("constant term should be 0 in order to take hyperbolic cosine")

        cdef Polynomial_rational_flint res = self._new()
        sig_on()
        fmpq_poly_cosh_series(res._poly, self._poly, prec)
        sig_off()
        return res

    def _tanh_series(self, long prec):
        r"""
        Return the hyperbolic tangent of this polynomial up to precision
        ``prec``.

        EXAMPLES::

            sage: x = polygen(QQ)
            sage: x._tanh_series(8)
            -17/315*x^7 + 2/15*x^5 - 1/3*x^3 + x

        TESTS::

            sage: (x+1)._tanh_series(5)
            Traceback (most recent call last):
            ...
            ValueError: constant term should be 0 in order to take hyperbolic tangent
            sage: (0*x)._tanh_series(5)
            0
            sage: _.parent()
            Univariate Polynomial Ring in x over Rational Field
        """
        if fmpq_poly_degree(self._poly) == -1:
            return self._parent.zero()
        elif not fmpz_is_zero(fmpq_poly_numref(self._poly)):
            raise ValueError("constant term should be 0 in order to take hyperbolic tangent")

        cdef Polynomial_rational_flint res = self._new()
        sig_on()
        fmpq_poly_tanh_series(res._poly, self._poly, prec)
        sig_off()
        return res

    ###########################################################################
    # Methods using PARI                                                      #
    ###########################################################################

    def galois_group(self, pari_group=False, algorithm='pari'):
        """
        Return the Galois group of this polynomial as a permutation group.

        INPUT:

        - ``self`` -- irreducible polynomial

        - ``pari_group`` -- boolean (default: ``False``); if ``True`` instead
          return the Galois group as a PARI group.  This has a useful label
          in it, and may be slightly faster since it doesn't require looking
          up a group in GAP.  To get a permutation group from a PARI
          group ``P``, type ``PermutationGroup(P)``.

        - ``algorithm`` -- ``'pari'``, ``'gap'``, ``'kash'``, ``'magma'`` (default:
          ``'pari'``, for degrees is at most 11;
          ``'gap'``, for degrees from 12 to 15;
          ``'kash'``, for degrees from 16 or more).

        OUTPUT: Galois group

        ALGORITHM:

        The Galois group is computed using PARI in C library mode, or possibly
        GAP, KASH, or MAGMA.

        .. NOTE::

            The PARI documentation contains the following warning: The method
            used is that of resolvent polynomials and is sensitive to the
            current precision. The precision is updated internally but, in very
            rare cases, a wrong result may be returned if the initial precision
            was not sufficient.

            GAP uses the "Transitive Groups Libraries" from the "TransGrp"
            GAP package which comes installed with the "gap" Sage package.

            MAGMA does not return a provably correct result.  Please see the
            MAGMA documentation for how to obtain a provably correct result.

        EXAMPLES::

            sage: # needs sage.groups sage.libs.pari
            sage: R.<x> = QQ[]
            sage: f = x^4 - 17*x^3 - 2*x + 1
            sage: G = f.galois_group(); G
            Transitive group number 5 of degree 4
            sage: G.gens()
            ((1,2,3,4), (1,2))
            sage: G.order()
            24

        It is potentially useful to instead obtain the corresponding PARI
        group, which is little more than a 4-tuple.  See the PARI manual for
        the exact details.  (Note that the third entry in the tuple is in the
        new standard ordering.)

        ::

            sage: # needs sage.groups sage.libs.pari
            sage: f = x^4 - 17*x^3 - 2*x + 1
            sage: G = f.galois_group(pari_group=True); G
            PARI group [24, -1, 5, "S4"] of degree 4
            sage: PermutationGroup(G)
            Transitive group number 5 of degree 4

        You can use KASH or GAP to compute Galois groups as well.  The advantage is
        that KASH (resp. GAP) can compute Galois groups of fields up to
        degree 23 (resp. 15), whereas PARI only goes to degree 11.
        (In my not-so-thorough experiments PARI is faster than KASH.)

        ::

            sage: R.<x> = QQ[]
            sage: f = x^4 - 17*x^3 - 2*x + 1
            sage: f.galois_group(algorithm='kash')   # optional - kash
            Transitive group number 5 of degree 4

            sage: # needs sage.libs.gap
            sage: f = x^4 - 17*x^3 - 2*x + 1
            sage: f.galois_group(algorithm='gap')
            Transitive group number 5 of degree 4
            sage: f = x^13 - 17*x^3 - 2*x + 1
            sage: f.galois_group(algorithm='gap')
            Transitive group number 9 of degree 13
            sage: f = x^12 - 2*x^8 - x^7 + 2*x^6 + 4*x^4 - 2*x^3 - x^2 - x + 1
            sage: f.galois_group(algorithm='gap')
            Transitive group number 183 of degree 12

            sage: f.galois_group(algorithm='magma')  # optional - magma
            Transitive group number 183 of degree 12

        TESTS:

        We illustrate the behaviour in the case of reducible polynomials::

            sage: R.<t> = QQ[]
            sage: f = (1 + t)^2
            sage: f.galois_group()
            Traceback (most recent call last):
            ...
            ValueError: The polynomial must be irreducible

        Variable names that are reserved in PARI, such as ``zeta``,
        are supported (see :issue:`20631`)::

            sage: R.<zeta> = QQ[]
            sage: (zeta^2 + zeta + 1).galois_group(pari_group=True)                     # needs sage.libs.pari
            PARI group [2, -1, 1, "S2"] of degree 2
        """
        if not self.is_irreducible():
            raise ValueError("The polynomial must be irreducible")

        if self.degree() > 11 and algorithm == 'pari':
            if self.degree() < 16:
                algorithm = 'gap'
            else:
                algorithm = 'kash'

        if self.degree() > 21 and algorithm == 'kash':
            raise NotImplementedError("Galois group computation is "
                "supported for degrees up to 11 using PARI, or up to 21 "
                "if KASH is installed.  Try "
                "algorithm='magma' if you have magma.")

        if algorithm == 'pari':
            from sage.groups.pari_group import PariGroup
            G = self._pari_with_name().Polrev().polgalois()
            H = PariGroup(G, self.degree())
            if pari_group:
                return H
            else:
                from sage.groups.perm_gps.permgroup import PermutationGroup
                return PermutationGroup(H)

        elif algorithm == 'kash':
            try:
                from sage.interfaces.kash import kash
                from sage.groups.perm_gps.permgroup_named import TransitiveGroup
                kash.eval('X := PolynomialRing(RationalField()).1')
                s = self._repr(name='X')
                G = kash('Galois(%s)'%s)
                d = int(kash.eval('%s.ext1'%G.name()))
                n = int(kash.eval('%s.ext2'%G.name()))
                return TransitiveGroup(d, n)
            except RuntimeError as msg:
                raise NotImplementedError(str(msg) + "\nSorry, " +
                    "computation of Galois groups of fields of degree " +
                    "bigger than 11 is not yet implemented.  Try installing " +
                    "the optional free (closed source) KASH software, which " +
                    "supports degrees up to 21, or use algorithm='magma' if " +
                    "you have magma.")

        elif algorithm == 'gap':
            if self.degree() > 15:
                raise NotImplementedError("Galois group computation is " +
                    "supported for degrees up to 15 using GAP. Try " +
                    "algorithm='kash'.")
            from sage.libs.gap.libgap import libgap
            from sage.groups.perm_gps.permgroup_named import TransitiveGroup
            fgap = libgap(self)
            return TransitiveGroup(self.degree(), fgap.GaloisType())

        elif algorithm == 'magma':
            from sage.interfaces.magma import magma
            from sage.groups.perm_gps.permgroup_named import TransitiveGroup
            X = magma(self).GaloisGroup()
            try:
                n, d = X.TransitiveGroupIdentification(nvals=2)
                d = int(d)
                n = int(n)
            except RuntimeError as msg:
                raise RuntimeError(str(msg) + "\nUnable to lookup " +
                    "description of Galois group as a transitive " +
                    "group.\n%s" % X)
            return TransitiveGroup(d, n)

        else:
            raise ValueError("Algorithm %s not supported." % algorithm)

    def factor_mod(self, p):
        """
        Return the factorization of ``self`` modulo the prime `p`.

        Assumes that the degree of this polynomial is at least one, and raises
        a :exc:`ValueError` otherwise.

        INPUT:

        - ``p`` -- prime number

        OUTPUT: factorization of this polynomial  modulo `p`

        EXAMPLES::

            sage: # needs sage.libs.pari
            sage: R.<x> = QQ[]
            sage: (x^5 + 17*x^3 + x + 3).factor_mod(3)
            x * (x^2 + 1)^2
            sage: (x^5 + 2).factor_mod(5)
            (x + 2)^5

        Variable names that are reserved in PARI, such as ``zeta``,
        are supported (see :issue:`20631`)::

            sage: R.<zeta> = QQ[]
            sage: (zeta^2 + zeta + 1).factor_mod(7)                                     # needs sage.libs.pari
            (zeta + 3) * (zeta + 5)
        """
        from sage.rings.finite_rings.finite_field_constructor import FiniteField

        p = Integer(p)
        if not p.is_prime():
            raise ValueError("p must be prime")

        if self.degree() < 1:
            raise ValueError("The polynomial must have degree at least 1")

        G = self._pari_with_name().factormod(p)
        K = FiniteField(p)
        R = K[self.parent().variable_name()]
        return R(1)._factor_pari_helper(G, unit=R(self).leading_coefficient())

    def factor_padic(self, p, prec=10):
        r"""
        Return the `p`-adic factorization of this polynomial to the given
        precision.

        INPUT:

        - ``p`` -- prime number

        - ``prec`` -- integer; the precision

        OUTPUT: factorization of ``self`` viewed as a `p`-adic polynomial

        EXAMPLES::

            sage: # needs sage.rings.padic
            sage: R.<x> = QQ[]
            sage: f = x^3 - 2
            sage: f.factor_padic(2)
            (1 + O(2^10))*x^3 + O(2^10)*x^2 + O(2^10)*x
            + 2 + 2^2 + 2^3 + 2^4 + 2^5 + 2^6 + 2^7 + 2^8 + 2^9 + O(2^10)
            sage: f.factor_padic(3)
            (1 + O(3^10))*x^3 + O(3^10)*x^2 + O(3^10)*x
            + 1 + 2*3 + 2*3^2 + 2*3^3 + 2*3^4 + 2*3^5 + 2*3^6 + 2*3^7 + 2*3^8 + 2*3^9 + O(3^10)
            sage: f.factor_padic(5)
            ((1 + O(5^10))*x
             + 2 + 4*5 + 2*5^2 + 2*5^3 + 5^4 + 3*5^5 + 4*5^7 + 2*5^8 + 5^9 + O(5^10))
            * ((1 + O(5^10))*x^2
               + (3 + 2*5^2 + 2*5^3 + 3*5^4 + 5^5 + 4*5^6 + 2*5^8 + 3*5^9 + O(5^10))*x
               + 4 + 5 + 2*5^2 + 4*5^3 + 4*5^4 + 3*5^5 + 3*5^6 + 4*5^7 + 4*5^9 + O(5^10))

        The input polynomial is considered to have "infinite" precision,
        therefore the `p`-adic factorization of the polynomial is not
        the same as first coercing to `\QQ_p` and then factoring
        (see also :issue:`15422`)::

            sage: # needs sage.rings.padic
            sage: f = x^2 - 3^6
            sage: f.factor_padic(3, 5)
            ((1 + O(3^5))*x + 3^3 + O(3^5)) * ((1 + O(3^5))*x + 2*3^3 + 2*3^4 + O(3^5))
            sage: f.change_ring(Qp(3,5)).factor()
            Traceback (most recent call last):
            ...
            PrecisionError: p-adic factorization not well-defined since
            the discriminant is zero up to the requestion p-adic precision

        A more difficult example::

            sage: R.<x> = QQ[]
            sage: f = 100 * (5*x + 1)^2 * (x + 5)^2
            sage: f.factor_padic(5, 10)                                                 # needs sage.rings.padic
            (4*5^4 + O(5^14)) * ((1 + O(5^9))*x + 5^-1 + O(5^9))^2
            * ((1 + O(5^10))*x + 5 + O(5^10))^2

        Try some bogus inputs::

            sage: # needs sage.rings.padic
            sage: f.factor_padic(3, -1)
            Traceback (most recent call last):
            ...
            ValueError: prec_cap must be nonnegative
            sage: f.factor_padic(6, 10)
            Traceback (most recent call last):
            ...
            ValueError: p must be prime
            sage: f.factor_padic('hello', 'world')
            Traceback (most recent call last):
            ...
            TypeError: unable to convert 'hello' to an integer
        """
        from sage.rings.padics.factory import Qp

        p = Integer(p)
        prec = Integer(prec)

        # Parent field for coefficients and polynomial
        K = Qp(p, prec, type='capped-rel')
        R = K[self.parent().variable_name()]

        # Factor the *exact* polynomial using factorpadic()
        G = self._pari_with_name().factorpadic(p, prec)

        from sage.rings.polynomial.padics.polynomial_padic import _pari_padic_factorization_to_sage
        return _pari_padic_factorization_to_sage(G, R, self.leading_coefficient())

    def hensel_lift(self, p, e):
        r"""
        Assuming that this polynomial factors modulo `p` into distinct
        monic factors, computes the Hensel lifts of these factors modulo
        `p^e`. We assume that ``self`` has integer coefficients.

        Return an empty list if this polynomial has degree less than one.

        INPUT:

        - ``p`` -- prime number; coerceable to :class:`Integer`
        - ``e`` -- exponent; coerceable to :class:`Integer`

        OUTPUT: Hensel lifts; list of polynomials over `\ZZ / p^e \ZZ`

        EXAMPLES::

            sage: R.<x> = QQ[]
            sage: R((x-1)*(x+1)).hensel_lift(7, 2)                                      # needs sage.libs.pari
            [x + 1, x + 48]

        If the input polynomial `f` is not monic, we get a factorization of
        `f / lc(f)`::

            sage: R(2*x^2 - 2).hensel_lift(7, 2)                                        # needs sage.libs.pari
            [x + 1, x + 48]

        TESTS::

            sage: # needs sage.libs.pari
            sage: R.<x> = QQ[]
            sage: R(0).hensel_lift(7, 2)
            []
            sage: R(x).hensel_lift(7, 2)
            [x]
            sage: R(x - 1).hensel_lift(7, 2)
            [x + 48]

        Variable names that are reserved in PARI, such as ``I``, are
        supported (see :issue:`20631`)::

            sage: # needs sage.libs.pari
            sage: R.<I> = QQ[]
            sage: (I^2 + 1).hensel_lift(5, 3)
            [I + 57, I + 68]
            sage: (I^2 + 1).hensel_lift(2, 3)
            Traceback (most recent call last):
            ...
            ValueError: I^2 + 1 is not square-free modulo 2
        """
        from sage.rings.finite_rings.integer_mod_ring import IntegerModRing

        p = Integer(p)
        if not p.is_prime():
            raise ValueError("p must be prime")
        e = Integer(e)
        if e < 1:
            raise ValueError("e must be at least 1")

        # The relevant PARI method doesn't seem to play well with constant and
        # linear polynomials, so we handle these separately.
        #
        if self.degree() < 1:
            return [ ]
        elif self.degree() == 1:
            R = IntegerModRing(p**e)
            S = R[self.parent().variable_name()]
            return [S(self)]

        f = self._pari_with_name()
        F = f.factormod(p)
        if any(n > 1 for n in F[1]):
            raise ValueError("{} is not square-free modulo {}".format(self, p))
        H = f.polhensellift(F[0].liftint(), p, e)
        R = IntegerModRing(p**e)
        S = R[self.parent().variable_name()]
        return [S(m) for m in H]

    def discriminant(self):
        r"""
        Return the discriminant of this polynomial.

        The discriminant `R_n` is defined as

        .. MATH::

            R_n = a_n^{2 n-2} \prod_{1 \le i < j \le n} (r_i - r_j)^2,

        where `n` is the degree of this polynomial, `a_n` is the leading
        coefficient and the roots over `\QQbar` are `r_1, \ldots, r_n`.

        The discriminant of constant polynomials is defined to be 0.

        OUTPUT: discriminant, an element of the base ring of the polynomial ring

        .. NOTE::

            Note the identity `R_n(f) := (-1)^{(n (n-1)/2)} R(f,f') a_n^{(n-k-2)}`,
            where `n` is the degree of this polynomial, `a_n` is the leading
            coefficient, `f'` is the derivative of `f`, and `k` is the degree
            of `f'`.  Calls :meth:`resultant`.

        ALGORITHM:

        Use PARI.

        EXAMPLES:

        In the case of elliptic curves in special form, the discriminant is
        easy to calculate::

            sage: R.<t> = QQ[]
            sage: f = t^3 + t + 1
            sage: d = f.discriminant(); d                                               # needs sage.libs.pari
            -31
            sage: d.parent() is QQ                                                      # needs sage.libs.pari
            True
            sage: EllipticCurve([1, 1]).discriminant() / 16                             # needs sage.schemes
            -31

        ::

            sage: R.<t> = QQ[]
            sage: f = 2*t^3 + t + 1
            sage: d = f.discriminant(); d                                               # needs sage.libs.pari
            -116

        ::

            sage: R.<t> = QQ[]
            sage: f = t^3 + 3*t - 17
            sage: f.discriminant()                                                      # needs sage.libs.pari
            -7911

        TESTS::

            sage: # needs sage.libs.pari
            sage: R.<t> = QQ[]
            sage: R(0).discriminant()
            0
            sage: R(2/3).discriminant()
            0
            sage: (t + 1/2).discriminant()
            1

        Variable names that are reserved in PARI, such as ``I``, are
        supported (see :issue:`20631`)::

            sage: R.<I> = QQ[]
            sage: (I^2 + 1).discriminant()                                              # needs sage.libs.pari
            -4
        """
        return QQ(self._pari_with_name().poldisc())

    # Alias for discriminant
    disc = discriminant

    def galois_group_davenport_smith_test(self, num_trials=50, assume_irreducible=False):
        """
        Use the Davenport-Smith test to attempt to certify that `f` has Galois group `A_n` or `S_n`.

        Return 1 if the Galois group is certified as `S_n`, 2 if `A_n`, or 0 if no conclusion is reached.

        By default, we first check that `f` is irreducible. For extra efficiency, one can override this
        by specifying ``assume_irreducible=True``; this yields undefined results if `f` is not irreducible.

        A corresponding function in Magma is ``IsEasySnAn``.

        EXAMPLES::

            sage: # needs sage.libs.pari
            sage: P.<x> = QQ[]
            sage: u = x^7 + x + 1
            sage: u.galois_group_davenport_smith_test()
            1
            sage: u = x^7 - x^4 - x^3 + 3*x^2 - 1
            sage: u.galois_group_davenport_smith_test()
            2
            sage: u = x^7 - 2
            sage: u.galois_group_davenport_smith_test()
            0
        """
        from sage.arith.misc import primes_first_n
        from sage.rings.finite_rings.integer_mod_ring import IntegerModRing

        if not assume_irreducible and not self.is_irreducible():
            return 0
        d = self.degree()
        for p in primes_first_n(num_trials):
            fp = self.change_ring(IntegerModRing(p))
            g = fp.factor()[-1][0]
            d1 = g.degree()
            # Here we use the fact that a transitive permutation representation with a long prime cycle
            # must have image at least as big as A_n.
            if (d1 <= 7 and (d,d1) in ((1,1),(2,2),(3,2),(3,3),(4,3),(5,3),(5,4),(6,5),(7,5))) or\
                (d1 > d/2 and d1 < d-2 and d1.is_prime()):
                return (2 if self.disc().is_square() else 1)
        return 0<|MERGE_RESOLUTION|>--- conflicted
+++ resolved
@@ -39,11 +39,6 @@
 from sage.libs.gmp.mpz cimport *
 from sage.libs.gmp.mpq cimport *
 
-<<<<<<< HEAD
-=======
-from cypari2.gen cimport Gen as pari_gen
-
->>>>>>> 766c7a0c
 from sage.rings.complex_arb cimport ComplexBall
 from sage.rings.integer cimport Integer, smallInteger
 from sage.rings.integer_ring import ZZ
