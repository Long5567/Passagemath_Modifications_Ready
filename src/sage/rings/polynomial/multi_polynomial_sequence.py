r"""
Polynomial Sequences

We call a finite list of polynomials a ``Polynomial Sequence``.

Polynomial sequences in Sage can optionally be viewed as consisting of
various parts or sub-sequences. These kind of polynomial sequences
which naturally split into parts arise naturally for example in
algebraic cryptanalysis of symmetric cryptographic primitives. The
most prominent examples of these systems are: the small scale variants
of the AES [CMR2005]_ (cf. :func:`sage.crypto.mq.sr.SR`) and Flurry/Curry [BPW2006]_. By
default, a polynomial sequence has exactly one part.

AUTHORS:

- Martin Albrecht (2007ff): initial version
- Martin Albrecht (2009): refactoring, clean-up, new functions
- Martin Albrecht (2011): refactoring, moved to sage.rings.polynomial
- Alex Raichev (2011-06): added algebraic_dependence()
- Charles Bouillaguet (2013-1): added solve()

EXAMPLES:

As an example consider a small scale variant of the AES::

    sage: sr = mq.SR(2, 1, 2, 4, gf2=True, polybori=True)                               # needs sage.rings.polynomial.pbori
    sage: sr                                                                            # needs sage.rings.polynomial.pbori
    SR(2,1,2,4)

We can construct a polynomial sequence for a random plaintext-ciphertext
pair and study it::

    sage: set_random_seed(1)
    sage: while True:  # workaround (see :issue:`31891`)                                 # needs sage.rings.polynomial.pbori
    ....:     try:
    ....:         F, s = sr.polynomial_system()
    ....:         break
    ....:     except ZeroDivisionError:
    ....:         pass
    sage: F                                                                             # needs sage.rings.polynomial.pbori
    Polynomial Sequence with 112 Polynomials in 64 Variables

    sage: r2 = F.part(2); r2                                                            # needs sage.rings.polynomial.pbori
    (w200 + k100 + x100 + x102 + x103,
     w201 + k101 + x100 + x101 + x103 + 1,
     w202 + k102 + x100 + x101 + x102 + 1,
     w203 + k103 + x101 + x102 + x103,
     w210 + k110 + x110 + x112 + x113,
     w211 + k111 + x110 + x111 + x113 + 1,
     w212 + k112 + x110 + x111 + x112 + 1,
     w213 + k113 + x111 + x112 + x113,
     x100*w100 + x100*w103 + x101*w102 + x102*w101 + x103*w100,
     x100*w100 + x100*w101 + x101*w100 + x101*w103 + x102*w102 + x103*w101,
     x100*w101 + x100*w102 + x101*w100 + x101*w101 + x102*w100 + x102*w103 + x103*w102,
     x100*w100 + x100*w102 + x100*w103 + x101*w100 + x101*w101 + x102*w102 + x103*w100 + x100,
     x100*w101 + x100*w103 + x101*w101 + x101*w102 + x102*w100 + x102*w103 + x103*w101 + x101,
     x100*w100 + x100*w102 + x101*w100 + x101*w102 + x101*w103 + x102*w100 + x102*w101 + x103*w102 + x102,
     x100*w101 + x100*w102 + x101*w100 + x101*w103 + x102*w101 + x103*w103 + x103,
     x100*w100 + x100*w101 + x100*w103 + x101*w101 + x102*w100 + x102*w102 + x103*w100 + w100,
     x100*w102 + x101*w100 + x101*w101 + x101*w103 + x102*w101 + x103*w100 + x103*w102 + w101,
     x100*w100 + x100*w101 + x100*w102 + x101*w102 + x102*w100 + x102*w101 + x102*w103 + x103*w101 + w102,
     x100*w101 + x101*w100 + x101*w102 + x102*w100 + x103*w101 + x103*w103 + w103,
     x100*w102 + x101*w101 + x102*w100 + x103*w103 + 1,
     x110*w110 + x110*w113 + x111*w112 + x112*w111 + x113*w110,
     x110*w110 + x110*w111 + x111*w110 + x111*w113 + x112*w112 + x113*w111,
     x110*w111 + x110*w112 + x111*w110 + x111*w111 + x112*w110 + x112*w113 + x113*w112,
     x110*w110 + x110*w112 + x110*w113 + x111*w110 + x111*w111 + x112*w112 + x113*w110 + x110,
     x110*w111 + x110*w113 + x111*w111 + x111*w112 + x112*w110 + x112*w113 + x113*w111 + x111,
     x110*w110 + x110*w112 + x111*w110 + x111*w112 + x111*w113 + x112*w110 + x112*w111 + x113*w112 + x112,
     x110*w111 + x110*w112 + x111*w110 + x111*w113 + x112*w111 + x113*w113 + x113,
     x110*w110 + x110*w111 + x110*w113 + x111*w111 + x112*w110 + x112*w112 + x113*w110 + w110,
     x110*w112 + x111*w110 + x111*w111 + x111*w113 + x112*w111 + x113*w110 + x113*w112 + w111,
     x110*w110 + x110*w111 + x110*w112 + x111*w112 + x112*w110 + x112*w111 + x112*w113 + x113*w111 + w112,
     x110*w111 + x111*w110 + x111*w112 + x112*w110 + x113*w111 + x113*w113 + w113,
     x110*w112 + x111*w111 + x112*w110 + x113*w113 + 1)

We separate the system in independent subsystems::

    sage: C = Sequence(r2).connected_components(); C                                    # needs sage.rings.polynomial.pbori
    [[w200 + k100 + x100 + x102 + x103,
      w201 + k101 + x100 + x101 + x103 + 1,
      w202 + k102 + x100 + x101 + x102 + 1,
      w203 + k103 + x101 + x102 + x103,
      x100*w100 + x100*w103 + x101*w102 + x102*w101 + x103*w100,
      x100*w100 + x100*w101 + x101*w100 + x101*w103 + x102*w102 + x103*w101,
      x100*w101 + x100*w102 + x101*w100 + x101*w101 + x102*w100 + x102*w103 + x103*w102,
      x100*w100 + x100*w102 + x100*w103 + x101*w100 + x101*w101 + x102*w102 + x103*w100 + x100,
      x100*w101 + x100*w103 + x101*w101 + x101*w102 + x102*w100 + x102*w103 + x103*w101 + x101,
      x100*w100 + x100*w102 + x101*w100 + x101*w102 + x101*w103 + x102*w100 + x102*w101 + x103*w102 + x102,
      x100*w101 + x100*w102 + x101*w100 + x101*w103 + x102*w101 + x103*w103 + x103,
      x100*w100 + x100*w101 + x100*w103 + x101*w101 + x102*w100 + x102*w102 + x103*w100 + w100,
      x100*w102 + x101*w100 + x101*w101 + x101*w103 + x102*w101 + x103*w100 + x103*w102 + w101,
      x100*w100 + x100*w101 + x100*w102 + x101*w102 + x102*w100 + x102*w101 + x102*w103 + x103*w101 + w102,
      x100*w101 + x101*w100 + x101*w102 + x102*w100 + x103*w101 + x103*w103 + w103,
      x100*w102 + x101*w101 + x102*w100 + x103*w103 + 1],
     [w210 + k110 + x110 + x112 + x113,
      w211 + k111 + x110 + x111 + x113 + 1,
      w212 + k112 + x110 + x111 + x112 + 1,
      w213 + k113 + x111 + x112 + x113,
      x110*w110 + x110*w113 + x111*w112 + x112*w111 + x113*w110,
      x110*w110 + x110*w111 + x111*w110 + x111*w113 + x112*w112 + x113*w111,
      x110*w111 + x110*w112 + x111*w110 + x111*w111 + x112*w110 + x112*w113 + x113*w112,
      x110*w110 + x110*w112 + x110*w113 + x111*w110 + x111*w111 + x112*w112 + x113*w110 + x110,
      x110*w111 + x110*w113 + x111*w111 + x111*w112 + x112*w110 + x112*w113 + x113*w111 + x111,
      x110*w110 + x110*w112 + x111*w110 + x111*w112 + x111*w113 + x112*w110 + x112*w111 + x113*w112 + x112,
      x110*w111 + x110*w112 + x111*w110 + x111*w113 + x112*w111 + x113*w113 + x113,
      x110*w110 + x110*w111 + x110*w113 + x111*w111 + x112*w110 + x112*w112 + x113*w110 + w110,
      x110*w112 + x111*w110 + x111*w111 + x111*w113 + x112*w111 + x113*w110 + x113*w112 + w111,
      x110*w110 + x110*w111 + x110*w112 + x111*w112 + x112*w110 + x112*w111 + x112*w113 + x113*w111 + w112,
      x110*w111 + x111*w110 + x111*w112 + x112*w110 + x113*w111 + x113*w113 + w113,
      x110*w112 + x111*w111 + x112*w110 + x113*w113 + 1]]
    sage: C[0].groebner_basis()                                                         # needs sage.rings.polynomial.pbori
    Polynomial Sequence with 30 Polynomials in 16 Variables

and compute the coefficient matrix::

    sage: A,v = Sequence(r2).coefficients_monomials()                                   # needs sage.rings.polynomial.pbori
    sage: A.rank()                                                                      # needs sage.rings.polynomial.pbori
    32

Using these building blocks we can implement a simple XL algorithm
easily::

    sage: sr = mq.SR(1,1,1,4, gf2=True, polybori=True, order='lex')                     # needs sage.rings.polynomial.pbori
    sage: while True:  # workaround (see :issue:`31891`)                                 # needs sage.rings.polynomial.pbori
    ....:     try:
    ....:         F, s = sr.polynomial_system()
    ....:         break
    ....:     except ZeroDivisionError:
    ....:         pass

    sage: # needs sage.rings.polynomial.pbori
    sage: monomials = [a*b for a in F.variables() for b in F.variables() if a < b]
    sage: len(monomials)
    190
    sage: F2 = Sequence(map(mul, cartesian_product_iterator((monomials, F))))
    sage: A, v = F2.coefficients_monomials(sparse=False)
    sage: A.echelonize()
    sage: A
    6840 x 4474 dense matrix over Finite Field of size 2...
    sage: A.rank()
    4056
    sage: A[4055] * v
    k001*k003

TESTS::

    sage: P.<x,y> = PolynomialRing(QQ)
    sage: I = [[x^2 + y^2], [x^2 - y^2]]
    sage: F = Sequence(I, P)
    sage: loads(dumps(F)) == F
    True

.. NOTE::

   In many other computer algebra systems (cf. Singular) this class
   would be called ``Ideal`` but an ideal is a very distinct object
   from its generators and thus this is not an ideal in Sage.

Classes
-------
"""

from sage.misc.cachefunc import cached_method
from sage.misc.converting_dict import KeyConvertingDict
from sage.misc.method_decorator import MethodDecorator
from sage.rings.finite_rings.finite_field_base import FiniteField
from sage.rings.finite_rings.finite_field_constructor import FiniteField as GF
from sage.rings.infinity import Infinity
from sage.rings.polynomial.multi_polynomial_ideal import MPolynomialIdeal
from sage.rings.polynomial.multi_polynomial_ring import MPolynomialRing_base
from sage.rings.polynomial.polynomial_ring_constructor import PolynomialRing
<<<<<<< HEAD
from sage.rings.polynomial.infinite_polynomial_ring import InfinitePolynomialRing_sparse
from sage.rings.quotient_ring import is_QuotientRing
=======
from sage.rings.quotient_ring import QuotientRing_nc
>>>>>>> e042294b
from sage.structure.sequence import Sequence_generic

try:
    from sage.interfaces.singular import singular, singular_gb_standard_options
    from sage.libs.singular.standard_options import \
        libsingular_gb_standard_options
except ImportError:
    singular = None
    singular_gb_standard_options = libsingular_gb_standard_options = MethodDecorator


def is_PolynomialSequence(F):
    """
    Return ``True`` if ``F`` is a ``PolynomialSequence``.

    INPUT:

    - ``F`` -- anything

    EXAMPLES::

        sage: P.<x,y> = PolynomialRing(QQ)
        sage: I = [[x^2 + y^2], [x^2 - y^2]]
        sage: F = Sequence(I, P); F
        [x^2 + y^2, x^2 - y^2]

        sage: from sage.rings.polynomial.multi_polynomial_sequence import PolynomialSequence_generic
        sage: isinstance(F, PolynomialSequence_generic)
        True
    """
    from sage.misc.superseded import deprecation
    deprecation(38266,
                "The function is_PolynomialSequence is deprecated; "
                "use 'isinstance(..., PolynomialSequence_generic)' instead.")
    return isinstance(F, PolynomialSequence_generic)


def PolynomialSequence(arg1, arg2=None, immutable=False, cr=False, cr_str=None):
    """
    Construct a new polynomial sequence object.

    INPUT:

    - ``arg1`` -- a multivariate polynomial ring, an ideal or a matrix

    - ``arg2`` -- an iterable object of parts or polynomials
      (default: ``None``)

      - ``immutable`` -- if ``True`` the sequence is immutable (default: ``False``)

      - ``cr`` -- print a line break after each element (default: ``False``)

      - ``cr_str`` -- print a line break after each element if 'str' is
        called (default: ``None``)

    EXAMPLES::

        sage: P.<a,b,c,d> = PolynomialRing(GF(127), 4)
        sage: I = sage.rings.ideal.Katsura(P)                                           # needs sage.libs.singular

    If a list of tuples is provided, those form the parts::

        sage: F = Sequence([I.gens(),I.gens()], I.ring()); F  # indirect doctest        # needs sage.libs.singular
        [a + 2*b + 2*c + 2*d - 1,
         a^2 + 2*b^2 + 2*c^2 + 2*d^2 - a,
         2*a*b + 2*b*c + 2*c*d - b,
         b^2 + 2*a*c + 2*b*d - c,
         a + 2*b + 2*c + 2*d - 1,
         a^2 + 2*b^2 + 2*c^2 + 2*d^2 - a,
         2*a*b + 2*b*c + 2*c*d - b,
         b^2 + 2*a*c + 2*b*d - c]
        sage: F.nparts()                                                                # needs sage.libs.singular
        2

    If an ideal is provided, the generators are used::

        sage: Sequence(I)                                                               # needs sage.libs.singular
        [a + 2*b + 2*c + 2*d - 1,
         a^2 + 2*b^2 + 2*c^2 + 2*d^2 - a,
         2*a*b + 2*b*c + 2*c*d - b,
         b^2 + 2*a*c + 2*b*d - c]

    If a list of polynomials is provided, the system has only one part::

        sage: F = Sequence(I.gens(), I.ring()); F                                       # needs sage.libs.singular
        [a + 2*b + 2*c + 2*d - 1,
         a^2 + 2*b^2 + 2*c^2 + 2*d^2 - a,
         2*a*b + 2*b*c + 2*c*d - b,
         b^2 + 2*a*c + 2*b*d - c]
         sage: F.nparts()                                                               # needs sage.libs.singular
         1

    We test that the ring is inferred correctly::

        sage: P.<x,y,z> = GF(2)[]
        sage: from sage.rings.polynomial.multi_polynomial_sequence import PolynomialSequence
        sage: PolynomialSequence([1,x,y]).ring()
        Multivariate Polynomial Ring in x, y, z over Finite Field of size 2

        sage: PolynomialSequence([[1,x,y], [0]]).ring()
        Multivariate Polynomial Ring in x, y, z over Finite Field of size 2

    TESTS:

    A PolynomialSequence can exist with elements in an infinite field of
    characteristic 2 (see :issue:`19452`)::

        sage: from sage.rings.polynomial.multi_polynomial_sequence import PolynomialSequence
        sage: F = GF(2)
        sage: L.<t> = PowerSeriesRing(F,'t')
        sage: R.<x,y> = PolynomialRing(L,'x,y')
        sage: PolynomialSequence([0], R)
        [0]

    A PolynomialSequence can be created from an iterator (see :issue:`25989`)::

        sage: R.<x,y,z> = QQ[]
        sage: PolynomialSequence(iter(R.gens()))
        [x, y, z]
        sage: PolynomialSequence(iter(R.gens()), R)
        [x, y, z]
        sage: PolynomialSequence(iter([(x,y), (z,)]), R)
        [x, y, z]
    """
    from sage.structure.element import Matrix
    try:
        from sage.rings.polynomial.pbori.pbori import BooleanMonomialMonoid
    except ImportError:
        BooleanMonomialMonoid = ()

<<<<<<< HEAD
    is_ring = lambda r: is_MPolynomialRing(r) or isinstance(r, BooleanMonomialMonoid) or (is_QuotientRing(r) and is_MPolynomialRing(r.cover_ring())) or isinstance(r, InfinitePolynomialRing_sparse)
=======
    is_ring = lambda r: isinstance(r, MPolynomialRing_base) or isinstance(r, BooleanMonomialMonoid) or (isinstance(r, QuotientRing_nc) and isinstance(r.cover_ring(), MPolynomialRing_base))
>>>>>>> e042294b

    if is_ring(arg1):
        ring, gens = arg1, arg2

    elif is_ring(arg2):
        ring, gens = arg2, arg1

    elif isinstance(arg1, Matrix):
        ring, gens = arg1.base_ring(), arg1.list()

    elif isinstance(arg1, MPolynomialIdeal):
        ring, gens = arg1.ring(), arg1.gens()
    else:
        gens = list(arg1)

        if arg2:
            ring = arg2
            if not is_ring(ring):
                raise TypeError("Ring '%s' not supported." % ring)
        else:
            try:
                e = next(iter(gens))
            except StopIteration:
                raise ValueError("Cannot determine ring from provided information.")

            import sage.structure.element as coerce

            el = 0

            for f in gens:
                try:
                    el, _ = coerce.canonical_coercion(el, f)
                except TypeError:
                    el = 0
                    for part in gens:
                        for f in part:
                            el, _ = coerce.canonical_coercion(el, f)

            if is_ring(el.parent()):
                ring = el.parent()
            else:
                raise TypeError("Cannot determine ring.")

    try:
        gens = iter(gens)
        e = next(gens)
        # fast path for known collection types
        if isinstance(e, (tuple, list, Sequence_generic, PolynomialSequence_generic)):
            nested = True
        else:
            nested = False
            try:
                e2 = ring(e)
            except TypeError:
                nested = True
        from itertools import chain
        if nested:
            parts = tuple(tuple(ring(f) for f in part) for part in chain([e], gens))
        else:
            parts = tuple(chain([e2], map(ring, gens))),
    except StopIteration:
        parts = ((),)

    K = ring.base_ring()

    # make sure we use the polynomial ring as ring not the monoid
    ring = (ring(1) + ring(1)).parent()

    if not isinstance(K, FiniteField) or K.characteristic() != 2:
        return PolynomialSequence_generic(parts, ring, immutable=immutable, cr=cr, cr_str=cr_str)
    elif K.degree() == 1:
        return PolynomialSequence_gf2(parts, ring, immutable=immutable, cr=cr, cr_str=cr_str)
    elif K.degree() > 1:
        return PolynomialSequence_gf2e(parts, ring, immutable=immutable, cr=cr, cr_str=cr_str)

class PolynomialSequence_generic(Sequence_generic):
    def __init__(self, parts, ring, immutable=False, cr=False, cr_str=None):
        """
        Construct a new system of multivariate polynomials.

        INPUT:

<<<<<<< HEAD
        - ``parts`` - a list of lists with polynomials
=======
        - ``part`` -- list of lists with polynomials
>>>>>>> e042294b

        - ``ring`` -- a multivariate polynomial ring

        - ``immutable`` -- if ``True`` the sequence is immutable (default: ``False``)

        - ``cr`` -- print a line break after each element (default: ``False``)

        - ``cr_str`` -- print a line break after each element if 'str'
          is called (default: ``None``)

        EXAMPLES::

            sage: P.<a,b,c,d> = PolynomialRing(GF(127), 4)
            sage: I = sage.rings.ideal.Katsura(P)                                       # needs sage.libs.singular

            sage: Sequence([I.gens()], I.ring())  # indirect doctest                    # needs sage.libs.singular
            [a + 2*b + 2*c + 2*d - 1, a^2 + 2*b^2 + 2*c^2 + 2*d^2 - a,
             2*a*b + 2*b*c + 2*c*d - b, b^2 + 2*a*c + 2*b*d - c]

        If an ideal is provided, the generators are used.::

            sage: Sequence(I)                                                           # needs sage.libs.singular
            [a + 2*b + 2*c + 2*d - 1, a^2 + 2*b^2 + 2*c^2 + 2*d^2 - a,
             2*a*b + 2*b*c + 2*c*d - b, b^2 + 2*a*c + 2*b*d - c]

        If a list of polynomials is provided, the system has only one
        part.::

            sage: Sequence(I.gens(), I.ring())                                          # needs sage.libs.singular
            [a + 2*b + 2*c + 2*d - 1, a^2 + 2*b^2 + 2*c^2 + 2*d^2 - a,
             2*a*b + 2*b*c + 2*c*d - b, b^2 + 2*a*c + 2*b*d - c]
        """

        Sequence_generic.__init__(self, sum(parts, tuple()), ring, check=False, immutable=immutable,
                                  cr=cr, cr_str=cr_str, use_sage_types=True)
        self._ring = ring
        self._parts = parts

    def __copy__(self):
        """
        Return a copy of this system.

        EXAMPLES::

            sage: # needs sage.rings.polynomial.pbori
            sage: sr = mq.SR(allow_zero_inversions=True)
            sage: F,s = sr.polynomial_system()
            sage: copy(F)  # indirect doctest
            Polynomial Sequence with 40 Polynomials in 20 Variables
            sage: type(F) == type(copy(F))
            True
        """
        return self.__class__(self._parts, self._ring, immutable=self.is_immutable())

    def ring(self):
        """
        Return the polynomial ring all elements live in.

        EXAMPLES::

            sage: sr = mq.SR(allow_zero_inversions=True, gf2=True, order='block')       # needs sage.rings.polynomial.pbori
            sage: F, s = sr.polynomial_system()                                         # needs sage.rings.polynomial.pbori
            sage: print(F.ring().repr_long())                                           # needs sage.rings.polynomial.pbori
            Polynomial Ring
             Base Ring : Finite Field of size 2
                  Size : 20 Variables
              Block  0 : Ordering : deglex
                         Names    : k100, k101, k102, k103, x100, x101, x102, x103, w100, w101, w102, w103, s000, s001, s002, s003
              Block  1 : Ordering : deglex
                         Names    : k000, k001, k002, k003
        """
        return self._ring

    universe = ring

    def nparts(self):
        """
        Return number of parts of this system.

        EXAMPLES::

            sage: sr = mq.SR(allow_zero_inversions=True)                                # needs sage.rings.polynomial.pbori
            sage: F, s = sr.polynomial_system()                                         # needs sage.rings.polynomial.pbori
            sage: F.nparts()                                                            # needs sage.rings.polynomial.pbori
            4
        """
        return len(self._parts)

    def parts(self):
        """
        Return a tuple of parts of this system.

        EXAMPLES::

            sage: # needs sage.rings.polynomial.pbori
            sage: sr = mq.SR(allow_zero_inversions=True)
            sage: F, s = sr.polynomial_system()
            sage: l = F.parts()
            sage: len(l)
            4
        """
        return tuple(self._parts)

    def part(self, i):
        """
        Return ``i``-th part of this system.

        EXAMPLES::

            sage: # needs sage.rings.polynomial.pbori
            sage: sr = mq.SR(allow_zero_inversions=True)
            sage: F, s = sr.polynomial_system()
            sage: R0 = F.part(1)
            sage: R0
            (k000^2 + k001, k001^2 + k002, k002^2 + k003, k003^2 + k000)
        """
        return self._parts[i]

    def ideal(self):
        """
        Return ideal spanned by the elements of this system.

        EXAMPLES::

            sage: # needs sage.rings.polynomial.pbori
            sage: sr = mq.SR(allow_zero_inversions=True)
            sage: F, s = sr.polynomial_system()
            sage: P = F.ring()
            sage: I = F.ideal()
            sage: J = I.elimination_ideal(P.gens()[4:-4])
            sage: J <= I
            True
            sage: set(J.gens().variables()).issubset(P.gens()[:4] + P.gens()[-4:])
            True
        """
        return self._ring.ideal(tuple(self))

    def groebner_basis(self, *args, **kwargs):
        """
        Compute and return a Groebner basis for the ideal spanned by
        the polynomials in this system.

        INPUT:

        - ``args`` -- list of arguments passed to
          ``MPolynomialIdeal.groebner_basis`` call

        - ``kwargs`` -- dictionary of arguments passed to
          ``MPolynomialIdeal.groebner_basis`` call

        EXAMPLES::

            sage: # needs sage.rings.polynomial.pbori
            sage: sr = mq.SR(allow_zero_inversions=True)
            sage: F, s = sr.polynomial_system()
            sage: gb = F.groebner_basis()
            sage: Ideal(gb).basis_is_groebner()
            True

        TESTS:

        Check that this method also works for boolean polynomials
        (:issue:`10680`)::

            sage: # needs sage.rings.polynomial.pbori
            sage: B.<a,b,c,d> = BooleanPolynomialRing()
            sage: F0 = Sequence(map(lambda f: f.lm(), [a,b,c,d]))
            sage: F0.groebner_basis()
            [a, b, c, d]
            sage: F1 = Sequence([a,b,c*d,d^2])
            sage: F1.groebner_basis()
            [a, b, d]
        """
        return self.ideal().groebner_basis(*args, **kwargs)

    def monomials(self):
        """
        Return an unordered tuple of monomials in this polynomial system.

        EXAMPLES::

            sage: sr = mq.SR(allow_zero_inversions=True)                                # needs sage.rings.polynomial.pbori
            sage: F,s = sr.polynomial_system()                                          # needs sage.rings.polynomial.pbori
            sage: len(F.monomials())                                                    # needs sage.rings.polynomial.pbori
            49
        """
        M = set()
        for f in self:
            for m in f.monomials():
                M.add(m)
        return tuple(M)

    def nmonomials(self):
        """
        Return the number of monomials present in this system.

        EXAMPLES::

            sage: sr = mq.SR(allow_zero_inversions=True)                                # needs sage.rings.polynomial.pbori
            sage: F,s = sr.polynomial_system()                                          # needs sage.rings.polynomial.pbori
            sage: F.nmonomials()                                                        # needs sage.rings.polynomial.pbori
            49
        """
        return len(self.monomials())

    def variables(self):
        """
        Return all variables present in this system. This tuple may or
        may not be equal to the generators of the ring of this system.

        EXAMPLES::

            sage: sr = mq.SR(allow_zero_inversions=True)                                # needs sage.rings.polynomial.pbori
            sage: F,s = sr.polynomial_system()                                          # needs sage.rings.polynomial.pbori
            sage: F.variables()[:10]                                                    # needs sage.rings.polynomial.pbori
            (k003, k002, k001, k000, s003, s002, s001, s000, w103, w102)
        """
        V = set()
        for f in self:
            for v in f.variables():
                V.add(v)
        return tuple(sorted(V))

    def nvariables(self):
        """
        Return number of variables present in this system.

        EXAMPLES::

            sage: sr = mq.SR(allow_zero_inversions=True)                                # needs sage.rings.polynomial.pbori
            sage: F,s = sr.polynomial_system()                                          # needs sage.rings.polynomial.pbori
            sage: F.nvariables()                                                        # needs sage.rings.polynomial.pbori
            20
        """
        return len(self.variables())

    def algebraic_dependence(self):
        r"""
        Return the ideal of annihilating polynomials for the
        polynomials in ``self``, if those polynomials are algebraically
        dependent.
        Otherwise, return the zero ideal.

        OUTPUT:

        If the polynomials `f_1,\ldots,f_r` in ``self`` are algebraically
        dependent, then the output is the ideal
        `\{F \in K[T_1,\ldots,T_r] : F(f_1,\ldots,f_r) = 0\}` of
        annihilating polynomials of `f_1,\ldots,f_r`.
        Here `K` is the coefficient ring of polynomial ring of `f_1,\ldots,f_r`
        and `T_1,\ldots,T_r` are new indeterminates.
        If `f_1,\ldots,f_r` are algebraically independent, then the output
        is the zero ideal in `K[T_1,\ldots,T_r]`.

        EXAMPLES::

            sage: # needs sage.libs.singular
            sage: R.<x,y> = PolynomialRing(QQ)
            sage: S = Sequence([x, x*y])
            sage: I = S.algebraic_dependence(); I
            Ideal (0) of Multivariate Polynomial Ring in T0, T1 over Rational Field

        ::

            sage: # needs sage.libs.singular
            sage: R.<x,y> = PolynomialRing(QQ)
            sage: S = Sequence([x, (x^2 + y^2 - 1)^2, x*y - 2])
            sage: I = S.algebraic_dependence(); I
            Ideal (16 + 32*T2 - 8*T0^2 + 24*T2^2 - 8*T0^2*T2 + 8*T2^3 + 9*T0^4 - 2*T0^2*T2^2
                    + T2^4 - T0^4*T1 + 8*T0^4*T2 - 2*T0^6 + 2*T0^4*T2^2 + T0^8)
             of Multivariate Polynomial Ring in T0, T1, T2 over Rational Field
            sage: [F(S) for F in I.gens()]
            [0]

        ::

            sage: # needs sage.libs.singular
            sage: R.<x,y> = PolynomialRing(GF(7))
            sage: S = Sequence([x, (x^2 + y^2 - 1)^2, x*y - 2])
            sage: I = S.algebraic_dependence(); I
            Ideal (2 - 3*T2 - T0^2 + 3*T2^2 - T0^2*T2 + T2^3 + 2*T0^4 - 2*T0^2*T2^2
                   + T2^4 - T0^4*T1 + T0^4*T2 - 2*T0^6 + 2*T0^4*T2^2 + T0^8)
             of Multivariate Polynomial Ring in T0, T1, T2 over Finite Field of size 7
            sage: [F(S) for F in I.gens()]
            [0]

        .. NOTE::

            This function's code also works for sequences of polynomials from a
            univariate polynomial ring, but i don't know where in the Sage codebase
            to put it to use it to that effect.

        AUTHORS:

        - Alex Raichev (2011-06-22)
        """
        R = self.ring()
        K = R.base_ring()
        Xs = list(R.gens())
        r = len(self)
        d = len(Xs)

        # Expand R by r new variables.
        T = 'T'
        while T in [str(x) for x in Xs]:
            T = T+'T'
        Ts = [T + str(j) for j in range(r)]
        RR = PolynomialRing(K,d+r,tuple(Xs+Ts))
        Vs = list(RR.gens())
        Xs = Vs[0 :d]
        Ts = Vs[d:]

        J = RR.ideal([ Ts[j] - RR(self[j]) for j in range(r)])
        JJ = J.elimination_ideal(Xs)
        # By the elimination theorem, JJ is the kernel of the ring morphism
        # `phi:K[\bar T] \to K[\bar X]` that fixes `K` and sends each
        # `T_i` to `f_i`.
        # So JJ is the ideal of annihilating polynomials of `f_1,\ldots,f_r`,
        # which is the zero ideal in case `f_1,\ldots,f_r` are algebraically
        # independent.

        # Coerce JJ into `K[T_1,\ldots,T_r]`.
        # Choosing the negdeglex order simply because i find it useful in my work.
        RRR = PolynomialRing(K,r,tuple(Ts),order='negdeglex')
        return RRR.ideal(JJ.gens())

    def coefficients_monomials(self, order=None, sparse=True):
        """
        Return the matrix of coefficients ``A`` and
        the matching vector of monomials ``v``, such that ``A*v == vector(self)``.

        Thus value of ``A[i,j]`` corresponds the coefficient of the
        monomial ``v[j]`` in the ``i``-th polynomial in this system.

        Monomials are ordered w.r.t. the term ordering of ``order``
        if given; otherwise, they are ordered w.r.t. ``self.ring()``
        in reverse order, i.e., such that the smallest entry comes last.

        INPUT:

        - ``sparse`` -- construct a sparse matrix (default: ``True``)
        - ``order`` -- list or tuple specifying the order of monomials (default: ``None``)

        EXAMPLES::

            sage: # needs sage.libs.singular
            sage: P.<a,b,c,d> = PolynomialRing(GF(127), 4)
            sage: I = sage.rings.ideal.Katsura(P)
            sage: I.gens()
            [a + 2*b + 2*c + 2*d - 1,
             a^2 + 2*b^2 + 2*c^2 + 2*d^2 - a,
             2*a*b + 2*b*c + 2*c*d - b,
             b^2 + 2*a*c + 2*b*d - c]
            sage: F = Sequence(I)
            sage: A,v = F.coefficients_monomials()
            sage: A
            [  0   0   0   0   0   0   0   0   0   1   2   2   2 126]
            [  1   0   2   0   0   2   0   0   2 126   0   0   0   0]
            [  0   2   0   0   2   0   0   2   0   0 126   0   0   0]
            [  0   0   1   2   0   0   2   0   0   0   0 126   0   0]
            sage: v
            (a^2, a*b, b^2, a*c, b*c, c^2, b*d, c*d, d^2, a, b, c, d, 1)
            sage: A*v
            (a + 2*b + 2*c + 2*d - 1, a^2 + 2*b^2 + 2*c^2 + 2*d^2 - a,
             2*a*b + 2*b*c + 2*c*d - b, b^2 + 2*a*c + 2*b*d - c)
        """
        from sage.modules.free_module_element import vector
        from sage.matrix.constructor import matrix

        if order is None:
            v = sorted(self.monomials(), reverse=True)
        else:
            if isinstance(order, (list, tuple)):
                v = order
            else:
                raise ValueError("order argument can only accept list or tuple")

        y = dict(zip(v, range(len(v))))  # construct dictionary for fast lookups
        A = matrix(self.ring().base_ring(), len(self), len(v), sparse=sparse)
        for x, poly in enumerate(self):
            for c, m in poly:
                try:
                    A[x, y[m]] = c
                except KeyError:
                    raise ValueError("order argument does not contain all monomials")
        return A, vector(v)

    def coefficient_matrix(self, sparse=True):
        """
        Return tuple ``(A,v)`` where ``A`` is the coefficient matrix
        of this system and ``v`` the matching monomial vector.

        Thus value of ``A[i,j]`` corresponds the coefficient of the
        monomial ``v[j]`` in the ``i``-th polynomial in this system.

        Monomials are order w.r.t. the term ordering of
        ``self.ring()`` in reverse order, i.e. such that the smallest
        entry comes last.

        INPUT:

        - ``sparse`` -- construct a sparse matrix (default: ``True``)

        EXAMPLES::

            sage: # needs sage.libs.singular
            sage: P.<a,b,c,d> = PolynomialRing(GF(127), 4)
            sage: I = sage.rings.ideal.Katsura(P)
            sage: I.gens()
            [a + 2*b + 2*c + 2*d - 1,
             a^2 + 2*b^2 + 2*c^2 + 2*d^2 - a,
             2*a*b + 2*b*c + 2*c*d - b,
             b^2 + 2*a*c + 2*b*d - c]
            sage: F = Sequence(I)
            sage: A,v = F.coefficient_matrix()
            doctest:warning...
            DeprecationWarning: the function coefficient_matrix is deprecated; use coefficients_monomials instead
            See https://github.com/sagemath/sage/issues/37035 for details.
            sage: A
            [  0   0   0   0   0   0   0   0   0   1   2   2   2 126]
            [  1   0   2   0   0   2   0   0   2 126   0   0   0   0]
            [  0   2   0   0   2   0   0   2   0   0 126   0   0   0]
            [  0   0   1   2   0   0   2   0   0   0   0 126   0   0]
            sage: v
            [a^2]
            [a*b]
            [b^2]
            [a*c]
            [b*c]
            [c^2]
            [b*d]
            [c*d]
            [d^2]
            [  a]
            [  b]
            [  c]
            [  d]
            [  1]
            sage: A*v
            [        a + 2*b + 2*c + 2*d - 1]
            [a^2 + 2*b^2 + 2*c^2 + 2*d^2 - a]
            [      2*a*b + 2*b*c + 2*c*d - b]
            [        b^2 + 2*a*c + 2*b*d - c]
        """
        from sage.matrix.constructor import matrix
        from sage.misc.superseded import deprecation
        deprecation(37035, "the function coefficient_matrix is deprecated; use coefficients_monomials instead")

        R = self.ring()
        A, v = self.coefficients_monomials(sparse=sparse)
        return A, matrix(R,len(v),1,v)

    def subs(self, *args, **kwargs):
        """
        Substitute variables for every polynomial in this system and
        return a new system. See :meth:`MPolynomial.subs` for calling
        convention.

        INPUT:

        - ``args`` -- arguments to be passed to :meth:`MPolynomial.subs`
        - ``kwargs`` -- keyword arguments to be passed to :meth:`MPolynomial.subs`

        EXAMPLES::

            sage: sr = mq.SR(allow_zero_inversions=True)                                # needs sage.rings.polynomial.pbori
            sage: F, s = sr.polynomial_system(); F                                      # needs sage.rings.polynomial.pbori
            Polynomial Sequence with 40 Polynomials in 20 Variables
            sage: F = F.subs(s); F                                                      # needs sage.rings.polynomial.pbori
            Polynomial Sequence with 40 Polynomials in 16 Variables
        """
        return PolynomialSequence(self._ring, [tuple([f.subs(*args,**kwargs) for f in r]) for r in self._parts])

    def _singular_(self):
        """
        Return Singular ideal representation of this system.

        EXAMPLES::

            sage: # needs sage.libs.singular
            sage: P.<a,b,c,d> = PolynomialRing(GF(127))
            sage: I = sage.rings.ideal.Katsura(P)
            sage: F = Sequence(I); F
            [a + 2*b + 2*c + 2*d - 1,
             a^2 + 2*b^2 + 2*c^2 + 2*d^2 - a,
             2*a*b + 2*b*c + 2*c*d - b,
             b^2 + 2*a*c + 2*b*d - c]
            sage: F._singular_()
            a+2*b+2*c+2*d-1,
            a^2+2*b^2+2*c^2+2*d^2-a,
            2*a*b+2*b*c+2*c*d-b,
            b^2+2*a*c+2*b*d-c
        """
        return singular.ideal(list(self))

    def _magma_init_(self, magma):
        """
        Return Magma ideal representation of the ideal spanned by this
        system.

        EXAMPLES::

            sage: # needs sage.rings.polynomial.pbori
            sage: sr = mq.SR(allow_zero_inversions=True, gf2=True)
            sage: F,s = sr.polynomial_system()
            sage: F.set_immutable()
            sage: magma(F)                      # optional - magma
            Ideal of Boolean polynomial ring of rank 20 over GF(2)
            Order: Graded Lexicographical (bit vector word)
            Variables: k100, k101, k102, k103, x100, x101, x102, x103, w100, w101, w102, w103, s000, s001, s002, s003, k000, k001, k002, k003
            Basis:
            [
            ...
            ]
        """
        P = magma(self.ring()).name()
        v = [x._magma_init_(magma) for x in list(self)]
        return 'ideal<%s|%s>' % (P, ','.join(v))

    def _repr_(self):
        """
        Return a string representation of this system.

        EXAMPLES::

            sage: # needs sage.libs.singular
            sage: P.<a,b,c,d> = PolynomialRing(GF(127))
            sage: I = sage.rings.ideal.Katsura(P)
            sage: F = Sequence(I); F  # indirect doctest
            [a + 2*b + 2*c + 2*d - 1,
             a^2 + 2*b^2 + 2*c^2 + 2*d^2 - a,
             2*a*b + 2*b*c + 2*c*d - b,
             b^2 + 2*a*c + 2*b*d - c]

        If the system contains 20 or more polynomials, a short summary
        is printed::

            sage: sr = mq.SR(allow_zero_inversions=True, gf2=True)                      # needs sage.rings.polynomial.pbori
            sage: F,s = sr.polynomial_system(); F                                       # needs sage.rings.polynomial.pbori
            Polynomial Sequence with 36 Polynomials in 20 Variables
        """
        if len(self) < 20:
            return Sequence_generic._repr_(self)
        else:
            return "Polynomial Sequence with %d Polynomials in %d Variables" % (len(self),self.nvariables())

    def __add__(self, right):
        """
        Add polynomial systems together, i.e. create a union of their
        polynomials.

        EXAMPLES::

            sage: # needs sage.libs.singular
            sage: P.<a,b,c,d> = PolynomialRing(GF(127))
            sage: I = sage.rings.ideal.Katsura(P)
            sage: F = Sequence(I)
            sage: F + [a^127 + a]
            [a + 2*b + 2*c + 2*d - 1,
             a^2 + 2*b^2 + 2*c^2 + 2*d^2 - a,
             2*a*b + 2*b*c + 2*c*d - b,
             b^2 + 2*a*c + 2*b*d - c,
             a^127 + a]
            sage: F + P.ideal([a^127 + a])
            [a + 2*b + 2*c + 2*d - 1,
             a^2 + 2*b^2 + 2*c^2 + 2*d^2 - a,
             2*a*b + 2*b*c + 2*c*d - b,
             b^2 + 2*a*c + 2*b*d - c,
             a^127 + a]
            sage: F + Sequence([a^127 + a], P)
            [a + 2*b + 2*c + 2*d - 1,
             a^2 + 2*b^2 + 2*c^2 + 2*d^2 - a,
             2*a*b + 2*b*c + 2*c*d - b,
             b^2 + 2*a*c + 2*b*d - c,
             a^127 + a]
        """
        if isinstance(right, PolynomialSequence_generic) and right.ring() == self.ring():
            return PolynomialSequence(self.ring(), self.parts() + right.parts())

        elif isinstance(right,(tuple,list)) and all((x.parent() == self.ring() for x in right)):
            return PolynomialSequence(self.ring(), self.parts() + (right,))

        elif isinstance(right,MPolynomialIdeal) and (right.ring() is self.ring() or right.ring() == self.ring()):
            return PolynomialSequence(self.ring(), self.parts() + (right.gens(),))

        else:
            raise TypeError("right must be a system over same ring as self.")

    def connection_graph(self):
        """
        Return the graph which has the variables of this system as
        vertices and edges between two variables if they appear in the
        same polynomial.

        EXAMPLES::

            sage: # needs sage.rings.polynomial.pbori
            sage: B.<x,y,z> = BooleanPolynomialRing()
            sage: F = Sequence([x*y + y + 1, z + 1])
            sage: G = F.connection_graph(); G
            Graph on 3 vertices
            sage: G.is_connected()
            False
            sage: F = Sequence([x])
            sage: F.connection_graph()
            Graph on 1 vertex

        TESTS::

            sage: # needs sage.rings.polynomial.pbori
            sage: F = Sequence([], B)
            sage: F.connection_graph()
            Graph on 0 vertices
            sage: F = Sequence([1], B)
            sage: F.connection_graph()
            Graph on 0 vertices
            sage: F = Sequence([x])
            sage: F.connection_graph()
            Graph on 1 vertex
            sage: F = Sequence([x, y])
            sage: F.connection_graph()
            Graph on 2 vertices
            sage: F = Sequence([x*y*z])
            sage: F.connection_graph().is_clique()
            True
            sage: F = Sequence([x*y, y*z])
            sage: F.connection_graph().is_clique()
            False
        """
        from sage.graphs.graph import Graph
        g = Graph()
        for f in self:
            g.add_clique(f.variables())
        return g

    def connected_components(self):
        """
        Split the polynomial system in systems which do not share any
        variables.

        EXAMPLES:

        As an example consider one part of AES, which naturally
        splits into four subsystems which are independent::

            sage: # needs sage.rings.polynomial.pbori
            sage: sr = mq.SR(2, 4, 4, 8, gf2=True, polybori=True)
            sage: while True:  # workaround (see :issue:`31891`)
            ....:     try:
            ....:         F, s = sr.polynomial_system()
            ....:         break
            ....:     except ZeroDivisionError:
            ....:         pass
            sage: Fz = Sequence(F.part(2))
            sage: Fz.connected_components()
            [Polynomial Sequence with 128 Polynomials in 128 Variables,
             Polynomial Sequence with 128 Polynomials in 128 Variables,
             Polynomial Sequence with 128 Polynomials in 128 Variables,
             Polynomial Sequence with 128 Polynomials in 128 Variables]

        TESTS:

        Check the order of the output (:issue:`35518`)::

            sage: R.<x,y,z> = PolynomialRing(ZZ)
            sage: Sequence([x,z,y]).connected_components()
            [[x], [z], [y]]
            sage: Sequence([x,z,x*y*z,y]).connected_components()
            [[x, z, x*y*z, y]]
        """
        # precompute the list of variables in each polynomial
        vss = [f.variables() for f in self]

        # Use a union-find data structure to encode relationships between
        # variables, i.e., that they belong to a same polynomial
        from sage.sets.disjoint_set import DisjointSet
        DS = DisjointSet(set().union(*vss))
        for u, *vs in vss:
            for v in vs:
                DS.union(u, v)

        Ps = {}  # map root element -> polynomials in this component
        for f, vs in zip(self, vss):
            r = DS.find(vs[0])
            if r in Ps:
                Ps[r].append(f)
            else:
                Ps[r] = [f]

        return [PolynomialSequence(self.ring(), p) for p in Ps.values()]

    def _groebner_strategy(self):
        """
        Return the Singular Groebner Strategy object.

        This object allows to compute normal forms efficiently, since
        all conversion overhead is avoided.

        EXAMPLES::

            sage: P.<x,y,z> = PolynomialRing(GF(127))
            sage: F = Sequence([x*y + z, y + z + 1])
            sage: F._groebner_strategy()                                                # needs sage.libs.singular
            Groebner Strategy for ideal generated by 2 elements over
            Multivariate Polynomial Ring in x, y, z over Finite Field of size 127
        """
        from sage.libs.singular.groebner_strategy import GroebnerStrategy
        return GroebnerStrategy(self.ideal())

    def maximal_degree(self):
        """
        Return the maximal degree of any polynomial in this sequence.

        EXAMPLES::

            sage: P.<x,y,z> = PolynomialRing(GF(7))
            sage: F = Sequence([x*y + x, x])
            sage: F.maximal_degree()
            2
            sage: P.<x,y,z> = PolynomialRing(GF(7))
            sage: F = Sequence([], universe=P)
            sage: F.maximal_degree()
            -1
        """
        try:
            return max(f.degree() for f in self)
        except ValueError:
            return -1 # empty sequence

    def __reduce__(self):
        """
        TESTS::

            sage: P.<x,y,z> = PolynomialRing(GF(127))
            sage: F = Sequence([x*y + z, y + z + 1])
            sage: loads(dumps(F)) == F
            True

        We check that :issue:`26354` is fixed::

            sage: f = P.hom([y,z,x])
            sage: hash(f) == hash(loads(dumps(f)))
            True
        """
        return PolynomialSequence, (self._ring, self._parts, self._is_immutable,
                                    self._Sequence_generic__cr, self._Sequence_generic__cr_str)

    @singular_gb_standard_options
    @libsingular_gb_standard_options
    def reduced(self):
        r"""
        If this sequence is `(f_1, ..., f_n)` then this method
        returns `(g_1, ..., g_s)` such that:

        - `(f_1,...,f_n) = (g_1,...,g_s)`

        - `LT(g_i) \neq LT(g_j)` for all `i \neq j`

        - `LT(g_i)` does not divide `m` for all monomials `m` of
          `\{g_1,...,g_{i-1},g_{i+1},...,g_s\}`

        - `LC(g_i) = 1` for all `i` if the coefficient ring is a field.

        EXAMPLES::

            sage: R.<x,y,z> = PolynomialRing(QQ)
            sage: F = Sequence([z*x+y^3,z+y^3,z+x*y])
            sage: F.reduced()
            [y^3 + z, x*y + z, x*z - z]

        Note that tail reduction for local orderings is not well-defined::

            sage: R.<x,y,z> = PolynomialRing(QQ,order='negdegrevlex')
            sage: F = Sequence([z*x+y^3,z+y^3,z+x*y])
            sage: F.reduced()
            [z + x*y, x*y - y^3, x^2*y - y^3]

        A fixed error with nonstandard base fields::

            sage: R.<t>=QQ['t']
            sage: K.<x,y>=R.fraction_field()['x,y']
            sage: I=t*x*K
            sage: I.basis.reduced()
            [x]

        The interreduced basis of 0 is 0::

            sage: P.<x,y,z> = GF(2)[]
            sage: Sequence([P(0)]).reduced()
            [0]

        Leading coefficients are reduced to 1::

            sage: P.<x,y> = QQ[]
            sage: Sequence([2*x,y]).reduced()
            [x, y]

            sage: P.<x,y> = CC[]                                                        # needs sage.rings.real_mpfr
            sage: Sequence([2*x,y]).reduced()
            [x, y]

        ALGORITHM:

        Uses Singular's interred command or
        :func:`sage.rings.polynomial.toy_buchberger.inter_reduction`
        if conversion to Singular fails.

        TESTS:

        Check that :issue:`26952` is fixed::

            sage: Qp = pAdicField(2)
            sage: R.<x,y,z> = PolynomialRing(Qp, implementation='generic')              # needs sage.rings.padics
            sage: F = Sequence([z*x+y^3,z+y^3,3*z+x*y])
            sage: F.reduced()
            [y^3 + z, x*y + (1 + 2 + O(2^20))*z, x*z - z]
        """
        from sage.rings.polynomial.multi_polynomial_ideal_libsingular import \
            interred_libsingular
        from sage.rings.polynomial.multi_polynomial_libsingular import \
            MPolynomialRing_libsingular

        R = self.ring()

        if isinstance(R,MPolynomialRing_libsingular):
            return PolynomialSequence(R, interred_libsingular(self), immutable=True)
        else:
            try:
                s = self._singular_().parent()
                o = s.option("get")
                s.option("redTail")
                ret = []
                for f in self._singular_().interred():
                    f = R(f)
                    ret.append(f.lc()**(-1)*f) # lead coeffs are not reduced by interred
                s.option("set",o)
            except TypeError:
                from sage.rings.polynomial.toy_buchberger import \
                    inter_reduction
                ret = inter_reduction(self)

        ret = sorted(ret, reverse=True)
        ret = PolynomialSequence(R, ret, immutable=True)
        return ret

    @cached_method
    @singular_gb_standard_options
    def is_groebner(self, singular=singular):
        r"""
        Return ``True`` if the generators of this ideal (``self.gens()``)
        form a Groebner basis.

        Let `I` be the set of generators of this ideal. The check is
        performed by trying to lift `Syz(LM(I))` to `Syz(I)` as `I`
        forms a Groebner basis if and only if for every element `S` in
        `Syz(LM(I))`:

            `S * G = \sum_{i=0}^{m} h_ig_i ---->_G 0.`

        EXAMPLES::

            sage: # needs sage.libs.singular
            sage: R.<a,b,c,d,e,f,g,h,i,j> = PolynomialRing(GF(127), 10)
            sage: I = sage.rings.ideal.Cyclic(R, 4)
            sage: I.basis.is_groebner()
            False
            sage: I2 = Ideal(I.groebner_basis())
            sage: I2.basis.is_groebner()
            True
        """
        return self.ideal().basis_is_groebner()

class PolynomialSequence_gf2(PolynomialSequence_generic):
    r"""
    Polynomial Sequences over `\GF{2}`.
    """
    def eliminate_linear_variables(self, maxlength=Infinity, skip=None, return_reductors=False, use_polybori=False):
        """
        Return a new system where linear leading variables are
        eliminated if the tail of the polynomial has length at most
        ``maxlength``.

        INPUT:

        - ``maxlength`` -- an optional upper bound on the number of
          monomials by which a variable is replaced. If
          ``maxlength==+Infinity`` then no condition is checked.
          (default: +Infinity).

        - ``skip`` -- an optional callable to skip eliminations. It
          must accept two parameters and return either ``True`` or
          ``False``. The two parameters are the leading term and the
          tail of a polynomial (default: ``None``).

        - ``return_reductors`` -- if ``True`` the list of polynomials
          with linear leading terms which were used for reduction is
          also returned (default: ``False``).

        - ``use_polybori`` -- if ``True`` then ``polybori.ll.eliminate`` is
          called. While this is typically faster than what is implemented here, it
          is less flexible (``skip`` is not supported) and may increase the
          degree (default: ``False``)

        OUTPUT:

        With ``return_reductors=True``, a pair of sequences of
        boolean polynomials are returned, along with the promises that:

        1. The union of the two sequences spans the
           same boolean ideal as the argument of the method

        2. The second sequence only contains linear polynomials, and
           it forms a reduced groebner basis (they all have pairwise
           distinct leading variables, and the leading variable of a
           polynomial does not occur anywhere in other polynomials).

        3. The leading variables of the second sequence do not occur
           anywhere in the first sequence (these variables have been
           eliminated).

        With ``return_reductors=False``, only the first sequence is
        returned.

        EXAMPLES::

            sage: # needs sage.rings.polynomial.pbori
            sage: B.<a,b,c,d> = BooleanPolynomialRing()
            sage: F = Sequence([c + d + b + 1, a + c + d, a*b + c, b*c*d + c])
            sage: F.eliminate_linear_variables() # everything vanishes
            []
            sage: F.eliminate_linear_variables(maxlength=2)
            [b + c + d + 1, b*c + b*d + c, b*c*d + c]
            sage: F.eliminate_linear_variables(skip=lambda lm,tail: str(lm)=='a')
            [a + c + d, a*c + a*d + a + c, c*d + c]

        The list of reductors can be requested by setting ``return_reductors`` to ``True``::

            sage: # needs sage.rings.polynomial.pbori
            sage: B.<a,b,c,d> = BooleanPolynomialRing()
            sage: F = Sequence([a + b + d, a + b + c])
            sage: F, R = F.eliminate_linear_variables(return_reductors=True)
            sage: F
            []
            sage: R
            [a + b + d, c + d]


        If the input system is detected to be inconsistent then ``[1]`` is returned,
        and the list of reductors is empty::

            sage: # needs sage.rings.polynomial.pbori
            sage: R.<x,y,z> = BooleanPolynomialRing()
            sage: S = Sequence([x*y*z + x*y + z*y + x*z, x + y + z + 1, x + y + z])
            sage: S.eliminate_linear_variables()
            [1]
            sage: R.<x,y,z> = BooleanPolynomialRing()
            sage: S = Sequence([x*y*z + x*y + z*y + x*z, x + y + z + 1, x + y + z])
            sage: S.eliminate_linear_variables(return_reductors=True)
            ([1], [])


        TESTS:

        The function should really dispose of linear equations (:issue:`13968`)::

            sage: R.<x,y,z> = BooleanPolynomialRing()                                   # needs sage.rings.polynomial.pbori
            sage: S = Sequence([x + y + z + 1, y + z])                                  # needs sage.rings.polynomial.pbori
            sage: S.eliminate_linear_variables(return_reductors=True)                   # needs sage.rings.polynomial.pbori
            ([], [x + 1, y + z])


        The function should take care of linear variables created by previous
        substitution of linear variables ::

            sage: R.<x,y,z> = BooleanPolynomialRing()                                   # needs sage.rings.polynomial.pbori
            sage: S = Sequence([x*y*z + x*y + z*y + x*z, x + y + z + 1, x + y])         # needs sage.rings.polynomial.pbori
            sage: S.eliminate_linear_variables(return_reductors=True)                   # needs sage.rings.polynomial.pbori
            ([], [x + y, z + 1])

        We test a case which would increase the degree with ``polybori=True``::

            sage: # needs sage.rings.polynomial.pbori
            sage: B.<a,b,c,d> = BooleanPolynomialRing()
            sage: f = a*d + a + b*d + c*d + 1
            sage: Sequence([f, a + b*c + c+d + 1]).eliminate_linear_variables()
            [a*d + a + b*d + c*d + 1, a + b*c + c + d + 1]
            sage: B.<a,b,c,d> = BooleanPolynomialRing()
            sage: f = a*d + a + b*d + c*d + 1
            sage: Sequence([f, a + b*c + c+d + 1]).eliminate_linear_variables(use_polybori=True)
            [b*c*d + b*c + b*d + c + d]

        .. NOTE::

            This is called "massaging" in [BCJ2007]_.
        """
        from sage.rings.polynomial.multi_polynomial_ring_base import \
            BooleanPolynomialRing_base

        R = self.ring()

        if not isinstance(R, BooleanPolynomialRing_base):
            raise NotImplementedError("Only BooleanPolynomialRing's are supported.")

        from sage.rings.polynomial.pbori.ll import (eliminate, ll_encode,
                                                    ll_red_nf_redsb)
        from sage.rings.polynomial.pbori.pbori import gauss_on_polys

        F = self
        reductors = []

        if use_polybori and skip is None and maxlength == Infinity:
            # faster solution based on polybori.ll.eliminate
            while True:
                (this_step_reductors, _, higher) = eliminate(F)
                if this_step_reductors == []:
                    break
                reductors.extend(this_step_reductors)
                F = higher
        else:
            # slower, more flexible solution
            if skip is None:
                skip = lambda lm, tail: False

            while True:
                linear = []
                higher = []

                for f in F:
                    if f.degree() == 1 and len(f) <= maxlength + 1:
                        flm = f.lex_lead()
                        if skip(flm, f-flm):
                            higher.append(f)
                            continue
                        linear.append(f)
                    else:
                        higher.append(f)

                if not linear:
                    break

                linear = gauss_on_polys(linear)
                if 1 in linear:
                    if return_reductors:
                        return PolynomialSequence(R, [R(1)]), PolynomialSequence(R, [])
                    else:
                        return PolynomialSequence(R, [R(1)])
                rb = ll_encode(linear)
                reductors.extend(linear)

                F = []
                for f in higher:
                    f = ll_red_nf_redsb(f, rb)
                    if f != 0:
                        F.append(f)

        ret = PolynomialSequence(R, higher)
        if return_reductors:
            reduced_reductors = gauss_on_polys(reductors)
            return ret, PolynomialSequence(R, reduced_reductors)
        else:
            return ret

    def _groebner_strategy(self):
        """
        Return the Singular Groebner Strategy object.

        This object allows to compute normal forms efficiently, since
        all conversion overhead is avoided.

        EXAMPLES::

            sage: P.<x,y,z> = PolynomialRing(GF(2))
            sage: F = Sequence([x*y + z, y + z + 1])
            sage: F._groebner_strategy()
            Groebner Strategy for ideal generated by 2 elements over
            Multivariate Polynomial Ring in x, y, z over Finite Field of size 2

            sage: # needs sage.rings.polynomial.pbori
            sage: P.<x,y,z> = BooleanPolynomialRing()
            sage: F = Sequence([x*y + z, y + z + 1])
            sage: F._groebner_strategy()
            <sage.rings.polynomial.pbori.pbori.GroebnerStrategy object at 0x...>
        """
        from sage.rings.polynomial.multi_polynomial_ring_base import \
            BooleanPolynomialRing_base

        R = self.ring()

        if not isinstance(R, BooleanPolynomialRing_base):
            from sage.libs.singular.groebner_strategy import GroebnerStrategy
            return GroebnerStrategy(self.ideal())
        else:
            from sage.rings.polynomial.pbori.pbori import GroebnerStrategy
            g = GroebnerStrategy(R)
            for p in self:
                g.add_as_you_wish(p)
            g.reduction_strategy.opt_red_tail = True
            return g

    def solve(self, algorithm='polybori', n=1,  eliminate_linear_variables=True, verbose=False, **kwds):
        r"""
        Find solutions of this boolean polynomial system.

        This function provide a unified interface to several algorithms
        dedicated to solving systems of boolean equations. Depending on
        the particular nature of the system, some might be much faster
        than some others.

        INPUT:

        - ``self`` -- a sequence of boolean polynomials

        - ``algorithm`` -- the method to use. Possible values are
          ``'polybori'``, ``'sat'`` and ``'exhaustive_search'``. (default:
          ``'polybori'``, since it is always available)

        - ``n`` -- (default: 1) number of solutions to return. If
          ``n == +Infinity`` then all solutions are returned. If `n < \infty`
          then `n` solutions are returned if the equations have at least `n`
          solutions. Otherwise, all the solutions are returned.

        - ``eliminate_linear_variables`` -- whether to eliminate
          variables that appear linearly. This reduces the number of
          variables (makes solving faster a priori), but is likely to
          make the equations denser (may make solving slower depending
          on the method).

        - ``verbose`` -- boolean (default: ``False``); whether to display
          progress and (potentially) useful information while the computation
          runs

        EXAMPLES:

        Without argument, a single arbitrary solution is returned::

            sage: # needs sage.rings.polynomial.pbori
            sage: from sage.doctest.fixtures import reproducible_repr
            sage: R.<x,y,z> = BooleanPolynomialRing()
            sage: S = Sequence([x*y + z, y*z + x, x + y + z + 1])
            sage: sol = S.solve()
            sage: print(reproducible_repr(sol))
            [{x: 0, y: 1, z: 0}]

        We check that it is actually a solution::

            sage: S.subs(sol[0])                                                        # needs sage.rings.polynomial.pbori
            [0, 0, 0]

        We obtain all solutions::

            sage: sols = S.solve(n=Infinity)                                            # needs sage.rings.polynomial.pbori
            sage: print(reproducible_repr(sols))                                        # needs sage.rings.polynomial.pbori
            [{x: 0, y: 1, z: 0}, {x: 1, y: 1, z: 1}]
            sage: [S.subs(x) for x in sols]                                             # needs sage.rings.polynomial.pbori
            [[0, 0, 0], [0, 0, 0]]

        We can force the use of exhaustive search if the optional
        package ``FES`` is present::

            sage: sol = S.solve(algorithm='exhaustive_search')  # optional - fes        # needs sage.rings.polynomial.pbori
            sage: print(reproducible_repr(sol))                 # optional - fes        # needs sage.rings.polynomial.pbori
            [{x: 1, y: 1, z: 1}]
            sage: S.subs(sol[0])                                # optional - fes        # needs sage.rings.polynomial.pbori
            [0, 0, 0]

        And we may use SAT-solvers if they are available::

            sage: sol = S.solve(algorithm='sat')        # optional - pycryptosat        # needs sage.rings.polynomial.pbori
            sage: print(reproducible_repr(sol))         # optional - pycryptosat        # needs sage.rings.polynomial.pbori
            [{x: 0, y: 1, z: 0}]
            sage: S.subs(sol[0])                                                        # needs sage.rings.polynomial.pbori
            [0, 0, 0]

        TESTS:

        Make sure that variables not occurring in the equations are no problem::

            sage: # needs sage.rings.polynomial.pbori
            sage: R.<x,y,z,t> = BooleanPolynomialRing()
            sage: S = Sequence([x*y + z, y*z + x, x + y + z + 1])
            sage: sols = S.solve(n=Infinity)
            sage: [S.subs(x) for x in sols]
            [[0, 0, 0], [0, 0, 0], [0, 0, 0], [0, 0, 0]]

        Not eliminating linear variables::

            sage: sols = S.solve(n=Infinity, eliminate_linear_variables=False)          # needs sage.rings.polynomial.pbori
            sage: [S.subs(x) for x in sols]                                             # needs sage.rings.polynomial.pbori
            [[0, 0, 0], [0, 0, 0], [0, 0, 0], [0, 0, 0]]

        A tricky case where the linear equations are insatisfiable::

            sage: R.<x,y,z> = BooleanPolynomialRing()                                   # needs sage.rings.polynomial.pbori
            sage: S = Sequence([x*y*z + x*y + z*y + x*z, x + y + z + 1, x + y + z])     # needs sage.rings.polynomial.pbori
            sage: S.solve()                                                             # needs sage.rings.polynomial.pbori
            []
        """
        from sage.modules.free_module import VectorSpace

        S = self
        R_origin = R_solving = self.ring()
        reductors = []

        if eliminate_linear_variables:
            T, reductors = self.eliminate_linear_variables(return_reductors=True)
            if T.variables() != ():
                from sage.rings.polynomial.pbori.pbori import \
                    BooleanPolynomialRing

                R_solving = BooleanPolynomialRing( T.nvariables(), [str(_) for _ in list(T.variables())] )
            S = PolynomialSequence( R_solving, [ R_solving(f) for f in T] )

        if S != []:
            if algorithm == "polybori":
                I = S.ideal()
                if verbose:
                    I.groebner_basis(full_prot=True, **kwds)
                else:
                    I.groebner_basis(**kwds)
                solutions = I.variety()
                if len(solutions) >= n:
                    solutions = solutions[:n]

            elif algorithm == "sat":
                from sage.sat.boolean_polynomials import solve as solve_sat
                if verbose:
                    solutions = solve_sat(S, n=n, s_verbosity=1, **kwds)
                else:
                    solutions = solve_sat(S, n=n, **kwds)
            else:
                raise ValueError("unknown 'algorithm' value")
        else:
            solutions = []

        if S.variables() == ():
            solved_variables = set()
        else:
            solved_variables = { R_origin(x).lm() for x in R_solving.gens() }
        eliminated_variables = { f.lex_lead() for f in reductors }
        leftover_variables = { x.lm() for x in R_origin.gens() } - solved_variables - eliminated_variables

        key_convert = lambda x: R_origin(x).lm()
        if leftover_variables != set():
            partial_solutions = solutions
            solutions = []
            for sol in partial_solutions:
                for v in VectorSpace( GF(2), len(leftover_variables) ):
                    new_solution = KeyConvertingDict(key_convert, sol)
                    for var,val in zip(leftover_variables, v):
                        new_solution[ var ] = val
                    solutions.append( new_solution )
        else:
            solutions = [ KeyConvertingDict(key_convert, sol)
                          for sol in solutions ]

        for r in reductors:
            for sol in solutions:
                sol[ r.lm() ] = r.subs(sol).constant_coefficient()

        return solutions

    def reduced(self):
        r"""
        If this sequence is `f_1, ..., f_n`, return `g_1, ..., g_s` such that:

        - `(f_1,...,f_n) = (g_1,...,g_s)`
        - `LT(g_i) \neq LT(g_j)` for all `i \neq j`
        - `LT(g_i)` does not divide `m` for all monomials `m` of
          `{g_1,...,g_{i-1},g_{i+1},...,g_s}`

        EXAMPLES::

            sage: # needs sage.rings.polynomial.pbori
            sage: sr = mq.SR(1, 1, 1, 4, gf2=True, polybori=True)
            sage: while True:  # workaround (see :issue:`31891`)
            ....:     try:
            ....:         F, s = sr.polynomial_system()
            ....:         break
            ....:     except ZeroDivisionError:
            ....:         pass
            sage: g = F.reduced()
            sage: len(g) == len(set(gi.lt() for gi in g))
            True
            sage: for i in range(len(g)):
            ....:     for j in range(len(g)):
            ....:         if i == j:
            ....:             continue
            ....:         for t in list(g[j]):
            ....:             assert g[i].lt() not in t.divisors()
        """

        from sage.rings.polynomial.multi_polynomial_ring_base import \
            BooleanPolynomialRing_base

        R = self.ring()

        if isinstance(R, BooleanPolynomialRing_base):
            from sage.rings.polynomial.pbori.interred import \
                interred as inter_red

            l = [p for p in self if not p == 0]
            l = sorted(inter_red(l, completely=True), reverse=True)
            return PolynomialSequence(l, R, immutable=True)
        else:
            return PolynomialSequence_generic.reduced(self)

    def coefficients_monomials(self, order=None, sparse=True):
        """
        Return the matrix of coefficients ``A`` and
        the matching vector of monomials ``v``, such that ``A*v == vector(self)``.

        Thus value of ``A[i,j]`` corresponds the coefficient of the
        monomial ``v[j]`` in the ``i``-th polynomial in this system.

        Monomials are ordered w.r.t. the term ordering of ``order``
        if given; otherwise, they are ordered w.r.t. ``self.ring()``
        in reverse order, i.e., such that the smallest entry comes last.

        INPUT:

        - ``sparse`` -- construct a sparse matrix (default: ``True``)
        - ``order`` -- list or tuple specifying the order of monomials (default: ``None``)

        EXAMPLES::

            sage: # needs sage.rings.polynomial.pbori
            sage: B.<x,y,z> = BooleanPolynomialRing()
            sage: F = Sequence([x*y + y + 1, z + 1])
            sage: A, v = F.coefficients_monomials()
            sage: A
            [1 1 0 1]
            [0 0 1 1]
            sage: v
            (x*y, y, z, 1)
            sage: A*v
            (x*y + y + 1, z + 1)

        TESTS:

        Check that :issue:`37837` has been fixed::

            sage: R.<a,b,c> = PolynomialRing(GF(2), ['a', 'b', 'c'])
            sage: A, v = Sequence([a+b+c]).coefficients_monomials()
            sage: A
            [1 1 1]
            sage: v
            (a, b, c)
            sage: A*v
            (a + b + c)
        """
        from sage.modules.free_module_element import vector
        from sage.matrix.constructor import matrix
        from sage.rings.polynomial.multi_polynomial_ring_base import \
            BooleanPolynomialRing_base

        if order is None:
            v = sorted(self.monomials(), reverse=True)
        else:
            if isinstance(order, (list, tuple)):
                v = order
            else:
                raise ValueError("order argument can only accept list or tuple")

        R = self.ring()
        K = R.base_ring()
        y = dict(zip(v, range(len(v))))  # construct dictionary for fast lookups
        A = matrix(K, len(self), len(v), sparse=sparse)

        if isinstance(R, BooleanPolynomialRing_base):
            one = K.one()
            for x, poly in enumerate(self):
                for m in poly:
                    try:
                        A[x, y[m]] = one
                    except KeyError:
                        raise ValueError("order argument does not contain all monomials")
        else:
            for x, poly in enumerate(self):
                for c, m in poly:
                    try:
                        A[x, y[m]] = c
                    except KeyError:
                        raise ValueError("order argument does not contain all monomials")

        return A, vector(v)


class PolynomialSequence_gf2e(PolynomialSequence_generic):
    r"""
    PolynomialSequence over `\GF{2^e}`, i.e extensions over
    `\GF(2)`.
    """

    def weil_restriction(self):
        r"""
        Project this polynomial system to `\GF{2}`.

        That is, compute the Weil restriction of scalars for the
        variety corresponding to this polynomial system and express it
        as a polynomial system over `\GF{2}`.

        EXAMPLES::

            sage: # needs sage.rings.finite_rings
            sage: k.<a> = GF(2^2)
            sage: P.<x,y> = PolynomialRing(k, 2)
            sage: a = P.base_ring().gen()
            sage: F = Sequence([x*y + 1, a*x + 1], P)
            sage: F2 = F.weil_restriction()
            sage: F2
            [x0*y0 + x1*y1 + 1, x1*y0 + x0*y1 + x1*y1, x1 + 1, x0 + x1, x0^2 + x0,
             x1^2 + x1, y0^2 + y0, y1^2 + y1]

        Another bigger example for a small scale AES::

            sage: # needs sage.rings.polynomial.pbori
            sage: sr = mq.SR(1, 1, 1, 4, gf2=False)
            sage: while True:  # workaround (see :issue:`31891`)
            ....:     try:
            ....:         F, s = sr.polynomial_system()
            ....:         break
            ....:     except ZeroDivisionError:
            ....:         pass
            sage: F
            Polynomial Sequence with 40 Polynomials in 20 Variables
            sage: F2 = F.weil_restriction(); F2
            Polynomial Sequence with 240 Polynomials in 80 Variables
        """
        from sage.rings.ideal import FieldIdeal
        J = self.ideal().weil_restriction()
        J += FieldIdeal(J.ring())
        return PolynomialSequence(J)


from sage.misc.persist import register_unpickle_override

register_unpickle_override("sage.crypto.mq.mpolynomialsystem","MPolynomialSystem_generic", PolynomialSequence_generic)
register_unpickle_override("sage.crypto.mq.mpolynomialsystem","MPolynomialRoundSystem_generic", PolynomialSequence_generic)<|MERGE_RESOLUTION|>--- conflicted
+++ resolved
@@ -170,12 +170,8 @@
 from sage.rings.polynomial.multi_polynomial_ideal import MPolynomialIdeal
 from sage.rings.polynomial.multi_polynomial_ring import MPolynomialRing_base
 from sage.rings.polynomial.polynomial_ring_constructor import PolynomialRing
-<<<<<<< HEAD
 from sage.rings.polynomial.infinite_polynomial_ring import InfinitePolynomialRing_sparse
-from sage.rings.quotient_ring import is_QuotientRing
-=======
 from sage.rings.quotient_ring import QuotientRing_nc
->>>>>>> e042294b
 from sage.structure.sequence import Sequence_generic
 
 try:
@@ -306,11 +302,11 @@
     except ImportError:
         BooleanMonomialMonoid = ()
 
-<<<<<<< HEAD
-    is_ring = lambda r: is_MPolynomialRing(r) or isinstance(r, BooleanMonomialMonoid) or (is_QuotientRing(r) and is_MPolynomialRing(r.cover_ring())) or isinstance(r, InfinitePolynomialRing_sparse)
-=======
-    is_ring = lambda r: isinstance(r, MPolynomialRing_base) or isinstance(r, BooleanMonomialMonoid) or (isinstance(r, QuotientRing_nc) and isinstance(r.cover_ring(), MPolynomialRing_base))
->>>>>>> e042294b
+    is_ring = lambda r: (isinstance(r, MPolynomialRing_base)
+                         or isinstance(r, BooleanMonomialMonoid)
+                         or (isinstance(r, QuotientRing_nc)
+                             and isinstance(r.cover_ring(), MPolynomialRing_base))
+                         or isinstance(r, InfinitePolynomialRing_sparse))
 
     if is_ring(arg1):
         ring, gens = arg1, arg2
@@ -393,11 +389,7 @@
 
         INPUT:
 
-<<<<<<< HEAD
-        - ``parts`` - a list of lists with polynomials
-=======
-        - ``part`` -- list of lists with polynomials
->>>>>>> e042294b
+        - ``parts`` -- a list of lists with polynomials
 
         - ``ring`` -- a multivariate polynomial ring
 
