--- conflicted
+++ resolved
@@ -179,12 +179,7 @@
             K = self.parent().base_ring()
         y = K(0)
         for m, c in self.element().dict().items():
-<<<<<<< HEAD
-            mon = prod((x[i]**m[i] for i in range(n) if m[i]), K(1))
-            y += c * mon
-=======
             y += c * prod(v ** e for v, e in zip(x, m) if e)
->>>>>>> 3bd05abe
         return y
 
     def _richcmp_(self, right, op):
