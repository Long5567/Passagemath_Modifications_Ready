<<<<<<< HEAD
# sage_setup: distribution = sagemath-brial
# sage.doctest: needs sage.rings.polynomial.pbori
=======
from pathlib import Path
from warnings import warn

>>>>>>> 39ebbe45
from sage.rings.polynomial.pbori.pbori import mod_mon_set
from .pbori import (BooleSet, GroebnerStrategy, ReductionStrategy,
                    parallel_reduce, easy_linear_factors)
from .PyPolyBoRi import (Monomial, Polynomial, Variable,
                         BoolePolynomialVector)
from .easy_polynomials import (easy_linear_polynomials as
                               easy_linear_polynomials_func)
from .statistics import used_vars_set


class GeneratorLimitExceeded(Exception):
    r"""
    Docstring for GeneratorLimitExceeded
    """

    def __init__(self, strat):
        self.strat = strat


def pkey(p):
    return (p[0], len(p))


mat_counter = 0


def build_and_print_matrices(v, strat):
    r"""
    Old solution using PIL, the currently used implementation is done in C++
    and plots the same matrices, as being calculated
    """
    treated = BooleSet()
    v = list(v)
    if not v:
        return
    rows = 0
    polys_in_mat = []
    while v:
        rows = rows + 1
        p = v[0]
        v = v[1:]
        for m in list(p.terms()):
            mom = Monomial(m)
            if mom not in BooleSet(treated):
                i = strat.select(mom)
                if i >= 0:
                    p2 = strat[i]
                    p2 = p2 * (mom // p2.lead())
                    v.append(p2)
        polys_in_mat.append(p)
        treated = treated.union(p.set())
    m2i = {v: k
           for k, v in enumerate(list(Polynomial(BooleSet(treated)).terms()))}
    polys_in_mat.sort(key=Polynomial.lead, reverse=True)
    polys_in_mat = [[m2i[t] for t in p.terms()] for p in polys_in_mat]

    global mat_counter
    mat_counter = mat_counter + 1
    from PIL import Image

    rows = len(polys_in_mat)
    cols = len(m2i)
    im = Image.new("1", (cols, rows), "white")
    for i, pi in enumerate(polys_in_mat):
        for j in pi:
            assert i < rows
            assert j < cols
            im.putpixel((j, i), 0)

    file_name = Path(strat.matrix_prefix + str(mat_counter) + ".png")
    file_name.unlink(missing_ok=True)
    im.save(file_name)
    del im

    print("MATRIX_SIZE:", rows, "x", cols)


def multiply_polynomials(l, ring):
    r"""

    TESTS::

        sage: from sage.rings.polynomial.pbori import *
        sage: r = Ring(1000)
        sage: x = r.variable
        sage: from sage.rings.polynomial.pbori.nf import multiply_polynomials
        sage: multiply_polynomials([x(3), x(2)+x(5)*x(6), x(0), x(0)+1], r)
        0
    """
    l = [Polynomial(p) for p in l]

    def sort_key(p):
        return p.navigation().value()
    l = sorted(l, key=sort_key)
    res = Polynomial(ring.one())
    for p in l:
        res = p * res
    return res


def build_and_print_matrices_deg_colored(v, strat):
    r"""
    old PIL solution using a different color for each degree
    """
    if not v:
        return

    treated = BooleSet()
    v = list(v)
    rows = 0
    polys_in_mat = []

    while v:
        rows = rows + 1
        p = v[0]
        v = v[1:]
        for m in list(p.terms()):
            mom = Monomial(m)
            if m not in BooleSet(treated):
                i = strat.select(mom)
                if i >= 0:
                    p2 = strat[i]
                    p2 = p2 * (mom // p2.lead())
                    v.append(p2)
        polys_in_mat.append(p)
        treated = treated.union(p.set())
    m2i = {v: k for k, v in enumerate(BooleSet(treated))}
    max_deg = max(m.deg() for m in BooleSet(treated))
    if max_deg == 0:
        max_deg = 1
    i2deg = {m2i[m]: m.deg() for m in BooleSet(treated)}
    polys_in_mat = [[m2i[t] for t in p.terms()] for p in polys_in_mat]
    polys_in_mat.sort(key=pkey)
    global mat_counter
    mat_counter = mat_counter + 1
    from PIL import Image
    from PIL import ImageColor

    rows = len(polys_in_mat)
    cols = len(m2i)
    im = Image.new("RGB", (cols, rows), "white")
    for i in range(len(polys_in_mat)):
        p = polys_in_mat[i]
        for j in p:
            assert i < rows
            assert j < cols
            hsl = str(270 - (270 * i2deg[j]) / max_deg)
            im.putpixel((j, i), ImageColor.getrgb("hsl(" + hsl + ",100%,50%)"))
    file_name = Path(strat.matrix_prefix + str(mat_counter) + ".png")
    file_name.unlink(missing_ok=True)
    im.save(file_name)
    del im

    print("MATRIX_SIZE:", rows, "x", cols)


def high_probability_polynomials_trick(p, strat):
    lead_deg = p.lead_deg()
    if lead_deg <= 4:
        return

    ring = p.ring()
    factor = multiply_polynomials(easy_linear_factors(p), ring)
    p = p / factor

    # again, do it twice, it's cheap
    lead_deg = p.lead_deg()
    if lead_deg <= 3:
        return

    if lead_deg > 9:
        return
    uv = p.vars_as_monomial()

    candidates = []

    if uv.deg() <= 4:
        return

    if not uv.deg() <= lead_deg + 1:
        return

    space = uv.divisors()

    lead = p.lead()
    for v in lead.variables():
        variable_selection = lead // v
        vars_reversed = list(reversed(variable_selection.variables()))
        # it's just a way to loop over the cartesian product
        for assignment in variable_selection.divisors():
            c_p = assignment
            for var in vars_reversed:
                if not assignment.reducible_by(var):
                    c_p = (var + 1) * c_p

            points = (c_p + 1).zeros_in(space)
            if p.zeros_in(points).empty():
                candidates.append(c_p * factor)
        # there many more combinations depending on plugged in values
    for c in candidates:
        strat.add_as_you_wish(c)


def symmGB_F2_python(G, deg_bound=1000000000000, over_deg_bound=0,
                     use_faugere=False, use_noro=False,
                     opt_lazy=True, opt_red_tail=True,
                     max_growth=2.0, step_factor=1.0,
                     implications=False, prot=False,
                     full_prot=False, selection_size=1000, opt_exchange=True,
                     opt_allow_recursion=False, ll=False,
                     opt_linear_algebra_in_last_block=True,
                     max_generators=None,
                     red_tail_deg_growth=True, matrix_prefix='mat',
                     modified_linear_algebra=True, draw_matrices=False,
                     easy_linear_polynomials=True):
    if use_noro and use_faugere:
        raise ValueError('both use_noro and use_faugere specified')

    def add_to_basis(strat, p):
        if p.is_zero():
            if prot:
                print("-")
        else:
            if prot:
                if full_prot:
                    print(p)
                print("Result: ", "deg:", p.deg(), "lm: ",
                      p.lead(), "el: ", p.elength())
            if easy_linear_polynomials and p.lead_deg() > 2:
                lin = easy_linear_polynomials_func(p)
                for q in lin:
                    strat.add_generator_delayed(q)
            old_len = len(strat)
            strat.add_as_you_wish(p)
            new_len = len(strat)
            if new_len == 1 + old_len:
                high_probability_polynomials_trick(p, strat)

            if prot:
                print("#Generators:", len(strat))

    if isinstance(G, list):
        if not G:
            return []
        G = [Polynomial(g) for g in G]
        current_ring = G[0].ring()
        strat = GroebnerStrategy(current_ring)
        strat.reduction_strategy.opt_red_tail = opt_red_tail
        strat.opt_lazy = opt_lazy
        strat.opt_exchange = opt_exchange
        strat.opt_allow_recursion = opt_allow_recursion
        strat.enabled_log = prot
        strat.reduction_strategy.opt_ll = ll
        strat.opt_modified_linear_algebra = modified_linear_algebra
        strat.opt_linear_algebra_in_last_block = (
            opt_linear_algebra_in_last_block)
        strat.opt_red_by_reduced = False  # True
        strat.reduction_strategy.opt_red_tail_deg_growth = red_tail_deg_growth

        strat.opt_draw_matrices = draw_matrices
        strat.matrix_prefix = matrix_prefix

        for g in G:
            if not g.is_zero():
                strat.add_generator_delayed(g)
    else:
        strat = G

    if prot:
        print("added delayed")
    i = 0
    try:
        while strat.npairs() > 0:
            if max_generators and len(strat) > max_generators:
                raise GeneratorLimitExceeded(strat)
            i = i + 1
            if prot:
                print("Current Degree:", strat.top_sugar())
            if (strat.top_sugar() > deg_bound) and (over_deg_bound <= 0):
                return strat
            if (strat.top_sugar() > deg_bound):
                ps = strat.some_spolys_in_next_degree(over_deg_bound)
                over_deg_bound -= len(ps)
            else:
                ps = strat.some_spolys_in_next_degree(selection_size)

            if ps and ps[0].ring().has_degree_order():
                ps = [strat.reduction_strategy.cheap_reductions(p) for p in ps]
                ps = [p for p in ps if not p.is_zero()]
                if ps:
                    min_deg = min(p.deg() for p in ps)
                new_ps = []
                for p in ps:
                    if p.deg() <= min_deg:
                        new_ps.append(p)
                    else:
                        strat.add_generator_delayed(p)
                ps = new_ps

            if prot:
                print("(", strat.npairs(), ")")
            if prot:
                print("start reducing")
                print("Chain Crit. : ", strat.chain_criterions, "VC:", strat.
                      variable_chain_criterions, "EASYP", strat.
                      easy_product_criterions, "EXTP", strat.
                      extended_product_criterions)
                print(len(ps), "spolys added")

            if use_noro or use_faugere:
                v = BoolePolynomialVector()

                for p in ps:
                    if not p.is_zero():
                        v.append(p)
                res = strat.noro_step(v) if use_noro else strat.faugere_step_dense(v)

            else:
                v = BoolePolynomialVector()
                for p in ps:
                    rp = Polynomial(mod_mon_set(
                        BooleSet(p.set()),
                        strat.reduction_strategy.monomials))
                    if not rp.is_zero():
                        v.append(rp)
                if len(v) > 100:
                    res = parallel_reduce(v, strat, int(step_factor * 10),
                                          max_growth)
                elif len(v) > 10:
                    res = parallel_reduce(v, strat, int(step_factor * 30),
                                          max_growth)
                else:
                    res = parallel_reduce(v, strat, int(step_factor * 100),
                                          max_growth)

            if prot:
                print("end reducing")

            if res and res[0].ring().has_degree_order():
                res_min_deg = min([p.deg() for p in res])
                new_res = []
                for p in res:
                    if p.deg() == res_min_deg:
                        new_res.append(p)
                    else:
                        strat.add_generator_delayed(p)
                res = new_res

            def sort_key(p):
                return p.lead()
            res_cp = sorted(res, key=sort_key)

            for p in res_cp:
                old_len = len(strat)
                add_to_basis(strat, p)
                if implications and old_len == len(strat) - 1:
                    strat.implications(len(strat) - 1)
                if p.is_one():
                    if prot:
                        print("GB is 1")
                    return strat
                if prot:
                    print("(", strat.npairs(), ")")

            strat.clean_top_by_chain_criterion()
        return strat
    except KeyboardInterrupt:
        raise


def GPS(G, vars_start, vars_end):
    def step(strat, trace, var, val):
        print("plugin: ", var, val)
        print("npairs", strat.npairs())
        strat = GroebnerStrategy(strat)
        print("npairs", strat.npairs())
        strat.add_generator_delayed(Polynomial(
            Monomial(Variable(var, strat.r)) + val))
        strat = symmGB_F2_python(strat, prot=True, deg_bound=2,
                                 over_deg_bound=10)
        if var <= vars_start:
            strat = symmGB_F2_python(strat, prot=True, opt_lazy=False,
                                     opt_red_tail=False)
        if strat.containsOne():
            pass
        else:
            if var <= vars_start:
                # bug: may contain Delayed polynomials
                print("!!!!!!! SOLUTION", trace)
                raise Exception
                # yield trace
            branch(strat, trace + [(var, val)], var - 1)

    def branch(strat, trace, var):
        while strat.variableHasValue(var):
            # remember to add value to trace
            var -= 1
        step(strat, trace, var, 0)
        step(strat, trace, var, 1)
    if G:
        strat = GroebnerStrategy(G[0].ring())
        # strat.add_generator(G[0])
        for g in G[:]:
            strat.add_generator_delayed(g)
        branch(strat, [], vars_end - 1)


def GPS_with_proof_path(G, proof_path, deg_bound, over_deg_bound):
    def step(strat, trace, proof_path, pos, val):
        print(proof_path)
        print("plugin: ", pos, val, proof_path[pos])
        print("npairs", strat.npairs())
        strat = GroebnerStrategy(strat)
        print("npairs", strat.npairs())
        print("npairs", strat.npairs())
        plug_p = Polynomial(proof_path[pos]) + val
        plug_p_lead = plug_p.lead()
        if len(plug_p) == 2 and (plug_p + plug_p_lead).deg() == 0:
            for v in plug_p_lead:
                strat.add_generator_delayed(v + 1)
        else:
            strat.add_generator_delayed(plug_p)
        print("npairs", strat.npairs())
        print("pos:", pos)
        strat = symmGB_F2_python(strat, deg_bound=deg_bound, opt_lazy=False,
                                 over_deg_bound=over_deg_bound, prot=True)
        print("npairs", strat.npairs())
        pos = pos + 1
        if pos >= len(proof_path):
            print("OVER")
            strat = symmGB_F2_python(strat, prot=True)
        if strat.containsOne():
            pass
        else:
            if pos >= len(proof_path):
                print("npairs", strat.npairs())
                print("minimized:")
                for p in strat.minimalize_and_tail_reduce():
                    print(p)
                # bug: may contain Delayed polynomials
                print("!!!!!!! SOLUTION", trace)
                raise Exception
                # yield trace
            branch(strat, trace + [(pos, val)], proof_path, pos)

    def branch(strat, trace, proof_path, pos):

        step(strat, trace, proof_path, pos, 0)
        step(strat, trace, proof_path, pos, 1)
    strat = GroebnerStrategy(G[0].ring())
    strat.add_generator(Polynomial(G[0]))
    for g in G[1:]:
        strat.add_generator_delayed(Polynomial(g))
    branch(strat, [], proof_path, 0)


def GPS_with_suggestions(G, deg_bound, over_deg_bound, opt_lazy=True,
                         opt_red_tail=True, initial_bb=True):
    def step(strat, trace, var, val):
        print(trace)
        plug_p = val + var
        print("plugin: ", len(trace), plug_p)
        trace = trace + [plug_p]
        strat = GroebnerStrategy(strat)

        strat.add_generator_delayed(plug_p)
        print("npairs", strat.npairs())

        strat = symmGB_F2_python(strat, deg_bound=deg_bound,
                                 opt_lazy=opt_lazy,
                                 over_deg_bound=over_deg_bound, prot=True)

        if not strat.containsOne():
            branch(strat, trace)

    def branch(strat, trace):
        print("branching")
        index = strat.suggestPluginVariable()

        if index < 0:
            uv = set(used_vars_set(strat))
            lv = {next(iter(p.lead())).index()
                  for p in strat if p.lead_deg() == 1}
            candidates = uv.difference(lv)
            if candidates:
                index = next(iter(candidates)).index()
        if index >= 0:
            print("chosen index:", index)
            step(strat, trace, Polynomial(Monomial(Variable(index))), 0)
            step(strat, trace, Polynomial(Monomial(Variable(index))), 1)
        else:
            print("FINAL!!!", index)
            strat = symmGB_F2_python(strat, prot=True)
            if not strat.containsOne():
                print("TRACE", trace)
                print("SOLUTION")
                for p in strat.minimalize_and_tail_reduce():
                    print(p)
                raise Exception

    def sort_crit(p):
        return (p.lead(), p.deg(), p.elength())
    if not G:
        return
    strat = GroebnerStrategy(G[0].ring())
    strat.reduction_strategy.opt_red_tail = opt_red_tail  # True
    strat.opt_exchange = False
    strat.opt_allow_recursion = False
    strat.opt_lazy = opt_lazy
    first_deg_bound = 1
    G = [Polynomial(p) for p in G]
    G.sort(key=sort_crit)
    if initial_bb:
        for g in G:
            print(g)
            if g.deg() == 1:  # (index<0):
                strat.add_as_you_wish(g)
            else:
                first_deg_bound = max(first_deg_bound, g.deg())
                strat.add_generator_delayed(g)
            print(g, len(strat))
    else:
        for g in G:
            strat.add_as_you_wish(g)
    if initial_bb:
        strat = symmGB_F2_python(strat, deg_bound=max(deg_bound,
                                                      first_deg_bound),
                                 opt_lazy=opt_lazy, over_deg_bound=0,
                                 prot=True)
    strat.opt_lazy = opt_lazy
    print("INITIALIZED")
    branch(strat, [])


def GPS_with_non_binary_proof_path(G, proof_path, deg_bound, over_deg_bound):
    def step(strat, trace, proof_path, pos, choice):
        print(proof_path)
        print("plugin: ", pos)
        print("npairs", strat.npairs())
        strat = GroebnerStrategy(strat)
        print("npairs", strat.npairs())
        print("npairs", strat.npairs())
        for p in proof_path[pos][choice]:
            print(p)
            strat.add_generator_delayed(Polynomial(p))

        print("npairs", strat.npairs())
        print("pos:", pos)
        strat = symmGB_F2_python(strat, deg_bound=deg_bound,
                                 over_deg_bound=over_deg_bound, prot=True)
        print("npairs", strat.npairs())
        pos = pos + 1
        if pos >= len(proof_path):
            print("OVER")
            strat = symmGB_F2_python(strat)
        if strat.containsOne():
            pass
        else:
            if pos >= len(proof_path):
                print("npairs", strat.npairs())
                # bug: may contain Delayed polynomials
                print("!!!!!!! SOLUTION", trace)
                raise Exception
                # yield trace
            branch(strat, trace + [(pos, choice)], proof_path, pos)
            # workaround because of stack depth
            # step(strat,trace+[(var,val)],var-1, 0)
            # step(strat,trace+[(var,val)],var-1, 1)

    def branch(strat, trace, proof_path, pos):
        for i in range(len(proof_path[pos])):
            step(strat, trace, proof_path, pos, i)

    strat = GroebnerStrategy(G[0].ring())
    strat.add_generator(G[0])
    for g in G[1:]:
        strat.add_generator_delayed(g)
    branch(strat, [], proof_path, 0)


def symmGB_F2_C(G, opt_exchange=True,
                deg_bound=1000000000000, opt_lazy=False,
                over_deg_bound=0, opt_red_tail=True,
                max_growth=2.0, step_factor=1.0,
                implications=False, prot=False,
                full_prot=False, selection_size=1000,
                opt_allow_recursion=False, use_noro=False, use_faugere=False,
                ll=False, opt_linear_algebra_in_last_block=True,
                max_generators=None, red_tail_deg_growth=True,
                modified_linear_algebra=True, matrix_prefix='',
                draw_matrices=False):
    if use_noro:
        raise NotImplementedError("noro not implemented for symmgb")
    if isinstance(G, list):
        if not G:
            return []

        G = [Polynomial(g) for g in G]
        strat = GroebnerStrategy(G[0].ring())
        strat.reduction_strategy.opt_red_tail = opt_red_tail
        strat.enabled_log = prot
        strat.opt_lazy = opt_lazy
        strat.opt_exchange = opt_exchange
        strat.reduction_strategy.opt_ll = ll
        strat.opt_allow_recursion = opt_allow_recursion
        strat.opt_linear_algebra_in_last_block = (
            opt_linear_algebra_in_last_block)
        strat.enabled_log = prot
        strat.opt_modified_linear_algebra = modified_linear_algebra
        strat.matrix_prefix = matrix_prefix
        strat.opt_draw_matrices = draw_matrices
        strat.reduction_strategy.opt_red_tail_deg_growth = red_tail_deg_growth

        strat.redByReduced = False  # True

        for g in G:  # [1:]:
            if not g.is_zero():
                strat.add_generator_delayed(g)
    strat.symmGB_F2()
    return strat


def normal_form(poly, ideal, reduced=True):
    r"""
    Simple normal form computation of a polynomial  against an ideal.

    TESTS::

        sage: from sage.rings.polynomial.pbori import declare_ring, normal_form
        sage: r=declare_ring(['x','y'], globals())
        sage: normal_form(x+y, [y],reduced=True)
        x
        sage: normal_form(x+y,[x,y])
        0
    """
    ring = poly.ring()
    strat = ReductionStrategy(ring)
    strat.opt_red_tail = reduced
    ideal = [Polynomial(p) for p in ideal if p != 0]
    ideal = sorted(ideal, key=Polynomial.lead)
    last = None
    for p in ideal:
        if p.lead() != last:
            strat.add_generator(p)
        else:
            warn("%s will not used for reductions" % p)
        last = p.lead()
    return strat.nf(poly)


def _test():
    import doctest
    doctest.testmod()


if __name__ == "__main__":
    _test()<|MERGE_RESOLUTION|>--- conflicted
+++ resolved
@@ -1,11 +1,8 @@
-<<<<<<< HEAD
 # sage_setup: distribution = sagemath-brial
 # sage.doctest: needs sage.rings.polynomial.pbori
-=======
 from pathlib import Path
 from warnings import warn
 
->>>>>>> 39ebbe45
 from sage.rings.polynomial.pbori.pbori import mod_mon_set
 from .pbori import (BooleSet, GroebnerStrategy, ReductionStrategy,
                     parallel_reduce, easy_linear_factors)
