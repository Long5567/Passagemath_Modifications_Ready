--- conflicted
+++ resolved
@@ -2,11 +2,7 @@
 # Cannot be found via pkg-config
 brial_groebner = cc.find_library(
   'brial_groebner',
-<<<<<<< HEAD
-  required: not is_windows,
-=======
   required: false,
->>>>>>> 94baf41d
   disabler: true,
 )
 
