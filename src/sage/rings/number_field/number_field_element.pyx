--- conflicted
+++ resolved
@@ -473,14 +473,15 @@
         cdef ntl_c_ZZ parent_den
         cdef ntl_c_ZZX parent_num
         self._parent_poly_c_( &parent_num, &parent_den )
-<<<<<<< HEAD
         # an ugly hack fix for the fact that MulMod doesn't handle non-monic polynomials
         # I expect that PARI will win out over NTL for reasons of speed and things like this
         # that will be the elegant fix
         if ZZX_is_monic( &parent_num ):
             x = self._new()
+            _sig_on
             mul_ZZ(x.__denominator, self.__denominator, _right.__denominator)
             MulMod_ZZX(x.__numerator, self.__numerator, _right.__numerator, parent_num)
+            _sig_off
             x._reduce_c_()
             return x
         else:
@@ -491,13 +492,6 @@
 #            if ZZX_degree(&x.__numerator) >= ZZX_degree(&parent_num):
 #                PseudoRem_ZZX(x.__numerator, x.__numerator, parent_num)
 #                mul_ZZ(x.__denominator, x.__denominator, parent_den)
-=======
-        _sig_on
-        MulMod_ZZX(x.__numerator, self.__numerator, _right.__numerator, parent_num)
-        _sig_off
-        x._reduce_c_()
-        return x
->>>>>>> 43c496a8
 
         #NOTES: In LiDIA, they build a multiplication table for the
         #number field, so it's not necessary to reduce modulo the
@@ -508,17 +502,26 @@
 
     cdef RingElement _div_c_impl(self, RingElement right):
         """
-        Returns the product of self and other as elements of a number field.
+        Returns the quotient of self and other as elements of a number field.
 
         EXAMPLES:
             sage: C.<I>=CyclotomicField(4)
             sage: 1/I
             -I
+            sage: I/0
+            Traceback (most recent call last):
+            ...
+            ZeroDivisionError: Number field element division by zero
+
             sage: G.<a> = NumberField(x^3 + 2/3*x + 1)
             sage: a/a
             1
             sage: 1/a
             -a^2 - 2/3
+            sage: a/0
+            Traceback (most recent call last):
+            ...
+            ZeroDivisionError: Number field element division by zero
         """
         cdef NumberFieldElement x
         cdef NumberFieldElement _right = right
@@ -526,27 +529,26 @@
         cdef ntl_c_ZZ inv_den
         cdef ntl_c_ZZ parent_den
         cdef ntl_c_ZZX parent_num
+        if not _right:
+            raise ZeroDivisionError, "Number field element division by zero"
         self._parent_poly_c_( &parent_num, &parent_den )
-<<<<<<< HEAD
         if ZZX_is_monic( &parent_num ):
             _right._invert_c_(&inv_num, &inv_den)
             x = self._new()
+            _sig_on
             mul_ZZ(x.__denominator, self.__denominator, inv_den)
             MulMod_ZZX(x.__numerator, self.__numerator, inv_num, parent_num)
+            _sig_off
             x._reduce_c_()
             return x
         else:
             return self.parent()(self._pari_()/right._pari_())
-=======
-        _sig_on
-        MulMod_ZZX(x.__numerator, self.__numerator, inv_num, parent_num)
-        _sig_off
-        x._reduce_c_()
-        return x
->>>>>>> 43c496a8
 
     def __floordiv__(self, other):
         return self / other
+
+    def __nonzero__(self):
+        return not IsZero_ZZX(self.__numerator)
 
     cdef ModuleElement _neg_c_impl(self):
         cdef NumberFieldElement x
