--- conflicted
+++ resolved
@@ -1045,11 +1045,7 @@
 
             sage: p2 = x^2 + x + y + z + R(1)
             sage: tv = p2.tropical_variety()
-<<<<<<< HEAD
-            sage: tv.plot()                                                             # needs sage.plot
-=======
-            sage: tv.plot() # long time
->>>>>>> 39ebbe45
+            sage: tv.plot()  # long time                                                # needs sage.plot
             Graphics3d Object
 
         .. PLOT::
@@ -1605,16 +1601,10 @@
         Another tropical polynomial with numerous components, resulting
         in a more intricate structure::
 
-<<<<<<< HEAD
-            sage: p2 = (x^6 + R(4)*x^4*y^2 + R(2)*x^3*y^3 + R(3)*x^2*y^4 + x*y^5
-            ....:       + R(7)*x^2 + R(5)*x*y + R(3)*y^2 + R(2)*x + y + R(10))
-            sage: p2.tropical_variety().plot()                                          # needs sage.plot
-=======
             sage: p2 = (x^6 + R(4)*x^4*y^2 + R(2)*x^3*y^3 + R(3)*x^2*y^4
             ....:       + x*y^5 + R(7)*x^2 + R(5)*x*y + R(3)*y^2 + R(2)*x
             ....:       + y + R(10))
-            sage: p2.tropical_variety().plot() # long time
->>>>>>> 39ebbe45
+            sage: p2.tropical_variety().plot()  # long time                             # needs sage.plot
             Graphics object consisting of 11 graphics primitives
 
         .. PLOT::
