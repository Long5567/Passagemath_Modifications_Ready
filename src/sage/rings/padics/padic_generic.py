# sage.doctest: needs sage.rings.padics
r"""
`p`-adic Generic

A generic superclass for all `p`-adic parents.

AUTHORS:

- David Roe
- Genya Zaytman: documentation
- David Harvey: doctests
- Julian Rueth (2013-03-16): test methods for basic arithmetic
"""

# ****************************************************************************
#       Copyright (C) 2007-2013 David Roe <roed.math@gmail.com>
#                               William Stein <wstein@gmail.com>
#                               Julian Rueth <julian.rueth@fsfe.org>
#
#  Distributed under the terms of the GNU General Public License (GPL)
#  as published by the Free Software Foundation; either version 2 of
#  the License, or (at your option) any later version.
#
#                  https://www.gnu.org/licenses/
# ****************************************************************************

from sage.misc.misc import some_tuples
from copy import copy

from sage.structure.richcmp import richcmp
from sage.categories.principal_ideal_domains import PrincipalIdealDomains
from sage.categories.morphism import Morphism
from sage.categories.fields import Fields
from sage.rings.infinity import infinity
from .local_generic import LocalGeneric
from sage.rings.integer import Integer
from sage.rings.infinity import Infinity
from sage.rings.padics.precision_error import PrecisionError
from sage.misc.cachefunc import cached_method
from sage.structure.richcmp import richcmp_not_equal


class pAdicGeneric(LocalGeneric):
    def __init__(self, base, p, prec, print_mode, names, element_class, category=None):
        r"""
        Initialize ``self``.

        INPUT:

        - ``base`` -- base ring
        - ``p`` -- prime
        - ``print_mode`` -- dictionary of print options
        - ``names`` -- how to print the uniformizer
        - ``element_class`` -- the class for elements of this ring

        EXAMPLES::

            sage: R = Zp(17)  # indirect doctest
        """
        from sage.rings.padics.padic_printing import pAdicPrinter

        if category is None:
            if self.is_field():
                category = Fields()
            else:
                category = PrincipalIdealDomains()
            category = category.Metric().Complete()
        LocalGeneric.__init__(self, base, prec, names, element_class, category)
        self._printer = pAdicPrinter(self, print_mode)
        self._qth_roots_of_unity = [(1, Infinity)]

    def some_elements(self):
        r"""
        Return a list of elements in this ring.

        This is typically used for running generic tests (see :class:`TestSuite`).

        EXAMPLES::

            sage: Zp(2,4).some_elements()
            [0, 1 + O(2^4), 2 + O(2^5), 1 + 2^2 + 2^3 + O(2^4), 2 + 2^2 + 2^3 + 2^4 + O(2^5)]
        """
        p = self(self.prime())
        a = self.gen()
        one = self.one()
        L = [self.zero(), one, p, (one+p+p).inverse_of_unit(), p-p**2]
        if a != p:
            L.extend([a, (one + a + p).inverse_of_unit()])
        if self.is_field():
            L.extend([~(p-p-a),p**(-20)])
        return L

    def _modified_print_mode(self, print_mode):
        r"""
        Return a dictionary of print options, starting with ``self``'s
        print options but modified by the options in the dictionary
        ``print_mode``.

        INPUT:

        - ``print_mode`` -- dictionary with keys in

          * ``mode``
          * ``pos``
          * ``ram_name``
          * ``unram_name``
          * ``var_name``
          * ``max_ram_terms``
          * ``max_unram_terms``
          * ``max_terse_terms``
          * ``sep``
          * ``alphabet``

        EXAMPLES::

            sage: R = Zp(5)
            sage: R._modified_print_mode({'mode': 'bars'})['ram_name']
            '5'
        """
        if print_mode is None:
            print_mode = {}
        elif isinstance(print_mode, str):
            print_mode = {'mode': print_mode}
        for option in ['mode', 'pos', 'ram_name', 'unram_name', 'var_name',
                       'max_ram_terms', 'max_unram_terms', 'max_terse_terms',
                       'sep', 'alphabet', 'show_prec']:
            if option not in print_mode:
                print_mode[option] = self._printer.dict()[option]
        return print_mode

    def ngens(self):
        r"""
        Return the number of generators of ``self``.

        We conventionally define this as 1: for base rings, we take a
        uniformizer as the generator; for extension rings, we take a
        root of the minimal polynomial defining the extension.

        EXAMPLES::

            sage: Zp(5).ngens()
            1
            sage: Zq(25,names='a').ngens()                                              # needs sage.libs.ntl
            1
        """
        return 1

    def gens(self) -> tuple:
        r"""
        Return a tuple of generators.

        EXAMPLES::

            sage: R = Zp(5); R.gens()
            (5 + O(5^21),)
            sage: Zq(25,names='a').gens()                                               # needs sage.libs.ntl
            (a + O(5^20),)
            sage: S.<x> = ZZ[]; f = x^5 + 25*x -5; W.<w> = R.ext(f); W.gens()           # needs sage.libs.ntl
            (w + O(w^101),)
        """
        return (self.gen(),)

    def __richcmp__(self, other, op):
        r"""
        Rich comparison of ``self`` with ``other``.

        We consider two `p`-adic rings or fields to be equal if they are
        equal mathematically, and also have the same precision cap and
        printing parameters.

        EXAMPLES::

            sage: R = Qp(7)
            sage: S = Qp(7,print_mode='val-unit')
            sage: R == S
            False
            sage: S = Qp(7,type='capped-rel')
            sage: R == S
            True
            sage: R is S
            True
        """
        if not isinstance(other, pAdicGeneric):
            return NotImplemented

        lx = self.prime()
        rx = other.prime()
        if lx != rx:
            return richcmp_not_equal(lx, rx, op)

        lx = self.precision_cap()
        rx = other.precision_cap()
        if lx != rx:
            return richcmp_not_equal(lx, rx, op)

        return self._printer.richcmp_modes(other._printer, op)

<<<<<<< HEAD
    # def ngens(self):
    #     return 1

    # def gen(self, n=0):
    #     if n != 0:
    #         raise IndexError("only one generator")
    #     return self(self.prime())

=======
>>>>>>> 51880248
    def print_mode(self):
        r"""
        Return the current print mode as a string.

        EXAMPLES::

            sage: R = Qp(7,5, 'capped-rel')
            sage: R.print_mode()
            'series'
        """
        return self._printer._print_mode()

    def characteristic(self):
        r"""
        Return the characteristic of ``self``, which is always 0.

        EXAMPLES::

            sage: R = Zp(3, 10,'fixed-mod'); R.characteristic()
            0
        """
        return Integer(0)

    def prime(self):
        r"""
        Return the prime, ie the characteristic of the residue field.

        OUTPUT: the characteristic of the residue field

        EXAMPLES::

            sage: R = Zp(3,5,'fixed-mod')
            sage: R.prime()
            3
        """
        return self.prime_pow._prime()

    def uniformizer_pow(self, n):
        r"""
        Return `p^n`, as an element of ``self``.

        If ``n`` is infinity, returns 0.

        EXAMPLES::

            sage: R = Zp(3, 5, 'fixed-mod')
            sage: R.uniformizer_pow(3)
            3^3
            sage: R.uniformizer_pow(infinity)
            0
        """
        if n is infinity:
            return self(0)
        return self(self.prime_pow.pow_Integer_Integer(n))

    def _unram_print(self):
        r"""
        For printing.  Will be ``None`` if the unramified subextension
        of ``self`` is of degree 1 over `\ZZ_p` or `\QQ_p`.

        EXAMPLES::

            sage: Zp(5)._unram_print()
        """
        return None

    def residue_characteristic(self):
        r"""
        Return the prime, i.e., the characteristic of the residue field.

        OUTPUT: the characteristic of the residue field

        EXAMPLES::

            sage: R = Zp(3,5,'fixed-mod')
            sage: R.residue_characteristic()
            3
        """
        return self.prime()

    def residue_class_field(self):
        r"""
        Return the residue class field.

        EXAMPLES::

            sage: R = Zp(3,5,'fixed-mod')
            sage: k = R.residue_class_field()
            sage: k
            Finite Field of size 3
        """
        from sage.rings.finite_rings.finite_field_constructor import GF
        return GF(self.prime())

    def residue_field(self):
        r"""
        Return the residue class field.

        EXAMPLES::

            sage: R = Zp(3,5,'fixed-mod')
            sage: k = R.residue_field()
            sage: k
            Finite Field of size 3
        """
        return self.residue_class_field()

    def residue_ring(self, n):
        r"""
        Return the quotient of the ring of integers by the ``n``-th
        power of the maximal ideal.

        EXAMPLES::

            sage: R = Zp(11)
            sage: R.residue_ring(3)
            Ring of integers modulo 1331
        """
        from sage.rings.finite_rings.integer_mod_ring import Zmod
        return Zmod(self.prime()**n)

    def residue_system(self):
        r"""
        Return a list of elements representing all the residue classes.

        EXAMPLES::

            sage: R = Zp(3, 5,'fixed-mod')
            sage: R.residue_system()
            [0, 1, 2]
        """
        return [self(i) for i in self.residue_class_field()]

    def _fraction_field_key(self, print_mode=None):
        r"""
        Change ``print_mode`` from a dictionary to a tuple, raising
        a deprecation warning if it is present.

        EXAMPLES::

            sage: Zp(5)._fraction_field_key()
            sage: Zp(5)._fraction_field_key({"pos":False})
            doctest:warning
            ...
            DeprecationWarning: Use the change method if you want to change print options in fraction_field()
            See https://github.com/sagemath/sage/issues/23227 for details.
            (('pos', False),)
        """
        if print_mode is not None:
            from sage.misc.superseded import deprecation
            deprecation(23227, "Use the change method if you want to change print options in fraction_field()")
            return tuple(sorted(print_mode.items()))

    @cached_method(key=_fraction_field_key)
    def fraction_field(self, print_mode=None):
        r"""
        Return the fraction field of this ring or field.

        For `\ZZ_p`, this is the `p`-adic field with the same options,
        and for extensions, it is just the extension of the fraction
        field of the base determined by the same polynomial.

        The fraction field of a capped absolute ring is capped relative,
        and that of a fixed modulus ring is floating point.

        INPUT:

        - ``print_mode`` -- (optional) a dictionary containing print options;
          defaults to the same options as this ring

        OUTPUT: the fraction field of this ring

        EXAMPLES::

            sage: R = Zp(5, print_mode='digits', show_prec=False)
            sage: K = R.fraction_field(); K(1/3)
            31313131313131313132
            sage: L = R.fraction_field({'max_ram_terms':4}); L(1/3)
            doctest:warning
            ...
            DeprecationWarning: Use the change method if you want to change print options in fraction_field()
            See https://github.com/sagemath/sage/issues/23227 for details.
            3132
            sage: U.<a> = Zq(17^4, 6, print_mode='val-unit', print_max_terse_terms=3)   # needs sage.libs.ntl
            sage: U.fraction_field()                                                    # needs sage.libs.ntl
            17-adic Unramified Extension Field in a defined by x^4 + 7*x^2 + 10*x + 3
            sage: U.fraction_field({"pos":False}) == U.fraction_field()                 # needs sage.libs.ntl
            False

        TESTS::

            sage: R = ZpLC(2); R
            doctest:...: FutureWarning: This class/method/function is marked as experimental. It, its functionality or its interface might change without a formal deprecation.
            See https://github.com/sagemath/sage/issues/23505 for details.
            2-adic Ring with lattice-cap precision
            sage: K = R.fraction_field(); K
            2-adic Field with lattice-cap precision

            sage: K = QpLC(2); K2 = K.fraction_field({'mode':'terse'})
            sage: K2 is K
            False
            sage: K = QpLC(2, label='test'); K
            2-adic Field with lattice-cap precision (label: test)
            sage: K.fraction_field()
            2-adic Field with lattice-cap precision (label: test)
            sage: K.fraction_field({'mode':'series'}) is K
            True
        """
        if self.is_field() and print_mode is None:
            return self
        if print_mode is None:
            return self.change(field=True)
        else:
            return self.change(field=True, **print_mode)

    def integer_ring(self, print_mode=None):
        r"""
        Return the ring of integers of this ring or field.

        For `\QQ_p`, this is the `p`-adic ring with the same options,
        and for extensions, it is just the extension of the ring
        of integers of the base determined by the same polynomial.

        INPUT:

        - ``print_mode`` -- (optional) a dictionary containing print options;
          defaults to the same options as this ring

        OUTPUT: the ring of elements of this field with nonnegative valuation

        EXAMPLES::

            sage: K = Qp(5, print_mode='digits', show_prec=False)
            sage: R = K.integer_ring(); R(1/3)
            31313131313131313132
            sage: S = K.integer_ring({'max_ram_terms':4}); S(1/3)
            doctest:warning
            ...
            DeprecationWarning: Use the change method if you want to change print options in integer_ring()
            See https://github.com/sagemath/sage/issues/23227 for details.
            3132
            sage: U.<a> = Qq(17^4, 6, print_mode='val-unit', print_max_terse_terms=3)   # needs sage.libs.ntl
            sage: U.integer_ring()                                                      # needs sage.libs.ntl
            17-adic Unramified Extension Ring in a defined by x^4 + 7*x^2 + 10*x + 3
            sage: U.fraction_field({"print_mode":"terse"}) == U.fraction_field()        # needs sage.libs.ntl
            doctest:warning
            ...
            DeprecationWarning: Use the change method if you want to change print options in fraction_field()
            See https://github.com/sagemath/sage/issues/23227 for details.
            False

        TESTS::

            sage: K = QpLC(2); K
            2-adic Field with lattice-cap precision
            sage: R = K.integer_ring(); R
            2-adic Ring with lattice-cap precision

            sage: R = ZpLC(2); R2 = R.integer_ring({'mode':'terse'})
            sage: R2 is R
            False
            sage: R = ZpLC(2, label='test'); R
            2-adic Ring with lattice-cap precision (label: test)
            sage: R.integer_ring()
            2-adic Ring with lattice-cap precision (label: test)
            sage: R.integer_ring({'mode':'series'}) is R
            True

        The `secure` attribute for relaxed type is preserved::

            sage: K = QpER(5, secure=True)                                              # needs sage.libs.flint
            sage: K.integer_ring().is_secure()
            True
        """
        # Currently does not support fields with non integral defining
        # polynomials.  This should change when the padic_general_extension
        # framework gets worked out.
        if not self.is_field() and print_mode is None:
            return self
        if print_mode is None:
            return self.change(field=False, check=False)
        else:
            from sage.misc.superseded import deprecation
            deprecation(23227, "Use the change method if you want to change print options in integer_ring()")
            return self.change(field=False, **print_mode)

    def teichmuller(self, x, prec=None):
        r"""
        Return the Teichmüller representative of ``x``.

        - ``x`` -- something that can be cast into ``self``

        OUTPUT: the Teichmüller lift of ``x``

        EXAMPLES::

            sage: R = Zp(5, 10, 'capped-rel', 'series')
            sage: R.teichmuller(2)
            2 + 5 + 2*5^2 + 5^3 + 3*5^4 + 4*5^5 + 2*5^6 + 3*5^7 + 3*5^9 + O(5^10)
            sage: R = Qp(5, 10,'capped-rel','series')
            sage: R.teichmuller(2)
            2 + 5 + 2*5^2 + 5^3 + 3*5^4 + 4*5^5 + 2*5^6 + 3*5^7 + 3*5^9 + O(5^10)
            sage: R = Zp(5, 10, 'capped-abs', 'series')
            sage: R.teichmuller(2)
            2 + 5 + 2*5^2 + 5^3 + 3*5^4 + 4*5^5 + 2*5^6 + 3*5^7 + 3*5^9 + O(5^10)
            sage: R = Zp(5, 10, 'fixed-mod', 'series')
            sage: R.teichmuller(2)
            2 + 5 + 2*5^2 + 5^3 + 3*5^4 + 4*5^5 + 2*5^6 + 3*5^7 + 3*5^9

            sage: # needs sage.libs.ntl
            sage: R = Zp(5,5)
            sage: S.<x> = R[]
            sage: f = x^5 + 75*x^3 - 15*x^2 +125*x - 5
            sage: W.<w> = R.ext(f)
            sage: y = W.teichmuller(3); y
            3 + 3*w^5 + w^7 + 2*w^9 + 2*w^10 + 4*w^11 + w^12 + 2*w^13 + 3*w^15
             + 2*w^16 + 3*w^17 + w^18 + 3*w^19 + 3*w^20 + 2*w^21 + 2*w^22
             + 3*w^23 + 4*w^24 + O(w^25)
            sage: y^5 == y
            True
            sage: g = x^3 + 3*x + 3
            sage: A.<a> = R.ext(g)
            sage: b = A.teichmuller(1 + 2*a - a^2); b
            (4*a^2 + 2*a + 1) + 2*a*5 + (3*a^2 + 1)*5^2 + (a + 4)*5^3
             + (a^2 + a + 1)*5^4 + O(5^5)
            sage: b^125 == b
            True

        We check that :issue:`23736` is resolved::

            sage: # needs sage.libs.ntl
            sage: R.teichmuller(GF(5)(2))
            2 + 5 + 2*5^2 + 5^3 + 3*5^4 + O(5^5)

        AUTHORS:

        - Initial version: David Roe
        - Quadratic time version: Kiran Kedlaya <kedlaya@math.mit.edu> (2007-03-27)
        """
        ans = self(x) if prec is None else self(x, prec)
        # Since Teichmüller representatives are defined at infinite precision,
        # we can lift to precision prec, as long as the absolute precision of ans is positive.
        if ans.precision_absolute() <= 0:
            raise ValueError("not enough precision to determine Teichmuller representative")
        if ans.valuation() > 0:
            return self(0) if prec is None else self(0, prec)
        ans = ans.lift_to_precision(prec)
        if ans is x:
            ans = copy(ans)
        ans._teichmuller_set_unsafe()
        return ans

    def teichmuller_system(self):
        r"""
        Return a set of Teichmüller representatives for the invertible
        elements of `\ZZ / p\ZZ`.

        OUTPUT:

        A list of Teichmüller representatives for the invertible elements
        of `\ZZ / p\ZZ`.

        EXAMPLES::

            sage: R = Zp(3, 5,'fixed-mod', 'terse')
            sage: R.teichmuller_system()
            [1, 242]

        Check that :issue:`20457` is fixed::

            sage: F.<a> = Qq(5^2,6)                                                     # needs sage.libs.ntl
            sage: F.teichmuller_system()[3]                                             # needs sage.libs.ntl
            (2*a + 2) + (4*a + 1)*5 + 4*5^2 + (2*a + 1)*5^3 + (4*a + 1)*5^4 + (2*a + 3)*5^5 + O(5^6)

        .. NOTE::

            Should this return 0 as well?
        """
        R = self.residue_class_field()
        prec = self.precision_cap()
        return [self.teichmuller(self(i).lift_to_precision(prec))
                for i in R if i != 0]

#     def different(self):
#         raise NotImplementedError

#     def automorphisms(self):
#         r"""
#         Returns the group of automorphisms of `\ZZ_p`, i.e. the trivial group.
#         """
#         raise NotImplementedError

#     def galois_group(self):
#         r"""
#         Returns the Galois group of `\ZZ_p`, i.e. the trivial group.
#         """
#         raise NotImplementedError

#     def hasGNB(self):
#         r"""
#         Returns whether or not `\ZZ_p` has a Gauss Normal Basis.
#         """
#         raise NotImplementedError

    def extension(self, modulus, prec=None, names=None, print_mode=None, implementation='FLINT', **kwds):
        r"""
        Create an extension of this `p`-adic ring.

        EXAMPLES::

            sage: # needs sage.libs.ntl
            sage: k = Qp(5)
            sage: R.<x> = k[]
            sage: l.<w> = k.extension(x^2 - 5); l
            5-adic Eisenstein Extension Field in w defined by x^2 - 5
            sage: F = list(Qp(19)['x'](cyclotomic_polynomial(5)).factor())[0][0]
            sage: L = Qp(19).extension(F, names='a'); L
            19-adic Unramified Extension Field in a defined by x^2 + 8751674996211859573806383*x + 1
        """
        if isinstance(modulus, list):
            if len(modulus) == 0:
                return self
            else:
                return self.extension(modulus[-1], prec=prec[-1],
                                      names=names[-1],
                                      implementation=implementation[-1],
                                      print_mode=print_mode, **kwds).extension(
                                          modulus[:-1], prec=prec[:-1],
                                          names=names[:-1],
                                          implementation=implementation[:-1],
                                          print_mode=print_mode, **kwds)
        from sage.rings.padics.factory import ExtensionFactory
        if print_mode is None:
            print_mode = {}
        elif isinstance(print_mode, str):
            print_mode = {'print_mode': print_mode}
        else:
            if not isinstance(print_mode, dict):
                print_mode = dict(print_mode)
            for option in ['mode', 'pos', 'max_ram_terms', 'max_unram_terms', 'max_terse_terms', 'sep', 'alphabet']:
                if option in print_mode:
                    print_mode["print_" + option] = print_mode[option]
                    del print_mode[option]
                elif "print_" + option not in print_mode:
                    if "print_" + option in kwds:
                        print_mode["print_" + option] = kwds["print_" + option]
                    else:
                        print_mode["print_" + option] = self._printer.dict()[option]
            for option in ['ram_name', 'unram_name', 'var_name']:
                if option not in print_mode:
                    if option in kwds:
                        print_mode[option] = kwds[option]
                    else:
                        print_mode[option] = self._printer.dict()[option]
        return ExtensionFactory(base=self, modulus=modulus, prec=prec, names=names, check=True, implementation=implementation, **print_mode)

    def _is_valid_homomorphism_(self, codomain, im_gens, base_map=None):
        r"""
        Check whether the given images and map on the base ring determine a
        valid homomorphism to the codomain.

        EXAMPLES::

            sage: # needs sage.libs.ntl
            sage: R.<x> = ZZ[]
            sage: K.<a> = Qq(25, modulus=x^2-2)
            sage: L.<b> = Qq(625, modulus=x^4-2)
            sage: K._is_valid_homomorphism_(L, [b^2])
            True
            sage: L._is_valid_homomorphism_(L, [b^3])
            False
            sage: z = L(-1).sqrt()
            sage: L._is_valid_homomorphism_(L, [z*b])
            True
            sage: L._is_valid_homomorphism_(L, [-b])
            True
            sage: W.<w> = K.extension(x^2 - 5)
            sage: cc = K.hom([-a])
            sage: W._is_valid_homomorphism_(W, [w], base_map=cc)
            True
            sage: W._is_valid_homomorphism_(W, [-w], base_map=cc)
            True
            sage: W._is_valid_homomorphism_(W, [w+1])
            False
        """
        K = self.base_ring()
        if base_map is None and not codomain.has_coerce_map_from(K):
            return False
        if len(im_gens) != 1:
            raise ValueError("Wrong number of generators")
        if self is K:
            # Qp or Zp, so either base_map is not None or there's a coercion to the codomain
            # We check that the im_gens has the right length and value
            return im_gens[0] == codomain(self.prime())
        # Now we're an extension.  We check that the defining polynomial maps to zero
        f = self.modulus()
        if base_map is not None:
            f = f.change_ring(base_map)
        return f(im_gens[0]) == 0

    def _test_add(self, **options):
        r"""
        Test addition of elements of this ring.

        INPUT:

        - ``options`` -- any keyword arguments accepted by :meth:`_tester`

        EXAMPLES::

            sage: Zp(3)._test_add()

        .. SEEALSO::

            :class:`TestSuite`
        """
        tester = self._tester(**options)
        elements = tester.some_elements()

        for x in elements:
            y = x + self.zero()
            tester.assertEqual(y,x)
            tester.assertEqual(y.precision_absolute(),x.precision_absolute())
            tester.assertEqual(y.precision_relative(),x.precision_relative())

        for x,y in some_tuples(elements, 2, tester._max_runs):
            z = x + y
            tester.assertIs(z.parent(), self)
            zprec = min(x.precision_absolute(), y.precision_absolute())
            if self.is_lattice_prec():
                tester.assertGreaterEqual(z.precision_absolute(), zprec)
            elif not self.is_floating_point():
                tester.assertEqual(z.precision_absolute(), zprec)
            tester.assertGreaterEqual(z.valuation(), min(x.valuation(),y.valuation()))
            if x.valuation() != y.valuation():
                tester.assertEqual(z.valuation(), min(x.valuation(),y.valuation()))
            tester.assertTrue(y.is_equal_to(z-x,zprec))
            tester.assertTrue(x.is_equal_to(z-y,zprec))

    def _test_sub(self, **options):
        r"""
        Test subtraction on elements of this ring.

        INPUT:

        - ``options`` -- any keyword arguments accepted by :meth:`_tester`

        EXAMPLES::

            sage: Zp(3)._test_sub()

        .. SEEALSO::

            :class:`TestSuite`
        """
        tester = self._tester(**options)

        elements = list(tester.some_elements())
        for x in elements:
            y = x - self.zero()
            tester.assertEqual(y, x)
            tester.assertEqual(y.precision_absolute(), x.precision_absolute())
            tester.assertEqual(y.precision_relative(), x.precision_relative())

        for x,y in some_tuples(elements, 2, tester._max_runs):
            z = x - y
            tester.assertIs(z.parent(), self)
            zprec = min(x.precision_absolute(), y.precision_absolute())
            if self.is_lattice_prec():
                tester.assertGreaterEqual(z.precision_absolute(), zprec)
            elif not self.is_floating_point():
                tester.assertEqual(z.precision_absolute(), zprec)
            tester.assertGreaterEqual(z.valuation(), min(x.valuation(),y.valuation()))
            if x.valuation() != y.valuation():
                tester.assertEqual(z.valuation(), min(x.valuation(),y.valuation()))
            tester.assertTrue((-y).is_equal_to(z - x,zprec))
            tester.assertTrue(x.is_equal_to(z + y,zprec))

    def _test_invert(self, **options):
        """
        Test multiplicative inversion of elements of this ring.

        INPUT:

        - ``options`` -- any keyword arguments accepted by :meth:`_tester`

        EXAMPLES::

            sage: Zp(3)._test_invert()

        .. SEEALSO::

            :class:`TestSuite`
        """
        tester = self._tester(**options)

        elements = tester.some_elements()
        for x in elements:
            try:
                y = ~x
            except (ZeroDivisionError, PrecisionError, ValueError):
                tester.assertFalse(x.is_unit())
                if not self.is_fixed_mod():
                    tester.assertTrue(x.is_zero())
            else:
                try:
                    e = y * x
                except ZeroDivisionError:
                    tester.assertTrue(self.is_floating_point() and (x.is_zero() or y.is_zero()))
                else:
                    tester.assertFalse(x.is_zero())
                    tester.assertIs(y.parent(), self if self.is_fixed_mod() else self.fraction_field())
                    tester.assertTrue(e.is_one())
                    tester.assertEqual(e.precision_relative(), x.precision_relative())
                    tester.assertEqual(y.valuation(), -x.valuation())

    def _test_mul(self, **options):
        r"""
        Test multiplication of elements of this ring.

        INPUT:

        - ``options`` -- any keyword arguments accepted by :meth:`_tester`

        EXAMPLES::

            sage: Zp(3)._test_mul()

        .. SEEALSO::

            :class:`TestSuite`
        """
        tester = self._tester(**options)

        elements = list(tester.some_elements())
        for x,y in some_tuples(elements, 2, tester._max_runs):
            z = x * y
            tester.assertIs(z.parent(), self)
            if self.is_capped_relative() or self.is_floating_point():
                tester.assertEqual(z.precision_relative(), min(x.precision_relative(), y.precision_relative()))
            else:
                tester.assertLessEqual(z.precision_relative(), min(x.precision_relative(), y.precision_relative()))
            if not z.is_zero():
                tester.assertEqual(z.valuation(), x.valuation() + y.valuation())

    def _test_div(self, **options):
        r"""
        Test division of elements of this ring.

        INPUT:

        - ``options`` -- any keyword arguments accepted by :meth:`_tester`

        EXAMPLES::

            sage: Zp(3)._test_div()

        .. SEEALSO::

            :class:`TestSuite`
        """
        tester = self._tester(**options)

        elements = list(tester.some_elements())
        for x,y in some_tuples(elements, 2, tester._max_runs):
            try:
                z = x / y
            except (ZeroDivisionError, PrecisionError, ValueError):
                if self.is_fixed_mod():
                    tester.assertFalse(y.is_unit())
                else:
                    tester.assertTrue(y.is_zero())
            else:
                try:
                    xx = z*y
                except ZeroDivisionError:
                    tester.assertTrue(self.is_floating_point() and (z.is_zero() or y.is_zero()))
                else:
                    tester.assertFalse(y.is_zero())
                    tester.assertIs(z.parent(), self if self.is_fixed_mod() else self.fraction_field())
                    # The following might be false if there is an absolute cap
                    # tester.assertEqual(z.precision_relative(), min(x.precision_relative(), y.precision_relative()))
                    if not x.is_zero():
                        tester.assertEqual(z.valuation(), x.valuation() - y.valuation())
                    tester.assertEqual(xx, x)

    def _test_neg(self, **options):
        r"""
        Test the negation operator on elements of this ring.

        INPUT:

        - ``options`` -- any keyword arguments accepted by :meth:`_tester`

        EXAMPLES::

            sage: Zp(3)._test_neg()

        .. SEEALSO::

            :class:`TestSuite`
        """
        tester = self._tester(**options)
        for x in tester.some_elements():
            y = -x
            tester.assertIs(y.parent(), self)
            tester.assertTrue((x+y).is_zero())
            tester.assertEqual(y.valuation(),x.valuation())
            tester.assertEqual(x.precision_absolute(),y.precision_absolute())
            tester.assertEqual(x.precision_relative(),y.precision_relative())
            tester.assertEqual(x.is_zero(),y.is_zero())
            tester.assertEqual(x.is_unit(),y.is_unit())

    def _test_shift(self, **options):
        """
        Test the shift operator on elements of this ring.

        INPUT:

        - ``options`` -- any keyword arguments accepted by :meth:`_tester`

        EXAMPLES::

            sage: Zp(3)._test_shift()

        .. SEEALSO::

            :class:`TestSuite`
        """
        tester = self._tester(**options)
        if self.is_relaxed():
            cap = self.default_prec()
        else:
            cap = self.precision_cap()
        k = self.residue_field()
        for v in range(min(cap,10)):
            if self.is_capped_absolute() or self.is_fixed_mod():
                prec = cap - v
            else:
                prec = cap
            b = self.uniformizer_pow(v)
            for x in tester.some_elements():
                y = (x << v) >> v
                if x._is_exact_zero() or self.is_field():
                    tester.assertEqual(x, y)
                else:
                    tester.assertTrue(x.is_equal_to(y, prec))
                y = (x >> v) << v
                if x._is_exact_zero() or self.is_field():
                    tester.assertEqual(x, y)
                else:
                    for i in range(min(v,prec)):
                        tester.assertEqual(k(y.expansion(i)), 0)
                    for i in range(v,prec):
                        tester.assertEqual(y.expansion(i), x.expansion(i))
                    xx = y + (x % b)
                    tester.assertTrue(xx.is_equal_to(x,prec))

    def _test_log(self, **options):
        r"""
        Test the log operator on elements of this ring.

        INPUT:

        - ``options`` -- any keyword arguments accepted by :meth:`_tester`

        EXAMPLES::

            sage: Zp(3)._test_log()

        .. SEEALSO::

            :class:`TestSuite`
        """
        tester = self._tester(**options)
        for x in tester.some_elements():
            if x.is_zero():
                continue
            try:
                l = x.log(p_branch=0)
                tester.assertIs(l.parent(), self)
            except ValueError:
                l = x.log(p_branch=0, change_frac=True)
            if self.is_capped_absolute() or self.is_capped_relative():
                if self.absolute_e() == 1:
                    tester.assertEqual(l.precision_absolute(), x.precision_relative())
                else:
                    tester.assertLessEqual(l.precision_absolute(), x.precision_relative())

        if self.is_capped_absolute() or self.is_capped_relative():
            # In the fixed modulus setting, rounding errors may occur
            for x, y, b in tester.some_elements(repeat=3):
                if (x*y).is_zero():
                    continue
                r1 = x.log(pi_branch=b) + y.log(pi_branch=b)
                r2 = (x*y).log(pi_branch=b)
                tester.assertEqual(r1, r2)

            p = self.prime()
            for x in tester.some_elements():
                if x.is_zero():
                    continue
                if p == 2:
                    a = 4 * x.unit_part()
                else:
                    a = p * x.unit_part()
                b = a.exp().log()
                c = (1+a).log().exp()
                tester.assertEqual(a, b)
                tester.assertEqual(1+a, c)

    def _test_teichmuller(self, **options):
        r"""
        Test Teichmüller lifts.

        INPUT:

        - ``options`` -- any keyword arguments accepted by :meth:`_tester`

        EXAMPLES::

            sage: Zp(3)._test_teichmuller()

        .. SEEALSO::

            :class:`TestSuite`
        """
        tester = self._tester(**options)

        for x in tester.some_elements():
            try:
                y = self.teichmuller(x)
            except ValueError:
                tester.assertTrue(x.valuation() < 0 or x.precision_absolute() == 0)
            else:
                try:
                    tester.assertEqual(x.residue(), y.residue())
                except (NotImplementedError, AttributeError):
                    pass
                if self.is_relaxed():
                    tester.assertTrue(y.is_equal_at_precision(y**self.residue_field().order(), self.default_prec()))
                else:
                    tester.assertEqual(y**self.residue_field().order(), y)

    def _test_convert_residue_field(self, **options):
        r"""
        Test that conversion of residue field elements back to this ring works.

        INPUT:

        - ``options`` -- any keyword arguments accepted by :meth:`_tester`

        EXAMPLES::

            sage: Zp(3)._test_convert_residue_field()

        .. SEEALSO::

            :class:`TestSuite`
        """
        tester = self._tester(**options)

        for x in tester.some_elements():
            if x.valuation() < 0:
                continue
            if x.precision_absolute() <= 0:
                continue
            y = x.residue()
            z = self(y)
            tester.assertEqual(z.residue(), y)

    @cached_method
    def _log_unit_part_p(self):
        r"""
        Compute the logarithm of the unit-part of `p`.

        If `\pi` is the uniformizer in this ring, then we can uniquely write
        `p=\pi^e u` where `u` is a `\pi`-adic unit. This method computes the
        logarithm of `u`.

        This is a helper method for
        :meth:`sage.rings.padics.padic_generic_element.pAdicGenericElement.log`.

        TESTS::

            sage: R = Qp(3,5)
            sage: R._log_unit_part_p()
            O(3^5)

            sage: S.<x> = ZZ[]
            sage: W.<pi> = R.extension(x^3-3)                                           # needs sage.libs.ntl
            sage: W._log_unit_part_p()                                                  # needs sage.libs.ntl
            O(pi^15)

            sage: W.<pi> = R.extension(x^3-3*x-3)                                       # needs sage.libs.ntl
            sage: W._log_unit_part_p()                                                  # needs sage.libs.ntl
            2 + pi + 2*pi^2 + pi^4 + pi^5 + 2*pi^7 + 2*pi^8 + pi^9 + 2*pi^10 + pi^11 + pi^12 + 2*pi^14 + O(pi^15)
        """
        return self(self.prime()).unit_part().log()

    def frobenius_endomorphism(self, n=1):
        r"""
        Return the `n`-th power of the absolute arithmetic Frobeninus
        endomorphism on this field.

        INPUT:

        - ``n`` -- integer (default: 1)

        EXAMPLES::

            sage: K.<a> = Qq(3^5)                                                       # needs sage.libs.ntl
            sage: Frob = K.frobenius_endomorphism(); Frob                               # needs sage.libs.ntl
            Frobenius endomorphism on 3-adic Unramified Extension
            ... lifting a |--> a^3 on the residue field
            sage: Frob(a) == a.frobenius()                                              # needs sage.libs.ntl
            True

        We can specify a power::

            sage: K.frobenius_endomorphism(2)                                           # needs sage.libs.ntl
            Frobenius endomorphism on 3-adic Unramified Extension
            ... lifting a |--> a^(3^2) on the residue field

        The result is simplified if possible::

            sage: K.frobenius_endomorphism(6)                                           # needs sage.libs.ntl
            Frobenius endomorphism on 3-adic Unramified Extension
            ... lifting a |--> a^3 on the residue field
            sage: K.frobenius_endomorphism(5)                                           # needs sage.libs.ntl
            Identity endomorphism of 3-adic Unramified Extension ...

        Comparisons work::

            sage: K.frobenius_endomorphism(6) == Frob                                   # needs sage.libs.ntl
            True
        """
        from .morphism import FrobeniusEndomorphism_padics
        return FrobeniusEndomorphism_padics(self, n)

    def _test_elements_eq_transitive(self, **options):
        r"""
        The operator ``==`` is not transitive for `p`-adic numbers.

        We disable the check of the category framework by overriding
        this method.

        EXAMPLES::

            sage: R = Zp(3)
            sage: R(3) == R(0,1)
            True
            sage: R(0,1) == R(6)
            True
            sage: R(3) == R(6)
            False
            sage: R._test_elements_eq_transitive()
        """
        pass

    def valuation(self):
        r"""
        Return the `p`-adic valuation on this ring.

        OUTPUT:

        A valuation that is normalized such that the rational prime `p` has
        valuation 1.

        EXAMPLES::

            sage: # needs sage.libs.ntl
            sage: K = Qp(3)
            sage: R.<a> = K[]
            sage: L.<a> = K.extension(a^3 - 3)
            sage: v = L.valuation(); v
            3-adic valuation
            sage: v(3)
            1
            sage: L(3).valuation()
            3

        The normalization is chosen such that the valuation restricts to the
        valuation on the base ring::

            sage: v(3) == K.valuation()(3)                                              # needs sage.libs.ntl
            True
            sage: v.restriction(K) == K.valuation()                                     # needs sage.libs.ntl
            True

        .. SEEALSO::

            :meth:`NumberField_generic.valuation() <sage.rings.number_field.number_field.NumberField_generic.valuation>`,
            :meth:`Order.valuation() <sage.rings.number_field.order.Order.valuation>`
        """
        from sage.rings.padics.padic_valuation import pAdicValuation
        return pAdicValuation(self)

    def _primitive_qth_root_of_unity(self, exponent):
        r"""
        Compute the ``p^exponent``-th roots of unity in this ring.

        INPUT:

        - ``exponent`` -- integer or ``Infinity``

        OUTPUT:

        A triple ``(zeta, n, nextzeta)`` where

        - ``zeta`` is a generator of the group of ``p^exponent``-th
          roots of unity in this ring, and
        - ``p^n`` is the order of ``zeta``.
        - ``nextzeta`` is the result of ``zeta._inverse_pth_root()``
          if ``n`` is positive and ``None`` otherwise

        TESTS::

            sage: # needs sage.libs.ntl
            sage: K.<a> = Qq(2^3, 5)
            sage: S.<x> = K[]
            sage: L.<pi> = K.extension(x^2 + 2*x + 2)
            sage: zeta = L.primitive_root_of_unity(); zeta  # indirect doctest
            a + a*pi + pi^2 + a*pi^4 + a*pi^5 + a^2*pi^8 + a^2*pi^9 + O(pi^10)
            sage: zeta.parent() is L
            True
        """
        n = len(self._qth_roots_of_unity)

        # We check if the result is cached
        if exponent < n-1:
            return self._qth_roots_of_unity[exponent][0], exponent, self._qth_roots_of_unity[exponent+1]
        zeta, accuracy = self._qth_roots_of_unity[-1]
        if accuracy is not Infinity:
            return self._qth_roots_of_unity[-2][0], n-2, (zeta, accuracy)

        # It is not, so we compute it
        while accuracy is Infinity and n <= exponent + 1:
            self._qth_roots_of_unity[-1] = (self(zeta), Infinity)  # to avoid multiple conversions
            if n == 1:  # case of pth root of unity
                p = self.prime()
                e = self.absolute_e()
                k = self.residue_field()
                if e % (p-1) != 0:
                    # No pth root of unity in this ring
                    zeta = accuracy = None
                else:
                    rho = -k(self(p).expansion(e))
                    try:
                        r = rho.nth_root(p-1)
                    except ValueError:
                        # No pth root of unity in this ring
                        zeta = accuracy = None
                    else:
                        # We compute a primitive pth root of unity
                        m = e // (p-1)
                        prec = self.precision_cap() + e * (1 + m.valuation(p))
                        ring = self.change(prec=prec)
                        zeta = 1 + (ring(r).lift_to_precision() << m)
                        curprec = m*p + 1
                        while curprec < prec:
                            curprec -= e
                            curprec = min(2*curprec + e, p*curprec)
                            zeta = zeta.lift_to_precision(min(prec,curprec))
                            zeta += zeta * (1 - zeta**p) // p
            else:
                zeta, accuracy = zeta._inverse_pth_root()
                assert accuracy is not None
            self._qth_roots_of_unity.append((zeta, accuracy))
            n += 1
        return self._qth_roots_of_unity[-2][0], n-2, self._qth_roots_of_unity[-1]

    def primitive_root_of_unity(self, n=None, order=False):
        r"""
        Return a generator of the group of ``n``-th roots of unity
        in this ring.

        INPUT:

        - ``n`` -- integer or ``None`` (default: ``None``)

        - ``order`` -- boolean (default: ``False``)

        OUTPUT:

        A generator of the group of ``n``-th roots of unity.
        If ``n`` is ``None``, a generator of the full group of roots
        of unity is returned.

        If ``order`` is ``True``, the order of the above group is
        returned as well.

        EXAMPLES::

            sage: R = Zp(5, 10)
            sage: zeta = R.primitive_root_of_unity(); zeta
            2 + 5 + 2*5^2 + 5^3 + 3*5^4 + 4*5^5 + 2*5^6 + 3*5^7 + 3*5^9 + O(5^10)
            sage: zeta == R.teichmuller(2)
            True

        Now we consider an example with non trivial ``p``-th roots of unity::

            sage: # needs sage.libs.ntl
            sage: W = Zp(3, 2)
            sage: S.<x> = W[]
            sage: R.<pi> = W.extension((x+1)^6 + (x+1)^3 + 1)
            sage: zeta, order = R.primitive_root_of_unity(order=True)
            sage: zeta
            2 + 2*pi + 2*pi^3 + 2*pi^7 + 2*pi^8 + 2*pi^9 + pi^11 + O(pi^12)
            sage: order
            18
            sage: zeta.multiplicative_order()
            18
            sage: zeta, order = R.primitive_root_of_unity(24, order=True)
            sage: zeta
            2 + pi^3 + 2*pi^7 + 2*pi^8 + 2*pi^10 + 2*pi^11 + O(pi^12)
            sage: order   # equal to gcd(18,24)
            6
            sage: zeta.multiplicative_order()
            6
        """
        p = self.prime()
        k = self.residue_field()
        prec = self.precision_cap()
        c = k.cardinality()

        # We compute a primitive qth root of unity
        # where q is the highest power of p dividing exponent
        if n is None:
            qthzeta, s, _ = self._primitive_qth_root_of_unity(Infinity)
            m = c - 1
        else:
            qthzeta, s, _ = self._primitive_qth_root_of_unity(n.valuation(p))
            m = n.gcd(c - 1)
        qthzeta = self(qthzeta)

        # We now compute a primitive mth root of qthzeta
        if m == 1:
            zeta = qthzeta
        else:
            zeta = self(k.multiplicative_generator() ** ((c-1) // m))
            invm = self(1/m)
            curprec = 1
            while curprec < prec:
                curprec *= 2
                zeta = zeta.lift_to_precision(min(prec,curprec))
                zeta += invm * zeta * (1 - qthzeta*zeta**m)

        if order:
            return zeta, m * p**s
        else:
            return zeta

    def roots_of_unity(self, n=None):
        r"""
        Return all the ``n``-th roots of unity in this ring.

        INPUT:

        - ``n`` -- integer or ``None`` (default: ``None``); if
          ``None``, the full group of roots of unity is returned

        EXAMPLES::

            sage: R = Zp(5, 10)
            sage: roots = R.roots_of_unity(); roots
            [1 + O(5^10),
             2 + 5 + 2*5^2 + 5^3 + 3*5^4 + 4*5^5 + 2*5^6 + 3*5^7 + 3*5^9 + O(5^10),
             4 + 4*5 + 4*5^2 + 4*5^3 + 4*5^4 + 4*5^5 + 4*5^6 + 4*5^7 + 4*5^8 + 4*5^9 + O(5^10),
             3 + 3*5 + 2*5^2 + 3*5^3 + 5^4 + 2*5^6 + 5^7 + 4*5^8 + 5^9 + O(5^10)]

            sage: R.roots_of_unity(10)
            [1 + O(5^10),
             4 + 4*5 + 4*5^2 + 4*5^3 + 4*5^4 + 4*5^5 + 4*5^6 + 4*5^7 + 4*5^8 + 4*5^9 + O(5^10)]

        In this case, the roots of unity are the Teichmüller representatives::

            sage: R.teichmuller_system()
            [1 + O(5^10),
             2 + 5 + 2*5^2 + 5^3 + 3*5^4 + 4*5^5 + 2*5^6 + 3*5^7 + 3*5^9 + O(5^10),
             3 + 3*5 + 2*5^2 + 3*5^3 + 5^4 + 2*5^6 + 5^7 + 4*5^8 + 5^9 + O(5^10),
             4 + 4*5 + 4*5^2 + 4*5^3 + 4*5^4 + 4*5^5 + 4*5^6 + 4*5^7 + 4*5^8 + 4*5^9 + O(5^10)]

        In general, there might be more roots of unity (it happens when the ring has non
        trivial ``p``-th roots of unity)::

            sage: # needs sage.libs.ntl
            sage: W.<a> = Zq(3^2, 2)
            sage: S.<x> = W[]
            sage: R.<pi> = W.extension((x+1)^2 + (x+1) + 1)
            sage: roots = R.roots_of_unity(); roots
            [1 + O(pi^4),
             a + 2*a*pi + 2*a*pi^2 + a*pi^3 + O(pi^4),
             ...
             1 + pi + O(pi^4),
             a + a*pi^2 + 2*a*pi^3 + O(pi^4),
             ...
             1 + 2*pi + pi^2 + O(pi^4),
             a + a*pi + a*pi^2 + O(pi^4),
             ...]
            sage: len(roots)
            24

        We check that the logarithm of each root of unity vanishes::

            sage: # needs sage.libs.ntl
            sage: for root in roots:
            ....:     if root.log() != 0:
            ....:         raise ValueError
        """
        zeta, order = self.primitive_root_of_unity(n, order=True)
        return [ zeta**i for i in range(order) ]

    def _roots_univariate_polynomial(self, P, ring, multiplicities, algorithm, secure=False):
        r"""
        Return the roots of ``P`` in the ring ``ring``.

        INPUT:

        - ``P`` -- a polynomial defined over this ring

        - ``ring`` -- a ring into which this ring coerces

        - ``multiplicities`` -- boolean (default: ``True``);
          whether we have to return the multiplicities of each
          root or not

        - ``algorithm`` -- ``'pari'``, ``'sage'`` or ``None`` (default:
          ``None``); Sage provides an implementation for any extension of
          `\QQ_p` whereas only roots of polynomials over `\QQ_p` is implemented
          in Pari; the default is ``'pari'`` if ``ring`` is `\ZZ_p` or `\QQ_p`,
          ``'sage'`` otherwise.

        - ``secure`` -- boolean (default: ``False``)

        .. NOTE::

            When ``secure`` is ``True``, this method raises an error when
            the precision on the input polynomial is not enough to determine
            the number of roots in the ground field. This happens when two
            roots cannot be separated.
            A typical example is the polynomial

            .. MATH::

                 (1 + O(p^10))*X^2 + O(p^10)*X + O(p^10).

            Indeed its discriminant might be any `p`-adic integer divisible
            by `p^{10}` (resp. `p^{11}` when `p=2`) and so can be as well
            zero, a square and a non-square.
            In the first case, the polynomial has one double root; in the
            second case, it has two roots; in the third case, it has no
            root in `\QQ_p`.

            When ``secure`` is ``False``, this method assumes that two
            inseparable roots actually collapse. In the above example,
            it then answers that the given polynomial has a double root
            `O(p^5)`.

        This keyword is ignored when using the ``pari`` algorithm.

        EXAMPLES::

            sage: # needs sage.libs.ntl
            sage: A = Zp(3, prec=10, print_mode='terse')
            sage: S.<x> = A[]
            sage: P = x^2 - 7
            sage: P.roots()
            [(30793 + O(3^10), 1), (28256 + O(3^10), 1)]
            sage: P.roots(multiplicities=False)
            [30793 + O(3^10), 28256 + O(3^10)]

        We compare with the result given by the method
        :meth:`sage.rings.padics.padic_generic_element.square_root`::

            sage: A(7).square_root(all=True)                                            # needs sage.libs.ntl
            [30793 + O(3^10), 28256 + O(3^10)]

        Here is another example::

            sage: P = x * (x-1) * (x-2) * (x-3) * (x-4)                                 # needs sage.libs.ntl
            sage: P.roots(multiplicities=False)                                         # needs sage.libs.ntl
            [39370 + O(3^10),
             19684 + O(3^10),
             2 + O(3^10),
             3 + O(3^10),
             O(3^10)]

        The result is not quite what we expected.
        In fact, the roots are correct but the precision is not::

            sage: [ root.add_bigoh(9) for root in P.roots(multiplicities=False) ]       # needs sage.libs.ntl
            [4 + O(3^9),
             1 + O(3^9),
             2 + O(3^9),
             3 + O(3^9),
             O(3^9)]

        This is due to the fact that we are using ``'pari'`` which does not
        track precision (it can only compute `p`-adic roots of exact polynomials).
        If we are switching to ``'sage'`` then the precision on the result
        becomes correct (but the computation is much slower)::

            sage: P.roots(multiplicities=False, algorithm='sage')                       # needs sage.geometry.polyhedron sage.libs.ntl
            [0,
             3 + O(3^11),
             1 + O(3^9),
             4 + O(3^9),
             2 + O(3^9)]

        We check that the keyword ``secure`` works as explained above::

            sage: P = x^2 + O(3^10)*x + O(3^10)                                         # needs sage.libs.ntl
            sage: P.roots(algorithm='sage')                                             # needs sage.geometry.polyhedron sage.libs.ntl
            [(O(3^5), 2)]
            sage: P.roots(algorithm='sage', secure=True)                                # needs sage.libs.ntl
            Traceback (most recent call last):
            ...
            PrecisionError: not enough precision to determine the number of roots

        An example over an extension::

            sage: B.<b> = Zq(3^3, prec=10, print_mode='terse')                          # needs sage.libs.ntl
            sage: P = B.modulus()                                                       # needs sage.libs.ntl

        We check that `P` has no root in `A`::

            sage: P.roots()                                                             # needs sage.libs.ntl
            []

        but that it has roots in `B`::

            sage: P.roots(B)                                                            # needs sage.geometry.polyhedron sage.libs.ntl
            [(35149 + 57730*b + 41124*b^2 + O(3^10), 1),
             (23900 + 1318*b + 17925*b^2 + O(3^10), 1),
             (b + O(3^10), 1)]

        We check further that the other roots are the conjugates
        of ``b`` under Frobenius::

            sage: b.frobenius()                                                         # needs sage.libs.ntl
            23900 + 1318*b + 17925*b^2 + O(3^10)
            sage: b.frobenius().frobenius()                                             # needs sage.libs.ntl
            35149 + 57730*b + 41124*b^2 + O(3^10)

        Root finding works over ramified extensions also::

            sage: # needs sage.libs.ntl
            sage: E = x^3 - 3*x + 3*b
            sage: C.<pi> = B.extension(E)
            sage: E.roots(C)                                                            # needs sage.geometry.polyhedron
            [(pi + O(pi^30), 1)]
            sage: S.<x> = C[]
            sage: P = prod(x - (pi+i) for i in range(5))
            sage: P.roots()                                                             # needs sage.geometry.polyhedron
            [(pi + O(pi^29), 1),
             (3 + pi + O(pi^29), 1),
             (1 + pi + O(pi^27), 1),
             (4 + pi + O(pi^27), 1),
             (2 + pi + O(pi^30), 1)]

        TESTS::

            sage: S(0).roots()                                                          # needs sage.libs.ntl
            Traceback (most recent call last):
            ...
            ArithmeticError: factorization of 0 is not defined
        """
        if P.is_zero():
            raise ArithmeticError("factorization of 0 is not defined")
        if ring is None:
            ring = self
        if algorithm is None:
            try:
                return self._roots_univariate_polynomial(P, ring, multiplicities, "pari", secure)
            except (NotImplementedError, PrecisionError):
                return self._roots_univariate_polynomial(P, ring, multiplicities, "sage", secure)
        elif algorithm == "pari":
            P = P.change_ring(ring)
            try:
                # note that P.factor() calls pari
                return P._roots_from_factorization(P.factor(), multiplicities)
            except (AttributeError, TypeError):
                raise NotImplementedError("root finding for this polynomial is not implemented in pari")
        elif algorithm == "sage":
            if ring.is_field():
                roots = P.change_ring(ring)._roots(secure, -Infinity, None)
            else:
                K = ring.fraction_field()
                roots = P.change_ring(K)._roots(secure, 0, None)
            if multiplicities:
                return [ (ring(root), m) for (root, m) in roots ]
            else:
                return [ ring(root) for (root, m) in roots ]


class ResidueReductionMap(Morphism):
    r"""
    Reduction map from a `p`-adic ring or field to its residue field or ring.

    These maps must be created using the :meth:`_create_` method in order
    to support categories correctly.

    EXAMPLES::

        sage: from sage.rings.padics.padic_generic import ResidueReductionMap
        sage: R.<a> = Zq(125); k = R.residue_field()                                    # needs sage.libs.ntl
        sage: f = ResidueReductionMap._create_(R, k); f                                 # needs sage.libs.ntl
        Reduction morphism:
          From: 5-adic Unramified Extension Ring in a defined by x^3 + 3*x + 3
          To:   Finite Field in a0 of size 5^3
    """
    @staticmethod
    def _create_(R, k):
        r"""
        Initialization.  We have to implement this as a static method
        in order to call ``__make_element_class__``.

        INPUT:

        - ``R`` -- a `p`-adic ring or field
        - ``k`` -- the residue field of ``R``, or a residue ring of ``R``

        EXAMPLES::

            sage: f = Zmod(49).convert_map_from(Zp(7))                                  # needs sage.rings.finite_rings
            sage: TestSuite(f).run()                                                    # needs sage.rings.finite_rings
            sage: K.<a> = Qq(125); k = K.residue_field(); f = k.convert_map_from(K)     # needs sage.libs.ntl
            sage: TestSuite(f).run()                                                    # needs sage.rings.finite_rings
        """
        if R.is_field():
            from sage.categories.sets_with_partial_maps import SetsWithPartialMaps
            cat = SetsWithPartialMaps()
        else:
            from sage.categories.rings import Rings
            cat = Rings()
        from sage.categories.homset import Hom
        kfield = R.residue_field()
        N = k.cardinality()
        q = kfield.cardinality()
        n = N.exact_log(q)
        if N != q**n:
            raise RuntimeError("N must be a power of q")
        H = Hom(R, k, cat)
        f = H.__make_element_class__(ResidueReductionMap)(H)
        f._n = n
        if kfield is k:
            f._field = True
        else:
            f._field = False
        return f

    def is_surjective(self):
        r"""
        The reduction map is surjective.

        EXAMPLES::

            sage: GF(7).convert_map_from(Qp(7)).is_surjective()                         # needs sage.rings.finite_rings
            True
        """
        return True

    def is_injective(self):
        r"""
        The reduction map is far from injective.

        EXAMPLES::

            sage: GF(5).convert_map_from(ZpCA(5)).is_injective()                        # needs sage.rings.finite_rings
            False
        """
        return False

    def _call_(self, x):
        r"""
        Evaluate this morphism.

        EXAMPLES::

            sage: # needs sage.libs.ntl
            sage: R.<a> = Zq(125); k = R.residue_field()
            sage: f = k.convert_map_from(R)
            sage: f(15)
            0
            sage: f(1/(1+a))
            a0^2 + 4*a0 + 4

            sage: Zmod(121).convert_map_from(Qp(11))(3/11)                              # needs sage.rings.finite_rings
            Traceback (most recent call last):
            ...
            ValueError: element must have nonnegative valuation in order to compute residue
        """
        return x.residue(self._n, field=self._field, check_prec=self._field)

    def section(self):
        r"""
        Return the section from the residue ring or field
        back to the `p`-adic ring or field.

        EXAMPLES::

            sage: GF(3).convert_map_from(Zp(3)).section()                               # needs sage.rings.finite_rings
            Lifting morphism:
              From: Finite Field of size 3
              To:   3-adic Ring with capped relative precision 20
        """
        return ResidueLiftingMap._create_(self.codomain(), self.domain())

    def _repr_type(self):
        r"""
        Type of morphism, for printing.

        EXAMPLES::

            sage: GF(3).convert_map_from(Zp(3))._repr_type()                            # needs sage.rings.finite_rings
            'Reduction'
        """
        return "Reduction"

    def _richcmp_(self, other, op):
        r"""
        Compare this element to ``other`` with respect to ``op``.

        EXAMPLES::

            sage: from sage.rings.padics.padic_generic import ResidueReductionMap
            sage: f = ResidueReductionMap._create_(Zp(3), GF(3))
            sage: g = ResidueReductionMap._create_(Zp(3), GF(3))
            sage: f is g
            False
            sage: f == g
            True
        """
        if type(self) is not type(other):
            return NotImplemented
        return richcmp((self.domain(), self.codomain()), (other.domain(), other.codomain()), op)

# A class for the Teichmüller lift would also be reasonable....


class ResidueLiftingMap(Morphism):
    r"""
    Lifting map to a `p`-adic ring or field from its residue field or ring.

    These maps must be created using the :meth:`_create_` method in order
    to support categories correctly.

    EXAMPLES::

        sage: from sage.rings.padics.padic_generic import ResidueLiftingMap
        sage: R.<a> = Zq(125); k = R.residue_field()                                    # needs sage.libs.ntl
        sage: f = ResidueLiftingMap._create_(k, R); f                                   # needs sage.libs.ntl
        Lifting morphism:
          From: Finite Field in a0 of size 5^3
          To:   5-adic Unramified Extension Ring in a defined by x^3 + 3*x + 3
    """
    @staticmethod
    def _create_(k, R):
        r"""
        Initialization.  We have to implement this as a static method
        in order to call ``__make_element_class__``.

        INPUT:

        - ``k`` -- the residue field of ``R``, or a residue ring of ``R``
        - ``R`` -- a `p`-adic ring or field

        EXAMPLES::

            sage: f = Zp(3).convert_map_from(Zmod(81))
            sage: TestSuite(f).run()
        """
        from sage.categories.sets_cat import Sets
        from sage.categories.homset import Hom
        kfield = R.residue_field()
        N = k.cardinality()
        q = kfield.cardinality()
        n = N.exact_log(q)
        if N != q**n:
            raise RuntimeError("N must be a power of q")
        H = Hom(k, R, Sets())
        f = H.__make_element_class__(ResidueLiftingMap)(H)
        f._n = n
        return f

    def _call_(self, x):
        r"""
        Evaluate this morphism.

        EXAMPLES::

            sage: R.<a> = Zq(27); k = R.residue_field(); a0 = k.gen()                   # needs sage.libs.ntl
            sage: f = R.convert_map_from(k); f                                          # needs sage.libs.ntl
            Lifting morphism:
              From: Finite Field in a0 of size 3^3
              To:   3-adic Unramified Extension Ring in a defined by x^3 + 2*x + 1
            sage: f(a0 + 1)                                                             # needs sage.libs.ntl
            (a + 1) + O(3)

            sage: Zp(3)(Zmod(81)(0))
            O(3^4)
        """
        R = self.codomain()
        K = R.maximal_unramified_subextension()
        if self._n == 1 or K is R:
            unram_n = self._n
            if K.absolute_degree() == 1:
                lift = K._element_constructor_(x, unram_n)
            else:
                lift = K(x.polynomial().list(), unram_n)
            return R(lift, self._n)
        else:
            #unram_n = (self._n - 1) // R.absolute_e() + 1
            raise NotImplementedError

    def _call_with_args(self, x, args=(), kwds={}):
        r"""
        Evaluate this morphism with extra arguments.

        EXAMPLES::

            sage: f = Zp(2).convert_map_from(Zmod(128))
            sage: f(7, 5)  # indirect doctest
            1 + 2 + 2^2 + O(2^5)
        """
        R = self.codomain()
        kwds = dict(kwds) # we're changing it
        if args:
            args = (min(args[0], self._n),) + args[1:]
            absprec = args[0]
        else:
            absprec = kwds['absprec'] = min(kwds.get('absprec', self._n), self._n)
        K = R.maximal_unramified_subextension()
        if absprec == 1 or K is R:
            if K.absolute_degree() == 1:
                lift = K._element_constructor_(x, *args, **kwds)
            else:
                lift = K(x.polynomial().list(), *args, **kwds)
            return R(lift, *args, **kwds)
        else:
            raise NotImplementedError

    def _repr_type(self):
        r"""
        Type of morphism, for printing.

        EXAMPLES::

            sage: Zp(3).convert_map_from(GF(3))._repr_type()
            'Lifting'
        """
        return "Lifting"

    def _richcmp_(self, other, op):
        r"""
        Compare this element to ``other`` with respect to ``op``.

        EXAMPLES::

            sage: # needs sage.rings.finite_rings
            sage: from sage.rings.padics.padic_generic import ResidueLiftingMap
            sage: f = ResidueLiftingMap._create_(GF(3), Zp(3))
            sage: g = ResidueLiftingMap._create_(GF(3), Zp(3))
            sage: f is g
            False
            sage: f == g
            True
        """
        if type(self) is not type(other):
            return NotImplemented
        return richcmp((self.domain(), self.codomain()), (other.domain(), other.codomain()), op)


def local_print_mode(obj, print_options, pos=None, ram_name=None):
    r"""
    Context manager for safely temporarily changing the print_mode
    of a `p`-adic ring/field.

    EXAMPLES::

        sage: R = Zp(5)
        sage: R(45)
        4*5 + 5^2 + O(5^21)
        sage: with local_print_mode(R, 'val-unit'):
        ....:     print(R(45))
        5 * 9 + O(5^21)

    .. NOTE::

        For more documentation see :class:`sage.structure.parent_gens.localvars`.
    """
    from sage.rings.padics.padic_printing import pAdicPrinter

    if isinstance(print_options, str):
        print_options = {'mode': print_options}
    elif not isinstance(print_options, dict):
        raise TypeError("print_options must be a dictionary or a string")
    if pos is not None:
        print_options['pos'] = pos
    if ram_name is not None:
        print_options['ram_name'] = ram_name
    for option in ['mode', 'pos', 'ram_name', 'unram_name', 'var_name', 'max_ram_terms', 'max_unram_terms', 'max_terse_terms', 'sep', 'alphabet']:
        if option not in print_options:
            print_options[option] = obj._printer.dict()[option]
    return pAdicPrinter(obj, print_options)<|MERGE_RESOLUTION|>--- conflicted
+++ resolved
@@ -195,18 +195,7 @@
 
         return self._printer.richcmp_modes(other._printer, op)
 
-<<<<<<< HEAD
-    # def ngens(self):
-    #     return 1
-
-    # def gen(self, n=0):
-    #     if n != 0:
-    #         raise IndexError("only one generator")
-    #     return self(self.prime())
-
-=======
->>>>>>> 51880248
-    def print_mode(self):
+    def print_mode(self) -> str:
         r"""
         Return the current print mode as a string.
 
