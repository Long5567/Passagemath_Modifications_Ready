--- conflicted
+++ resolved
@@ -38,13 +38,6 @@
 from sage.rings.rational cimport Rational
 from sage.rings.integer cimport Integer
 from sage.rings.infinity import infinity
-<<<<<<< HEAD
-from sage.libs.pari.gen import pari
-from sage.libs.pari.gen import PariError
-from sage.rings.rational_field import QQ
-=======
->>>>>>> 036984d7
-import sage.rings.rational_field
 
 cdef long maxordp = (1L << (sizeof(long) * 8 - 2)) - 1
 
