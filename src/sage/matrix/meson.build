--- conflicted
+++ resolved
@@ -97,11 +97,7 @@
 }
 
 foreach name, pyx : extension_data
-<<<<<<< HEAD
-  deps = [py_dep, cysignals, gmp]
-=======
   dependencies = [py_dep, cysignals, gmp, numpy]
->>>>>>> 94baf41d
   if name == 'matrix_gfpn_dense'
     deps += [mtx]
   elif name == 'matrix_gap'
