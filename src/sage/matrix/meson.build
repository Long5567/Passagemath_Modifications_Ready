--- conflicted
+++ resolved
@@ -96,15 +96,7 @@
 }
 
 foreach name, pyx : extension_data
-<<<<<<< HEAD
-  dependencies = [
-    py_dep,
-    cysignals,
-    gmp,
-  ]
-=======
   dependencies = [py_dep, cysignals, gmp]
->>>>>>> 37934e0f
   if name == 'matrix_gfpn_dense'
     dependencies += [mtx, meataxe]
   elif name == 'matrix_gap'
@@ -115,12 +107,9 @@
     dependencies += [mpfi]
   elif name == 'misc_flint' or name == 'matrix_rational_sparse'
     dependencies += [flint]
-<<<<<<< HEAD
   elif name == 'change_ring' and is_windows
     # Has some compilation errors
     continue
-=======
->>>>>>> 37934e0f
   endif
 
   py.extension_module(
