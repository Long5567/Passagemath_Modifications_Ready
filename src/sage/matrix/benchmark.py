# sage.doctest: needs sage.flint
"""
Benchmarks for matrices

This file has many functions for computing timing benchmarks
of various methods for random matrices with given bounds for
the entries.  The systems supported are Sage and Magma.

The basic command syntax is as follows::

    sage: import sage.matrix.benchmark as b
    sage: print("starting"); import sys; sys.stdout.flush(); b.report([b.det_ZZ], 'Test', systems=['sage'])
    starting...
    ======================================================================
              Test
    ======================================================================
    ...
    ======================================================================
"""

from .constructor import random_matrix, Matrix
from sage.misc.lazy_import import lazy_import
from sage.rings.integer_ring import ZZ
from sage.rings.rational_field import QQ
from sage.rings.finite_rings.finite_field_constructor import FiniteField as GF
from sage.misc.timing import cputime
from cysignals.alarm import AlarmInterrupt, alarm, cancel_alarm

lazy_import('sage.interfaces.magma', 'magma')

verbose = False

timeout = 60


def report(F, title, systems=['sage', 'magma'], **kwds):
    """
    Run benchmarks with default arguments for each function in the list F.

    INPUT:

    - ``F`` -- list of callables used for benchmarking
    - ``title`` -- string describing this report
    - ``systems`` -- list of systems (supported entries are 'sage' and 'magma')
    - ``**kwds`` -- keyword arguments passed to all functions in ``F``

    EXAMPLES::

        sage: import sage.matrix.benchmark as b
        sage: print("starting"); import sys; sys.stdout.flush(); b.report([b.det_ZZ], 'Test', systems=['sage'])
        starting...
        ======================================================================
                  Test
        ======================================================================
        ...
        ======================================================================
    """
    import os
    if len(systems) > 2:
        raise NotImplementedError("at most two systems ('sage' or 'magma')")
    print('=' * 70)
    print(' ' * 10 + title)
    print('=' * 70)
    os.system('uname -a')
    print('\n')
    for f in F:
        print("-"*70)
        print(f.__doc__.strip())
        print(('%15s' * len(systems)) % tuple(systems))
        w = []
        for s in systems:
            alarm(timeout)
            try:
                t = f(system=s, **kwds)
            except AlarmInterrupt:
                t = -timeout
            cancel_alarm()
            w.append(float(t))
        if len(w) > 1:
            if w[1] == 0:
                w.append(0.0)
            else:
                w.append(w[0]/w[1])

        w = tuple(w)
        print(('%15.3f'*len(w)) % w)
    print('=' * 70)


#######################################################################
# Dense Benchmarks over ZZ
#######################################################################

def report_ZZ(**kwds):
    """
    Reports all the benchmarks for integer matrices and few
    rational matrices.

    INPUT:

    - ``**kwds`` -- passed through to :func:`report`

    EXAMPLES::

        sage: import sage.matrix.benchmark as b
        sage: print("starting"); import sys; sys.stdout.flush(); b.report_ZZ(systems=['sage'])  # long time (15s on sage.math, 2012)
        starting...
        ======================================================================
        Dense benchmarks over ZZ
        ======================================================================
        ...
        ======================================================================
    """
    F = [vecmat_ZZ, rank_ZZ, rank2_ZZ, charpoly_ZZ, smithform_ZZ,
         det_ZZ, det_QQ, matrix_multiply_ZZ, matrix_add_ZZ,
         matrix_add_ZZ_2,
         nullspace_ZZ]

    title = 'Dense benchmarks over ZZ'
    report(F, title, **kwds)

# Integer Nullspace


def nullspace_ZZ(n=200, min=0, max=2**32, system='sage'):
    """
    Nullspace over ZZ:
    Given a n+1 x n matrix over ZZ with random entries
    between min and max, compute the nullspace.

    INPUT:

    - ``n`` -- matrix dimension (default: ``200``)
    - ``min`` -- minimal value for entries of matrix (default: ``0``)
    - ``max`` -- maximal value for entries of matrix (default: ``2**32``)
    - ``system`` -- either ``'sage'`` or ``'magma'`` (default: ``'sage'``)

    EXAMPLES::

        sage: import sage.matrix.benchmark as b
        sage: ts = b.nullspace_ZZ(200)
        sage: tm = b.nullspace_ZZ(200, system='magma')  # optional - magma
    """
    if system == 'sage':
        A = random_matrix(ZZ, n+1, n, x=min, y=max+1).change_ring(QQ)
        t = cputime()
        v = A.kernel()
        return cputime(t)
    elif system == 'magma':
        code = """
n := %s;
A := RMatrixSpace(RationalField(), n+1,n)![Random(%s,%s) : i in [1..n*(n+1)]];
t := Cputime();
K := Kernel(A);
s := Cputime(t);
""" % (n,min,max)
        if verbose:
            print(code)
        magma.eval(code)
        return float(magma.eval('s'))
    else:
        raise ValueError('unknown system "%s"' % system)


def charpoly_ZZ(n=100, min=0, max=9, system='sage'):
    """
    Characteristic polynomial over ZZ:
    Given a n x n matrix over ZZ with random entries between min and
    max, compute the charpoly.

    INPUT:

    - ``n`` -- matrix dimension (default: ``100``)
    - ``min`` -- minimal value for entries of matrix (default: ``0``)
    - ``max`` -- maximal value for entries of matrix (default: ``9``)
    - ``system`` -- either ``'sage'`` or ``'magma'`` (default: ``'sage'``)

    EXAMPLES::

        sage: import sage.matrix.benchmark as b
        sage: ts = b.charpoly_ZZ(100)
        sage: tm = b.charpoly_ZZ(100, system='magma')  # optional - magma
    """
    if system == 'sage':
        A = random_matrix(ZZ, n, n, x=min, y=max+1)
        t = cputime()
        v = A.charpoly()
        return cputime(t)
    elif system == 'magma':
        code = """
n := %s;
A := MatrixAlgebra(IntegerRing(), n)![Random(%s,%s) : i in [1..n^2]];
t := Cputime();
K := CharacteristicPolynomial(A);
s := Cputime(t);
""" % (n,min,max)
        if verbose:
            print(code)
        magma.eval(code)
        return float(magma.eval('s'))
    else:
        raise ValueError('unknown system "%s"' % system)


def rank_ZZ(n=700, min=0, max=9, system='sage'):
    """
    Rank over ZZ:
    Given a n x (n+10) matrix over ZZ with random entries
    between min and max, compute the rank.

    INPUT:

    - ``n`` -- matrix dimension (default: ``700``)
    - ``min`` -- minimal value for entries of matrix (default: ``0``)
    - ``max`` -- maximal value for entries of matrix (default: ``9``)
    - ``system`` -- either ``'sage'`` or ``'magma'`` (default: ``'sage'``)

    EXAMPLES::

        sage: import sage.matrix.benchmark as b
        sage: ts = b.rank_ZZ(300)
        sage: tm = b.rank_ZZ(300, system='magma')  # optional - magma
    """
    if system == 'sage':
        A = random_matrix(ZZ, n, n+10, x=min, y=max+1)
        t = cputime()
        v = A.rank()
        return cputime(t)
    elif system == 'magma':
        code = """
n := %s;
A := RMatrixSpace(IntegerRing(), n, n+10)![Random(%s,%s) : i in [1..n*(n+10)]];
t := Cputime();
K := Rank(A);
s := Cputime(t);
""" % (n,min,max)
        if verbose:
            print(code)
        magma.eval(code)
        return float(magma.eval('s'))
    else:
        raise ValueError('unknown system "%s"' % system)


def rank2_ZZ(n=400, min=0, max=2**64, system='sage'):
    """
    Rank 2 over ZZ:
    Given a (n + 10) x n matrix over ZZ with random entries
    between min and max, compute the rank.

    INPUT:

    - ``n`` -- matrix dimension (default: ``400``)
    - ``min`` -- minimal value for entries of matrix (default: ``0``)
    - ``max`` -- maximal value for entries of matrix (default: ``2**64``)
    - ``system`` -- either ``'sage'`` or ``'magma'`` (default: ``'sage'``)

    EXAMPLES::

        sage: import sage.matrix.benchmark as b
        sage: ts = b.rank2_ZZ(300)
        sage: tm = b.rank2_ZZ(300, system='magma')  # optional - magma
    """
    if system == 'sage':
        A = random_matrix(ZZ, n+10, n, x=min, y=max+1)
        t = cputime()
        v = A.rank()
        return cputime(t)
    elif system == 'magma':
        code = """
n := %s;
A := RMatrixSpace(IntegerRing(), n+10, n)![Random(%s,%s) : i in [1..n*(n+10)]];
t := Cputime();
K := Rank(A);
s := Cputime(t);
""" % (n,min,max)
        if verbose:
            print(code)
        magma.eval(code)
        return float(magma.eval('s'))
    else:
        raise ValueError('unknown system "%s"' % system)

# Smith Form


def smithform_ZZ(n=128, min=0, max=9, system='sage'):
    """
    Smith Form over ZZ:
    Given a n x n matrix over ZZ with random entries
    between min and max, compute the Smith normal form.

    INPUT:

    - ``n`` -- matrix dimension (default: ``128``)
    - ``min`` -- minimal value for entries of matrix (default: ``0``)
    - ``max`` -- maximal value for entries of matrix (default: ``9``)
    - ``system`` -- either ``'sage'`` or ``'magma'`` (default: ``'sage'``)

    EXAMPLES::

        sage: import sage.matrix.benchmark as b
        sage: ts = b.smithform_ZZ(100)
        sage: tm = b.smithform_ZZ(100, system='magma')  # optional - magma
    """
    if system == 'sage':
        A = random_matrix(ZZ, n, n, x=min, y=max+1)
        t = cputime()
        v = A.elementary_divisors()
        return cputime(t)
    elif system == 'magma':
        code = """
n := %s;
A := MatrixAlgebra(IntegerRing(), n)![Random(%s,%s) : i in [1..n^2]];
t := Cputime();
K := ElementaryDivisors(A);
s := Cputime(t);
""" % (n,min,max)
        if verbose:
            print(code)
        magma.eval(code)
        return float(magma.eval('s'))
    else:
        raise ValueError('unknown system "%s"' % system)


def matrix_multiply_ZZ(n=300, min=-9, max=9, system='sage', times=1):
    """
    Matrix multiplication over ZZ
    Given an n x n matrix A over ZZ with random entries
    between min and max, inclusive, compute A * (A+1).

    INPUT:

    - ``n`` -- matrix dimension (default: ``300``)
    - ``min`` -- minimal value for entries of matrix (default: ``-9``)
    - ``max`` -- maximal value for entries of matrix (default: ``9``)
    - ``system`` -- either ``'sage'`` or ``'magma'`` (default: ``'sage'``)
    - ``times`` -- number of experiments (default: ``1``)

    EXAMPLES::

        sage: import sage.matrix.benchmark as b
        sage: ts = b.matrix_multiply_ZZ(200)
        sage: tm = b.matrix_multiply_ZZ(200, system='magma')  # optional - magma
    """
    if system == 'sage':
        A = random_matrix(ZZ, n, n, x=min, y=max+1)
        B = A + 1
        t = cputime()
        for z in range(times):
            v = A * B
        return cputime(t)/times
    elif system == 'magma':
        code = """
n := %s;
A := MatrixAlgebra(IntegerRing(), n)![Random(%s,%s) : i in [1..n^2]];
B := A + 1;
t := Cputime();
for z in [1..%s] do
    K := A * B;
end for;
s := Cputime(t);
""" % (n,min,max,times)
        if verbose:
            print(code)
        magma.eval(code)
        return float(magma.eval('s'))/times
    else:
        raise ValueError('unknown system "%s"' % system)


def matrix_add_ZZ(n=200, min=-9, max=9, system='sage', times=50):
    """
    Matrix addition over ZZ
    Given an n x n matrix A and B over ZZ with random entries between
    ``min`` and ``max``, inclusive, compute A + B ``times`` times.

    INPUT:

    - ``n`` -- matrix dimension (default: ``200``)
    - ``min`` -- minimal value for entries of matrix (default: ``-9``)
    - ``max`` -- maximal value for entries of matrix (default: ``9``)
    - ``system`` -- either ``'sage'`` or ``'magma'`` (default: ``'sage'``)
    - ``times`` -- number of experiments (default: ``50``)

    EXAMPLES::

        sage: import sage.matrix.benchmark as b
        sage: ts = b.matrix_add_ZZ(200)
        sage: tm = b.matrix_add_ZZ(200, system='magma')  # optional - magma
    """
    if system == 'sage':
        A = random_matrix(ZZ, n, n, x=min, y=max+1)
        B = random_matrix(ZZ, n, n, x=min, y=max+1)
        t = cputime()
        for z in range(times):
            v = A + B
        return cputime(t)/times
    elif system == 'magma':
        code = """
n := %s;
min := %s;
max := %s;
A := MatrixAlgebra(IntegerRing(), n)![Random(min,max) : i in [1..n^2]];
B := MatrixAlgebra(IntegerRing(), n)![Random(min,max) : i in [1..n^2]];
t := Cputime();
for z in [1..%s] do
    K := A + B;
end for;
s := Cputime(t);
""" % (n,min,max,times)
        if verbose:
            print(code)
        magma.eval(code)
        return float(magma.eval('s'))/times
    else:
        raise ValueError('unknown system "%s"' % system)


def matrix_add_ZZ_2(n=200, bits=16, system='sage', times=50):
    """
    Matrix addition over ZZ.
    Given an n x n matrix A and B over ZZ with random ``bits``-bit
    entries, compute A + B.

    INPUT:

    - ``n`` -- matrix dimension (default: ``200``)
    - ``bits`` -- bitsize of entries
    - ``system`` -- either ``'sage'`` or ``'magma'`` (default: ``'sage'``)
    - ``times`` -- number of experiments (default: ``50``)

    EXAMPLES::

        sage: import sage.matrix.benchmark as b
        sage: ts = b.matrix_add_ZZ_2(200)
        sage: tm = b.matrix_add_ZZ_2(200, system='magma')  # optional - magma
    """
    b = 2**bits
    return matrix_add_ZZ(n=n, min=-b, max=b,system=system, times=times)


def det_ZZ(n=200, min=1, max=100, system='sage'):
    """
    Dense integer determinant over ZZ.
    Given an n x n matrix A over ZZ with random entries
    between min and max, inclusive, compute det(A).

    INPUT:

    - ``n`` -- matrix dimension (default: ``200``)
    - ``min`` -- minimal value for entries of matrix (default: ``1``)
    - ``max`` -- maximal value for entries of matrix (default: ``100``)
    - ``system`` -- either ``'sage'`` or ``'magma'`` (default: ``'sage'``)

    EXAMPLES::

        sage: import sage.matrix.benchmark as b
        sage: ts = b.det_ZZ(200)
        sage: tm = b.det_ZZ(200, system='magma')  # optional - magma
    """
    if system == 'sage':
        A = random_matrix(ZZ, n, n, x=min, y=max+1)
        t = cputime()
        d = A.determinant()
        return cputime(t)
    elif system == 'magma':
        code = """
n := %s;
A := MatrixAlgebra(IntegerRing(), n)![Random(%s,%s) : i in [1..n^2]];
t := Cputime();
d := Determinant(A);
s := Cputime(t);
""" % (n,min,max)
        if verbose:
            print(code)
        magma.eval(code)
        return float(magma.eval('s'))
    else:
        raise ValueError('unknown system "%s"' % system)


def det_QQ(n=300, num_bound=10, den_bound=10, system='sage'):
    """
    Dense rational determinant over QQ.
    Given an n x n matrix A over QQ with random entries
    with numerator bound and denominator bound, compute det(A).

    INPUT:

    - ``n`` -- matrix dimension (default: ``200``)
    - ``num_bound`` -- numerator bound, inclusive (default: ``10``)
    - ``den_bound`` -- denominator bound, inclusive (default: ``10``)
    - ``system`` -- either ``'sage'`` or ``'magma'`` (default: ``'sage'``)

    EXAMPLES::

        sage: import sage.matrix.benchmark as b
        sage: ts = b.det_QQ(200)
        sage: ts = b.det_QQ(10, num_bound=100000, den_bound=10000)
        sage: tm = b.det_QQ(200, system='magma')  # optional - magma
    """
    if system == 'sage':
        A = random_matrix(QQ, n, n, num_bound=num_bound, den_bound=den_bound)
        t = cputime()
        d = A.determinant()
        return cputime(t)
    elif system == 'magma':
        code = """
n := %s;
A := MatrixAlgebra(RationalField(), n)![Random(%s,%s)/Random(1,%s) : i in [1..n^2]];
t := Cputime();
d := Determinant(A);
s := Cputime(t);
""" % (n,-num_bound, num_bound, den_bound)
        if verbose:
            print(code)
        magma.eval(code)
        return float(magma.eval('s'))
    else:
        raise ValueError('unknown system "%s"' % system)


def vecmat_ZZ(n=300, min=-9, max=9, system='sage', times=200):
    """
    Vector matrix multiplication over ZZ.

    Given an n x n  matrix A over ZZ with random entries
    between min and max, inclusive, and v the first row of A,
    compute the product v * A.

    INPUT:

    - ``n`` -- matrix dimension (default: ``300``)
    - ``min`` -- minimal value for entries of matrix (default: ``-9``)
    - ``max`` -- maximal value for entries of matrix (default: ``9``)
    - ``system`` -- either ``'sage'`` or ``'magma'`` (default: ``'sage'``)
    - ``times`` -- number of runs (default: ``200``)

    EXAMPLES::

        sage: import sage.matrix.benchmark as b
        sage: ts = b.vecmat_ZZ(300)  # long time
        sage: tm = b.vecmat_ZZ(300, system='magma')  # optional - magma
    """
    if system == 'sage':
        A = random_matrix(ZZ, n, n, x=min, y=max+1)
        v = A.row(0)
        t = cputime()
        for z in range(times):
            w = v * A
        return cputime(t)/times
    elif system == 'magma':
        code = """
n := %s;
A := MatrixAlgebra(IntegerRing(), n)![Random(%s,%s) : i in [1..n^2]];
v := A[1];
t := Cputime();
for z in [1..%s] do
    K := v * A;
end for;
s := Cputime(t);
""" % (n,min,max,times)
        if verbose:
            print(code)
        magma.eval(code)
        return float(magma.eval('s'))/times
    else:
        raise ValueError('unknown system "%s"' % system)


#######################################################################
# Dense Benchmarks over GF(p), for small p.
#######################################################################

def report_GF(p=16411, **kwds):
    """
    Run all the reports for finite field matrix operations, for
    prime p=16411.

    INPUT:

    - ``p`` -- ignored
    - ``**kwds`` -- passed through to :func:`report`

    .. NOTE::

        right now, even though p is an input, it is being ignored!  If
        you need to check the performance for other primes, you can
        call individual benchmark functions.

    EXAMPLES::

        sage: import sage.matrix.benchmark as b
        sage: print("starting"); import sys; sys.stdout.flush(); b.report_GF(systems=['sage'])
        starting...
        ======================================================================
        Dense benchmarks over GF with prime 16411
        ======================================================================
        ...
        ======================================================================
    """
    F = [rank_GF, rank2_GF, nullspace_GF, charpoly_GF,
         matrix_multiply_GF, det_GF]
    title = 'Dense benchmarks over GF with prime %i' % p
    report(F, title, **kwds)

# Nullspace over GF


def nullspace_GF(n=300, p=16411, system='sage'):
    """
    Given a n+1 x n  matrix over GF(p) with random
    entries, compute the nullspace.

    INPUT:

    - ``n`` -- matrix dimension (default: 300)
    - ``p`` -- prime number (default: ``16411``)
    - ``system`` -- either 'magma' or 'sage' (default: ``'sage'``)

    EXAMPLES::

        sage: import sage.matrix.benchmark as b
        sage: ts = b.nullspace_GF(300)
        sage: tm = b.nullspace_GF(300, system='magma')  # optional - magma
    """
    if system == 'sage':
        A = random_matrix(GF(p), n, n+1)
        t = cputime()
        v = A.kernel()
        return cputime(t)
    elif system == 'magma':
        code = """
n := %s;
A := Random(RMatrixSpace(GF(%s), n, n+1));
t := Cputime();
K := Kernel(A);
s := Cputime(t);
""" % (n,p)
        if verbose:
            print(code)
        magma.eval(code)
        return magma.eval('s')
    else:
        raise ValueError('unknown system "%s"' % system)


# Characteristic Polynomial over GF

def charpoly_GF(n=100, p=16411, system='sage'):
    """
    Given a n x n matrix over GF with random entries, compute the
    charpoly.

    INPUT:

    - ``n`` -- matrix dimension (default: 100)
    - ``p`` -- prime number (default: ``16411``)
    - ``system`` -- either 'magma' or 'sage' (default: ``'sage'``)

    EXAMPLES::

        sage: import sage.matrix.benchmark as b
        sage: ts = b.charpoly_GF(100)
        sage: tm = b.charpoly_GF(100, system='magma')  # optional - magma
    """
    if system == 'sage':
        A = random_matrix(GF(p), n, n)
        t = cputime()
        v = A.charpoly()
        return cputime(t)
    elif system == 'magma':
        code = """
n := %s;
A := Random(MatrixAlgebra(GF(%s), n));
t := Cputime();
K := CharacteristicPolynomial(A);
s := Cputime(t);
""" % (n,p)
        if verbose:
            print(code)
        magma.eval(code)
        return magma.eval('s')
    else:
        raise ValueError('unknown system "%s"' % system)

<<<<<<< HEAD
def matrix_add_GF(n=1000, p=16411, system='sage', times=100):
=======

def matrix_add_GF(n=1000, p=16411, system='sage',times=100):
>>>>>>> 209ae4c3
    """
    Given two n x n matrix over GF(p) with random entries, add them.

    INPUT:

    - ``n`` -- matrix dimension (default: 300)
    - ``p`` -- prime number (default: ``16411``)
    - ``system`` -- either 'magma' or 'sage' (default: ``'sage'``)
    - ``times`` -- number of experiments (default: ``100``)

    EXAMPLES::

        sage: import sage.matrix.benchmark as b
        sage: ts = b.matrix_add_GF(500, p=19)
        sage: tm = b.matrix_add_GF(500, p=19, system='magma')  # optional - magma
    """
    if system == 'sage':
        A = random_matrix(GF(p), n, n)
        B = random_matrix(GF(p), n, n)
        t = cputime()
        for n in range(times):
            v = A + B
        return cputime(t)
    elif system == 'magma':
        code = """
n := %s;
A := Random(MatrixAlgebra(GF(%s), n));
B := Random(MatrixAlgebra(GF(%s), n));
t := Cputime();
for z in [1..%s] do
    K := A + B;
end for;
s := Cputime(t);
""" % (n,p,p,times)
        if verbose:
            print(code)
        magma.eval(code)
        return magma.eval('s')
    else:
        raise ValueError('unknown system "%s"' % system)


# Matrix multiplication over GF(p)

def matrix_multiply_GF(n=100, p=16411, system='sage', times=3):
    """
    Given an n x n matrix A over GF(p) with random entries, compute
    A * (A+1).

    INPUT:

    - ``n`` -- matrix dimension (default: 100)
    - ``p`` -- prime number (default: ``16411``)
    - ``system`` -- either 'magma' or 'sage' (default: ``'sage'``)
    - ``times`` -- number of experiments (default: ``3``)

    EXAMPLES::

        sage: import sage.matrix.benchmark as b
        sage: ts = b.matrix_multiply_GF(100, p=19)
        sage: tm = b.matrix_multiply_GF(100, p=19, system='magma')  # optional - magma
    """
    if system == 'sage':
        A = random_matrix(GF(p), n)
        B = A + 1
        t = cputime()
        for n in range(times):
            v = A * B
        return cputime(t) / times
    elif system == 'magma':
        code = """
n := %s;
A := Random(MatrixAlgebra(GF(%s), n));
B := A + 1;
t := Cputime();
for z in [1..%s] do
    K := A * B;
end for;
s := Cputime(t);
""" % (n,p,times)
        if verbose:
            print(code)
        magma.eval(code)
        return float(magma.eval('s'))/times
    else:
        raise ValueError('unknown system "%s"' % system)


def rank_GF(n=500, p=16411, system='sage'):
    """
    Rank over GF(p):
    Given a n x (n+10) matrix over GF(p) with random entries, compute the rank.

    INPUT:

    - ``n`` -- matrix dimension (default: 300)
    - ``p`` -- prime number (default: ``16411``)
    - ``system`` -- either 'magma' or 'sage' (default: ``'sage'``)

    EXAMPLES::

        sage: import sage.matrix.benchmark as b
        sage: ts = b.rank_GF(1000)
        sage: tm = b.rank_GF(1000, system='magma')  # optional - magma
    """
    if system == 'sage':
        A = random_matrix(GF(p), n, n+10)
        t = cputime()
        v = A.rank()
        return cputime(t)
    elif system == 'magma':
        code = """
n := %s;
A := Random(MatrixAlgebra(GF(%s), n));
t := Cputime();
K := Rank(A);
s := Cputime(t);
""" % (n,p)
        if verbose:
            print(code)
        magma.eval(code)
        return float(magma.eval('s'))
    else:
        raise ValueError('unknown system "%s"' % system)


def rank2_GF(n=500, p=16411, system='sage'):
    """
    Rank over GF(p): Given a (n + 10) x n matrix over GF(p) with
    random entries, compute the rank.

    INPUT:

    - ``n`` -- matrix dimension (default: 300)
    - ``p`` -- prime number (default: ``16411``)
    - ``system`` -- either 'magma' or 'sage' (default: ``'sage'``)

    EXAMPLES::

        sage: import sage.matrix.benchmark as b
        sage: ts = b.rank2_GF(500)
        sage: tm = b.rank2_GF(500, system='magma')  # optional - magma
    """
    if system == 'sage':
        A = random_matrix(GF(p), n+10, n)
        t = cputime()
        v = A.rank()
        return cputime(t)
    elif system == 'magma':
        code = """
n := %s;
A := Random(MatrixAlgebra(GF(%s), n));
t := Cputime();
K := Rank(A);
s := Cputime(t);
""" % (n,p)
        if verbose:
            print(code)
        magma.eval(code)
        return float(magma.eval('s'))
    else:
        raise ValueError('unknown system "%s"' % system)


def det_GF(n=400, p=16411 , system='sage'):
    """
    Dense determinant over GF(p).
    Given an n x n matrix A over GF with random entries compute
    det(A).

    INPUT:

    - ``n`` -- matrix dimension (default: 300)
    - ``p`` -- prime number (default: ``16411``)
    - ``system`` -- either 'magma' or 'sage' (default: ``'sage'``)

    EXAMPLES::

        sage: import sage.matrix.benchmark as b
        sage: ts = b.det_GF(1000)
        sage: tm = b.det_GF(1000, system='magma')  # optional - magma
    """
    if system == 'sage':
        A = random_matrix(GF(p), n, n)
        t = cputime()
        d = A.determinant()
        return cputime(t)
    elif system == 'magma':
        code = """
n := %s;
A := Random(MatrixAlgebra(GF(%s), n));
t := Cputime();
d := Determinant(A);
s := Cputime(t);
""" % (n,p)
        if verbose:
            print(code)
        magma.eval(code)
        return float(magma.eval('s'))
    else:
        raise ValueError('unknown system "%s"' % system)


#######################################################################
# Dense Benchmarks over QQ
#######################################################################

def hilbert_matrix(n):
    """
    Return the Hilbert matrix of size n over rationals.

    EXAMPLES::

        sage: import sage.matrix.benchmark as b
        sage: b.hilbert_matrix(3)
        [  1 1/2 1/3]
        [1/2 1/3 1/4]
        [1/3 1/4 1/5]
    """
    A = Matrix(QQ,n,n)
    for i in range(A.nrows()):
        for j in range(A.ncols()):
            A[i,j] = QQ(1)/((i+1)+(j+1)-1)
    return A

# Reduced row echelon form over QQ


def echelon_QQ(n=100, min=0, max=9, system='sage'):
    """
    Given a n x (2*n) matrix over QQ with random integer entries
    between min and max, compute the reduced row echelon form.

    INPUT:

    - ``n`` -- matrix dimension (default: ``300``)
    - ``min`` -- minimal value for entries of matrix (default: ``-9``)
    - ``max`` -- maximal value for entries of matrix (default: ``9``)
    - ``system`` -- either ``'sage'`` or ``'magma'`` (default: ``'sage'``)

    EXAMPLES::

        sage: import sage.matrix.benchmark as b
        sage: ts = b.echelon_QQ(100)
        sage: tm = b.echelon_QQ(100, system='magma')  # optional - magma
    """
    if system == 'sage':
        A = random_matrix(ZZ, n, 2*n, x=min, y=max+1).change_ring(QQ)
        t = cputime()
        v = A.echelon_form()
        return cputime(t)
    elif system == 'magma':
        code = """
n := %s;
A := RMatrixSpace(RationalField(), n, 2*n)![Random(%s,%s) : i in [1..n*2*n]];
t := Cputime();
K := EchelonForm(A);
s := Cputime(t);
""" % (n,min,max)
        if verbose:
            print(code)
        magma.eval(code)
        return float(magma.eval('s'))
    else:
        raise ValueError('unknown system "%s"' % system)

# Invert a matrix over QQ.


def inverse_QQ(n=100, min=0, max=9, system='sage'):
    """
    Given a n x n matrix over QQ with random integer entries
    between min and max, compute the reduced row echelon form.

    INPUT:

    - ``n`` -- matrix dimension (default: ``300``)
    - ``min`` -- minimal value for entries of matrix (default: ``-9``)
    - ``max`` -- maximal value for entries of matrix (default: ``9``)
    - ``system`` -- either ``'sage'`` or ``'magma'`` (default: ``'sage'``)

    EXAMPLES::

        sage: import sage.matrix.benchmark as b
        sage: ts = b.inverse_QQ(100)
        sage: tm = b.inverse_QQ(100, system='magma')  # optional - magma
    """
    if system == 'sage':
        A = random_matrix(ZZ, n, n, x=min, y=max+1).change_ring(QQ)
        t = cputime()
        v = ~A
        return cputime(t)
    elif system == 'magma':
        code = """
n := %s;
A := MatrixAlgebra(RationalField(), n)![Random(%s,%s) : i in [1..n*n]];
t := Cputime();
K := A^(-1);
s := Cputime(t);
""" % (n,min,max)
        if verbose:
            print(code)
        magma.eval(code)
        return float(magma.eval('s'))
    else:
        raise ValueError('unknown system "%s"' % system)


# Matrix multiplication over QQ
def matrix_multiply_QQ(n=100, bnd=2, system='sage', times=1):
    """
    Given an n x n matrix A over QQ with random entries
    whose numerators and denominators are bounded by bnd,
    compute A * (A+1).

    INPUT:

    - ``n`` -- matrix dimension (default: ``300``)
    - ``bnd`` -- numerator and denominator bound (default: ``bnd``)
    - ``system`` -- either ``'sage'`` or ``'magma'`` (default: ``'sage'``)
    - ``times`` -- number of experiments (default: ``1``)

    EXAMPLES::

        sage: import sage.matrix.benchmark as b
        sage: ts = b.matrix_multiply_QQ(100)
        sage: tm = b.matrix_multiply_QQ(100, system='magma')  # optional - magma
    """
    if system == 'sage':
        A = random_matrix(QQ, n, n, num_bound=bnd, den_bound=bnd)
        B = A + 1
        t = cputime()
        for z in range(times):
            v = A * B
        return cputime(t)/times
    elif system == 'magma':
        A = magma(random_matrix(QQ, n, n, num_bound=bnd, den_bound=bnd))
        code = """
n := %s;
A := %s;
B := A + 1;
t := Cputime();
for z in [1..%s] do
    K := A * B;
end for;
s := Cputime(t);
""" % (n, A.name(), times)
        if verbose:
            print(code)
        magma.eval(code)
        return float(magma.eval('s'))/times
    else:
        raise ValueError('unknown system "%s"' % system)


# Determinant of Hilbert matrix
def det_hilbert_QQ(n=80, system='sage'):
    """
    Run the benchmark for calculating the determinant of the hilbert
    matrix over rationals of dimension n.

    INPUT:

    - ``n`` -- matrix dimension (default: ``300``)
    - ``system`` -- either ``'sage'`` or ``'magma'`` (default: ``'sage'``)

    EXAMPLES::

        sage: import sage.matrix.benchmark as b
        sage: ts = b.det_hilbert_QQ(50)
        sage: tm = b.det_hilbert_QQ(50, system='magma')  # optional - magma
    """
    if system == 'sage':
        A = hilbert_matrix(n)
        t = cputime()
        d = A.determinant()
        return cputime(t)
    elif system == 'magma':
        code = """
h := HilbertMatrix(%s);
tinit := Cputime();
d := Determinant(h);
s := Cputime(tinit);
delete h;
""" % n
        if verbose:
            print(code)
        magma.eval(code)
        return float(magma.eval('s'))

# inverse of Hilbert matrix


def invert_hilbert_QQ(n=40, system='sage'):
    """
    Run the benchmark for calculating the inverse of the hilbert
    matrix over rationals of dimension n.

    INPUT:

    - ``n`` -- matrix dimension (default: ``300``)
    - ``system`` -- either ``'sage'`` or ``'magma'`` (default: ``'sage'``)

    EXAMPLES::

        sage: import sage.matrix.benchmark as b
        sage: ts = b.invert_hilbert_QQ(30)
        sage: tm = b.invert_hilbert_QQ(30, system='magma')  # optional - magma
    """
    if system == 'sage':
        A = hilbert_matrix(n)
        t = cputime()
        d = A**(-1)
        return cputime(t)
    elif system == 'magma':
        code = """
h := HilbertMatrix(%s);
tinit := Cputime();
d := h^(-1);
s := Cputime(tinit);
delete h;
""" % n
        if verbose:
            print(code)
        magma.eval(code)
        return float(magma.eval('s'))

<<<<<<< HEAD
def MatrixVector_QQ(n=1000, h=100, system='sage', times=1):
=======

def MatrixVector_QQ(n=1000,h=100,system='sage',times=1):
>>>>>>> 209ae4c3
    """
    Compute product of square ``n`` matrix by random vector with num and
    denom bounded by ``h`` the given number of ``times``.

    INPUT:

    - ``n`` -- matrix dimension (default: ``300``)
    - ``h`` -- numerator and denominator bound (default: ``bnd``)
    - ``system`` -- either ``'sage'`` or ``'magma'`` (default: ``'sage'``)
    - ``times`` -- number of experiments (default: ``1``)

    EXAMPLES::

        sage: import sage.matrix.benchmark as b
        sage: ts = b.MatrixVector_QQ(500)
        sage: tm = b.MatrixVector_QQ(500, system='magma')  # optional - magma
    """
    if system == 'sage':
        V = QQ**n
        v = V.random_element(h)
        M = random_matrix(QQ,n)
        t = cputime()
        for i in range(times):
            w = M*v
        return cputime(t)
    elif system == 'magma':
        code = """
            n:=%s;
            h:=%s;
            times:=%s;
            v:=VectorSpace(RationalField(),n)![Random(h)/(Random(h)+1) : i in [1..n]];
            M:=MatrixAlgebra(RationalField(),n)![Random(h)/(Random(h)+1) : i in [1..n^2]];
            t := Cputime();
            for z in [1..times] do
                W:=v*M;
            end for;
            s := Cputime(t);
        """ % (n,h,times)
        if verbose:
            print(code)
        magma.eval(code)
        return float(magma.eval('s'))
    else:
        raise ValueError('unknown system "%s"' % system)


#######################################################################
# Dense Benchmarks over machine reals
# Note that the precision in reals for MAGMA is base 10, while in
# sage it is in base 2
#######################################################################

# Real Nullspace

def nullspace_RR(n=300, min=0, max=10, system='sage'):
    """
    Nullspace over RR:
    Given a n+1 x n matrix over RR with random entries
    between min and max, compute the nullspace.

    INPUT:

    - ``n`` -- matrix dimension (default: ``300``)
    - ``min`` -- minimal value for entries of matrix (default: ``0``)
    - ``max`` -- maximal value for entries of matrix (default: ``10``)
    - ``system`` -- either ``'sage'`` or ``'magma'`` (default: ``'sage'``)

    EXAMPLES::

        sage: import sage.matrix.benchmark as b
        sage: ts = b.nullspace_RR(100)
        sage: tm = b.nullspace_RR(100, system='magma')  # optional - magma
    """
    if system == 'sage':
        from sage.rings.real_mpfr import RR
        A = random_matrix(ZZ, n+1, n, x=min, y=max+1).change_ring(RR)
        t = cputime()
        v = A.kernel()
        return cputime(t)
    elif system == 'magma':
        code = """
n := %s;
A := RMatrixSpace(RealField(16), n+1,n)![Random(%s,%s) : i in [1..n*(n+1)]];
t := Cputime();
K := Kernel(A);
s := Cputime(t);
""" % (n,min,max)
        if verbose:
            print(code)
        magma.eval(code)
        return float(magma.eval('s'))
    else:
        raise ValueError('unknown system "%s"' % system)


def nullspace_RDF(n=300, min=0, max=10, system='sage'):
    """
    Nullspace over RDF:
    Given a n+1 x n  matrix over RDF with random entries
    between min and max, compute the nullspace.

    INPUT:

    - ``n`` -- matrix dimension (default: ``300``)
    - ``min`` -- minimal value for entries of matrix (default: ``0``)
    - ``max`` -- maximal value for entries of matrix (default: ``10``)
    - ``system`` -- either ``'sage'`` or ``'magma'`` (default: ``'sage'``)

    EXAMPLES::

        sage: import sage.matrix.benchmark as b
        sage: ts = b.nullspace_RDF(100)  # long time
        sage: tm = b.nullspace_RDF(100, system='magma')  # optional - magma
    """
    if system == 'sage':
        from sage.rings.real_double import RDF
        A = random_matrix(ZZ, n+1, n, x=min, y=max+1).change_ring(RDF)
        t = cputime()
        v = A.kernel()
        return cputime(t)
    elif system == 'magma':
        code = """
n := %s;
A := RMatrixSpace(RealField(16), n+1,n)![Random(%s,%s) : i in [1..n*(n+1)]];
t := Cputime();
K := Kernel(A);
s := Cputime(t);
""" % (n, min, max)
        if verbose:
            print(code)
        magma.eval(code)
        return float(magma.eval('s'))
    else:
        raise ValueError('unknown system "%s"' % system)<|MERGE_RESOLUTION|>--- conflicted
+++ resolved
@@ -686,12 +686,8 @@
     else:
         raise ValueError('unknown system "%s"' % system)
 
-<<<<<<< HEAD
+
 def matrix_add_GF(n=1000, p=16411, system='sage', times=100):
-=======
-
-def matrix_add_GF(n=1000, p=16411, system='sage',times=100):
->>>>>>> 209ae4c3
     """
     Given two n x n matrix over GF(p) with random entries, add them.
 
@@ -1119,12 +1115,8 @@
         magma.eval(code)
         return float(magma.eval('s'))
 
-<<<<<<< HEAD
+
 def MatrixVector_QQ(n=1000, h=100, system='sage', times=1):
-=======
-
-def MatrixVector_QQ(n=1000,h=100,system='sage',times=1):
->>>>>>> 209ae4c3
     """
     Compute product of square ``n`` matrix by random vector with num and
     denom bounded by ``h`` the given number of ``times``.
