--- conflicted
+++ resolved
@@ -1,9 +1,6 @@
-<<<<<<< HEAD
 # sage_setup: distribution = sagemath-modules
-=======
 from memory_allocator cimport MemoryAllocator
 
->>>>>>> 51880248
 cdef int *hamming_weights() noexcept
 
 ctypedef unsigned int codeword
