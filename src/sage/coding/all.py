from sage.misc.lazy_import import lazy_import

lazy_import("sage.coding.code_constructions", ["permutation_action",
            "walsh_matrix"])

from sage.misc.superseded import deprecated_callable_import
<<<<<<< HEAD
=======

>>>>>>> 8f93e71c
deprecated_callable_import(19315,
            "sage.coding.code_bounds",
            globals(),
            locals(),
            ["codesize_upper_bound",
            "dimension_upper_bound",
            "volume_hamming",
            "gilbert_lower_bound",
            "plotkin_upper_bound",
            "griesmer_upper_bound",
            "elias_upper_bound",
            "hamming_upper_bound",
            "singleton_upper_bound",
            "gv_info_rate",
            "entropy",
            "gv_bound_asymp",
            "hamming_bound_asymp",
            "singleton_bound_asymp",
            "plotkin_bound_asymp",
            "elias_bound_asymp",
            "mrrw1_bound_asymp"],
            ("This method soon will not be available in that way."
            "Please call codes.bounds.%(name)s instead"))

lazy_import("sage.coding.linear_code", ["LinearCode",
            "LinearCodeFromVectorSpace",
            "best_known_linear_code",
            "best_known_linear_code_www",
            "bounds_minimum_distance",
            "self_orthogonal_binary_codes"])

lazy_import("sage.coding.delsarte_bounds", ["Krawtchouk",
            "delsarte_bound_hamming_space",
            "delsarte_bound_additive_hamming_space"])

from sd_codes import self_dual_codes_binary
lazy_import('sage.coding', 'codes_catalog', 'codes')
lazy_import('sage.coding', 'channels_catalog', 'channels')<|MERGE_RESOLUTION|>--- conflicted
+++ resolved
@@ -4,10 +4,7 @@
             "walsh_matrix"])
 
 from sage.misc.superseded import deprecated_callable_import
-<<<<<<< HEAD
-=======
 
->>>>>>> 8f93e71c
 deprecated_callable_import(19315,
             "sage.coding.code_bounds",
             globals(),
