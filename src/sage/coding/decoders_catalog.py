--- conflicted
+++ resolved
@@ -68,16 +68,6 @@
                                       'GRSKeyEquationSyndromeDecoder'])
 
 from .guruswami_sudan.gs_decoder import GRSGuruswamiSudanDecoder
-<<<<<<< HEAD
-_lazy_import('sage.coding.linear_code',               ['LinearCodeNearestNeighborDecoder',
-                                                       'LinearCodeSyndromeDecoder',
-                                                       'LinearCodeInformationSetDecoder'])
-_lazy_import('sage.coding.punctured_code',             'PuncturedCodeOriginalCodeDecoder')
-_lazy_import('sage.coding.subfield_subcode',           'SubfieldSubcodeOriginalCodeDecoder')
-_lazy_import('sage.coding.information_set_decoder',    'LinearCodeInformationSetDecoder')
-_lazy_import('sage.coding.linear_rank_metric',         'LinearRankMetricCodeNearestNeighborDecoder')
-_lazy_import('sage.coding.gabidulin_code',             'GabidulinGaoDecoder')
-=======
 lazy_import('sage.coding.linear_code', ['LinearCodeNearestNeighborDecoder',
                                          'LinearCodeSyndromeDecoder',
                                          'LinearCodeInformationSetDecoder'])
@@ -86,6 +76,6 @@
 lazy_import('sage.coding.subfield_subcode', 'SubfieldSubcodeOriginalCodeDecoder')
 lazy_import('sage.coding.information_set_decoder', 'LinearCodeInformationSetDecoder')
 lazy_import('sage.coding.linear_rank_metric', 'LinearRankMetricCodeNearestNeighborDecoder')
+lazy_import('sage.coding.gabidulin_code', 'GabidulinGaoDecoder')
 
-del lazy_import
->>>>>>> 1e32a0ca
+del lazy_import