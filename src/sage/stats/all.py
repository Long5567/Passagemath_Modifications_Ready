<<<<<<< HEAD
from sage.stats.basic_stats import (mean, mode, std, variance, median, moving_average)
from sage.stats.hmm import all as hmm
=======
import sage.stats.distributions.catalog as distributions
>>>>>>> b693ea93

from sage.misc.lazy_import import lazy_import

lazy_import("sage.stats.r", "ttest")

# We lazy_import the following modules since they import numpy which
# slows down sage startup

lazy_import("sage.stats.time_series", ["TimeSeries", "autoregressive_fit"])
lazy_import("sage.stats.intlist", ["IntList"])
del lazy_import<|MERGE_RESOLUTION|>--- conflicted
+++ resolved
@@ -1,9 +1,6 @@
-<<<<<<< HEAD
 from sage.stats.basic_stats import (mean, mode, std, variance, median, moving_average)
 from sage.stats.hmm import all as hmm
-=======
 import sage.stats.distributions.catalog as distributions
->>>>>>> b693ea93
 
 from sage.misc.lazy_import import lazy_import
 
