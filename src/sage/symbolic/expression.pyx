# sage_setup: distribution = sagemath-singular
# distutils: sources = sage/symbolic/ginac/add.cpp sage/symbolic/ginac/archive.cpp sage/symbolic/ginac/assume.cpp sage/symbolic/ginac/basic.cpp sage/symbolic/ginac/cmatcher.cpp sage/symbolic/ginac/constant.cpp sage/symbolic/ginac/context.cpp sage/symbolic/ginac/ex.cpp sage/symbolic/ginac/expair.cpp sage/symbolic/ginac/expairseq.cpp sage/symbolic/ginac/exprseq.cpp sage/symbolic/ginac/fderivative.cpp sage/symbolic/ginac/function.cpp sage/symbolic/ginac/function_info.cpp sage/symbolic/ginac/infinity.cpp sage/symbolic/ginac/infoflagbase.cpp sage/symbolic/ginac/inifcns.cpp sage/symbolic/ginac/inifcns_comb.cpp sage/symbolic/ginac/inifcns_gamma.cpp sage/symbolic/ginac/inifcns_hyperb.cpp sage/symbolic/ginac/inifcns_hyperg.cpp sage/symbolic/ginac/inifcns_nstdsums.cpp sage/symbolic/ginac/inifcns_orthopoly.cpp sage/symbolic/ginac/inifcns_trans.cpp sage/symbolic/ginac/inifcns_trig.cpp sage/symbolic/ginac/inifcns_zeta.cpp sage/symbolic/ginac/lst.cpp sage/symbolic/ginac/matrix.cpp sage/symbolic/ginac/mpoly-ginac.cpp sage/symbolic/ginac/mpoly-singular.cpp sage/symbolic/ginac/mpoly.cpp sage/symbolic/ginac/mul.cpp sage/symbolic/ginac/normal.cpp sage/symbolic/ginac/numeric.cpp sage/symbolic/ginac/operators.cpp sage/symbolic/ginac/order.cpp sage/symbolic/ginac/power.cpp sage/symbolic/ginac/print.cpp sage/symbolic/ginac/pseries.cpp sage/symbolic/ginac/py_funcs.cpp sage/symbolic/ginac/registrar.cpp sage/symbolic/ginac/relational.cpp sage/symbolic/ginac/remember.cpp sage/symbolic/ginac/sum.cpp sage/symbolic/ginac/symbol.cpp sage/symbolic/ginac/templates.cpp sage/symbolic/ginac/upoly-ginac.cpp sage/symbolic/ginac/useries.cpp sage/symbolic/ginac/utils.cpp sage/symbolic/ginac/wildcard.cpp
# distutils: language = c++
# distutils: libraries = flint gmp FACTORY_LIBRARIES
# distutils: extra_compile_args = -std=c++11 FACTORY_CFLAGS
# distutils: depends = ginac/add.h ginac/archive.h ginac/assertion.h ginac/assume.h ginac/basic.h ginac/class_info.h ginac/cmatcher.h ginac/compiler.h ginac/constant.h ginac/container.h ginac/context.h ginac/ex.h ginac/ex_utils.h ginac/expair.h ginac/expairseq.h ginac/exprseq.h ginac/extern_templates.h ginac/fderivative.h ginac/flags.h ginac/function.h ginac/ginac.h ginac/infinity.h ginac/infoflagbase.h ginac/inifcns.h ginac/lst.h ginac/matrix.h ginac/mpoly.h ginac/mul.h ginac/normal.h ginac/numeric.h ginac/operators.h ginac/order.h ginac/optional.hpp ginac/power.h ginac/print.h ginac/pseries.h ginac/ptr.h ginac/py_funcs.h ginac/pynac-config.h ginac/registrar.h ginac/relational.h ginac/remember.h ginac/sum.h ginac/symbol.h ginac/templates.h ginac/tostring.h ginac/upoly.h ginac/useries-flint.h ginac/useries.h ginac/utils.h ginac/wildcard.h
# distutils: include_dirs = FACTORY_INCDIR
# pynac/basic.h includes
#   factory/factory.h    so this ^ is needed to find it
# sage.doctest: needs sage.symbolic
"""
Symbolic Expressions

RELATIONAL EXPRESSIONS:

We create a relational expression::

    sage: x = var('x')
    sage: eqn = (x-1)^2 <= x^2 - 2*x + 3
    sage: eqn.subs(x == 5)
    16 <= 18

Notice that squaring the relation squares both sides.

::

    sage: eqn^2
    (x - 1)^4 <= (x^2 - 2*x + 3)^2
    sage: eqn.expand()
    x^2 - 2*x + 1 <= x^2 - 2*x + 3

This can transform a true relation into a false one::

    sage: eqn = SR(-5) < SR(-3); eqn
    -5 < -3
    sage: bool(eqn)
    True
    sage: eqn^2
    25 < 9
    sage: bool(eqn^2)
    False

We can do arithmetic with relations::

    sage: e = x+1 <= x-2
    sage: e + 2
    x + 3 <= x
    sage: e - 1
    x <= x - 3
    sage: e*(-1)
    -x - 1 <= -x + 2
    sage: (-2)*e
    -2*x - 2 <= -2*x + 4
    sage: e*5
    5*x + 5 <= 5*x - 10
    sage: e/5
    1/5*x + 1/5 <= 1/5*x - 2/5
    sage: 5/e
    5/(x + 1) <= 5/(x - 2)
    sage: e/(-2)
    -1/2*x - 1/2 <= -1/2*x + 1
    sage: -2/e
    -2/(x + 1) <= -2/(x - 2)

We can even add together two relations, as long as the operators are
the same::

    sage: (x^3 + x <= x - 17)  + (-x <= x - 10)
    x^3 <= 2*x - 27

Here they are not::

    sage: (x^3 + x <= x - 17)  + (-x >= x - 10)
    Traceback (most recent call last):
    ...
    TypeError: incompatible relations


ARBITRARY SAGE ELEMENTS:

You can work symbolically with any Sage data type.  This can lead to
nonsense if the data type is strange, e.g., an element of a finite
field (at present).

We mix Singular variables with symbolic variables::

    sage: R.<u,v> = QQ[]
    sage: var('a,b,c')
    (a, b, c)
    sage: expand((u + v + a + b + c)^2)
    a^2 + 2*a*b + b^2 + 2*a*c + 2*b*c + c^2 + 2*a*u + 2*b*u + 2*c*u + u^2 + 2*a*v + 2*b*v + 2*c*v + 2*u*v + v^2

TESTS:

Test Jacobian on Pynac expressions. (:issue:`5546`) ::

    sage: var('x,y')
    (x, y)
    sage: f = x + y
    sage: jacobian(f, [x,y])
    [1 1]

Test if matrices work (:issue:`5546`) ::

    sage: var('x,y,z')
    (x, y, z)
    sage: M = matrix(2,2,[x,y,z,x])
    sage: v = vector([x,y])
    sage: M * v
    (x^2 + y^2, x*y + x*z)
    sage: v*M
    (x^2 + y*z, 2*x*y)

Test if comparison bugs from :issue:`6256` are fixed::

    sage: t = exp(sqrt(x)); u = 1/t
    sage: t*u
    1
    sage: t + u
    e^(-sqrt(x)) + e^sqrt(x)
    sage: t
    e^sqrt(x)

Test if :issue:`9947` is fixed::

    sage: r = real_part(1+2*(sqrt(2)+1)*(sqrt(2)-1)); r
    2*(sqrt(2) + 1)*(sqrt(2) - 1) + 1
    sage: r.expand()
    3
    sage: a = (sqrt(4*(sqrt(3) - 5)*(sqrt(3) + 5) + 48) + 4*sqrt(3))/ (sqrt(3) + 5)
    sage: a.real_part()
    4*sqrt(3)/(sqrt(3) + 5)
    sage: a.imag_part()
    2*sqrt(10)/(sqrt(3) + 5)

Check the fix for :issue:`25251` and :issue:`25252`::

    sage: e1 = sqrt(2)*I - sqrt(2) - 2
    sage: e2 = sqrt(2)
    sage: e1 * e2
    sqrt(2)*((I - 1)*sqrt(2) - 2)
    sage: (1 + exp(I*pi/4)) * exp(I*pi/4)
    -(1/4*I + 1/4)*sqrt(2)*(-(I + 1)*sqrt(2) - 2)

Test if :issue:`24883` is fixed::

    sage: a = exp(I*pi/4) + 1
    sage: b = 1 - exp(I*pi/4)
    sage: a*b
    1/4*((I + 1)*sqrt(2) - 2)*(-(I + 1)*sqrt(2) - 2)

Test that :issue:`20784` is fixed (equations should stay unevaluated)::

    sage: limit(1/x, x=0) == unsigned_infinity
    Infinity == Infinity
    sage: SR(unsigned_infinity) == unsigned_infinity
    Infinity == Infinity

Many tests about comparison.

Use :func:`sage.symbolic.expression.mixed_order` instead of
the operators ``<=``, ``<``, etc. to compare symbolic expressions when
you do not want to get a formal inequality::

    sage: from sage.symbolic.expression import mixed_order

    sage: a = sqrt(3)
    sage: b = x^2+1
    sage: mixed_order(a, b)   # indirect doctest
    -1

    sage: x,y = var('x,y')
    sage: x < y
    x < y
    sage: mixed_order(x, y)
    1

    sage: mixed_order(SR(0.5), SR(0.7))
    -1
    sage: SR(0.5) < SR(0.7)
    0.500000000000000 < 0.700000000000000
    sage: mixed_order(SR(0.5), 0.7)
    -1

    sage: mixed_order(sin(SR(2)), sin(SR(1)))
    1
    sage: float(sin(SR(2)))
    0.9092974268256817
    sage: float(sin(SR(1)))
    0.8414709848078965

Check that :issue:`9880` is fixed::

    sage: b = [var('b_%s'%i) for i in range(4)]
    sage: precomp = (2^b_2 + 2)*(2^b_1 + 2^(-b_1) + 2^b_1*2^b_0 - \
    ....:       2^b_1*2^(-b_0) - 2^(-b_1)*2^b_0 - 2^(-b_1)*2^(-b_0) + \
    ....:       2^b_0 + 2^(-b_0) - 9) + (2^b_1 + 2^(-b_1) + \
    ....:       2^b_1*2^b_0 - 2^b_1*2^(-b_0) - 2^(-b_1)*2^b_0 - \
    ....:        2^(-b_1)*2^(-b_0) + 2^b_0 + 2^(-b_0) - 9)/2^b_2
    sage: repl_dict = {b_0: b_0, b_3: b_1, b_2: b_3, b_1: b_2}
    sage: P = precomp.substitute(repl_dict)
    sage: P.expand()
    2^b_0*2^b_2*2^b_3 + 2*2^b_0*2^b_2 + 2^b_0*2^b_3 + 2^b_2*2^b_3 +
    2*2^b_0 + 2*2^b_2 - 9*2^b_3 + 2^b_0*2^b_2/2^b_3 -
    2^b_0*2^b_3/2^b_2 - 2^b_2*2^b_3/2^b_0 - 2*2^b_0/2^b_2 -
    2*2^b_2/2^b_0 + 2^b_0/2^b_3 + 2^b_2/2^b_3 + 2^b_3/2^b_0 +
    2^b_3/2^b_2 + 2/2^b_0 + 2/2^b_2 - 2^b_0/(2^b_2*2^b_3) -
    2^b_2/(2^b_0*2^b_3) - 9/2^b_3 - 2^b_3/(2^b_0*2^b_2) -
    2/(2^b_0*2^b_2) + 1/(2^b_0*2^b_3) + 1/(2^b_2*2^b_3) -
    1/(2^b_0*2^b_2*2^b_3) - 18

    sage: _0,b_1,b_2=var('b_0,b_1,b_2')
    sage: f = 1/27*b_2^2/(2^b_2)^2 + 1/27*b_1^2/(2^b_1)^2 + \
    ....: 1/27*b_0^2/(2^b_0)^2 + 1/27*b_2/(2^b_2)^2 - 2/81/(2^b_2)^2 + \
    ....: 1/27*b_1/(2^b_1)^2 + 8/243/(2^b_2)^2 - 1/81*b_0/(2^b_0)^2 - \
    ....: 1/27*b_1^2/((2^b_2)^2*(2^b_1)^2) - \
    ....: 1/27*b_0^2/((2^b_2)^2*(2^b_0)^2) - 20/243/(2^b_1)^2 + 1/9/2^b_0 \
    ....: + 4/81*b_0/(2^b_0)^2 - 8/243/(2^b_2)^2 - 2/9/(2^b_2*2^b_1) - \
    ....: 2/9/(2^b_2*2^b_0) + 8/243/(2^b_1)^2 - 1/9/2^b_0 + \
    ....: 2/9/(2^b_2*2^b_1) + 2/9/(2^b_2*2^b_0) - \
    ....: 2/27*b_1*b_2/((2^b_2)^2*(2^b_1)^2) - \
    ....: 1/27*b_2^2/((2^b_2)^2*(2^b_1)^2) - \
    ....: 2/27*b_0*b_2/((2^b_2)^2*(2^b_0)^2) - \
    ....: 1/27*b_2^2/((2^b_2)^2*(2^b_0)^2) + 2/81/(2^b_1)^2 - \
    ....: 1/27*b_0^2/((2^b_1)^2*(2^b_0)^2) - \
    ....: 2/27*b_0*b_1/((2^b_1)^2*(2^b_0)^2) - \
    ....: 1/27*b_1^2/((2^b_1)^2*(2^b_0)^2) - 2/81/(2^b_0)^2 + \
    ....: 5/27*b_1/((2^b_2)^2*(2^b_1)^2) + 5/27*b_2/((2^b_2)^2*(2^b_1)^2) \
    ....: + 5/27*b_0/((2^b_2)^2*(2^b_0)^2) + \
    ....: 5/27*b_2/((2^b_2)^2*(2^b_0)^2) + 5/27*b_0/((2^b_1)^2*(2^b_0)^2) \
    ....: + 5/27*b_1/((2^b_1)^2*(2^b_0)^2) - 4/81/((2^b_2)^2*(2^b_1)^2) + \
    ....: 1/27*b_0^2/((2^b_2)^2*(2^b_1)^2*(2^b_0)^2) + \
    ....: 2/27*b_0*b_1/((2^b_2)^2*(2^b_1)^2*(2^b_0)^2) + \
    ....: 2/27*b_0*b_2/((2^b_2)^2*(2^b_1)^2*(2^b_0)^2) + \
    ....: 1/27*b_1^2/((2^b_2)^2*(2^b_1)^2*(2^b_0)^2) + \
    ....: 2/27*b_1*b_2/((2^b_2)^2*(2^b_1)^2*(2^b_0)^2) + \
    ....: 1/27*b_2^2/((2^b_2)^2*(2^b_1)^2*(2^b_0)^2) - \
    ....: 4/81/((2^b_2)^2*(2^b_0)^2) - 4/81/((2^b_1)^2*(2^b_0)^2) - \
    ....: 11/27*b_0/((2^b_2)^2*(2^b_1)^2*(2^b_0)^2) - \
    ....: 11/27*b_1/((2^b_2)^2*(2^b_1)^2*(2^b_0)^2) - \
    ....: 11/27*b_2/((2^b_2)^2*(2^b_1)^2*(2^b_0)^2) + \
    ....: 64/81/((2^b_2)^2*(2^b_1)^2*(2^b_0)^2) + 35/81
    sage: f.nops()
    38

    sage: x,y,z = var('x y z')
    sage: print((-x+z)*(3*x-3*z))
    -3*(x - z)^2

    sage: t = var('t')
    sage: (x-t)^3
    -(t - x)^3
    sage: (-t+x)^3
    -(t - x)^3
    sage: (-x+t)^3
    (t - x)^3

This example is from :issue:`10833`::

    sage: R.<x,c> = PolynomialRing(QQ,2)
    sage: phi(x) = x^2 + c
    sage: def iterkate(n):
    ....:     pol = x
    ....:     for i in range(1,n):
    ....:         pol = phi(pol)
    ....:     return pol
    ....:
    sage: g = expand(iterkate(7))
    sage: g.nops()
    480

Check if :issue:`10849` is fixed::

    sage: t = I.parent()(-1/2)
    sage: t > 0
    False
    sage: t = I*x-1/2; t
    I*x - 1/2
    sage: t.subs(x=I*x).subs(x=0).is_positive()
    False

Check if :issue:`16397` is fixed:

    sage: mixed_order(1, sqrt(2))
    -1
    sage: mixed_order(SR(1), sqrt(2))
    -1
    sage: mixed_order(log(8), 3*log(2))
    0
    sage: bool(RLF(1) < RLF(sqrt(2)))
    True
    sage: RealSet((0, pi),[pi, pi],(pi,4))
    (0, 4)
    sage: RealSet((0, pi),[0, pi],(pi,4))
    [0, 4)
    sage: RealSet((0, pi),[0, 3.5],(pi,4))
    [0, 4)

More sanity tests::

    sage: bool(pi < pi)
    False
    sage: bool(e < e)
    False
    sage: bool(sqrt(2) < sqrt(2))
    False
    sage: bool(pi < SR.zero())
    False
"""
# ****************************************************************************
#       Copyright (C) 2008-2011 William Stein <wstein@gmail.com>
#       Copyright (C) 2008-2014 Burcin Erocal <burcin@erocal.org>
#       Copyright (C) 2009      Alexandru Ghitza
#       Copyright (C) 2009      Bill Cauchois
#       Copyright (C) 2009-2010 Minh Van Nguyen
#       Copyright (C) 2009-2012 Robert Bradshaw
#       Copyright (C) 2009-2013 Mike Hansen
#       Copyright (C) 2009-2015 Karl-Dieter Crisman
#       Copyright (C) 2009-2019 John H. Palmieri
#       Copyright (C) 2010      Jason Grout
#       Copyright (C) 2010      Johan Sebastian Rosenkilde Nielsen
#       Copyright (C) 2010      Mitesh Patel
#       Copyright (C) 2010      Robert Marik
#       Copyright (C) 2010-2011 Dan Drake
#       Copyright (C) 2010-2019 Jeroen Demeyer
#       Copyright (C) 2011      Florent Hivert
#       Copyright (C) 2011      Jean-Pierre Flori
#       Copyright (C) 2011      Martin Albrecht
#       Copyright (C) 2011-2012 Keshav Kini
#       Copyright (C) 2011-2014 Paul Zimmermann
#       Copyright (C) 2011-2015 Volker Braun
#       Copyright (C) 2012      Andrey Novoseltsev
#       Copyright (C) 2012      Benjamin Jones
#       Copyright (C) 2012      D. S. McNeil
#       Copyright (C) 2012      David Roe
#       Copyright (C) 2012      Titus Nicolae
#       Copyright (C) 2012-2015 Karen T. Kohl
#       Copyright (C) 2012-2021 Dima Pasechnik
#       Copyright (C) 2012-2021 Michael Orlitzky
#       Copyright (C) 2013      Jean-Baptiste Priez
#       Copyright (C) 2013-2014 Eviatar Bach
#       Copyright (C) 2014      Fredrik Johansson
#       Copyright (C) 2014      Miguel Marco
#       Copyright (C) 2014      Peter Bruin
#       Copyright (C) 2014-2016 Daniel Krenn
#       Copyright (C) 2014-2018 Clemens Heuberger
#       Copyright (C) 2014-2018 Ralf Stephan
#       Copyright (C) 2014-2020 Frédéric Chapoton
#       Copyright (C) 2014-2021 Marc Mezzarobba
#       Copyright (C) 2015      Nils Bruin
#       Copyright (C) 2015-2017 Vincent Delecroix
#       Copyright (C) 2015-2019 Benjamin Hackl
#       Copyright (C) 2016      Jori Mäntysalo
#       Copyright (C) 2016      Julian Rüth
#       Copyright (C) 2017      Emmanuel Charpentier
#       Copyright (C) 2017      Marcelo Forets
#       Copyright (C) 2017      Thierry Monteil
#       Copyright (C) 2018      Eran Assaf
#       Copyright (C) 2018      Eric Gourgoulhon
#       Copyright (C) 2018      Erik M. Bray
#       Copyright (C) 2018      Martin Rubey
#       Copyright (C) 2018      Vincent Klein
#       Copyright (C) 2019      Bruno Grenet
#       Copyright (C) 2019      Markus Wageringel
#       Copyright (C) 2020-2021 Dave Witte Morris
#       Copyright (C) 2020-2021 Matthias Koeppe
#       Copyright (C) 2021      Jonathan Kliem
#       Copyright (C) 2021      Marius Gerbershagen
#
# This program is free software: you can redistribute it and/or modify
# it under the terms of the GNU General Public License as published by
# the Free Software Foundation, either version 2 of the License, or
# (at your option) any later version.
#                  https://www.gnu.org/licenses/
# ****************************************************************************

cimport cython
from cysignals.signals cimport sig_on, sig_off
from sage.ext.cplusplus cimport ccrepr, ccreadstr

from copy import copy

import operator
import sage.rings.integer
import sage.rings.rational

from cpython.object cimport Py_EQ, Py_NE, Py_LE, Py_GE, Py_LT, Py_GT

from sage.cpython.string cimport str_to_bytes, char_to_str

from sage.structure.element cimport parent
from sage.structure.element cimport RingElement, Element, Matrix
from sage.structure.element cimport Expression as Expression_abc
from sage.symbolic.complexity_measures import string_length
from sage.symbolic.function cimport SymbolicFunction
from sage.rings.rational import Rational
from sage.misc.derivative import multi_derivative
from sage.misc.decorators import sage_wraps
from sage.misc.latex import latex_variable_name
from sage.rings.infinity import AnInfinity, infinity, minus_infinity, unsigned_infinity
from sage.rings.integer_ring import ZZ
from sage.rings.real_mpfr import RR
import sage.rings.abc
from sage.structure.dynamic_class import dynamic_class
from sage.arith.numerical_approx cimport digits_to_bits

include "pynac.pxi"
include "pynac_impl.pxi"

from sage.symbolic.symbols import symbol_table, register_symbol  # used to be defined in pynac_impl


cpdef bint is_SymbolicEquation(x) noexcept:
    """
    Return ``True`` if ``x`` is a symbolic equation.

    This function is deprecated.

    EXAMPLES:

    The following two examples are symbolic equations::

        sage: from sage.symbolic.expression import is_SymbolicEquation
        sage: is_SymbolicEquation(sin(x) == x)
        doctest:warning...
        DeprecationWarning: is_SymbolicEquation is deprecated; use
        'isinstance(x, sage.structure.element.Expression) and x.is_relational()' instead
        See https://github.com/sagemath/sage/issues/35505 for details.
        True
        sage: is_SymbolicEquation(sin(x) < x)
        True
        sage: is_SymbolicEquation(x)
        False

    This is not, since ``2==3`` evaluates to the boolean
    ``False``::

        sage: is_SymbolicEquation(2 == 3)
        False

    However here since both 2 and 3 are coerced to be symbolic, we
    obtain a symbolic equation::

        sage: is_SymbolicEquation(SR(2) == SR(3))
        True
    """
    from sage.misc.superseded import deprecation
    deprecation(35505,
                "is_SymbolicEquation is deprecated; use "
                "'isinstance(x, sage.structure.element.Expression) and x.is_relational()' instead")
    return isinstance(x, Expression) and is_a_relational((<Expression>x)._gobj)


# Defined here but exported by sage.symbolic.ring
cpdef bint _is_SymbolicVariable(x) noexcept:
    """
    Return ``True`` if ``x`` is a variable.

    EXAMPLES::

        sage: from sage.symbolic.ring import is_SymbolicVariable
        sage: is_SymbolicVariable(x)
        doctest:warning...
        DeprecationWarning: is_SymbolicVariable is deprecated; use
        'isinstance(x, sage.structure.element.Expression) and x.is_symbol()' instead
        See https://github.com/sagemath/sage/issues/35505 for details.
        True
        sage: is_SymbolicVariable(x + 2)
        False

    TESTS::

        sage: ZZ['x']
        Univariate Polynomial Ring in x over Integer Ring
    """
    from sage.misc.superseded import deprecation
    deprecation(35505,
                "is_SymbolicVariable is deprecated; use "
                "'isinstance(x, sage.structure.element.Expression) and x.is_symbol()' instead")
    return isinstance(x, Expression) and is_a_symbol((<Expression>x)._gobj)


def _dict_update_check_duplicate(dict d1, dict d2):
    r"""
    Merge the dictionary ``d2`` into ``d1`` and check for duplicates.

    The two dictionaries must be of the form ``{expr: replacement}``. This
    function throws a :exc:`ValueError` if any expressions are substituted
    for twice.

    EXAMPLES:

    A normal merge with no conflicts::

        sage: from sage.symbolic.expression import _dict_update_check_duplicate
        sage: d1 = {'a': 1}
        sage: d2 = {'b': 2}
        sage: _dict_update_check_duplicate(d1, d2)
        sage: d1 == {'a': 1, 'b': 2}
        True

    In this case, the variable ``a`` is substituted twice resulting in
    an error::

        sage: from sage.symbolic.expression import _dict_update_check_duplicate
        sage: d1 = {'a': 1}
        sage: d2 = {'a': 2}
        sage: _dict_update_check_duplicate(d1, d2)
        Traceback (most recent call last):
        ...
        ValueError: duplicate substitution for a, got values 1 and 2

    We report only the first conflict (according to the Python sort
    order)::

        sage: from sage.symbolic.expression import _dict_update_check_duplicate
        sage: d1 = {'b': 1, 'a': 1}
        sage: d2 = {'b': 2, 'a': 2}
        sage: _dict_update_check_duplicate(d1, d2)
        Traceback (most recent call last):
        ...
        ValueError: duplicate substitution for a, got values 1 and 2
    """
    # We need to check for duplicates in a predictable order so that
    # errors are reported reliably. We only need to sort one of the
    # dictionaries to achieve that, and we suspect that d2 will
    # generally be smaller than d1, so we sort d2. This gives us a
    # list of d2's keys.
    #
    # When sorting d2, we compare the string representations of its
    # keys rather than the keys themselves. This is because comparison
    # of symbolic expressions doesn't do what the sorted() function
    # needs: `x <= y` is a symbolic inequality, and we need a
    # True/False answer. The expression 'x' <= 'y' on the other hand
    # is unambiguous.
    #
    for k in sorted(d2, key=str):
        if k in d1:
            msg = "duplicate substitution for {}, got values {} and {}"
            raise ValueError(msg.format(k, d1[k], d2[k]))

    d1.update(d2)


def _subs_make_dict(s):
    r"""
    There are a few ways we can represent a substitution. The first is
    a symbolic equation. The second is a dictionary. The third would
    be a list/tuple whose entries are expressions, dictionaries, or
    lists/tuples themselves. This function converts all such
    representations to dictionaries.

    INPUT:

    - ``s`` -- a representation of a substitution

    OUTPUT: a dictionary of substitutions

    EXAMPLES:

    An expression::

        sage: from sage.symbolic.expression import _subs_make_dict
        sage: _subs_make_dict(x == 1)
        {x: 1}

    And a dictionary (we just return it as-is)::

        sage: _subs_make_dict({x: 1})
        {x: 1}

    And finally, a tuple or a list containing one of everything::

        sage: w, x, y, z = SR.var('w, x, y, z')
        sage: actual = _subs_make_dict([w == 1, {x: 1}, [y == 1], (z == 1,)])
        sage: expected = {w: 1, y: 1, x: 1, z: 1}
        sage: actual == expected
        True

    Note that it recursively calls itself so that the following does work::

        sage: x, y, z = SR.var('x, y, z')
        sage: actual = _subs_make_dict([[x == 1], [[y == 2], [z == 3]]])
        sage: expected = {z: 3, y: 2, x: 1}
        sage: actual == expected
        True

    Check that a :exc:`TypeError` is raised if the input is not valid::

        sage: _subs_make_dict(1)
        Traceback (most recent call last):
        ...
        TypeError: not able to determine a substitution from 1
        sage: _subs_make_dict(x)
        Traceback (most recent call last):
        ...
        TypeError: not able to determine a substitution from x
        sage: _subs_make_dict(x <= 1)
        Traceback (most recent call last):
        ...
        TypeError: can only substitute equality, not inequalities; got x <= 1
    """
    if isinstance(s, dict):
        return s
    elif isinstance(s, Expression) and s.is_relational():
        if s.operator() is not operator.eq:
            msg = "can only substitute equality, not inequalities; got {}"
            raise TypeError(msg.format(s))
        return {s.lhs(): s.rhs()}
    elif isinstance(s, (tuple, list)):
        result = {}
        for d in s:
            _dict_update_check_duplicate(result, _subs_make_dict(d))
        return result
    else:
        msg = "not able to determine a substitution from {}"
        raise TypeError(msg.format(s))


def _subs_fun_make_dict(s):
    r"""
    There are a few ways we can represent a substitution. The first is
    a symbolic equation. The second is a dictionary. The third would
    be a list/tuple whose entries are expressions, dictionaries, or
    lists/tuples themselves. This function converts all such
    representations to dictionaries.

    INPUT:

    - ``s`` -- a representation of a substitution

    OUTPUT: a dictionary of substitutions

    EXAMPLES:

    An expression::

        sage: from sage.symbolic.expression import _subs_fun_make_dict
        sage: f, g = function('f g')
        sage: _subs_fun_make_dict(f(x) == g(x))
        {f: x |--> g(x)}

    And a dictionary::

        sage: _subs_fun_make_dict({f: g})
        {f: g}
        sage: _subs_fun_make_dict({f(x): g(x+1)})
        {f: x |--> g(x + 1)}

    And finally, a tuple or a list containing one of everything::

        sage: f1, g1, f2, g2, f3, g3, f4, g4 = function('f1 g1 f2 g2 f3 g3 f4 g4')
        sage: actual = _subs_fun_make_dict([f1(x) == g1(x), {f2: g2}, [f3(x) == g3(x+1)], (f4(x) == g4(x),)])
        sage: expected = {f1: (g1(x)).function(x), f2: g2, f3: (g3(x + 1)).function(x), f4: (g4(x)).function(x)}
        sage: actual == expected
        True

    Note that it recursively calls itself so that the following does work::

        sage: actual = _subs_fun_make_dict([[f1(x) == g1(x)], [[f2(x) == g2(x)], [f3(x) == g3(x)]]])
        sage: expected = {f1: (g1(x)).function(x), f2: (g2(x)).function(x), f3: (g3(x)).function(x)}
        sage: actual == expected
        True

    Check that a :exc:`TypeError` is raised if the input is not valid::

        sage: _subs_fun_make_dict(1)
        Traceback (most recent call last):
        ...
        TypeError: not able to determine a substitution from 1
        sage: _subs_fun_make_dict(f)
        Traceback (most recent call last):
        ...
        TypeError: not able to determine a substitution from f
        sage: _subs_fun_make_dict(f(x) <= g(x))
        Traceback (most recent call last):
        ...
        TypeError: can only substitute equality, not inequalities; got f(x) <= g(x)
    """
    if isinstance(s, dict):
        return dict((k, v) if not isinstance(k, Expression) else (k.operator(), v.function(*k.operands())) for k, v in s.items())
    elif isinstance(s, Expression) and s.is_relational():
        if s.operator() is not operator.eq:
            msg = "can only substitute equality, not inequalities; got {}"
            raise TypeError(msg.format(s))
        temp_fun = s.rhs().function(*s.lhs().operands())
        return {s.lhs().operator(): temp_fun}
    elif isinstance(s, (tuple, list)):
        result = {}
        for d in s:
            _dict_update_check_duplicate(result, _subs_fun_make_dict(d))
        return result
    else:
        msg = "not able to determine a substitution from {}"
        raise TypeError(msg.format(s))


cdef class Expression(Expression_abc):

    cdef GEx _gobj

    cpdef object pyobject(self):
        """
        Get the underlying Python object.

        OUTPUT:

        The Python object corresponding to this expression, assuming
        this expression is a single numerical value or an infinity
        representable in Python. Otherwise, a :exc:`TypeError` is raised.

        EXAMPLES::

            sage: var('x')
            x
            sage: b = -17.3
            sage: a = SR(b)
            sage: a.pyobject()
            -17.3000000000000
            sage: a.pyobject() is b
            True

        Integers and Rationals are converted internally though, so you
        won't get back the same object::

            sage: b = -17/3
            sage: a = SR(b)
            sage: a.pyobject()
            -17/3
            sage: a.pyobject() is b
            False

        TESTS::

            sage: SR(oo).pyobject()
            +Infinity
            sage: SR(-oo).pyobject()
            -Infinity
            sage: SR(unsigned_infinity).pyobject()
            Infinity
            sage: SR(I*oo).pyobject()
            Traceback (most recent call last):
            ...
            TypeError: Python infinity cannot have complex phase.
        """
        if is_a_constant(self._gobj):
            from sage.symbolic.constants import constants_name_table
            return constants_name_table[ccrepr(self._gobj)]

        if is_a_infinity(self._gobj):
            if (ex_to_infinity(self._gobj).is_unsigned_infinity()):
                return unsigned_infinity
            if (ex_to_infinity(self._gobj).is_plus_infinity()):
                return infinity
            if (ex_to_infinity(self._gobj).is_minus_infinity()):
                return minus_infinity
            raise TypeError('Python infinity cannot have complex phase.')

        if not is_a_numeric(self._gobj):
            raise TypeError("self must be a numeric expression")
        return py_object_from_numeric(self._gobj)

    def __init__(self, SR, x=0):
        """
        Nearly all expressions are created by calling new_Expression_from_*,
        but we need to make sure this at least does not leave self._gobj
        uninitialized and segfault.

        TESTS::

            sage: sage.symbolic.expression.Expression(SR)
            0
            sage: sage.symbolic.expression.Expression(SR, 5)
            5

        We test subclassing ``Expression``::

            sage: from sage.symbolic.expression import Expression
            sage: class exp_sub(Expression): pass
            sage: f = function('f')
            sage: t = f(x)
            sage: u = exp_sub(SR, t)
            sage: u.operator()
            f
        """
        self._parent = SR
        cdef Expression exp = self.coerce_in(x)
        self._gobj = GEx(exp._gobj)

    def __getstate__(self):
        """
        Return a tuple describing the state of this expression for pickling.

        This should return all information that will be required to unpickle
        the object. The functionality for unpickling is implemented in
        __setstate__().

        In order to pickle Expression objects, we return a tuple containing

         * 0  - as pickle version number
                in case we decide to change the pickle format in the feature
         * names of symbols of this expression
         * a string representation of ``self`` stored in a Pynac archive.

        TESTS::

            sage: var('x,y,z')
            (x, y, z)
            sage: t = 2*x*y^z+3
            sage: s = dumps(t)

            sage: t.__getstate__()
            (0,
             ['x', 'y', 'z'],
             ...)
        """
        cdef GArchive ar
        ar.archive_ex(self._gobj, "sage_ex")
        return (0, [repr(x) for x in self.variables()], ccrepr(ar))

    def _dbgprint(self):
        r"""
        Print pynac debug output to ``stderr``.

        EXAMPLES::

            sage: (1+x)._dbgprint()
            x + 1
        """
        sig_on()
        try:
            self._gobj.dbgprint()
        finally:
            sig_off()

    def _dbgprinttree(self):
        r"""
        Print pynac expression tree debug output to ``stderr``.

        EXAMPLES:

        The expression tree is composed of Ginac primitives
        and functions, organized by the tree, with various
        other memory and hash information which will vary::

            sage: (1+x+exp(x+1))._dbgprinttree()    # not tested
            add @0x65e5960, hash=0x4727e01a, flags=0x3, nops=3
                x (symbol) @0x6209150, serial=6, hash=0x2057b15e, flags=0xf, domain=0
                1 (numeric) @0x3474cf0, hash=0x0, flags=0x7
                -----
                function exp @0x24835d0, hash=0x765c2165, flags=0xb, nops=1
                    add @0x65df570, hash=0x420740d2, flags=0xb, nops=2
                        x (symbol) @0x6209150, serial=6, hash=0x2057b15e, flags=0xf, domain=0
                        1 (numeric) @0x3474cf0, hash=0x0, flags=0x7
                        -----
                        overall_coeff
                        1 (numeric) @0x65e4df0, hash=0x7fd3, flags=0x7
                        =====
                    =====
                1 (numeric) @0x3474cf0, hash=0x0, flags=0x7
                -----
                overall_coeff
                1 (numeric) @0x663cc40, hash=0x7fd3, flags=0x7
                =====

        TESTS:

        This test is just to make sure the function is working::

            sage: (1+x+exp(x+1))._dbgprinttree()
            add @...
                x (symbol) ...
                1 (numeric) ...
                ...
                overall_coeff
                1 (numeric) ...
                =====

        Check that user-defined functions get the same treatment (:issue:`19194`)::

            sage: f = function('f')(x)
            sage: f._dbgprinttree()
            function f ...
                x (symbol) ...
                =====
        """
        sig_on()
        try:
            self._gobj.dbgprinttree()
        finally:
            sig_off()

    def __setstate__(self, state):
        """
        Initialize the state of the object from data saved in a pickle.

        During unpickling __init__ methods of classes are not called, the saved
        data is passed to the class via this function instead.

        TESTS::

            sage: var('x,y,z')
            (x, y, z)
            sage: t = 2*x*y^z+3
            sage: u = loads(dumps(t)) # indirect doctest
            sage: u
            2*x*y^z + 3
            sage: bool(t == u)
            True
            sage: u.subs(x=z)
            2*y^z*z + 3

            sage: loads(dumps(x.parent()(2)))
            2
        """
        # check input
        if state[0] != 0 or len(state) != 3:
            raise ValueError("unknown state information")
        # set parent
        from sage.symbolic.ring import SR
        self._parent = SR
        # get variables
        cdef GExList sym_lst
        for name in state[1]:
            sym_lst.append_sym(
                ex_to_symbol((<Expression>SR.symbol(name))._gobj))

        # initialize archive
        cdef GArchive ar
        ccreadstr(ar, state[2])

        # extract the expression from the archive
        self._gobj = GEx(ar.unarchive_ex(sym_lst, <unsigned>0))

    def __copy__(self):
        """
        TESTS::

            sage: copy(x)
            x
        """
        return new_Expression_from_GEx(self._parent, self._gobj)

    def __enter__(self):
        """
        Method used by temporary variables with Python `with` to
        automatically clean up after themselves.
        """
        return self

    def __exit__(self, *args):
        """
        Method used by temporary variables with Python `with` to
        automatically clean up after themselves.

        TESTS::

            sage: symbols_copy = SR.symbols.copy()
            sage: with SR.temp_var() as t: pass
            sage: symbols_copy == SR.symbols
            True
        """
        from sage.symbolic.ring import SR
        SR.cleanup_var(self)
        return False

    def _repr_(self):
        r"""
        Return string representation of this symbolic expression.

        EXAMPLES::

            sage: var("x y")
            (x, y)
            sage: repr(x+y)
            'x + y'

        TESTS:

        Rational functions::

            sage: x/y
            x/y
            sage: x/2/y
            1/2*x/y
            sage: .5*x/y
            0.500000000000000*x/y
            sage: x^(-1)
            1/x
            sage: x^(-5)
            x^(-5)
            sage: x^(-y)
            1/(x^y)
            sage: 2*x^(-1)
            2/x
            sage: i*x
            I*x
            sage: -x.parent(i)
            -I
            sage: y + 3*(x^(-1))
            y + 3/x

        Printing the exp function::

            sage: x.parent(1).exp()
            e
            sage: x.exp()
            e^x

        Powers::

            sage: _ = var('A,B,n'); (A*B)^n
            (A*B)^n
            sage: (A/B)^n
            (A/B)^n
            sage: n*x^(n-1)
            n*x^(n - 1)
            sage: (A*B)^(n+1)
            (A*B)^(n + 1)
            sage: (A/B)^(n-1)
            (A/B)^(n - 1)
            sage: n*x^(n+1)
            n*x^(n + 1)
            sage: n*x^(n-1)
            n*x^(n - 1)
            sage: n*(A/B)^(n+1)
            n*(A/B)^(n + 1)
            sage: (n+A/B)^(n+1)
            (n + A/B)^(n + 1)

        Powers where the base or exponent is a Python object::

            sage: (2/3)^x
            (2/3)^x
            sage: x^CDF(1,2)
            x^(1.0 + 2.0*I)
            sage: (2/3)^(2/3)
            (2/3)^(2/3)
            sage: (-x)^(1/4)
            (-x)^(1/4)

        Check if :issue:`7876` is fixed::

            sage: (1/2-1/2*I)*sqrt(2)
            -(1/2*I - 1/2)*sqrt(2)
            sage: latex((1/2-1/2*I)*sqrt(2))
            -\left(\frac{1}{2} i - \frac{1}{2}\right) \, \sqrt{2}

        Check if :issue:`9632` is fixed::

            sage: zeta(x) + cos(x)
            cos(x) + zeta(x)
            sage: psi(1,1/3)*log(3)
            log(3)*psi(1, 1/3)
        """
        return self._parent._repr_element_(self)

    def _sympy_character_art(self, use_unicode):
        r"""
        Create character art using Sympy.

        INPUT:

        - ``use_unicode`` -- boolean; whether to allow unicode instead
          of 7-bit clean output

        OUTPUT: string

        EXAMPLES::

            sage: i = var('i')
            sage: f = integral(exp(x + x^2)/(x+1), x)
            ...
            sage: f._sympy_character_art(False)                                         # needs sympy
            '  /          \n |           \n |   2       \n |  x  + x   \n | e...'
        """
        from sympy import pretty, sympify
        # FIXME:: when *sage* will use at least sympy >= 0.7.2
        # we could use a nice splitting with respect of the AsciiArt module.
        # from sage.typeset.ascii_art import AsciiArt, MAX_LENGTH ## for import
        #            num_columns = MAX_LENGTH  ## option of pretty
        try:
            return pretty(sympify(self, evaluate=False), use_unicode=use_unicode)
        except Exception:
            return str(self)

    def _ascii_art_(self):
        """
        Ascii art magic method.

        See :mod:`sage.typeset.ascii_art` for details.

        EXAMPLES::

            sage: i = var('i')
            sage: ascii_art(sum(i^2/pi*x^i, i, 0, oo))                                  # needs sympy
                          2
                         x  + x
            -------------------------------
                  3         2
            - pi*x  + 3*pi*x  - 3*pi*x + pi
            sage: ascii_art(integral(exp(x + x^2)/(x+1), x))                            # needs sympy
              /
             |
             |   2
             |  x  + x
             | e
             | ------- dx
             |  x + 1
             |
            /
        """
        from sage.typeset.ascii_art import AsciiArt
        return AsciiArt(self._sympy_character_art(False).splitlines())

    def _unicode_art_(self):
        """
        Unicode art magic method.

        See :mod:`sage.typeset.unicode_art` for details.

        EXAMPLES::

            sage: i = var('i')
            sage: unicode_art(sum(i^2/pi*x^i, i, 0, oo))                                # needs sympy
                        2
                       x  + x
            ───────────────────────────
                 3        2
            - π⋅x  + 3⋅π⋅x  - 3⋅π⋅x + π
            sage: unicode_art(integral(exp(x + x^2)/(x+1), x))                          # needs sympy
            ⌠
            ⎮   2
            ⎮  x  + x
            ⎮ ℯ
            ⎮ ─────── dx
            ⎮  x + 1
            ⌡

        TESTS:

        Check that :issue:`28891` is fixed::

            sage: unicode_art(exp(x).series(x, 4))                                      # needs sympy
                     2    3
                    x    x     ⎛ 4⎞
            1 + x + ── + ── + O⎝x ⎠
                    2    6
            sage: unicode_art(exp(x).series(x==1, 3))                                   # needs sympy
                                     2
                            ℯ⋅(x - 1)     ⎛       3       ⎞
            ℯ + ℯ⋅(x - 1) + ────────── + O⎝(x - 1) ; x → 1⎠
                                2

        Check that complex numbers are handled correctly (:issue:`28903`)::

            sage: # needs sympy
            sage: unicode_art(SR(I))
            ⅈ
            sage: unicode_art(SR(13 - I))
            13 - ⅈ
            sage: unicode_art(SR(1.3 - I))
            1.3 - ...ⅈ
            sage: unicode_art(cos(I))
            cosh(1)

            sage: unicode_art(SR(CC(1/3, 1)))                                           # needs sympy
            0.333333333333333 + 1.0⋅ⅈ
            sage: unicode_art(SR(CDF(1/3, 1)))                                          # needs sympy
            0.333333333333333 + 1.0⋅ⅈ
            sage: unicode_art(SR(RealField(100)(1/7)))                                  # needs sympy
            0.14285714285714285714285714286

            sage: K.<a> = QuadraticField(-1)                                            # needs sympy
            sage: unicode_art(SR(2 + a))                                                # needs sympy
            2 + ⅈ
            sage: unicode_art(SR(1/3 + a/2))                                            # needs sympy
            1   ⅈ
            ─ + ─
            3   2
        """
        from sage.typeset.unicode_art import UnicodeArt
        return UnicodeArt(self._sympy_character_art(True).splitlines())

    def _interface_(self, I):
        """
        EXAMPLES::

            sage: f = sin(e + 2)
            sage: f._interface_(sage.calculus.calculus.maxima)
            sin(%e+2)
        """
        if is_a_constant(self._gobj):
            return self.pyobject()._interface_(I)
        return super()._interface_(I)

    def _maxima_(self, session=None):
        """
        EXAMPLES::

            sage: f = sin(e + 2)
            sage: f._maxima_()
            sin(%e+2)
            sage: _.parent() is sage.calculus.calculus.maxima
            True

        TESTS:

        We test that unicode characters are handled correctly
        :issue:`30122`::

            sage: var('ξ')._maxima_()
            _SAGE_VAR_ξ
        """
        if session is None:
            # This chooses the Maxima interface used by calculus
            # Maybe not such a great idea because the "default" interface is another one
            from sage.calculus.calculus import maxima
            return super()._interface_(maxima)
        else:
            return super()._interface_(session)

    def _interface_init_(self, I):
        """
        EXAMPLES::

            sage: a = (pi + 2).sin()
            sage: a._maxima_init_()
            'sin((%pi)+(2))'

            sage: a = (pi + 2).sin()
            sage: a._maple_init_()
            'sin((Pi)+(2))'

            sage: a = (pi + 2).sin()
            sage: a._mathematica_init_()
            'Sin[(Pi)+(2)]'

            sage: f = pi + I*e
            sage: f._pari_init_()                                                       # needs sage.libs.pari
            '(Pi)+((exp(1))*(I))'

        TESTS:

        Check if complex numbers are converted to Maxima correctly
        :issue:`7557`::

            sage: SR(1.5*I)._maxima_init_()
            '1.5000000000000000*%i'
            sage: SR(CC.0)._maxima_init_()
            '1.0000000000000000*%i'
            sage: SR(CDF.0)._maxima_init_()
            '1.0000000000000000*%i'
        """
        from sage.symbolic.expression_conversions import InterfaceInit
        return InterfaceInit(I)(self)

    def _gap_init_(self):
        """
        Convert symbolic object to GAP string.

        EXAMPLES::

            sage: gap(e + pi^2 + x^3)                                                   # needs sage.libs.gap
            x^3 + pi^2 + e
        """
        return '"%s"' % repr(self)

    def _singular_init_(self):
        """
        Conversion of a symbolic object to Singular string.

        EXAMPLES::

            sage: singular(e + pi^2 + x^3)                                              # needs sage.libs.singular
            x^3 + pi^2 + e
        """
        return '"%s"' % repr(self)

    def _magma_init_(self, magma):
        """
        Return string representation in Magma of this symbolic expression.

        Since Magma has no notation of symbolic calculus, this simply
        returns something that evaluates in Magma to a Magma string.

        EXAMPLES::

            sage: x = var('x')
            sage: f = sin(cos(x^2) + log(x))
            sage: f._magma_init_(magma)
            '"sin(cos(x^2) + log(x))"'
            sage: magma(f)                         # optional - magma
            sin(cos(x^2) + log(x))
            sage: magma(f).Type()                  # optional - magma
            MonStgElt
        """
        return '"%s"' % repr(self)

    def _latex_(self):
        r"""
        Return string representation of this symbolic expression.

        TESTS::

            sage: var('x,y,z')
            (x, y, z)
            sage: latex(y + 3*(x^(-1)))
            y + \frac{3}{x}
            sage: latex(x^(y+z^(1/y)))
            x^{y + z^{\left(\frac{1}{y}\right)}}
            sage: latex(1/sqrt(x+y))
            \frac{1}{\sqrt{x + y}}
            sage: latex(sin(x*(z+y)^x))
            \sin\left(x {\left(y + z\right)}^{x}\right)
            sage: latex(3/2*(x+y)/z/y)
            \frac{3 \, {\left(x + y\right)}}{2 \, y z}
            sage: latex((2^(x^y)))
            2^{\left(x^{y}\right)}
            sage: latex(abs(x))
            {\left| x \right|}
            sage: latex((x*y).conjugate())
            \overline{x} \overline{y}
            sage: latex(x*(1/(x^2)+sqrt(x^7)))
            x {\left(\sqrt{x^{7}} + \frac{1}{x^{2}}\right)}

        Check spacing of coefficients of mul expressions (:issue:`3202` and
        :issue:`13356`)::

            sage: latex(2*3^x)
            2 \cdot 3^{x}
            sage: latex(1/2/3^x)
            \frac{1}{2 \cdot 3^{x}}
            sage: latex(1/2*3^x)
            \frac{1}{2} \cdot 3^{x}

        Powers::

            sage: _ = var('A,B,n')
            sage: latex((n+A/B)^(n+1))
            {\left(n + \frac{A}{B}\right)}^{n + 1}
            sage: latex((A*B)^n)
            \left(A B\right)^{n}
            sage: latex((A*B)^(n-1))
            \left(A B\right)^{n - 1}

        Powers where the base or exponent is a Python object::

            sage: latex((2/3)^x)
            \left(\frac{2}{3}\right)^{x}
            sage: latex(x^CDF(1,2))
            x^{1.0 + 2.0i}
            sage: latex((2/3)^(2/3))
            \left(\frac{2}{3}\right)^{\frac{2}{3}}
            sage: latex((-x)^(1/4))
            \left(-x\right)^{\frac{1}{4}}

        More powers (:issue:`7406`)::

            sage: latex((x^pi)^e)
            {\left(x^{\pi}\right)}^{e}
            sage: latex((x^(pi+1))^e)
            {\left(x^{\pi + 1}\right)}^{e}
            sage: a,b,c = var('a b c')
            sage: latex(a^(b^c))
            a^{\left(b^{c}\right)}
            sage: latex((a^b)^c)
            {\left(a^{b}\right)}^{c}

        Separate coefficients to numerator and denominator (:issue:`7363`)::

            sage: latex(2/(x+1))
            \frac{2}{x + 1}
            sage: latex(1/2/(x+1))
            \frac{1}{2 \, {\left(x + 1\right)}}

        Check if rational function coefficients without a ``numerator()`` method
        are printed correctly. :issue:`8491`::

            sage: latex(6.5/x)
            \frac{6.50000000000000}{x}

        Check if we avoid extra parenthesis in rational functions (:issue:`8688`)::

            sage: latex((x+2)/(x^3+1))
            \frac{x + 2}{x^{3} + 1}
            sage: latex((x+2)*(x+1)/(x^3+1))
            \frac{{\left(x + 2\right)} {\left(x + 1\right)}}{x^{3} + 1}
            sage: latex((x+2)/(x^3+1)/(x+1))
            \frac{x + 2}{{\left(x^{3} + 1\right)} {\left(x + 1\right)}}

        Check that the sign is correct (:issue:`9086`)::

            sage: latex(-1/x)
            -\frac{1}{x}
            sage: latex(1/-x)
            -\frac{1}{x}

        More tests for the sign (:issue:`9314`)::

            sage: latex(-2/x)
            -\frac{2}{x}
            sage: latex(-x/y)
            -\frac{x}{y}
            sage: latex(-x*z/y)
            -\frac{x z}{y}
            sage: latex(-x/z/y)
            -\frac{x}{y z}

        Check if :issue:`9394` is fixed::

            sage: var('n')
            n
            sage: latex( e^(2*I*pi*n*x - 2*I*pi*n) )
            e^{\left(2 i \, \pi n x - 2 i \, \pi n\right)}
            sage: latex( e^(2*I*pi*n*x - (2*I+1)*pi*n) )
            e^{\left(2 i \, \pi n x - \left(2 i + 1\right) \, \pi n\right)}
            sage: x+(1-2*I)*y
            x - (2*I - 1)*y
            sage: latex(x+(1-2*I)*y)
            x - \left(2 i - 1\right) \, y

        Check if complex coefficients with denominators are displayed
        correctly (:issue:`10769`)::

            sage: var('a x')
            (a, x)
            sage: latex(1/2*I/x)
            \frac{i}{2 \, x}
            sage: ratio = i/2* x^2/a
            sage: latex(ratio)
            \frac{i \, x^{2}}{2 \, a}

        Parenthesis in powers (:issue:`13262`)::

            sage: latex(1+x^(2/3)+x^(-2/3))
            x^{\frac{2}{3}} + \frac{1}{x^{\frac{2}{3}}} + 1

        Check that pynac understands rational powers (:issue:`30446`)::

            sage: QQ((24*sqrt(3))^(100/50))==1728
            True
            sage: float((24*sqrt(3))^(100/51))
            1493.0092154...
        """
        return self._parent._latex_element_(self)

    def _mathml_(self):
        """
        Return a MathML representation of this object.

        EXAMPLES::

            sage: mathml(pi)
            <mi>&pi;</mi>
            sage: mathml(pi+2)
            MATHML version of the string pi + 2
        """
        from sage.misc.mathml import mathml
        try:
            obj = self.pyobject()
        except TypeError:
            return mathml(repr(self))
        return mathml(obj)

    def _integer_(self, ZZ=None):
        """
        EXAMPLES::

            sage: f = x^3 + 17*x -3
            sage: ZZ(f.coefficient(x^3))
            1
            sage: ZZ(f.coefficient(x))
            17
            sage: ZZ(f.coefficient(x,0))
            -3
            sage: type(ZZ(f.coefficient(x,0)))
            <class 'sage.rings.integer.Integer'>

        Coercion is done if necessary::

            sage: f = x^3 + 17/1*x
            sage: ZZ(f.coefficient(x))
            17
            sage: type(ZZ(f.coefficient(x)))
            <class 'sage.rings.integer.Integer'>

        If the symbolic expression is just a wrapper around an integer,
        that very same integer is not preserved, but a new one returned::

            sage: n = 17; SR(n)._integer_() is n
            False
        """
        try:
            n = self.pyobject()
        except TypeError:
            raise TypeError("unable to convert %r to an integer" % self)
        if isinstance(n, sage.rings.integer.Integer):
            return n
        return sage.rings.integer.Integer(n)

    def __int__(self):
        """
        EXAMPLES::

            sage: int(log(8)/log(2))
            3
            sage: int(-log(8)/log(2))
            -3
            sage: int(sin(2)*100)
            90
            sage: int(-sin(2)*100)
            -90
            sage: int(SR(3^64)) == 3^64
            True
            sage: int(SR(10^100)) == 10^100
            True
            sage: int(SR(10^100-10^-100)) == 10^100 - 1
            True
            sage: int(sqrt(-3))
            Traceback (most recent call last):
            ...
            ValueError: cannot convert sqrt(-3) to int
        """
        from sage.functions.all import floor, ceil
        from sage.rings.real_mpfi import RIF
        try:
            rif_self = RIF(self)
        except TypeError:
            raise ValueError("cannot convert %s to int" % self)
        if rif_self > 0 or (rif_self.contains_zero() and self > 0):
            result = floor(self)
        else:
            result = ceil(self)
        if not isinstance(result, sage.rings.integer.Integer):
            raise ValueError("cannot convert %s to int" % self)
        else:
            return int(result)

    def _rational_(self):
        """
        EXAMPLES::

            sage: f = x^3 + 17/1*x - 3/8
            sage: QQ(f.coefficient(x^2))
            0
            sage: QQ(f.coefficient(x^3))
            1
            sage: a = QQ(f.coefficient(x)); a
            17
            sage: type(a)
            <class 'sage.rings.rational.Rational'>
            sage: QQ(f.coefficient(x,0))
            -3/8

        If the symbolic expression is just a wrapper around a rational,
        that very same rational is not preserved, but a new one returned::

            sage: n = 17/1; SR(n)._rational_() is n
            False
        """
        try:
            n = self.pyobject()
        except TypeError:
            raise TypeError("unable to convert %s to a rational" % self)
        if isinstance(n, sage.rings.rational.Rational):
            return n
        return sage.rings.rational.Rational(n)

    cpdef _eval_self(self, R):
        """
        Evaluate this expression numerically.

        This function is used to convert symbolic expressions to ``RR``,
        ``CC``, ``float``, ``complex``, ``CIF`` and ``RIF``.

        EXAMPLES::

            sage: var('x,y,z')
            (x, y, z)
            sage: sin(x).subs(x=5)._eval_self(RR)
            -0.958924274663138
            sage: gamma(x).subs(x=I)._eval_self(CC)
            -0.154949828301811 - 0.498015668118356*I
            sage: x._eval_self(CC)
            Traceback (most recent call last):
            ...
            TypeError: cannot evaluate symbolic expression to a numeric value

        Check if we can compute a real evaluation even if the expression
        contains complex coefficients::

            sage: RR((I - sqrt(2))*(I+sqrt(2)))
            -3.00000000000000
            sage: cos(I)._eval_self(RR)
            1.54308063481524
            sage: float(cos(I))  # abs tol 1e-15
            1.5430806348152437

        TESTS::

            sage: e = sqrt(2)/sqrt(abs(-(I - 1)*sqrt(2) - I - 1))
            sage: e._eval_self(float)
            0.9036020036...
        """
        try:
            res = self._convert({'parent':R})
        except TypeError as err:
            # try the evaluation again with the complex field
            # corresponding to the parent R
            if R in (float, complex):
                R_complex = complex
            else:
                try:
                    R_complex = R.complex_field()
                except (TypeError, AttributeError):
                    raise err
            res = self._convert({'parent':R_complex})

        if res.is_numeric():
            ans = res.pyobject()
            # Convert ans to R.
            if R is float and isinstance(ans, complex) and not ans.imag:
                # Python does not automatically convert "real" complex
                # numbers to floats, so we do this manually:
                ans = ans.real
            return R(ans)
        else:
            raise TypeError("cannot evaluate symbolic expression to a numeric value")

    cpdef _convert(self, kwds):
        """
        Convert all the numeric coefficients and constants in this expression
        to the given ring ``R``. This results in an expression which contains
        only variables, and functions whose arguments contain a variable.

        EXAMPLES::

            sage: f = sqrt(2) * cos(3); f
            sqrt(2)*cos(3)
            sage: f._convert({'parent':RDF})
            -1.40006081533995
            sage: f._convert({'parent':float})
            -1.4000608153399503

        There is nothing to convert for variables::

            sage: x._convert({'parent':CC})
            x

        Note that the output is not meant to be in the in the given ring ``R``.
        Since the results of some functions will still be  floating point
        approximations::

            sage: t = log(10); t
            log(10)
            sage: t._convert({'parent':ZZ})
            log(10)

        ::

            sage: (0.25 / (log(5.74 /x^0.9, 10))^2 / 4)._convert({'parent':QQ})
            1/16*log(10)^2/log(287/50/x^0.900000000000000)^2
            sage: (0.25 / (log(5.74 /x^0.9, 10))^2 / 4)._convert({'parent':CC})
            0.331368631904900/log(5.74000000000000/x^0.900000000000000)^2

        When converting to an exact domain, powers remain unevaluated::

            sage: f = sqrt(2) * cos(3); f
            sqrt(2)*cos(3)
            sage: (sqrt(2))._convert({'parent':int})
            sqrt(2)
            sage: f._convert({'parent':int})
            0

        If ``R`` has an associated complex field it is used with complex
        input::

            sage: SR(CBF(1+I))._convert({'parent':RDF})
            1.0 + 1.0*I
            sage: type(_.pyobject())
            <class 'sage.rings.complex_double.ComplexDoubleElement'>
            sage: SR(CBF(1+I))._convert({'parent':CDF})
            1.0 + 1.0*I
            sage: SR(RBF(1))._convert({'parent':RDF})
            1.0
            sage: SR(CBF(1))._convert({'parent':RDF})
            1.0
            sage: type(_.pyobject())
            <class 'sage.rings.real_double...RealDoubleElement...'>
        """
        cdef GEx res = self._gobj.evalf(0, kwds)
        return new_Expression_from_GEx(self._parent, res)

    def _mpfr_(self, R):
        """
        Return a numerical approximation of this symbolic expression in the RealField R.

        The precision of the approximation is determined by the precision of
        the input R.

        EXAMPLES::

            0.090909090909090909090909090909090909090909090909090909090909

            sage: a = sin(3); a
            sin(3)
            sage: RealField(200)(a)
            0.14112000805986722210074480280811027984693326425226558415188
            sage: a._mpfr_(RealField(100))
            0.14112000805986722210074480281
        """
        return self._eval_self(R)

    def _real_mpfi_(self, R):
        """
        Return this expression as a real interval.

        EXAMPLES::

            sage: RIF(sqrt(2))
            1.414213562373095?
        """
        try:
            return self._eval_self(R)
        except TypeError:
            raise TypeError("unable to simplify to a real interval approximation")

    def _complex_mpfi_(self, R):
        """
        Return this expression as a complex interval.

        EXAMPLES::

            sage: CIF(pi)
            3.141592653589794?
        """
        try:
            return self._eval_self(R)
        except TypeError:
            raise TypeError("unable to simplify to a complex interval approximation")

    def _arb_(self, R):
        r"""
        Convert this expression to a real or complex ball.

        (In spite of its name, this method also works in the complex case.)

        .. WARNING::

            The generic conversion mechanism is fragile. When rigorous results
            are essential, it is recommended to call suitable methods of real
            or complex balls instead. For example, `RBF(real(i + 1))` is better
            expressed as `(CBF(i) + 1).real()`.

        EXAMPLES::

            sage: RBF(pi, 1/1000)
            [3.14 +/- 2.60e-3]
            sage: RBF(pi/2 + 2*arctan(1))
            [3.14159265358979...]
            sage: (pi + I)._arb_(CBF)
            [3.14159265358979...] + 1.000000000000000*I
            sage: RBF(x)
            Traceback (most recent call last):
            ...
            TypeError: unable to convert x to a RealBall

        TESTS::

            sage: CBF(gamma(15/2, 1)).identical(CBF(15/2).gamma(1))
            True
            sage: a = RBF(abs(e+i)); (a, a.parent())
            ([2.89638673159001 +/- 3.07e-15], Real ball field with 53 bits of precision)
            sage: a = CBF(abs(e+i)); (a, a.parent())
            ([2.89638673159001 +/- 3.07e-15], Complex ball field with 53 bits of precision)
            sage: RBF(sin(7/12)^2 + real(exp(i*7/12))^2)
            [1.0000000000000 +/- 1.12e-15]
            sage: RBF(arg(sin(i+1)))
            [0.454820233309950 +/- 7.08e-16]
            sage: RBF(abs(i) + i)
            Traceback (most recent call last):
            ...
            ValueError: nonzero imaginary part

            sage: from sage.symbolic.function import BuiltinFunction
            sage: f = BuiltinFunction("bogus_builtin_function")
            sage: RBF(f(1))
            Traceback (most recent call last):
            ...
            TypeError: unable to convert bogus_builtin_function(1) to a RealBall
            sage: CBF(f(1))
            Traceback (most recent call last):
            ...
            TypeError: unable to convert bogus_builtin_function(1) to a ComplexBall

            sage: CBF(acos(float(1/4) * sqrt(int(5))))
            [0.97759655064526...]
        """
        cdef bint progress = False
        cdef int i
        # Note that we deliberately don't use _eval_self and don't try going
        # through RIF/CIF in order to avoid unsafe conversions.
        operator = self.operator()
        # Constants
        if operator is None:
            try:
                return R(self.pyobject())
            except (TypeError, ValueError):
                pass
        else:
            C = R.complex_field()
            # Intended for BuiltinFunctions with a well-defined main argument
            args = [a.pyobject() if a.is_numeric() else a
                    for a in self.operands()]
            try:
                args = operator._method_arguments(*args)
            except AttributeError:
                pass
            else:
                # If R is a real field, prefer the method of real balls if it
                # exists (sometimes leads to tighter bounds, and avoids
                # confusing inconsistencies).
                for T in ([R] if C is R else [R, C]):
                    try:
                        method = getattr(T(args[0]), operator.name())
                    except (AttributeError, TypeError, ValueError):
                        pass
                    else:
                        if callable(method):
                            return method(*args[1:])
            # Generic case: walk through the expression. In this case, we do
            # not bother trying to stay in the real field.
            try:
                for i in range(len(args)):
                    if parent(args[i]) is not C:
                        progress = True
                        args[i] = C(args[i])
            except (TypeError, ValueError):
                pass
            if progress:
                try:
                    res = self.operator()(*[C(a) for a in args])
                    return R(res)
                except (TypeError, ValueError):
                    pass
        # Typically more informative and consistent than the exceptions that
        # would propagate
        raise TypeError("unable to convert {!r} to a {!s}".format(
                self, R.element_class.__name__))

    def _real_double_(self, R):
        """
        EXAMPLES::

            sage: RDF(sin(3))
            0.1411200080598672
        """
        return self._eval_self(R)

    def _complex_mpfr_field_(self, R):
        """
        Return a numerical approximation to this expression in the given
        ComplexField R.

        The precision of the approximation is determined by the precision of
        the input R.

        EXAMPLES::

            sage: ComplexField(200)(SR(1/11))
            0.090909090909090909090909090909090909090909090909090909090909
            sage: zeta(x).subs(x=I)._complex_mpfr_field_(ComplexField(70))              # needs sage.libs.pari
            0.0033002236853241028742 - 0.41815544914132167669*I
            sage: gamma(x).subs(x=I)._complex_mpfr_field_(ComplexField(60))
            -0.1549498283018106... - 0.49801566811835604*I
            sage: log(x).subs(x=I)._complex_mpfr_field_(ComplexField(50))
            1.5707963267949*I

            sage: CC(sqrt(2))
            1.41421356237309
            sage: a = sqrt(-2); a
            sqrt(-2)
            sage: CC(a).imag()
            1.41421356237309
            sage: ComplexField(200)(a).imag()
            1.4142135623730950488016887242096980785696718753769480731767
            sage: ComplexField(100)((-1)^(1/10))
            0.95105651629515357211643933338 + 0.30901699437494742410229341718*I
            sage: CC(x*sin(0))
            0.000000000000000
        """
        return self._eval_self(R)

    def _complex_double_(self, R):
        """
        Return a numerical approximation to this expression in the given
        Complex Double Field R.

        EXAMPLES::

            sage: CDF(SR(1/11))
            0.09090909090909091
            sage: zeta(x).subs(x=I)._complex_double_(CDF)  # rel tol 1e-16              # needs sage.libs.pari
            0.003300223685324103 - 0.4181554491413217*I
            sage: gamma(x).subs(x=I)._complex_double_(CDF)
            -0.15494982830181067 - 0.49801566811835607*I
            sage: log(x).subs(x=I)._complex_double_(CDF)
            1.5707963267948966*I
            sage: CDF((-1)^(1/3))
            0.5000000000000001 + 0.8660254037844386*I
        """
        return self._eval_self(R)

    def __float__(self):
        """
        Return float conversion of ``self``, assuming ``self`` is constant.

        Otherwise, raise a :exc:`TypeError`.

        OUTPUT: a ``float``. Double precision evaluation of ``self``

        EXAMPLES::

            sage: float(SR(12))
            12.0
            sage: float(SR(2/3))
            0.6666666666666666
            sage: float(sqrt(SR(2)))
            1.4142135623730951
            sage: float(SR(RIF(2)))
            2.0
            sage: float(x^2 + 1)
            Traceback (most recent call last):
            ...
            TypeError: unable to simplify to float approximation

        TESTS::

            sage: float(sqrt(2)/sqrt(abs(-(I - 1)*sqrt(2) - I - 1)))
            0.9036020036...
        """
        from sage.functions.other import real, imag
        try:
            ret = float(self._eval_self(float))
        except TypeError:
            try:
                c = (self._eval_self(complex))
                if imag(c) == 0:
                    ret = real(c)
                else:
                    raise
            except TypeError:
                raise TypeError("unable to simplify to float approximation")
        return ret

    def __complex__(self):
        """
        EXAMPLES::

            sage: complex(I)
            1j
            sage: complex(erf(3*I))
            1629.9946226015657j
        """
        try:
            return self._eval_self(complex)
        except TypeError:
            raise TypeError("unable to simplify to complex approximation")

    def _sympy_(self):
        """
        Return a Sympy version of this object.

        EXAMPLES::

            sage: pi._sympy_()
            pi
            sage: type(_)
            <class 'sympy.core.numbers.Pi'>
        """
        from sage.symbolic.expression_conversions import sympy_converter
        return sympy_converter(self)

    def _fricas_init_(self):
        """
        Return a FriCAS version of this object.

        EXAMPLES::

            sage: pi._fricas_()                                                 # optional - fricas
            %pi
        """
        from sage.symbolic.expression_conversions import fricas_converter
        return fricas_converter(self)

    def _algebraic_(self, field):
        """
        Convert a symbolic expression to an algebraic number.

        EXAMPLES::

            sage: QQbar(sqrt(2) + sqrt(8))
            4.242640687119285?
            sage: AA(sqrt(2) ^ 4) == 4
            True
            sage: AA(-golden_ratio)                                                     # needs sage.libs.pari
            -1.618033988749895?
            sage: QQbar(SR(2*I)^(1/2))
            1 + 1*I
            sage: QQbar(e^(pi*I/3))
            0.50000000000000000? + 0.866025403784439?*I

            sage: QQbar(sqrt(2))
            1.414213562373095?
            sage: AA(abs(1+I))
            1.414213562373095?
            sage: golden_ratio._algebraic_(QQbar)
            1.618033988749895?
            sage: QQbar(golden_ratio)
            1.618033988749895?

            sage: AA(x*sin(0))
            0
            sage: QQbar(x*sin(0))
            0
        """
        from sage.symbolic.expression_conversions import algebraic
        return algebraic(self, field)

    def __hash__(self):
        r"""
        Return hash of this expression.

        EXAMPLES:

        The hash of an object in Python or its coerced version into
        the symbolic ring is usually the same::

            sage: hash(SR(3.1)) == hash(3.1)
            True
            sage: hash(SR(19.23)) == hash(19.23)
            True
            sage: hash(SR(3/1))
            3
            sage: hash(SR(19/23)) == hash(19/23)
            True
            sage: hash(SR(2^32)) == hash(2^32)
            True
            sage: hash(SR(2^64-1)) == hash(2^64-1)
            True
            sage: hash(SR(1e100)) == hash(1e100)
            True

        The hash for symbolic expressions are unfortunately random. Here we
        only test that the hash() function returns without error, and that
        the return type is correct::

            sage: x, y = var("x y")
            sage: t = hash(x); type(t)
            <... 'int'>
            sage: t = hash(x^y); type(t)
            <... 'int'>
            sage: type(hash(x+y))
            <... 'int'>
            sage: d = {x+y: 5}
            sage: d
            {x + y: 5}

        In this example hashing is important otherwise the answer is
        wrong::

            sage: set([x-x, -x+x])
            {0}

        Test if exceptions during hashing are handled properly::

            sage: t = SR(matrix(2,2,range(4)))
            sage: hash(t)
            Traceback (most recent call last):
            ...
            RuntimeError: Python object not hashable

        TESTS:

        Test if hashes for fderivatives with different parameters collide.
        :issue:`6243`::

            sage: f = function('f'); t = f(x,y)
            sage: u = t.derivative(x); v = t.derivative(y)
            sage: hash(u) == hash(v)
            False
            sage: d = {u: 3, v: 5}; sorted(d.values())
            [3, 5]

        More checks for fderivative hashes :issue:`6851` ::

            sage: hash(f(x).derivative(x)) == hash(f(x).derivative(x,2))
            False
            sage: d = dict( (f(x).derivative(x, i), i) for i in range(1,6) )
            sage: len(d.keys())
            5

        We create a function with 10 arguments and test if there are
        hash collisions between any of its derivatives of order at
        most 7. :issue:`7508` ::

            sage: num_vars = 10; max_order=7
            sage: X = var(' '.join('x' + str(i) for i in range(num_vars)))
            sage: f = function('f')(*X)
            sage: hashes = set()
            sage: for length in range(1,max_order+1):  # long time (4s on sage.math, 2012)
            ....:     for s in UnorderedTuples(X, length):
            ....:         deriv = f.diff(*s)
            ....:         h = hash(deriv)
            ....:         if h in hashes:
            ....:             print("deriv: %s, hash:%s" % (deriv, h))
            ....:         else:
            ....:             hashes.add(n)

        Check whether `oo` keeps its hash in `SR` (:issue:`19928`)::

            sage: hash(oo) == hash(SR(oo))
            True
            sage: hash(oo) == hash((-x).subs(x=-oo))
            True
            sage: hash(-oo) == hash(SR(-oo))
            True
            sage: hash(-oo) == hash((-x).subs(x=oo))
            True
            sage: hash(unsigned_infinity) == hash(SR(unsigned_infinity))
            True

        Check a corner case for rational numbers (:issue:`28219`)::

            sage: hash(-1/3) == hash(SR(-1/3))
            True
        """
        sig_on()
        try:
            return self._gobj.gethash()
        finally:
            sig_off()

    cdef bint _rel_equal1(Expression self, Expression other) except -1:
        """
        Internal helper function.
        """
        sig_on()
        try:
            return (self._gobj.lhs().is_equal(other._gobj.lhs())
                    and self._gobj.rhs().is_equal(other._gobj.rhs()))
        finally:
            sig_off()

    cdef bint _rel_equal2(Expression self, Expression other) except -1:
        """
        Internal helper function.
        """
        sig_on()
        try:
            return (self._gobj.lhs().is_equal(other._gobj.rhs())
                    and self._gobj.rhs().is_equal(other._gobj.lhs()))
        finally:
            sig_off()

    cpdef _richcmp_(left, right, int op):
        """
        Create a formal symbolic inequality or equality.

        EXAMPLES::

            sage: var('x, y')
            (x, y)
            sage: x + 2/3 < y^2
            x + 2/3 < y^2
            sage: x^3 -y <= y + x
            x^3 - y <= x + y
            sage: x^3 -y == y + x
            x^3 - y == x + y
            sage: x^3 - y^10 >= y + x^10
            -y^10 + x^3 >= x^10 + y
            sage: x^2 > x
            x^2 > x

        Testing :issue:`11309` which changes the behavior of comparison of
        comparisons::

            sage: (-x + y < 0) in [x - y < 0]
            False
            sage: (x - 1 < 0) in [x - 2 < 0]
            False
            sage: len(Set([-x + y < 0, x - y < 0]))
            2
            sage: (x < y) == (x > y)
            False
            sage: (x < 0) < (x < 1)
            False
            sage: (x < y) != (y > x)
            False
            sage: (x >= y) == (y <= x)
            True
            sage: (x > y) == (y <= x)
            False
            sage: (x < x) == (x < x)
            True
            sage: (y > y) != (y > y)
            False
            sage: (x < y) != x
            True
            sage: (x == y) == (y == x)
            True
            sage: (x != y) != (y != x)
            False
            sage: (x == y) != (x != y)
            True
            sage: (x == y) == (y != x)
            False
            sage: x == (x == x)
            False
        """
        cdef Expression l, r

        l = left
        r = right

        # If lhs or rhs is a relation, resolve the big relation
        # immediately UNLESS the lhs and rhs are flipped versions of
        # the same relation.
        if is_a_relational(l._gobj):
            if (op != Py_EQ and op != Py_NE):
                # relations aren't <, >, <=, or >= to other things
                return False
            if is_a_relational(r._gobj):
                # both lhs and rhs are relations, so we can get to work
                if l.operator() == r.operator():
                    e2 = (  # case: (x _ y) ?= (x _ y)
                        left._rel_equal1(right) or
                        # case: (x == y) ?= (y == x)
                        #       (x != y) ?= (y != x)
                        ((l.operator() == operator.eq or
                          l.operator() == operator.ne) and
                         left._rel_equal2(right)))
                else:
                    e2 = (  # case: (x < y)  ?= (y > x)  (or vice versa)
                            #       (x <= y) ?= (y >= x) (or vice versa)
                        ((l.operator() == operator.lt and
                          r.operator() == operator.gt) or
                         (l.operator() == operator.gt and
                          r.operator() == operator.lt) or
                         (l.operator() == operator.le and
                          r.operator() == operator.ge) or
                         (l.operator() == operator.ge and
                          r.operator() == operator.le)) and
                        left._rel_equal2(right))
            else:
                e2 = False              # l is relational but r isn't.

            if op == Py_EQ:
                return e2
            else:                       # op == Py_NE, checked earlier.
                return not e2

        elif is_a_relational(r._gobj):  # l isn't relational but r is.
            # things aren't <, >, <=, >=, or == to relations; they
            # are, however, != to relations
            return op == Py_NE

        # neither was relational, so we can create a symbolic relation
        cdef GEx e
        if op == Py_LT:
            e = (l._gobj < r._gobj)
        elif op == Py_EQ:
            e = (l._gobj == r._gobj)
        elif op == Py_GT:
            e = (l._gobj > r._gobj)
        elif op == Py_LE:
            e = (l._gobj <= r._gobj)
        elif op == Py_NE:
            e = (l._gobj != r._gobj)
        elif op == Py_GE:
            e = (l._gobj >= r._gobj)
        else:
            raise TypeError
        return new_Expression_from_GEx(l._parent, e)

    def _test_nonzero_equal(self, **options):
        r"""
        Do not perform tests for the operators ``==`` and ``!=``.

        EXAMPLES:

        The operator ``==`` has a special meaning for a symbolic expression::

            sage: x == 0
            x == 0

        In particular, it does not return a boolean, so the following check does
        not hold anymore::

            sage: (not x) == (x != 0)
            False

        TESTS::

            sage: x._test_nonzero_equal()
        """
        pass

    def assume(self):
        r"""
        Assume that this equation holds. This is relevant for symbolic
        integration, among other things.

        EXAMPLES: We call the assume method to assume that `x>2`::

            sage: (x > 2).assume()

        ``bool`` returns ``True`` below if the inequality is *definitely* known
        to be true.

        ::

            sage: bool(x > 0)
            True
            sage: bool(x < 0)
            False

        This may or may not be True, so ``bool`` returns False::

            sage: bool(x > 3)
            False

        If you make inconsistent or meaningless assumptions,
        Sage will let you know::

            sage: forget()
            sage: assume(x<0)
            sage: assume(x>0)
            Traceback (most recent call last):
            ...
            ValueError: Assumption is inconsistent
            sage: assumptions()
            [x < 0]
            sage: forget()

        TESTS::

            sage: v,c = var('v,c')
            sage: assume(c != 0)
            sage: integral((1+v^2/c^2)^3/(1-v^2/c^2)^(3/2),v)
            -75/8*sqrt(c^2)*arcsin(sqrt(c^2)*v/c^2) + 83/8*v/sqrt(-v^2/c^2 + 1) - 17/8*v^3/(c^2*sqrt(-v^2/c^2 + 1)) - 1/4*v^5/(c^4*sqrt(-v^2/c^2 + 1))
            sage: forget()
        """
        from sage.symbolic.assumptions import _assumptions
        from sage.calculus.calculus import maxima
        if not self.is_relational():
            raise TypeError("self (=%s) must be a relational expression" % self)
        if self not in _assumptions:
            m = self._maxima_init_assume_()
            s = maxima.assume(m)
            pynac_assume_rel(self._gobj)
            if str(s._sage_()[0]) in ['meaningless','inconsistent','redundant']:
                raise ValueError("Assumption is %s" % str(s._sage_()[0]))
            _assumptions[self] = True

    def forget(self):
        """
        Forget the given constraint.

        EXAMPLES::

            sage: var('x,y')
            (x, y)
            sage: forget()
            sage: assume(x>0, y < 2)
            sage: assumptions()
            [x > 0, y < 2]
            sage: forget(y < 2)
            sage: assumptions()
            [x > 0]

        TESTS:

        Check if :issue:`7507` is fixed::

            sage: forget()
            sage: n = var('n')
            sage: foo = sin((-1)*n*pi)
            sage: foo.simplify()
            -sin(pi*n)
            sage: assume(n, 'odd')
            sage: assumptions()
            [n is odd]
            sage: foo.simplify()
            0
            sage: forget(n, 'odd')
            sage: assumptions()
            []
            sage: foo.simplify()
            -sin(pi*n)
        """
        from sage.symbolic.assumptions import _assumptions
        from sage.calculus.calculus import maxima
        if not self.is_relational():
            raise TypeError("self (=%s) must be a relational expression" % self)
        pynac_forget_rel(self._gobj)
        m = self._maxima_init_assume_()
        maxima.forget(m)
        try:
            del _assumptions[self]
        except KeyError:
            pass

    def _maxima_init_assume_(self):
        """
        Return string that when evaluated in Maxima defines the assumption
        determined by this expression.

        EXAMPLES::

            sage: f = x+2 > sqrt(3)
            sage: f._maxima_init_assume_()
            '((_SAGE_VAR_x)+(2))>((3)^(1/2))'
        """
        from sage.calculus.calculus import maxima

        l = self.lhs()._assume_str()
        r = self.rhs()._assume_str()
        op = self.operator()
        if op is operator.eq:
            m = 'equal(%s, %s)' % (l, r)
        elif op is operator.ne:
            m = 'notequal(%s, %s)' % (l, r)
        else:
            m = '(%s)%s(%s)' % (l, maxima._relation_symbols()[op], r)
        return m

    def _assume_str(self):
        """
        TESTS::

            sage: x = var('x')
            sage: x._assume_str()
            '_SAGE_VAR_x'
            sage: y = function('y')(x)
            sage: y._assume_str()
            'y'
            sage: abs(x)._assume_str()
            'abs(_SAGE_VAR_x)'
        """
        # if this is a function with a single argument which is a symbol, i.e.
        # this is of the form f(x), we pass the string 'f > 0'
        if is_a_function(self._gobj) and self.nops() == 1 and \
           is_a_symbol(self._gobj.op(0)):
            op = self.operator()
            # check if op is a user defined function, for builtin
            # functions like abs() we still need to pass 'abs(x) > 0'
            from sage.symbolic.function import SymbolicFunction
            if isinstance(op, SymbolicFunction):
                return self.operator().name()
        return self._maxima_init_()

    def decl_assume(self, decl):
        """
        TESTS::

            sage: from sage.symbolic.assumptions import GenericDeclaration
            sage: decl = GenericDeclaration(x, 'real')
            sage: x.is_real()
            False
            sage: x.decl_assume(decl._assumption)
            sage: x.is_real()
            True
        """
        pynac_assume_gdecl(self._gobj, str_to_bytes(decl))

    def decl_forget(self, decl):
        """
        TESTS::

            sage: from sage.symbolic.assumptions import GenericDeclaration
            sage: decl = GenericDeclaration(x, 'integer')
            sage: x.is_integer()
            False
            sage: x.decl_assume(decl._assumption)
            sage: x.is_integer()
            True
            sage: x.decl_forget(decl._assumption)
            sage: x.is_integer()
            False
        """
        pynac_forget_gdecl(self._gobj, str_to_bytes(decl))

    def has_wild(self) -> bool:
        """
        Return ``True`` if this expression contains a wildcard.

        EXAMPLES::

            sage: (1 + x^2).has_wild()
            False
            sage: (SR.wild(0) + x^2).has_wild()
            True
            sage: SR.wild(0).has_wild()
            True
        """
        return haswild(self._gobj)

    def is_algebraic(self):
        """
        Return ``True`` if this expression is known to be algebraic.

        EXAMPLES::

            sage: sqrt(2).is_algebraic()
            True
            sage: (5*sqrt(2)).is_algebraic()
            True
            sage: (sqrt(2) + 2^(1/3) - 1).is_algebraic()
            True
            sage: (I*golden_ratio + sqrt(2)).is_algebraic()                             # needs sage.libs.pari
            True
            sage: (sqrt(2) + pi).is_algebraic()
            False
            sage: SR(QQ(2/3)).is_algebraic()
            True
            sage: SR(1.2).is_algebraic()
            False

            sage: complex_root_of(x^3 - x^2 - x - 1, 0).is_algebraic()
            True
        """
        from sage.rings.qqbar import QQbar
        try:
            _ = QQbar(self)
        except (TypeError, ValueError, NotImplementedError):
            return False
        return True

    def is_rational_expression(self):
        """
        Return ``True`` if this expression if a rational expression, i.e.,
        a quotient of polynomials.

        EXAMPLES::

            sage: var('x y z')
            (x, y, z)
            sage: ((x + y + z)/(1 + x^2)).is_rational_expression()
            True
            sage: ((1 + x + y)^10).is_rational_expression()
            True
            sage: ((1/x + z)^5 - 1).is_rational_expression()
            True
            sage: (1/(x + y)).is_rational_expression()
            True
            sage: (exp(x) + 1).is_rational_expression()
            False
            sage: (sin(x*y) + z^3).is_rational_expression()
            False
            sage: (exp(x) + exp(-x)).is_rational_expression()
            False
        """
        return all(part.is_polynomial(v)
                   for part in (self.numerator(), self.denominator())
                   for v in part.variables())

    def is_real(self):
        """
        Return ``True`` if this expression is known to be a real number.

        EXAMPLES::

            sage: t0 = SR.symbol("t0", domain='real')
            sage: t0.is_real()
            True
            sage: t0.is_positive()
            False
            sage: t1 = SR.symbol("t1", domain='positive')
            sage: (t0+t1).is_real()
            True
            sage: (t0+x).is_real()
            False
            sage: (t0*t1).is_real()
            True
            sage: t2 = SR.symbol("t2", domain='positive')
            sage: (t1**t2).is_real()
            True
            sage: (t0*x).is_real()
            False
            sage: (t0^t1).is_real()
            False
            sage: (t1^t2).is_real()
            True
            sage: gamma(pi).is_real()
            True
            sage: cosh(-3).is_real()
            True
            sage: cos(exp(-3) + log(2)).is_real()
            True
            sage: gamma(t1).is_real()
            True
            sage: (x^pi).is_real()
            False
            sage: (cos(exp(t0) + log(t1))^8).is_real()
            True
            sage: cos(I + 1).is_real()
            False
            sage: sin(2 - I).is_real()
            False
            sage: (2^t0).is_real()
            True

        The following is real, but we cannot deduce that.::

            sage: (x*x.conjugate()).is_real()
            False

        Assumption of real has the same effect as setting the domain::

            sage: forget()
            sage: assume(x, 'real')
            sage: x.is_real()
            True
            sage: cosh(x).is_real()
            True
            sage: forget()

        The real domain is also set with the integer domain::

            sage: SR.var('x', domain='integer').is_real()
            True

        TESTS:

        Check that :issue:`23093` is fixed::

            sage: sqrt(-2).is_real()
            False
        """
        return self._gobj.info(info_real)

    def is_positive(self):
        """
        Return ``True`` if this expression is known to be positive.

        EXAMPLES::

            sage: t0 = SR.symbol("t0", domain='positive')
            sage: t0.is_positive()
            True
            sage: t0.is_negative()
            False
            sage: t0.is_real()
            True
            sage: t1 = SR.symbol("t1", domain='positive')
            sage: (t0*t1).is_positive()
            True
            sage: (t0 + t1).is_positive()
            True
            sage: (t0*x).is_positive()
            False

        ::

            sage: forget()
            sage: assume(x>0)
            sage: x.is_positive()
            True
            sage: cosh(x).is_positive()
            True
            sage: f = function('f')(x)
            sage: assume(f>0)
            sage: f.is_positive()
            True
            sage: forget()

        TESTS:

        Check if :issue:`18630` is fixed::

            sage: (log(1/2)).is_negative()
            True
            sage: e.is_positive()
            True
            sage: (e+1).is_positive()
            True
            sage: (2*e).is_positive()
            True
            sage: (e^3).is_positive()
            True

        ::

            sage: cosh(x).is_positive()
            False
            sage: cosh(real(x)).is_positive()
            True
            sage: (cosh(real(x))^2).is_positive()
            True
            sage: ((real(x))^2).is_positive()
            False
            sage: gamma(x^2).is_positive()
            False
            sage: gamma(x^2+1).is_positive()
            False
            sage: gamma(cosh(real(x))).is_positive()
            True
            sage: (real(x)^2).is_positive()
            False
            sage: (real(x)^2+1).is_positive()
            True
            sage: (abs(x)^2+1).is_positive()
            True
            sage: gamma(real(x)^2+1).is_positive()
            True
            sage: cos(I + 1).is_positive()
            False
            sage: sin(2 - I).is_positive()
            False

        ::

            sage: (log(1/3) * log(1/2)).is_positive()
            True
            sage: log((2**500+1)/2**500).is_positive()
            True
            sage: log(2*500/(2**500-1)).is_negative()
            True
            sage: ((-pi^(1/5))^2).is_positive()
            True
            sage: (pi^2).is_positive()
            True
            sage: ((-pi)^2).is_positive()
            True
        """
        return self._gobj.info(info_positive)

    def is_negative(self):
        """
        Return ``True`` if this expression is known to be negative.

        EXAMPLES::

            sage: SR(-5).is_negative()
            True

        Check if we can correctly deduce negativity of mul objects::

            sage: t0 = SR.symbol("t0", domain='positive')
            sage: t0.is_negative()
            False
            sage: (-t0).is_negative()
            True
            sage: (-pi).is_negative()
            True

        Assumptions on symbols are handled correctly::

            sage: y = var('y')
            sage: assume(y < 0)
            sage: y.is_positive()
            False
            sage: y.is_negative()
            True
            sage: forget()
        """
        return self._gobj.info(info_negative)

    def is_integer(self):
        """
        Return ``True`` if this expression is known to be an integer.

        EXAMPLES::

            sage: SR(5).is_integer()
            True

        TESTS:

        Check that integer variables are recognized (:issue:`18921`)::

            sage: _ = var('n', domain='integer')
            sage: n.is_integer()
            True

        Assumption of integer has the same effect as setting the domain::

            sage: forget()
            sage: assume(x, 'integer')
            sage: x.is_integer()
            True
            sage: forget()
        """
        return self._gobj.info(info_integer)

    def is_symbol(self):
        """
        Return ``True`` if this symbolic expression consists of only a symbol, i.e.,
        a symbolic variable.

        EXAMPLES::

            sage: x.is_symbol()
            True
            sage: var('y')
            y
            sage: y.is_symbol()
            True
            sage: (x*y).is_symbol()
            False
            sage: pi.is_symbol()
            False

        ::

            sage: ((x*y)/y).is_symbol()
            True
            sage: (x^y).is_symbol()
            False
        """
        return is_a_symbol(self._gobj)

    def _is_registered_constant_(self):
        """
        Return ``True`` if this symbolic expression is internally represented as
        a constant.

        This function is intended to provide an interface to query the internal
        representation of the expression. In this sense, the word ``constant``
        does not reflect the mathematical properties of the expression.
        Expressions which have no variables may return ``False``.

        EXAMPLES::

            sage: pi._is_registered_constant_()
            True
            sage: x._is_registered_constant_()
            False
            sage: SR(1)._is_registered_constant_()
            False

        Note that the complex I is not a constant::

            sage: SR(I)._is_registered_constant_()
            False
            sage: SR(I).is_numeric()
            True
        """
        return is_a_constant(self._gobj)

    def is_constant(self):
        """
        Return whether this symbolic expression is a constant.

        A symbolic expression is constant if it does not contain
        any variables.

        EXAMPLES::

            sage: pi.is_constant()
            True
            sage: SR(1).is_constant()
            True
            sage: SR(2).is_constant()
            True
            sage: log(2).is_constant()
            True
            sage: SR(I).is_constant()
            True
            sage: x.is_constant()
            False

        TESTS::

            sage: P.<p> = ZZ[]
            sage: SR(42).is_constant() == P(2).is_constant()
            True
        """
        return not self.variables()

    def is_numeric(self):
        """
        A Pynac numeric is an object you can do arithmetic with
        that is not a symbolic variable, function, or constant.
        Return ``True`` if this expression only consists of a numeric object.

        EXAMPLES::

            sage: SR(1).is_numeric()
            True
            sage: x.is_numeric()
            False
            sage: pi.is_numeric()
            False
            sage: sin(x).is_numeric()
            False
        """
        return is_a_numeric(self._gobj)

    def is_terminating_series(self):
        """
        Return ``True`` if ``self`` is a series without order term.

        A series is terminating if it can be represented exactly,
        without requiring an order term. You can explicitly
        request terminating series by setting the order to
        positive infinity.

        OUTPUT: boolean; whether ``self`` was constructed by :meth:`series`
        and has no order term

        EXAMPLES::

            sage: (x^5+x^2+1).series(x, +oo)
            1 + 1*x^2 + 1*x^5
            sage: (x^5+x^2+1).series(x,+oo).is_terminating_series()
            True
            sage: SR(5).is_terminating_series()
            False
            sage: var('x')
            x
            sage: x.is_terminating_series()
            False
            sage: exp(x).series(x,10).is_terminating_series()
            False
        """
        return False

    cpdef bint is_polynomial(self, var) noexcept:
        """
        Return ``True`` if ``self`` is a polynomial in the given variable.

        EXAMPLES::

            sage: var('x,y,z')
            (x, y, z)
            sage: t = x^2 + y; t
            x^2 + y
            sage: t.is_polynomial(x)
            True
            sage: t.is_polynomial(y)
            True
            sage: t.is_polynomial(z)
            True

            sage: t = sin(x) + y; t
            y + sin(x)
            sage: t.is_polynomial(x)
            False
            sage: t.is_polynomial(y)
            True
            sage: t.is_polynomial(sin(x))
            True

        TESTS:

        Check if we can handle derivatives. :issue:`6523`::

            sage: f(x) = function('f')(x)
            sage: f(x).diff(x).is_zero()
            False

        Check if :issue:`11352` is fixed::

            sage: el = -1/2*(2*x^2 - sqrt(2*x - 1)*sqrt(2*x + 1) - 1)
            sage: el.is_polynomial(x)
            False

        Check that negative exponents are handled (:issue:`15304`)::

            sage: y = var('y')
            sage: (y/x).is_polynomial(x)
            False
        """
        cdef Expression symbol0 = self.coerce_in(var)
        sig_on()
        try:
            return self._gobj.is_polynomial(symbol0._gobj)
        finally:
            sig_off()

    cpdef bint is_relational(self) noexcept:
        r"""
        Return ``True`` if ``self`` is a relational expression.

        EXAMPLES::

            sage: x = var('x')
            sage: eqn = (x-1)^2 == x^2 - 2*x + 3
            sage: eqn.is_relational()
            True
            sage: sin(x).is_relational()
            False
        """
        return is_a_relational(self._gobj)

    def is_exact(self):
        r"""
        Return ``True`` if this expression only contains exact numerical coefficients.

        EXAMPLES::

            sage: x, y = var('x, y')
            sage: (x+y-1).is_exact()
            True
            sage: (x+y-1.9).is_exact()
            False
            sage: x.is_exact()
            True
            sage: pi.is_exact()
            True
            sage: (sqrt(x-y) - 2*x + 1).is_exact()
            True
            sage: ((x-y)^0.5 - 2*x + 1).is_exact()
            False

        TESTS::

            sage: (sin(x*cos(2*x*pi)) - 10*y^3 - 1/(x+4)).is_exact()
            True
            sage: (sin(x*cos(2.0*x*pi)) - 10*y^3 - 1/(x+4)).is_exact()
            False
            sage: SR(42).is_exact()
            True
            sage: SR(42.01).is_exact()
            False
            sage: SR(I).is_exact()
            True
            sage: (x-I).is_exact()
            True
            sage: (x-CC(0,1)).is_exact()
            False
        """
        # generator over all numerical elements in the subexpression tree of expr
        def numelems_gen(expr):
            if expr.is_numeric():
                yield expr
            elif expr.operator() is not None:
                for op in expr.operands():
                    if op.is_numeric():
                        yield op
                    else:
                        yield from numelems_gen(op)
        # stop at the first inexact number in the subexpression tree of self,
        # and if there is no such element, then self is exact
        return all(nelem.pyobject().base_ring().is_exact()
                   for nelem in numelems_gen(self))

    cpdef bint is_infinity(self) noexcept:
        """
        Return ``True`` if ``self`` is an infinite expression.

        EXAMPLES::

            sage: SR(oo).is_infinity()
            True
            sage: x.is_infinity()
            False
        """
        return is_a_infinity(self._gobj)

    cpdef bint is_positive_infinity(self) noexcept:
        """
        Return ``True`` if ``self`` is a positive infinite expression.

        EXAMPLES::

            sage: SR(oo).is_positive_infinity()
            True
            sage: SR(-oo).is_positive_infinity()
            False
            sage: x.is_infinity()
            False
        """
        return is_a_infinity(self._gobj) and self._gobj.info(info_positive)

    cpdef bint is_negative_infinity(self) noexcept:
        """
        Return ``True`` if ``self`` is a negative infinite expression.

        EXAMPLES::

            sage: SR(oo).is_negative_infinity()
            False
            sage: SR(-oo).is_negative_infinity()
            True
            sage: x.is_negative_infinity()
            False
        """
        return is_a_infinity(self._gobj) and self._gobj.info(info_negative)

    def is_square(self):
        """
        Return ``True`` if ``self`` is the square of another symbolic expression.

        This is ``True`` for all constant, non-relational expressions
        (containing no variables or comparison), and not implemented
        otherwise.

        EXAMPLES::

            sage: SR(4).is_square()
            True
            sage: SR(5).is_square()
            True
            sage: pi.is_square()
            True
            sage: x.is_square()
            Traceback (most recent call last):
            ...
            NotImplementedError: is_square() not implemented for non-constant
            or relational elements of Symbolic Ring
            sage: r = SR(4) == SR(5)
            sage: r.is_square()
            Traceback (most recent call last):
            ...
            NotImplementedError: is_square() not implemented for non-constant
            or relational elements of Symbolic Ring
        """
        if self.is_constant() and not self.is_relational():
            # The square root of any "number" is in SR... just call
            # sqrt() on it.
            return True

        try:
            obj = self.pyobject()
        except TypeError as e:
            raise NotImplementedError("is_square() not implemented for non-constant or relational elements of Symbolic Ring")

        return obj.is_square()

    def is_callable(self):
        r"""
        Return ``True`` if ``self`` is a callable symbolic expression.

        EXAMPLES::

            sage: var('a x y z')
            (a, x, y, z)
            sage: f(x, y) = a + 2*x + 3*y + z
            sage: f.is_callable()
            True
            sage: (a+2*x).is_callable()
            False
        """
        return isinstance(self.parent(), sage.rings.abc.CallableSymbolicExpressionRing)

    def left_hand_side(self):
        """
        If ``self`` is a relational expression, return the left hand side
        of the relation.  Otherwise, raise a :exc:`ValueError`.

        EXAMPLES::

            sage: x = var('x')
            sage: eqn = (x-1)^2 == x^2 - 2*x + 3
            sage: eqn.left_hand_side()
            (x - 1)^2
            sage: eqn.lhs()
            (x - 1)^2
            sage: eqn.left()
            (x - 1)^2
        """
        if not self.is_relational():
            raise ValueError("self must be a relational expression")
        return new_Expression_from_GEx(self._parent, self._gobj.lhs())

    lhs = left = left_hand_side

    def right_hand_side(self):
        """
        If ``self`` is a relational expression, return the right hand side
        of the relation.  Otherwise, raise a :exc:`ValueError`.

        EXAMPLES::

            sage: x = var('x')
            sage: eqn = (x-1)^2 <= x^2 - 2*x + 3
            sage: eqn.right_hand_side()
            x^2 - 2*x + 3
            sage: eqn.rhs()
            x^2 - 2*x + 3
            sage: eqn.right()
            x^2 - 2*x + 3
        """
        if not self.is_relational():
            raise ValueError("self must be a relation")
        return new_Expression_from_GEx(self._parent, self._gobj.rhs())

    rhs = right = right_hand_side

    def is_trivially_equal(self, other):
        """
        Check if this expression is trivially equal to the argument
        expression, without any simplification.

        Note that the expressions may still be subject to immediate
        evaluation.

        This method is intended to be used in library code where trying to
        obtain a mathematically correct result by applying potentially
        expensive rewrite rules is not desirable.

        EXAMPLES::

            sage: (x^2).is_trivially_equal(x^2)
            True
            sage: ((x+1)^2 - 2*x - 1).is_trivially_equal(x^2)
            False
            sage: (x*(x+1)).is_trivially_equal((x+1)*x)
            True
            sage: (x^2 + x).is_trivially_equal((x+1)*x)
            False
            sage: ((x+1)*(x+1)).is_trivially_equal((x+1)^2)
            True
            sage: (x^2 + 2*x + 1).is_trivially_equal((x+1)^2)
            False
            sage: (x^-1).is_trivially_equal(1/x)
            True
            sage: (x/x^2).is_trivially_equal(1/x)
            True
            sage: ((x^2+x) / (x+1)).is_trivially_equal(1/x)
            False

        TESTS:

        Make sure Python objects work as argument too::

            sage: x = SR(1/2)
            sage: x.is_trivially_equal(QQbar(1/2))
            True
        """
        from sage.symbolic.ring import SR
        cdef Expression _other = <Expression>(SR(other))
        sig_on()
        try:
            return self._gobj.is_equal(_other._gobj)
        finally:
            sig_off()

    def is_trivial_zero(self):
        """
        Check if this expression is trivially equal to zero without any
        simplification.

        This method is intended to be used in library code where trying to
        obtain a mathematically correct result by applying potentially
        expensive rewrite rules is not desirable.

        EXAMPLES::

            sage: SR(0).is_trivial_zero()
            True
            sage: SR(0.0).is_trivial_zero()
            True
            sage: SR(float(0.0)).is_trivial_zero()
            True

            sage: (SR(1)/2^1000).is_trivial_zero()
            False
            sage: SR(1./2^10000).is_trivial_zero()
            False

        The :meth:`~sage.structure.element.Element.is_zero` method
        is more capable::

            sage: t = pi + (pi - 1)*pi - pi^2
            sage: t.is_trivial_zero()
            False
            sage: t.is_zero()
            True
            sage: t = pi + x*pi + (pi - 1 - x)*pi - pi^2
            sage: t.is_zero()
            True
            sage: u = sin(x)^2 + cos(x)^2 - 1
            sage: u.is_trivial_zero()
            False
            sage: u.is_zero()
            True
        """
        return self._gobj.is_zero()

    def __bool__(self):
        """
        Return ``True`` unless this symbolic expression can be shown by Sage
        to be zero.  Note that deciding if an expression is zero is
        undecidable in general.

        EXAMPLES::

            sage: x = var('x')
            sage: forget()
            sage: bool(SR(0))
            False
            sage: bool(SR(1))
            True
            sage: assert(abs(x))
            sage: assert(not x/x - 1)

        This is called by :meth:`is_zero`::

            sage: k = var('k')
            sage: pol = 1/(k-1) - 1/k - 1/k/(k-1)
            sage: pol.is_zero()
            True

            sage: f = sin(x)^2 + cos(x)^2 - 1
            sage: f.is_zero()
            True

        TESTS:

        First, a bunch of tests of nonzero (which is called by bool)
        for symbolic relations::

            sage: x = var('x')
            sage: assert((x-1)^2 == x^2 - 2*x + 1)
            sage: assert(((x-1)^2 == x^2 - 2*x + 1).expand())
            sage: assert(not ((x-1)^2 == x^2 - 2*x + 3).expand())
            sage: assert(2 + x < 3 + x)
            sage: assert(not 2 + x < 1 + x)
            sage: assert(2 + x > 1 + x)
            sage: assert(not 1 + x > 1 + x)
            sage: assert(1 + x >= 1 + x)
            sage: assert(not 1 + x < 1 + x)
            sage: assert(1 + x <= 1 + x)
            sage: assert(not 1 + x^2 != 1 + x*x)
            sage: assert(1 + x^2 != 2 + x*x)
            sage: assert(SR(oo) == SR(oo))
            sage: assert(not -SR(oo) == SR(oo))
            sage: assert(-SR(oo) != SR(oo))

        Next, tests to ensure assumptions are correctly used::

            sage: x, y, z = var('x, y, z')
            sage: assume(x >= y, y >= z, z >= x)
            sage: assert(x == z)
            sage: assert(not z < x)
            sage: assert(not z > y)
            sage: assert(y == z)
            sage: assert(y <= z)
            sage: forget()
            sage: assume(x >= 1, x <= 1)
            sage: assert(x == 1)
            sage: assert(not x != 1)
            sage: assert(not x > 1)
            sage: forget()
            sage: assume(x > 0)
            sage: assert(not x == 0)
            sage: assert(x != 0)

        We cannot return undecidable or throw an exception
        at the moment so ``False`` is returned for unknown
        outcomes.

        ::

            sage: assert(not x == 1)
            sage: assert(not x != 1)
            sage: forget()
            sage: assume(x>y)
            sage: assert(not x==y)
            sage: assert(x != y) # The same comment as above applies here as well
            sage: forget()

        Comparisons of infinities::

            sage: assert( (1+I)*oo == (2+2*I)*oo )                                      # needs sage.libs.pari
            sage: assert( SR(unsigned_infinity) == SR(unsigned_infinity) )
            sage: assert( SR(I*oo) == I*oo )
            sage: assert( SR(-oo) <= SR(oo) )
            sage: assert( SR(oo) >= SR(-oo) )
            sage: assert( SR(oo) != SR(-oo) )
            sage: assert( sqrt(2)*oo != I*oo )

        The expression may be zero with integers but is not
        when in the complex domain (:issue:`15571`)::

            sage: a,x = var('a,x')
            sage: assume(a, 'integer')
            sage: assume(x, 'integer')
            sage: expr = a^(4*x) - (a^4)^x
            sage: expr.is_zero()
            True
            sage: forget()
            sage: assume(a, 'complex')
            sage: assume(x, 'complex')
            sage: expr.is_zero()
            False
            sage: forget()

        Check that :issue:`13326` is fixed::

            sage: assert(log(2)*Infinity == Infinity)

        More checks for comparisons with infinity (see :issue:`12967`)::

            sage: assert(SR(oo) > 5)
            sage: assert(5 < SR(oo))
            sage: assert(SR(2) < Infinity)
            sage: assert(pi < Infinity)
            sage: assert(not pi>Infinity)
            sage: assert(2*pi < Infinity)
            sage: assert(SR(pi) < SR(Infinity))
            sage: assert(sqrt(2) < oo)
            sage: assert(log(2) < oo)
            sage: assert(e < oo)
            sage: assert(e+pi < oo)
            sage: assert(e^pi < oo)
            sage: assert(not SR(2) < -oo)
            sage: assert(SR(2) > -oo)
            sage: assert(exp(2) > -oo)
            sage: assert(SR(oo) > sqrt(2))
            sage: assert(sqrt(2) < SR(oo))
            sage: assert(SR(-oo) < sqrt(2))
            sage: assert(sqrt(2) > SR(-oo))

        Check that :issue:`18360` is fixed::

            sage: f(x) = matrix()
            sage: bool(f(x) - f(x) == 0)
            True

        Check that :issue:`22857` is fixed::

            sage: a, b = var('a b', domain='positive')
            sage: bool((a-b)*b == 0)
            False

        Check that :issue:`24658` is fixed::

            sage: val = pi - 2286635172367940241408/1029347477390786609545*sqrt(2)
            sage: bool(val>0)
            False

        Check that :issue:`34341` is fixed::

            sage: bool(x^2 + 2*x + 1 != (x + 1)^2)
            False

        Check that :issue:`16031` is fixed::

            sage: expr = reduce(lambda u, v: 1/u -v, [1/pi] + list(continued_fraction(pi)[:20]))
            sage: expr.is_zero()
            False
        """
        if self.is_relational():
            # constants are wrappers around Sage objects, compare directly
            if is_a_constant(self._gobj.lhs()) and is_a_constant(self._gobj.rhs()):
                return self.operator()(self.lhs().pyobject(), self.rhs().pyobject())
            pynac_result = decide_relational(self._gobj)
            if pynac_result == relational_undecidable:
                raise ValueError('undecidable relation: ' + repr(self))

            # pynac is guaranteed to give the correct answer for comparing infinities
            if is_a_infinity(self._gobj.lhs()) or is_a_infinity(self._gobj.rhs()):
                return pynac_result == relational_true

            if pynac_result == relational_true:
                if self.operator() == operator.ne:
                    # this hack is necessary to catch the case where the
                    # operator is != but is False because of assumptions made
                    m = self._maxima_()
                    s = m.parent()._eval_line('is (notequal(%s,%s))' % (repr(m.lhs()),repr(m.rhs())))
                    if s == 'false':
                        return False
                    else:
                        return True
                else:
                    return True

            # If assumptions are involved, falsification is more complicated...
            need_assumptions = False
            from sage.symbolic.assumptions import assumptions
            assumption_list = assumptions()
            if assumption_list:
                vars = self.variables()
                if vars:
                    assumption_var_list = []
                    for eqn in assumption_list:
                        try:
                            assumption_var_list.append(eqn.variables())
                        except AttributeError:  # if we have a GenericDeclaration
                            assumption_var_list.append((eqn._var,))
                    assumption_vars = set(sum(assumption_var_list, ()))
                    if set(vars).intersection(assumption_vars):
                        need_assumptions = True

            # Use interval fields to try and falsify the relation
            if not need_assumptions:
                if pynac_result == relational_notimplemented and self.operator() == operator.ne:
                    return not (self.lhs()-self.rhs()).is_zero()
                res = self.test_relation()
                if res in (True, False):
                    return res
                res = self.operator()((self.lhs()-self.rhs()).simplify_full(), 0).test_relation()
                if res in (True, False):
                    return res

            # we really have to do some work here...
            # I really don't like calling Maxima to test equality.  It
            # is SUPER SUPER SLOW, and it has all the problem
            # associated with different semantics, different
            # precision, etc., that can lead to subtle bugs.  Also, a
            # lot of basic Sage objects can't be put into maxima.
            from sage.symbolic.relation import test_relation_maxima
            if self.variables():
                return test_relation_maxima(self)
            else:
                return False

        self_is_zero = self._gobj.is_zero()
        if self_is_zero:
            return False
        else:
            return not bool(self == self._parent.zero())

    def test_relation(self, int ntests=20, domain=None, proof=True):
        """
        Test this relation at several random values, attempting to find
        a contradiction. If this relation has no variables, it will also
        test this relation after casting into the domain.

        Because the interval fields never return false positives, we can be
        assured that if ``True`` or ``False`` is returned (and proof is
        ``False``) then the answer is correct.

        INPUT:

        - ``ntests`` -- (default: 20) the number of iterations to run
        - ``domain`` -- (optional) the domain from which to draw the random
          values defaults to ``CIF`` for equality testing and ``RIF`` for
          order testing
        - ``proof`` -- (default: ``True``) if ``False`` and the domain is an
          interval field, regard overlapping (potentially equal) intervals as
          equal, and return ``True`` if all tests succeeded.

        OUTPUT: boolean or ``NotImplemented``, meaning

        - ``True`` -- this relation holds in the domain and has no variables

        - ``False`` -- a contradiction was found

        - ``NotImplemented`` -- no contradiction found

        EXAMPLES::

            sage: (3 < pi).test_relation()
            True
            sage: (0 >= pi).test_relation()
            False
            sage: (exp(pi) - pi).n()
            19.9990999791895
            sage: (exp(pi) - pi == 20).test_relation()
            False
            sage: (sin(x)^2 + cos(x)^2 == 1).test_relation()
            NotImplemented
            sage: (sin(x)^2 + cos(x)^2 == 1).test_relation(proof=False)
            True
            sage: (x == 1).test_relation()
            False
            sage: var('x,y')
            (x, y)
            sage: (x < y).test_relation()
            False

        TESTS::

            sage: all_relations = [op for name, op in sorted(operator.__dict__.items()) if len(name) == 2]
            sage: all_relations
            [<built-in function eq>, <built-in function ge>, <built-in function gt>, <built-in function le>, <built-in function lt>, <built-in function ne>]
            sage: [op(3, pi).test_relation() for op in all_relations]
            [False, False, False, True, True, True]
            sage: [op(pi, pi).test_relation() for op in all_relations]
            [True, True, False, True, False, False]

            sage: s = 'some_very_long_variable_name_which_will_definitely_collide_if_we_use_a_reasonable_length_bound_for_a_hash_that_respects_lexicographic_order'
            sage: t1, t2 = var(','.join([s+'1',s+'2']))
            sage: (t1 == t2).test_relation()
            False
            sage: (cot(-x) == -cot(x)).test_relation()
            NotImplemented

        Check that :issue:`18896` is fixed::

            sage: m = 540579833922455191419978421211010409605356811833049025*sqrt(1/2)
            sage: m1 = 382247666339265723780973363167714496025733124557617743
            sage: (m == m1).test_relation(domain=QQbar)                                 # needs sage.rings.number_field
            False
            sage: (m == m1).test_relation()                                             # needs sage.libs.pari
            False

        Try the examples from :issue:`31424` and :issue:`31665`::

            sage: k = 26
            sage: bool(2/(2*pi)^(2*k) <= abs(bernoulli(2*k)/factorial(2*k)))
            True
            sage: t = (log(17179815199/17179869184) +
            ....: 727717503781781876485802752874818120860129694543334299450155913077668355 /
            ....: 231584178474632390847141970017375815706539969331281128078915168015826259279872)
            sage: v = -53985/17179869184
            sage: bool(abs(t) < 1.213*2^-56*v^4)
            True
        """
        cdef int k, eq_count = 0
        cdef bint is_interval
        if not self.is_relational():
            raise ValueError("self must be a relation")
        cdef operators op = relational_operator(self._gobj)
        if domain is None:
            is_interval = True
            if self.lhs().is_algebraic() and self.rhs().is_algebraic():
                if op == equal or op == not_equal:
                    from sage.rings.qqbar import QQbar as domain
                else:
                    from sage.rings.qqbar import AA as domain
            else:
                if op == equal or op == not_equal:
                    from sage.rings.complex_interval_field import \
                        ComplexIntervalField
                    # We don't want to be in the business of trying to
                    # ensure enough precision to solve EVERY problem,
                    # but since there are two real-life examples in
                    # Github issues 31424 and 31665 that are aided by
                    # a bump, we reluctantly enter that game.
                    domain = ComplexIntervalField(128)
                else:
                    from sage.rings.real_mpfi import RealIntervalField
                    domain = RealIntervalField(128)
        else:
            is_interval = isinstance(domain, (sage.rings.abc.RealIntervalField,
                                              sage.rings.abc.ComplexIntervalField,
                                              sage.rings.abc.AlgebraicField_common))
        zero = domain(0)
        diff = self.lhs() - self.rhs()
        vars = diff.variables()
        if op == equal:
            falsify = operator.ne
        elif op == not_equal:
            falsify = operator.eq
        elif op == less:
            falsify = operator.ge
        elif op == less_or_equal:
            falsify = operator.gt
        elif op == greater:
            falsify = operator.le
        elif op == greater_or_equal:
            falsify = operator.lt
        cdef bint equality_ok = op in [equal, less_or_equal, greater_or_equal]
        cdef int errors = 0
        val = None
        if len(vars) == 0:
            try:
                val = domain(diff)
            except (TypeError, ValueError, ArithmeticError) as ex:
                pass
            else:
                if self.operator()(val, zero):
                    return True
                elif falsify(val, zero):
                    return False
                if is_interval and not proof:
                    if val.contains_zero():
                        return equality_ok
                    else:
                        return not equality_ok
        else:
            for k in range(ntests):
                try:
                    if is_interval:
                        # Let's up the prec
                        if val and k > 4 and val.contains_zero() and domain.prec() < 1000:
                            domain = domain.to_prec(int(domain.prec() * 1.5))
                        # Uniform [-1,1] isn't the best distribution to use...
                        var_dict = dict([(v, domain.random_element() * domain.random_element(-2,6).exp()) for v in vars])
                    else:
                        var_dict = dict([(v, domain.random_element()) for v in vars])
                    val = domain(diff.subs(var_dict))
                    if falsify(val, zero):
                        return False
                    if is_interval:
                        eq_count += <bint>val.contains_zero()
                except (TypeError, ValueError, ArithmeticError, AttributeError) as ex:
                    errors += 1
                    if k == errors > 3 and isinstance(domain, sage.rings.abc.ComplexIntervalField):
                        from sage.rings.real_mpfi import RIF
                        domain = RIF.to_prec(domain.prec())
                    # we are plugging in random values above, don't be surprised
                    # if something goes wrong...
                    eq_count += equality_ok

        if not proof:
            if not equality_ok:
                return eq_count == 0
            elif op == equal and is_interval:
                return eq_count == ntests
            else:
                return True
        # Nothing failed, so it *may* be True, but this method doesn't wasn't
        # able to find anything.
        return NotImplemented

    def negation(self):
        """
        Return the negated version of ``self``.

        This is the relation that is ``False`` iff ``self`` is ``True``.

        EXAMPLES::

            sage: (x < 5).negation()
            x >= 5
            sage: (x == sin(3)).negation()
            x != sin(3)
            sage: (2*x >= sqrt(2)).negation()
            2*x < sqrt(2)
        """
        if not self.is_relational():
            raise ValueError("self must be a relation")
        cdef operators op = relational_operator(self._gobj)
        if op == equal:
            falsify = operator.ne
        elif op == not_equal:
            falsify = operator.eq
        elif op == less:
            falsify = operator.ge
        elif op == less_or_equal:
            falsify = operator.gt
        elif op == greater:
            falsify = operator.le
        elif op == greater_or_equal:
            falsify = operator.lt
        return falsify(self.lhs(), self.rhs())

    def contradicts(self, soln):
        """
        Return ``True`` if this relation is violated by the given variable assignment(s).

        EXAMPLES::

            sage: (x<3).contradicts(x==0)
            False
            sage: (x<3).contradicts(x==3)
            True
            sage: (x<=3).contradicts(x==3)
            False
            sage: y = var('y')
            sage: (x<y).contradicts(x==30)
            False
            sage: (x<y).contradicts({x: 30, y: 20})
            True
        """
        return bool(self.negation().subs(soln))

    def is_unit(self):
        """
        Return ``True`` if this expression is a unit of the symbolic ring.

        Note that a proof may be attempted to get the result. To avoid
        this use ``(ex-1).is_trivial_zero()``.

        EXAMPLES::

            sage: SR(1).is_unit()
            True
            sage: SR(-1).is_unit()
            True
            sage: SR(0).is_unit()
            False
        """
        if not not self:
            return True
        if self == 0:
            return False
        raise NotImplementedError

    cdef Expression coerce_in(self, z):
        """
        Quickly coerce z to be an Expression.
        """
        try:
            return <Expression?>z
        except TypeError:
            return self._parent.coerce(z)

    cpdef _add_(left, right):
        """
        Add left and right.

        EXAMPLES::

            sage: var("x y")
            (x, y)
            sage: x + y + y + x
            2*x + 2*y

            # adding relational expressions
            sage: ( (x+y) > x ) + ( x > y )
            2*x + y > x + y

            sage: ( (x+y) > x ) + x
            2*x + y > 2*x

        TESTS::

            sage: x + ( (x+y) > x )
            2*x + y > 2*x

            sage: ( x > y) + (y < x)
            Traceback (most recent call last):
            ...
            TypeError: incompatible relations

            sage: (x < 1) + (y <= 2)
            x + y < 3

            sage: x + oo
            +Infinity
            sage: x - oo
            -Infinity
            sage: x + unsigned_infinity
            Infinity
            sage: x - unsigned_infinity
            Infinity

            sage: nsr = x.parent()
            sage: nsr(oo) + nsr(oo)
            +Infinity
            sage: nsr(-oo) + nsr(-oo)
            -Infinity
            sage: nsr(oo) - nsr(oo)
            Traceback (most recent call last):
            ...
            RuntimeError: indeterminate expression: infinity - infinity encountered.
            sage: nsr(-oo) - nsr(-oo)
            Traceback (most recent call last):
            ...
            RuntimeError: indeterminate expression: infinity - infinity encountered.

            sage: nsr(unsigned_infinity) + nsr(oo)
            Traceback (most recent call last):
            ...
            RuntimeError: indeterminate expression: unsigned_infinity +- infinity encountered.
            sage: nsr(unsigned_infinity) - nsr(oo)
            Traceback (most recent call last):
            ...
            RuntimeError: indeterminate expression: unsigned_infinity +- infinity encountered.
            sage: nsr(oo) + nsr(unsigned_infinity)
            Traceback (most recent call last):
            ...
            RuntimeError: indeterminate expression: unsigned_infinity +- infinity encountered.
            sage: nsr(oo) - nsr(unsigned_infinity)
            Traceback (most recent call last):
            ...
            RuntimeError: indeterminate expression: unsigned_infinity +- infinity encountered.
            sage: nsr(unsigned_infinity) + nsr(unsigned_infinity)
            Infinity
        """
        cdef GEx x
        cdef Expression _right = <Expression>right
        cdef operators op
        if is_a_relational(left._gobj):
            if is_a_relational(_right._gobj):
                op = compatible_relation(relational_operator(left._gobj),
                                         relational_operator(_right._gobj))
                x = relational(left._gobj.lhs() + _right._gobj.lhs(),
                               left._gobj.rhs() + _right._gobj.rhs(),
                               op)
            else:
                x = relational(left._gobj.lhs() + _right._gobj,
                               left._gobj.rhs() + _right._gobj,
                               relational_operator(left._gobj))
        elif is_a_relational(_right._gobj):
            x = relational(left._gobj + _right._gobj.lhs(),
                           left._gobj + _right._gobj.rhs(),
                           relational_operator(_right._gobj))
        else:
            x = left._gobj + _right._gobj
        return new_Expression_from_GEx(left._parent, x)

    cpdef _sub_(left, right):
        """
        EXAMPLES::

            sage: var("x y")
            (x, y)
            sage: x - y
            x - y

            # subtracting relational expressions
            sage: ( (x+y) > x ) - ( x > y )
            y > x - y

            sage: ( (x+y) > x ) - x
            y > 0

        TESTS::

            sage: x - ( (x+y) > x )
            -y > 0

            sage: ( x > y) - (y < x)
            Traceback (most recent call last):
            ...
            TypeError: incompatible relations

            sage: x - oo
            -Infinity
            sage: oo - x
            +Infinity
        """
        cdef GEx x
        cdef Expression _right = <Expression>right
        if is_a_relational(left._gobj):
            if is_a_relational(_right._gobj):
                op = compatible_relation(relational_operator(left._gobj),
                                         relational_operator(_right._gobj))
                x = relational(left._gobj.lhs() - _right._gobj.lhs(),
                               left._gobj.rhs() - _right._gobj.rhs(),
                               op)
            else:
                x = relational(left._gobj.lhs() - _right._gobj,
                               left._gobj.rhs() - _right._gobj,
                               relational_operator(left._gobj))
        elif is_a_relational(_right._gobj):
            x = relational(left._gobj - _right._gobj.lhs(),
                           left._gobj - _right._gobj.rhs(),
                           relational_operator(_right._gobj))
        else:
            x = left._gobj - _right._gobj
        return new_Expression_from_GEx(left._parent, x)

    cpdef _mul_(left, right):
        """
        Multiply left and right.

        EXAMPLES::

            sage: var("x y")
            (x, y)
            sage: x*y*y
            x*y^2

            # multiplying relational expressions
            sage: ( (x+y) > x ) * ( x > y )
            (x + y)*x > x*y

            sage: ( (x+y) > x ) * x
            (x + y)*x > x^2

            sage: ( (x+y) > x ) * -1
            -x - y > -x

        TESTS::

            sage: x * ( (x+y) > x )
            (x + y)*x > x^2

            sage: ( x > y) * (y < x)
            Traceback (most recent call last):
            ...
            TypeError: incompatible relations

            sage: var('z')
            z
            sage: 3*(x+y)/z
            3*(x + y)/z
            sage: (-x+z)*(3*x-3*z)
            -3*(x - z)^2

            # check if comparison of constant terms in Pynac add objects work
            sage: (y-1)*(y-2)
            (y - 1)*(y - 2)

        Check if Pynac can compute inverses of Python longs (:issue:`13107`)::

            sage: SR(4L)*SR(2L)^(-1)
            2

        Check for simplifications when multiplying instances of exp::

            sage: exp(x)*exp(y)
            e^(x + y)
            sage: exp(x)^2*exp(y)
            e^(2*x + y)
            sage: x^y*exp(x+y)*exp(-y)
            x^y*e^x
            sage: x^y*exp(x+y)*(x+y)*(2*x+2*y)*exp(-y)
            2*(x + y)^2*x^y*e^x
            sage: x^y*exp(x+y)*(x+y)*(2*x+2*y)*exp(-y)*exp(z)^2
            2*(x + y)^2*x^y*e^(x + 2*z)
            sage: 1/exp(x)
            e^(-x)
            sage: exp(x)/exp(y)
            e^(x - y)
            sage: A = exp(I*pi/5, hold=True)
            sage: t = A*A; t
            1/4*sqrt(5) + 1/4*I*sqrt(2*sqrt(5) + 10) - 1/4
            sage: A^5
            -1
            sage: b = -x*A; c = b*b; c
            1/4*x^2*(sqrt(5) + I*sqrt(2*sqrt(5) + 10) - 1)
            sage: exp(x)^I*exp(z)^(2.5)
            e^(I*x + 2.50000000000000*z)

        ::

            sage: x*oo
            Traceback (most recent call last):
            ...
            RuntimeError: indeterminate expression: infinity * f(x) encountered.
            sage: x*unsigned_infinity
            Traceback (most recent call last):
            ...
            RuntimeError: indeterminate expression: infinity * f(x) encountered.

            sage: SR(oo)*SR(oo)
            +Infinity
            sage: SR(-oo)*SR(oo)
            -Infinity
            sage: SR(oo)*SR(-oo)
            -Infinity
            sage: SR(unsigned_infinity)*SR(oo)
            Infinity

        Check if we are returning informative error messages in case of
        nonsensical arithmetic (:issue:`10960`:, :issue:`13739` and
        :issue:`24072`)::

            sage: GF(5)(3) * SR.var('x')
            Traceback (most recent call last):
            ...
            TypeError: unsupported operand parent(s) for *: 'Finite Field of size 5' and 'Symbolic Ring'

            sage: b = polygen(FiniteField(9), 'b')                                      # needs sage.rings.finite_rings
            sage: SR('I') * b                                                           # needs sage.rings.finite_rings
            Traceback (most recent call last):
            ...
            TypeError: positive characteristic not allowed in symbolic computations

        Check that :issue:`18360` is fixed::

            sage: f(x) = matrix()
            sage: f(x)*1
            []

        Check that floating point numbers +/- 1.0 are treated
        differently from integers +/- 1 (:issue:`12257`)::

            sage: (1*x).operator()
            sage: (1.0*x).operator()
            <function mul_vararg...
            sage: 1.0 * pi
            1.00000000000000*pi
            sage: 1.000000*(x+2)
            1.00000000000000*x + 2.00000000000000
            sage: -1.0*x
            -1.00000000000000*x
            sage: -1.0/x
            -1.00000000000000/x
            sage: (-1.0*x)*(1.0/x)
            -1.00000000000000
            sage: sin(1.0*pi)
            sin(1.00000000000000*pi)

        Check that infinities multiply correctly (:issue:`23427`)::

            sage: SR(-oo) * SR(-oo)
            +Infinity
            sage: SR(-oo) * SR(oo)
            -Infinity
            sage: SR(-oo) * SR(unsigned_infinity)
            Infinity
        """
        cdef GEx x
        cdef Expression _right = <Expression>right
        cdef operators o
        if is_a_relational(left._gobj):
            if is_a_relational(_right._gobj):
                op = compatible_relation(relational_operator(left._gobj),
                                         relational_operator(_right._gobj))
                x = relational(left._gobj.lhs() * _right._gobj.lhs(),
                               left._gobj.rhs() * _right._gobj.rhs(),
                               op)
            else:
                o = relational_operator(left._gobj)
                x = relational(left._gobj.lhs() * _right._gobj,
                               left._gobj.rhs() * _right._gobj,
                               o)
        elif is_a_relational(_right._gobj):
            o = relational_operator(_right._gobj)
            x = relational(left._gobj * _right._gobj.lhs(),
                           left._gobj * _right._gobj.rhs(),
                           o)
        else:
            x = left._gobj * _right._gobj
        return new_Expression_from_GEx(left._parent, x)

    cpdef _div_(left, right):
        """
        Divide left and right.

        EXAMPLES::

            sage: var("x y")
            (x, y)
            sage: x/y/y
            x/y^2

            # dividing relational expressions
            sage: ( (x+y) > x ) / ( x > y )
            (x + y)/x > x/y

            sage: ( (x+y) > x ) / x
            (x + y)/x > 1

            sage: ( (x+y) > x ) / -1
            -x - y > -x

        TESTS::

            sage: x / ( (x+y) > x )
            x/(x + y) > 1

            sage: ( x > y) / (y < x)
            Traceback (most recent call last):
            ...
            TypeError: incompatible relations
            sage: x/oo
            0
            sage: oo/x
            Traceback (most recent call last):
            ...
            RuntimeError: indeterminate expression: infinity * f(x) encountered.

            sage: SR(oo)/SR(oo)
            Traceback (most recent call last):
            ...
            RuntimeError: indeterminate expression: 0 * infinity encountered.

            sage: SR(-oo)/SR(oo)
            Traceback (most recent call last):
            ...
            RuntimeError: indeterminate expression: 0 * infinity encountered.

            sage: SR(oo)/SR(-oo)
            Traceback (most recent call last):
            ...
            RuntimeError: indeterminate expression: 0 * infinity encountered.

            sage: SR(oo)/SR(unsigned_infinity)
            Traceback (most recent call last):
            ...
            RuntimeError: indeterminate expression: 0 * infinity encountered.

            sage: SR(unsigned_infinity)/SR(oo)
            Traceback (most recent call last):
            ...
            RuntimeError: indeterminate expression: 0 * infinity encountered.

            sage: SR(0)/SR(oo)
            0

            sage: SR(0)/SR(unsigned_infinity)
            0

            sage: x/0
            Traceback (most recent call last):
            ...
            ZeroDivisionError: symbolic division by zero

        Check if Pynac can compute divisions of Python longs (:issue:`13107`)::

            sage: SR(1L)/SR(2L)
            1/2
        """
        cdef GEx x
        cdef Expression _right = <Expression>right
        cdef operators o
        try:
            if is_a_relational(left._gobj):
                if is_a_relational(_right._gobj):
                    op = compatible_relation(relational_operator(left._gobj),
                                             relational_operator(_right._gobj))
                    x = relational(left._gobj.lhs() / _right._gobj.lhs(),
                                   left._gobj.rhs() / _right._gobj.rhs(),
                                   op)
                else:
                    o = relational_operator(left._gobj)
                    x = relational(left._gobj.lhs() / _right._gobj,
                                   left._gobj.rhs() / _right._gobj,
                                   o)
            elif is_a_relational(_right._gobj):
                o = relational_operator(_right._gobj)
                x = relational(left._gobj / _right._gobj.lhs(),
                               left._gobj / _right._gobj.rhs(),
                               o)
            else:
                x = left._gobj / _right._gobj
            return new_Expression_from_GEx(left._parent, x)
        except Exception as msg:
            # TODO: change this to maybe cleverly do something involving Cython C++ exception handling.
            # See http://docs.cython.org/docs/wrapping_CPlusPlus.html
            if 'division by zero' in str(msg):
                raise ZeroDivisionError("symbolic division by zero")
            else:
                raise

    def __invert__(self):
        """
        Return the inverse of this symbolic expression.

        EXAMPLES::

            sage: ~x
            1/x
            sage: ~SR(3)
            1/3
            sage: v1=var('v1'); a = (2*erf(2*v1*arcsech(1/2))/v1); ~a
            1/2*v1/erf(2*v1*arcsech(1/2))
        """
        return 1/self

    cpdef int _cmp_add(Expression left, Expression right) except -2:
        """
        Compare ``left`` and ``right`` in the print order.

        INPUT:

        - ``right`` -- a :class:`Expression` instance

        OUTPUT: boolean

        EXAMPLES::

            sage: a = sqrt(3)
            sage: b = x^2+1
            sage: a._cmp_add(b)
            -1
            sage: b._cmp_add(a)
            1
            sage: b._cmp_add(1)
            Traceback (most recent call last):
            ...
            TypeError: Argument 'right' has incorrect type (expected
            sage.symbolic.expression.Expression, got sage.rings.integer.Integer)
        """
        return print_order_compare(left._gobj, right._gobj)

    cpdef int _cmp_mul(Expression left, Expression right) except -2:
        """
        Compare ``left`` and ``right`` in the print order for products.

        INPUT:

        - ``right`` -- a :class:`Expression` instance

        OUTPUT: boolean

        EXAMPLES::

            sage: a = sqrt(3)
            sage: b = x^2+1
            sage: a._cmp_mul(b)
            -1
            sage: b._cmp_mul(a)
            1
            sage: b._cmp_mul(1)
            Traceback (most recent call last):
            ...
            TypeError: Argument 'right' has incorrect type (expected
            sage.symbolic.expression.Expression, got sage.rings.integer.Integer)
        """
        return print_order_compare_mul(left._gobj, right._gobj)

    cpdef _pow_(self, other):
        r"""
        Return ``self`` raised to the power ``other``.

        OUTPUT: a symbolic expression

        EXAMPLES::

            sage: var('x,y')
            (x, y)
            sage: x._pow_(y)
            x^y
            sage: x^(3/5)
            x^(3/5)
            sage: x^sin(x)^cos(y)
            x^(sin(x)^cos(y))

        Immediate simplifications are applied::

            sage: x = SR.symbol('x', domain='real')
            sage: (x^3)^(1/3)
            x
            sage: (x^4)^(1/4)
            abs(x)
            sage: (x^8)^(1/4)
            x^2
            sage: (x^-4)^(1/4)
            1/abs(x)
            sage: (x^-8)^(1/4)
            x^(-2)
            sage: forget()

        TESTS::

            sage: (Mod(2,7)*x^2 + Mod(2,7))^7
            Traceback (most recent call last):
            ...
            TypeError: unsupported operand parent(s) for *: 'Ring of integers modulo 7' and 'Symbolic Ring'

        The leading coefficient in the result above is 1 since::

            sage: t = Mod(2,7); gcd(t, t)^7
            1
            sage: gcd(t,t).parent()
            Ring of integers modulo 7

        ::

            sage: k = GF(7)
            sage: f = expand((k(1)*x^5 + k(1)*x^2 + k(2))^7); f  # known bug
            x^35 + x^14 + 2

            sage: x^oo
            Traceback (most recent call last):
            ...
            ValueError: power::eval(): pow(f(x), infinity) is not defined.
            sage: SR(oo)^2
            +Infinity
            sage: SR(-oo)^2
            +Infinity
            sage: SR(-oo)^3
            -Infinity
            sage: SR(unsigned_infinity)^2
            Infinity

        Test powers of exp::

            sage: exp(2)^5
            e^10
            sage: exp(x)^5
            e^(5*x)
            sage: ex = exp(sqrt(x))^x; ex
            (e^sqrt(x))^x
            sage: latex(ex)
            \left(e^{\sqrt{x}}\right)^{x}

        Test simplification of powers involving the reciprocal
        logarithm of the (positive) base::

            sage: 2^(1/log(2))
            e
            sage: 2^(x/log(2))
            e^x
            sage: 2^(-x^2/2/log(2))
            1/e^(1/2*x^2)
            sage: x^(x/log(x))
            x^(x/log(x))
            sage: assume(x > 0)
            sage: x^(x/log(x))
            e^x
            sage: forget()

        Test base a Python numeric type::

            sage: int(2)^x
            2^x
            sage: float(2.3)^(x^3 - x^2 + 1/3)
            2.3^(x^3 - x^2 + 1/3)
            sage: complex(1,3)^(sqrt(2))
            (1+3j)^sqrt(2)

        Test complex numeric powers::

            sage: symI = SR(I)
            sage: symI^0.5
            0.707106781186548 + 0.707106781186547*I
            sage: (symI + 1) ^ (0.5 + symI)
            0.400667052375828 + 0.365310866736929*I
            sage: symI^symI
            I^I
            sage: symI^x
            I^x
            sage: symI^(1/2)
            sqrt(I)
            sage: symI^(2/3)
            I^(2/3)
            sage: 2^(1/2)
            sqrt(2)
            sage: (2*symI)^(1/2)
            sqrt(2*I)

        Test if we can take powers of elements of `\QQ(i)` (:issue:`8659`)::

            sage: t = QuadraticField(-1, 'I')(8)
            sage: t^(1/2)
            2*sqrt(2)
            sage: (t^2)^(1/4)
            2*4^(1/4)

        Test if we can compute inverses of Python longs (:issue:`13107`)::

            sage: SR(2L)^(-1)
            1/2

        Symbolic powers with ``None`` shouldn't crash (:issue:`17523`)::

            sage: None^pi
            Traceback (most recent call last):
            ...
            TypeError: unsupported operand type(s) for ** or pow(): 'NoneType' and 'sage.symbolic.expression.Expression'
            sage: sin(x)^None
            Traceback (most recent call last):
            ...
            TypeError: unsupported operand type(s) for ** or pow(): 'sage.symbolic.expression.Expression' and 'NoneType'

        Check that :issue:`18088` is fixed::

            sage: SR(0)^SR(0)
            1

        Check that floating point numbers +/- 1.0 are treated
        differently from integers +/- 1 (:issue:`12257`)::

            sage: (x^1).operator()
            sage: (x^1.0).operator()
            <built-in function pow>
            sage: x^1.0
            x^1.00000000000000
            sage: x^-1.0
            x^(-1.00000000000000)
            sage: 0^1.0
            0.000000000000000
            sage: exp(x)^1.0
            e^(1.00000000000000*x)

        Check that :issue:`23921` is resolved::

            sage: assume(SR.an_element() > 0)
            sage: A.<n> = AsymptoticRing('(SR_+)^n * n^SR', SR)
            sage: elem = SR(2)^n
            sage: (elem, elem.parent())
            (2^n, Asymptotic Ring <SR^n * n^SR> over Symbolic Ring)

        Check that pynac understands rational powers (:issue:`30446`,
        :issue:`28620`, :issue:`30304`, and :issue:`30786`)::

            sage: QQ((24*sqrt(3))^(100/50))==1728
            True
            sage: float((24*sqrt(3))^(100/51))
            1493.0092154...
            sage: t = ((1/10)*I/pi)^(3/2)
            sage: t^2
            -1/1000*I/pi^3
            sage: (2*pi)^QQ(2)
            4*pi^2
            sage: exp(-3*ln(-9*x)/3)
            -1/9/x

        Check that :issue:`31137` is also fixed::

            sage: _ = var('A, L, G, R, f, k, n, q, u, beta, gamma', domain='positive')
            sage: a = I*R^2*f^3*k*q*A*u
            sage: b = 2*pi*L*R^2*G*f^4*k^2*q - 2*pi*L*R^2*G*f^4*q - 2*pi*L*R^2*beta^2*G*q
            sage: c = (2*I*pi*L*R^2*beta*gamma*q + 2*I*pi*L*R*(beta + q))*G*f^3
            sage: d = 2*(pi*(beta^2 + 1)*L*R^2*q + pi*L*R*beta*gamma*q + pi*L*beta)*G*f^2
            sage: e = (-2*I*pi*L*R^2*beta*gamma*q - 2*I*pi*(beta^2*q + beta)*L*R)*G*f
            sage: expr = a / ((b + c + d + e)*n)
            sage: R = ((sqrt(expr.real()^2 + expr.imag()^2).factor())^2).factor()
            sage: Rs = R.subs(f = 2*beta)
            sage: len(str(Rs))
            520
        """
        cdef Expression nexp = <Expression>other
        cdef GEx x
        if is_a_relational(self._gobj):
            x = relational(g_pow(self._gobj.lhs(), nexp._gobj),
                           g_pow(self._gobj.rhs(), nexp._gobj),
                           relational_operator(self._gobj))
        else:
            x = g_pow(self._gobj, nexp._gobj)
        return new_Expression_from_GEx(self._parent, x)

    cpdef _pow_int(self, other):
        """
        TESTS::

            sage: var('x')
            x
            sage: cos(x)._pow_int(-3)
            cos(x)^(-3)
            sage: SR(-oo)._pow_int(2)
            +Infinity
            sage: pi._pow_int(4)
            pi^4
        """
        return self._pow_(self._parent(other))

    def derivative(self, *args):
        """
        Return the derivative of this expressions with respect to the
        variables supplied in args.

        Multiple variables and iteration counts may be supplied; see
        documentation for the global
        :meth:`~sage.calculus.functional.derivative` function for more
        details.

        .. SEEALSO::

            This is implemented in the ``_derivative`` method (see the
            source code).

        EXAMPLES::

            sage: var("x y")
            (x, y)
            sage: t = (x^2+y)^2
            sage: t.derivative(x)
            4*(x^2 + y)*x
            sage: t.derivative(x, 2)
            12*x^2 + 4*y
            sage: t.derivative(x, 2, y)
            4
            sage: t.derivative(y)
            2*x^2 + 2*y

        If the function depends on only one variable, you may omit the
        variable. Giving just a number (for the order of the derivative)
        also works::

            sage: f(x) = x^3 + sin(x)
            sage: f.derivative()
            x |--> 3*x^2 + cos(x)
            sage: f.derivative(2)
            x |--> 6*x - sin(x)

        Some expressions can't be cleanly differentiated by the
        chain rule::

            sage: _ = var('x', domain='real')
            sage: _ = var('w z')
            sage: (x^z).conjugate().diff(x)
            conjugate(x^(z - 1))*conjugate(z)
            sage: (w^z).conjugate().diff(w)
            w^(z - 1)*z*D[0](conjugate)(w^z)
            sage: atanh(x).real_part().diff(x)
            -1/(x^2 - 1)
            sage: atanh(x).imag_part().diff(x)
            0
            sage: atanh(w).real_part().diff(w)
            -D[0](real_part)(arctanh(w))/(w^2 - 1)
            sage: atanh(w).imag_part().diff(w)
            -D[0](imag_part)(arctanh(w))/(w^2 - 1)
            sage: abs(log(x)).diff(x)
            1/2*(conjugate(log(x))/x + log(x)/x)/abs(log(x))
            sage: abs(log(z)).diff(z)
            1/2*(conjugate(log(z))/z + log(z)/conjugate(z))/abs(log(z))
            sage: forget()

            sage: t = sin(x+y^2)*tan(x*y)
            sage: t.derivative(x)
            (tan(x*y)^2 + 1)*y*sin(y^2 + x) + cos(y^2 + x)*tan(x*y)
            sage: t.derivative(y)
            (tan(x*y)^2 + 1)*x*sin(y^2 + x) + 2*y*cos(y^2 + x)*tan(x*y)

        ::

            sage: h = sin(x)/cos(x)
            sage: derivative(h,x,x,x)
            8*sin(x)^2/cos(x)^2 + 6*sin(x)^4/cos(x)^4 + 2
            sage: derivative(h,x,3)
            8*sin(x)^2/cos(x)^2 + 6*sin(x)^4/cos(x)^4 + 2

        ::

            sage: var('x, y')
            (x, y)
            sage: u = (sin(x) + cos(y))*(cos(x) - sin(y))
            sage: derivative(u,x,y)
            -cos(x)*cos(y) + sin(x)*sin(y)
            sage: f = ((x^2+1)/(x^2-1))^(1/4)
            sage: g = derivative(f, x); g # this is a complex expression
            -1/2*((x^2 + 1)*x/(x^2 - 1)^2 - x/(x^2 - 1))/((x^2 + 1)/(x^2 - 1))^(3/4)
            sage: g.factor()
            -x/((x + 1)^2*(x - 1)^2*((x^2 + 1)/(x^2 - 1))^(3/4))

        ::

            sage: y = var('y')
            sage: f = y^(sin(x))
            sage: derivative(f, x)
            y^sin(x)*cos(x)*log(y)

        ::

            sage: g(x) = sqrt(5-2*x)
            sage: g_3 = derivative(g, x, 3); g_3(2)
            -3

        ::

            sage: f = x*e^(-x)
            sage: derivative(f, 100)
            x*e^(-x) - 100*e^(-x)

        ::

            sage: g = 1/(sqrt((x^2-1)*(x+5)^6))
            sage: derivative(g, x)
            -((x + 5)^6*x + 3*(x^2 - 1)*(x + 5)^5)/((x^2 - 1)*(x + 5)^6)^(3/2)

        TESTS::

            sage: t.derivative()
            Traceback (most recent call last):
            ...
            ValueError: No differentiation variable specified.
        """
        return multi_derivative(self, args)

    diff = differentiate = derivative

    def _derivative(self, symb=None, deg=1):
        """
        Return the ``deg``-th (partial) derivative of ``self`` with respect to ``symb``.

        EXAMPLES::

            sage: var("x y")
            (x, y)
            sage: b = (x+y)^5
            sage: b._derivative(x, 2)
            20*(x + y)^3

            sage: foo = function('foo', nargs=2)
            sage: foo(x^2,x^2)._derivative(x)
            2*x*D[0](foo)(x^2, x^2) + 2*x*D[1](foo)(x^2, x^2)

            sage: SR(1)._derivative()
            0

        If the expression is a callable symbolic expression, and no
        variables are specified, then calculate the gradient::

            sage: f(x,y)=x^2+y
            sage: f.diff() # gradient
            (x, y) |--> (2*x, 1)

        TESTS:

        Raise error if no variable is specified and there are multiple
        variables::

            sage: b._derivative()
            Traceback (most recent call last):
            ...
            ValueError: No differentiation variable specified.

        Check if :issue:`6524` is fixed::

            sage: f = function('f')
            sage: f(x)*f(x).derivative(x)*f(x).derivative(x,2)
            f(x)*diff(f(x), x)*diff(f(x), x, x)
            sage: g = f(x).diff(x)
            sage: h = f(x).diff(x)*sin(x)
            sage: h/g
            sin(x)
        """
        if symb is None:
            # we specify a default value of None for symb and check for it here
            # to return more helpful error messages when no variable is
            # given by the multi_derivative framework
            vars = self.variables()
            if len(vars) == 1:
                symb = vars[0]
            elif len(vars) == 0:
                return self._parent(0)
            elif self.is_callable():
                return self.gradient()
            else:
                raise ValueError("No differentiation variable specified.")
        if not isinstance(deg, (int, sage.rings.integer.Integer)) \
                or deg < 1:
            raise TypeError("argument deg should be an integer >= 1.")
        cdef Expression symbol = self.coerce_in(symb)
        if not is_a_symbol(symbol._gobj):
            raise TypeError("argument symb must be a symbol")
        cdef GEx x
        sig_on()
        try:
            x = self._gobj.diff(ex_to_symbol(symbol._gobj), deg)
        finally:
            sig_off()
        return new_Expression_from_GEx(self._parent, x)

    def gradient(self, variables=None):
        r"""
        Compute the gradient of a symbolic function.

        This function returns a vector whose components are the derivatives
        of the original function with respect to the arguments of the
        original function. Alternatively, you can specify the variables as
        a list.

        EXAMPLES::

            sage: x,y = var('x y')
            sage: f = x^2+y^2
            sage: f.gradient()
            (2*x, 2*y)
            sage: g(x,y) = x^2+y^2
            sage: g.gradient()
            (x, y) |--> (2*x, 2*y)
            sage: n = var('n')
            sage: f(x,y) = x^n+y^n
            sage: f.gradient()
            (x, y) |--> (n*x^(n - 1), n*y^(n - 1))
            sage: f.gradient([y,x])
            (x, y) |--> (n*y^(n - 1), n*x^(n - 1))

        .. SEEALSO::

            :meth:`~sage.manifolds.differentiable.scalarfield.DiffScalarField.gradient`
            of scalar fields on Euclidean spaces (and more generally
            pseudo-Riemannian manifolds), in particular for computing the
            gradient in curvilinear coordinates.
        """
        from sage.modules.free_module_element import vector
        if variables is None:
            variables = self.arguments()
        return vector([self.derivative(x) for x in variables])

    def hessian(self):
        r"""
        Compute the hessian of a function. This returns a matrix components
        are the 2nd partial derivatives of the original function.

        EXAMPLES::

            sage: x,y = var('x y')
            sage: f = x^2+y^2
            sage: f.hessian()
            [2 0]
            [0 2]
            sage: g(x,y) = x^2+y^2
            sage: g.hessian()
            [(x, y) |--> 2 (x, y) |--> 0]
            [(x, y) |--> 0 (x, y) |--> 2]
        """
        from sage.matrix.constructor import matrix
        return matrix([[g.derivative(x) for x in self.arguments()]
                       for g in self.gradient()])

    def series(self, symbol, order=None, algorithm='ginac'):
        r"""
        Return the power series expansion of ``self`` in terms of the
        given variable to the given order.

        INPUT:

        - ``symbol`` -- a symbolic variable or symbolic equality
          such as ``x == 5``; if an equality is given, the
          expansion is around the value on the right hand side
          of the equality
        - ``order`` -- integer; if nothing given, it is set
          to the global default (``20``), which can be changed
          using :func:`set_series_precision`
        - ``algorithm`` -- string (default: ``'ginac'``); one of the following:

          * ``'ginac'``
          * ``'maxima'``

        OUTPUT: a power series

        To truncate the power series and obtain a normal expression, use the
        :meth:`truncate` command.

        EXAMPLES:

        We expand a polynomial in `x` about 0, about `1`, and also truncate
        it back to a polynomial::

            sage: var('x,y')
            (x, y)
            sage: f = (x^3 - sin(y)*x^2 - 5*x + 3); f
            x^3 - x^2*sin(y) - 5*x + 3
            sage: g = f.series(x, 4); g
            3 + (-5)*x + (-sin(y))*x^2 + 1*x^3 + Order(x^4)
            sage: g.truncate()
            x^3 - x^2*sin(y) - 5*x + 3
            sage: g = f.series(x==1, 4); g
            (-sin(y) - 1) + (-2*sin(y) - 2)*(x - 1) + (-sin(y) + 3)*(x - 1)^2
            + 1*(x - 1)^3 + Order((x - 1)^4)
            sage: h = g.truncate(); h
            (x - 1)^3 - (x - 1)^2*(sin(y) - 3) - 2*(x - 1)*(sin(y) + 1) - sin(y) - 1
            sage: h.expand()
            x^3 - x^2*sin(y) - 5*x + 3

        We computer another series expansion of an analytic function::

            sage: f = sin(x)/x^2
            sage: f.series(x,7)
            1*x^(-1) + (-1/6)*x + 1/120*x^3 + (-1/5040)*x^5 + Order(x^7)
            sage: f.series(x)
            1*x^(-1) + (-1/6)*x + ... + Order(x^20)
            sage: f.series(x==1,3)
            (sin(1)) + (cos(1) - 2*sin(1))*(x - 1) + (-2*cos(1) + 5/2*sin(1))*(x - 1)^2
            + Order((x - 1)^3)
            sage: f.series(x==1,3).truncate().expand()
            -2*x^2*cos(1) + 5/2*x^2*sin(1) + 5*x*cos(1) - 7*x*sin(1) - 3*cos(1) + 11/2*sin(1)

        Expressions formed by combining series can be expanded
        by applying series again::

            sage: (1/(1-x)).series(x, 3)+(1/(1+x)).series(x,3)
            (1 + 1*x + 1*x^2 + Order(x^3)) + (1 + (-1)*x + 1*x^2 + Order(x^3))
            sage: _.series(x,3)
            2 + 2*x^2 + Order(x^3)
            sage: (1/(1-x)).series(x, 3)*(1/(1+x)).series(x,3)
            (1 + 1*x + 1*x^2 + Order(x^3))*(1 + (-1)*x + 1*x^2 + Order(x^3))
            sage: _.series(x,3)
            1 + 1*x^2 + Order(x^3)

        Following the GiNaC tutorial, we use John Machin's amazing
        formula `\pi = 16 \tan^{-1}(1/5) - 4 \tan^{-1}(1/239)` to compute
        digits of `\pi`. We expand the arc tangent around 0 and insert
        the fractions 1/5 and 1/239.

        ::

            sage: x = var('x')
            sage: f = atan(x).series(x, 10); f
            1*x + (-1/3)*x^3 + 1/5*x^5 + (-1/7)*x^7 + 1/9*x^9 + Order(x^10)
            sage: float(16*f.subs(x==1/5) - 4*f.subs(x==1/239))
            3.1415926824043994

        TESTS:

        Check if :issue:`8943` is fixed::

            sage: ((1+arctan(x))**(1/x)).series(x==0, 3)
            (e) + (-1/2*e)*x + (1/8*e)*x^2 + Order(x^3)

        Order may be negative::

            sage: f = sin(x)^(-2); f.series(x, -1)
            1*x^(-2) + Order(1/x)

        Check if changing global series precision does it right::

            sage: set_series_precision(3)
            sage: (1/(1-2*x)).series(x)
            1 + 2*x + 4*x^2 + Order(x^3)
            sage: set_series_precision(20)

        Check that :issue:`31645` is fixed::

            sage: (x^(-1) + 1).series(x,1)
            1*x^(-1) + 1 + Order(x)

        Check that :issue:`32115` is fixed::

            sage: exp(log(1+x)*(1/x)).series(x)
            (e) + (-1/2*e)*x + (11/24*e)*x^2 + (-7/16*e)*x^3 + (2447/5760*e)*x^4 + ...

        Check that :issue:`32640` is fixed::

            sage: ((1 - x)^-x).series(x, 8)
            1 + 1*x^2 + 1/2*x^3 + 5/6*x^4 + 3/4*x^5 + 33/40*x^6 + 5/6*x^7 + Order(x^8)

        Try different algorithms::

            sage: ((1 - x)^-x).series(x, 8, algorithm="maxima")
            1 + 1*x^2 + 1/2*x^3 + 5/6*x^4 + 3/4*x^5 + 33/40*x^6 + 5/6*x^7 + Order(x^8)
            sage: ((1 - x)^-x).series(x, 8, algorithm="ginac")
            1 + 1*x^2 + 1/2*x^3 + 5/6*x^4 + 3/4*x^5 + 33/40*x^6 + 5/6*x^7 + Order(x^8)
        """
        if algorithm == "maxima":
            # call series() again to convert the result (a rational function in the symbol)
            # to a SymbolicSeries with the correct order
            return self.taylor(symbol, 0, order-1).series(symbol, order, algorithm="ginac")
        if algorithm != "ginac":
            raise ValueError("invalid algorithm")
        cdef Expression symbol0 = self.coerce_in(symbol)
        cdef GEx x
        cdef SymbolicSeries nex
        cdef int cprec
        cdef int options
        if order is infinity:
            options = 4
            order = None
        else:
            options = 2

        if order is None:
            from sage.misc.defaults import series_precision
            cprec = series_precision()
        else:
            cprec = order
        sig_on()
        try:
            x = self._gobj.expand(0).series(symbol0._gobj, cprec, options)
            nex = SymbolicSeries.__new__(SymbolicSeries)
            nex._parent = self._parent
            nex._gobj = GEx(x)
        finally:
            sig_off()
        return nex

    def residue(self, symbol):
        """
        Calculate the residue of ``self`` with respect to ``symbol``.

        INPUT:

        - ``symbol`` -- a symbolic variable or symbolic equality such
          as ``x == 5``. If an equality is given, the expansion is
          around the value on the right hand side of the equality,
          otherwise at ``0``.

        OUTPUT: the residue of ``self``

        Say, ``symbol`` is ``x == a``, then this function calculates
        the residue of ``self`` at `x=a`, i.e., the coefficient of
        `1/(x-a)` of the series expansion of ``self`` around `a`.

        EXAMPLES::

            sage: (1/x).residue(x == 0)
            1
            sage: (1/x).residue(x == oo)
            -1
            sage: (1/x^2).residue(x == 0)
            0
            sage: (1/sin(x)).residue(x == 0)
            1
            sage: var('q, n, z')
            (q, n, z)
            sage: (-z^(-n-1)/(1-z/q)^2).residue(z == q).simplify_full()
            (n + 1)/q^n
            sage: var('s')
            s
            sage: zeta(s).residue(s == 1)
            1

        We can also compute the residue at more general places,
        given that the pole is recognized::

            sage: k = var('k', domain='integer')
            sage: (gamma(1+x)/(1 - exp(-x))).residue(x==2*I*pi*k)
            gamma(2*I*pi*k + 1)
            sage: csc(x).residue(x==2*pi*k)
            1

        TESTS::

            sage: (exp(x)/sin(x)^4).residue(x == 0)
            5/6

        Check that :issue:`18372` is resolved::

            sage: (1/(x^2 - x - 1)).residue(x == 1/2*sqrt(5) + 1/2)
            1/5*sqrt(5)

        Check that :issue:`20084` is fixed::

            sage: (1/(1 - 2^-x)).residue(x == 2*pi*I/log(2))
            1/log(2)
        """
        if symbol.is_relational():
            x = symbol.lhs()
            a = symbol.rhs()
        else:
            x = symbol
            a = 0
        if a == infinity:
            return (-self.subs({x: 1/x}) / x**2).residue(x == 0)
        return self.subs({x: x + a}).series(x == 0, 0).coefficient(x, -1)

    def taylor(self, *args):
        r"""
        Expand this symbolic expression in a truncated Taylor or
        Laurent series in the variable `v` around the point `a`,
        containing terms through `(x - a)^n`. Functions in more
        variables is also supported.

        INPUT:

        - ``*args`` -- the following notation is supported

           - ``x``, ``a``, ``n`` -- variable, point, degree

           - ``(x, a)``, ``(y, b)``, ``n`` -- variables with points, degree of polynomial

        .. SEEALSO::

            :meth:`series`

        EXAMPLES::

            sage: var('a, x, z')
            (a, x, z)
            sage: taylor(a*log(z), z, 2, 3)
            1/24*a*(z - 2)^3 - 1/8*a*(z - 2)^2 + 1/2*a*(z - 2) + a*log(2)

        ::

            sage: taylor(sqrt(sin(x) + a*x + 1), x, 0, 3)
            1/48*(3*a^3 + 9*a^2 + 9*a - 1)*x^3 - 1/8*(a^2 + 2*a + 1)*x^2 + 1/2*(a + 1)*x + 1

        ::

            sage: taylor(sqrt(x + 1), x, 0, 5)
            7/256*x^5 - 5/128*x^4 + 1/16*x^3 - 1/8*x^2 + 1/2*x + 1

        ::

            sage: taylor(1/log(x + 1), x, 0, 3)
            -19/720*x^3 + 1/24*x^2 - 1/12*x + 1/x + 1/2

        ::

            sage: taylor(cos(x) - sec(x), x, 0, 5)
            -1/6*x^4 - x^2

        ::

            sage: taylor((cos(x) - sec(x))^3, x, 0, 9)
            -1/2*x^8 - x^6

        ::

            sage: taylor(1/(cos(x) - sec(x))^3, x, 0, 5)
            -15377/7983360*x^4 - 6767/604800*x^2 + 11/120/x^2 + 1/2/x^4 - 1/x^6 - 347/15120

        TESTS:

        Check that issue :issue:`7472` is fixed (Taylor polynomial in
        more variables)::

            sage: x,y = var('x y'); taylor(x*y^3,(x,1),(y,1),4)
            (x - 1)*(y - 1)^3 + 3*(x - 1)*(y - 1)^2 + (y - 1)^3 + 3*(x - 1)*(y - 1) + 3*(y - 1)^2 + x + 3*y - 3
            sage: expand(_)
            x*y^3
        """
        from sage.rings.integer import Integer
        from sage.symbolic.ring import SR
        A = args
        try:
            if isinstance(A[0],tuple):
                B=[]
                B.append([SR(A[i][0]) for i in range(len(A)-1)])
                B.append([A[i][1] for i in range(len(A)-1)])
            else:
                B=[A[0],SR(A[1])]
            B.append(Integer(A[len(A)-1]))
        except Exception:
            raise NotImplementedError("Wrong arguments passed to taylor. See taylor? for more details.")
        l = self._maxima_().taylor(B)
        return self.parent()(l)

    def truncate(self):
        """
        Given a power series or expression, return the corresponding
        expression without the big oh.

        INPUT:

        - ``self`` -- a series as output by the :meth:`series` command

        OUTPUT: a symbolic expression

        EXAMPLES::

            sage: f = sin(x)/x^2
            sage: f.truncate()
            sin(x)/x^2
            sage: f.series(x,7)
            1*x^(-1) + (-1/6)*x + 1/120*x^3 + (-1/5040)*x^5 + Order(x^7)
            sage: f.series(x,7).truncate()
            -1/5040*x^5 + 1/120*x^3 - 1/6*x + 1/x
            sage: f.series(x==1,3).truncate().expand()
            -2*x^2*cos(1) + 5/2*x^2*sin(1) + 5*x*cos(1) - 7*x*sin(1) - 3*cos(1) + 11/2*sin(1)
        """
        return self

    def expand(Expression self, side=None):
        """
        Expand this symbolic expression. Products of sums and exponentiated
        sums are multiplied out, numerators of rational expressions which
        are sums are split into their respective terms, and multiplications
        are distributed over addition at all levels.

        EXAMPLES:

        We expand the expression `(x-y)^5` using both
        method and functional notation.

        ::

            sage: x,y = var('x,y')
            sage: a = (x-y)^5
            sage: a.expand()
            x^5 - 5*x^4*y + 10*x^3*y^2 - 10*x^2*y^3 + 5*x*y^4 - y^5
            sage: expand(a)
            x^5 - 5*x^4*y + 10*x^3*y^2 - 10*x^2*y^3 + 5*x*y^4 - y^5

        We expand some other expressions::

            sage: expand((x-1)^3/(y-1))
            x^3/(y - 1) - 3*x^2/(y - 1) + 3*x/(y - 1) - 1/(y - 1)
            sage: expand((x+sin((x+y)^2))^2)
            x^2 + 2*x*sin(x^2 + 2*x*y + y^2) + sin(x^2 + 2*x*y + y^2)^2

        Observe that :meth:`expand` also expands function arguments::

            sage: f(x) = function('f')(x)
            sage: fx = f(x*(x+1)); fx
            f((x + 1)*x)
            sage: fx.expand()
            f(x^2 + x)

        We can expand individual sides of a relation::

            sage: a = (16*x-13)^2 == (3*x+5)^2/2
            sage: a.expand()
            256*x^2 - 416*x + 169 == 9/2*x^2 + 15*x + 25/2
            sage: a.expand('left')
            256*x^2 - 416*x + 169 == 1/2*(3*x + 5)^2
            sage: a.expand('right')
            (16*x - 13)^2 == 9/2*x^2 + 15*x + 25/2

        TESTS::

            sage: var('x,y')
            (x, y)
            sage: ((x + (2/3)*y)^3).expand()
            x^3 + 2*x^2*y + 4/3*x*y^2 + 8/27*y^3
            sage: expand( (x*sin(x) - cos(y)/x)^2 )
            x^2*sin(x)^2 - 2*cos(y)*sin(x) + cos(y)^2/x^2
            sage: f = (x-y)*(x+y); f
            (x + y)*(x - y)
            sage: f.expand()
            x^2 - y^2

            sage: a,b,c = var('a,b,c')
            sage: x,y = var('x,y', domain='real')
            sage: p,q = var('p,q', domain='positive')
            sage: (c/2*(5*(3*a*b*x*y*p*q)^2)^(7/2*c)).expand()
            1/2*45^(7/2*c)*(a^2*b^2*x^2*y^2)^(7/2*c)*c*p^(7*c)*q^(7*c)
            sage: ((-(-a*x*p)^3*(b*y*p)^3)^(c/2)).expand()
            (a^3*b^3*x^3*y^3)^(1/2*c)*p^(3*c)
            sage: x,y,p,q = var('x,y,p,q', domain='complex')

        Check that :issue:`18568` is fixed::

            sage: ((x+sqrt(2)*x)^2).expand()
            2*sqrt(2)*x^2 + 3*x^2

        Check that :issue:`21360` is fixed::

            sage: ((x^(x/2) + 1)^2).expand()
            2*x^(1/2*x) + x^x + 1
            sage: ((x^(1/2*x))^2).expand()
            x^x
            sage: ((x^(2*x))^2).expand()
            x^(4*x)

        Check that exactness is preserved::

            sage: ((x+1.001)^2).expand()
            x^2 + 2.00200000000000*x + 1.00200100000000
            sage: ((x+1.001)^3).expand()
            x^3 + 3.00300000000000*x^2 + 3.00600300000000*x + 1.00300300100000

        Check that :issue:`21302` is fixed::

            sage: ((x+1)^-2).expand()
            1/(x^2 + 2*x + 1)
            sage: (((x-1)/(x+1))^2).expand()
            x^2/(x^2 + 2*x + 1) - 2*x/(x^2 + 2*x + 1) + 1/(x^2 + 2*x + 1)

        Check that :issue:`30688` is fixed::

            sage: assume(x < 0)
            sage: sqrt(-x).expand()
            sqrt(-x)
            sage: ((-x)^(3/4)).expand()
            (-x)^(3/4)
            sage: forget()

        Check that :issue:`31077` and :issue:`31585` are fixed (also see :issue:`31679`)::

            sage: a,b,c,d = var("a b c d")
            sage: ((a + b + c)^30 * (3*b + d - 5/d)^3).expand().subs(a=0,b=2,c=-1)
            d^3 + 18*d^2 + 93*d - 465/d + 450/d^2 - 125/d^3 + 36

        Check that :issue:`31411` is fixed::

            sage: q, j = var("q, j")
            sage: A = q^(2/3) + q^(2/5)
            sage: B = product(1 - q^j, j, 1, 31) * q^(1/24)
            sage: bool((A * B).expand() == (A * B.expand()).expand())
            True
        """
        if side is not None:
            if not is_a_relational(self._gobj):
                raise ValueError("expansion on sides only makes sense for relations")
            if side == 'left':
                return self.operator()(self.lhs().expand(), self.rhs())
            elif side == 'right':
                return self.operator()(self.lhs(), self.rhs().expand())
            else:
                raise ValueError("side must be 'left', 'right', or None")

        cdef GEx x
        sig_on()
        try:
            x = self._gobj.expand(0)
        finally:
            sig_off()
        return new_Expression_from_GEx(self._parent, x)

    expand_rational = rational_expand = expand

    def expand_trig(self, full=False, half_angles=False, plus=True, times=True):
        r"""
        Expand trigonometric and hyperbolic functions of sums of angles
        and of multiple angles occurring in ``self``.

        For best results, ``self`` should already be expanded.

        INPUT:

        - ``full`` -- boolean (default: ``False``); to enhance user control
          of simplification, this function expands only one level at a time
          by default, expanding sums of angles or multiple angles. To obtain
          full expansion into sines and cosines immediately, set the optional
          parameter full to ``True``.

        - ``half_angles`` -- boolean (default: ``False``); if ``True``, causes
          half-angles to be simplified away

        - ``plus`` -- boolean (default: ``True``); controls the sum rule.
          Expansion of sums (e.g. `\sin(x + y)`) will take place only if
          ``plus`` is ``True``.

        - ``times`` -- boolean (default: ``True``); controls the product
          rule, expansion of products (e.g. `\sin(2 x)`) will take place only
          if ``times`` is ``True``.

        OUTPUT: a symbolic expression

        EXAMPLES::

            sage: sin(5*x).expand_trig()
            5*cos(x)^4*sin(x) - 10*cos(x)^2*sin(x)^3 + sin(x)^5
            sage: cos(2*x + var('y')).expand_trig()
            cos(2*x)*cos(y) - sin(2*x)*sin(y)

        We illustrate various options to this function::

            sage: f = sin(sin(3*cos(2*x))*x)
            sage: f.expand_trig()
            sin((3*cos(cos(2*x))^2*sin(cos(2*x)) - sin(cos(2*x))^3)*x)
            sage: f.expand_trig(full=True)
            sin((3*(cos(cos(x)^2)*cos(sin(x)^2)
                  + sin(cos(x)^2)*sin(sin(x)^2))^2*(cos(sin(x)^2)*sin(cos(x)^2)
                                                     - cos(cos(x)^2)*sin(sin(x)^2))
                  - (cos(sin(x)^2)*sin(cos(x)^2) - cos(cos(x)^2)*sin(sin(x)^2))^3)*x)
            sage: sin(2*x).expand_trig(times=False)
            sin(2*x)
            sage: sin(2*x).expand_trig(times=True)
            2*cos(x)*sin(x)
            sage: sin(2 + x).expand_trig(plus=False)
            sin(x + 2)
            sage: sin(2 + x).expand_trig(plus=True)
            cos(x)*sin(2) + cos(2)*sin(x)
            sage: sin(x/2).expand_trig(half_angles=False)
            sin(1/2*x)
            sage: sin(x/2).expand_trig(half_angles=True)
            (-1)^floor(1/2*x/pi)*sqrt(-1/2*cos(x) + 1/2)

        If the expression contains terms which are factored, we expand first::

            sage: (x, k1, k2) = var('x, k1, k2')
            sage: cos((k1-k2)*x).expand().expand_trig()
            cos(k1*x)*cos(k2*x) + sin(k1*x)*sin(k2*x)

        ALIAS:

        :meth:`trig_expand` and :meth:`expand_trig` are the same
        """
        from sage.calculus.calculus import maxima_options
        M = self._maxima_()
        P = M.parent()
        opt = maxima_options(trigexpand=full, halfangles=half_angles,
                             trigexpandplus=plus, trigexpandtimes=times)
        cmd = 'trigexpand(%s), %s' % (M.name(), opt)
        ans = P(cmd)
        return self.parent()(ans)

    trig_expand = expand_trig

    def reduce_trig(self, var=None):
        r"""
        Combine products and powers of trigonometric and hyperbolic
        sin's and cos's of x into those of multiples of x. It also
        tries to eliminate these functions when they occur in
        denominators.

        INPUT:

        - ``self`` -- a symbolic expression

        - ``var`` -- (default: ``None``) the variable which is used for
          these transformations. If not specified, all variables are
          used.

        OUTPUT: a symbolic expression

        EXAMPLES::

            sage: y = var('y')
            sage: f = sin(x)*cos(x)^3+sin(y)^2
            sage: f.reduce_trig()
            -1/2*cos(2*y) + 1/8*sin(4*x) + 1/4*sin(2*x) + 1/2

        To reduce only the expressions involving x we use optional parameter::

            sage: f.reduce_trig(x)
            sin(y)^2 + 1/8*sin(4*x) + 1/4*sin(2*x)

        ALIAS: :meth:`trig_reduce` and :meth:`reduce_trig` are the same
        """
        M = self._maxima_()
        P = M.parent()
        if var is None:
            cmd = 'trigreduce(%s)' % (M.name())
        else:
            cmd = 'trigreduce(%s,%s)' % (M.name(),'_SAGE_VAR_' + str(var))
        ans = P(cmd)
        return self.parent()(ans)

    trig_reduce = reduce_trig

    ############################################################################
    # Pattern Matching
    ############################################################################
    def match(self, pattern):
        """
        Check if ``self`` matches the given pattern.

        INPUT:

        - ``pattern`` -- a symbolic expression, possibly containing wildcards
          to match for

        OUTPUT:

        ``None`` if there is no match, or a dictionary mapping the
        wildcards to the matching values if a match was found. Note
        that the dictionary is empty if there were no wildcards in the
        given pattern.

        See also http://www.ginac.de/tutorial/Pattern-matching-and-advanced-substitutions.html

        EXAMPLES::

            sage: var('x,y,z,a,b,c,d,f,g')
            (x, y, z, a, b, c, d, f, g)
            sage: w0 = SR.wild(0); w1 = SR.wild(1); w2 = SR.wild(2)
            sage: ((x+y)^a).match((x+y)^a)  # no wildcards, so empty dict
            {}
            sage: print(((x+y)^a).match((x+y)^b))
            None
            sage: t = ((x+y)^a).match(w0^w1)
            sage: t[w0], t[w1]
            (x + y, a)
            sage: print(((x+y)^a).match(w0^w0))
            None
            sage: ((x+y)^(x+y)).match(w0^w0)
            {$0: x + y}
            sage: t = ((a+b)*(a+c)).match((a+w0)*(a+w1))
            sage: set([t[w0], t[w1]]) == set([b, c])
            True
            sage: ((a+b)*(a+c)).match((w0+b)*(w0+c))
            {$0: a}
            sage: t = ((a+b)*(a+c)).match((w0+w1)*(w0+w2))
            sage: t[w0]
            a
            sage: set([t[w1], t[w2]]) == set([b, c])
            True
            sage: t = ((a+b)*(a+c)).match((w0+w1)*(w1+w2))
            sage: t[w1]
            a
            sage: set([t[w0], t[w2]]) == set([b, c])
            True
            sage: t = (a*(x+y)+a*z+b).match(a*w0+w1)
            sage: s = set([t[w0], t[w1]])
            sage: s == set([x+y, a*z+b]) or s == set([z, a*(x+y)+b])
            True
            sage: print((a+b+c+d+f+g).match(c))
            None
            sage: (a+b+c+d+f+g).has(c)
            True
            sage: (a+b+c+d+f+g).match(c+w0)
            {$0: a + b + d + f + g}
            sage: (a+b+c+d+f+g).match(c+g+w0)
            {$0: a + b + d + f}
            sage: (a+b).match(a+b+w0) # known bug
            {$0: 0}
            sage: print((a*b^2).match(a^w0*b^w1))
            None
            sage: (a*b^2).match(a*b^w1)
            {$1: 2}
            sage: (x*x.arctan2(x^2)).match(w0*w0.arctan2(w0^2))
            {$0: x}

        Beware that behind-the-scenes simplification can lead to
        surprising results in matching::

            sage: print((x+x).match(w0+w1))
            None
            sage: t = x+x; t
            2*x
            sage: t.operator()
            <function mul_vararg ...>

        Since asking to match w0+w1 looks for an addition operator,
        there is no match.
        """
        cdef Expression p = self.coerce_in(pattern)
        cdef GExList mlst
        cdef bint res
        sig_on()
        try:
            res = self._gobj.match(p._gobj, mlst)
        finally:
            sig_off()
        if not res:
            return None

        cdef dict rdict = {}
        cdef GExListIter itr = mlst.begin()
        cdef GExListIter lstend = mlst.end()
        while itr != lstend:
            key = new_Expression_from_GEx(self._parent, itr.obj().lhs())
            val = new_Expression_from_GEx(self._parent, itr.obj().rhs())
            rdict[key] = val
            itr.inc()
        return rdict

    def find(self, pattern):
        """
        Find all occurrences of the given pattern in this expression.

        Note that once a subexpression matches the pattern, the search does
        not extend to subexpressions of it.

        EXAMPLES::

            sage: var('x,y,z,a,b')
            (x, y, z, a, b)
            sage: w0 = SR.wild(0); w1 = SR.wild(1)

            sage: (sin(x)*sin(y)).find(sin(w0))
            [sin(y), sin(x)]

            sage: ((sin(x)+sin(y))*(a+b)).expand().find(sin(w0))
            [sin(y), sin(x)]

            sage: (1+x+x^2+x^3).find(x)
            [x]
            sage: (1+x+x^2+x^3).find(x^w0)
            [x^2, x^3]

            sage: (1+x+x^2+x^3).find(y)
            []

            # subexpressions of a match are not listed
            sage: ((x^y)^z).find(w0^w1)
            [(x^y)^z]
        """
        cdef Expression p = self.coerce_in(pattern)
        cdef GExList found
        sig_on()
        try:
            self._gobj.find(p._gobj, found)
        finally:
            sig_off()
        res = []
        cdef GExListIter itr = found.begin()
        while itr != found.end():
            res.append(new_Expression_from_GEx(self._parent, itr.obj()))
            itr.inc()
        res = print_sorted(res)
        return res

    def has(self, pattern):
        """
        EXAMPLES::

            sage: var('x,y,a'); w0 = SR.wild(); w1 = SR.wild()
            (x, y, a)
            sage: (x*sin(x + y + 2*a)).has(y)
            True

        Here "x+y" is not a subexpression of "x+y+2*a" (which has the
        subexpressions "x", "y" and "2*a")::

            sage: (x*sin(x + y + 2*a)).has(x+y)
            False
            sage: (x*sin(x + y + 2*a)).has(x + y + w0)
            True

        The following fails because "2*(x+y)" automatically gets converted to
        "2*x+2*y" of which "x+y" is not a subexpression::

            sage: (x*sin(2*(x+y) + 2*a)).has(x+y)
            False

        Although x^1==x and x^0==1, neither "x" nor "1" are actually of the
        form "x^something"::

            sage: (x+1).has(x^w0)
            False

        Here is another possible pitfall, where the first expression
        matches because the term "-x" has the form "(-1)*x" in GiNaC. To check
        whether a polynomial contains a linear term you should use the
        coeff() function instead.

        ::

            sage: (4*x^2 - x + 3).has(w0*x)
            True
            sage: (4*x^2 + x + 3).has(w0*x)
            False
            sage: (4*x^2 + x + 3).has(x)
            True
            sage: (4*x^2 - x + 3).coefficient(x,1)
            -1
            sage: (4*x^2 + x + 3).coefficient(x,1)
            1
        """
        cdef Expression p = self.coerce_in(pattern)
        return self._gobj.has(p._gobj)

    def subs(self, *args, **kwds):
        """
        Substitute the given subexpressions in this expression.

        EXAMPLES::

            sage: var('x,y,z,a,b,c,d,f,g')
            (x, y, z, a, b, c, d, f, g)
            sage: w0 = SR.wild(0); w1 = SR.wild(1)
            sage: t = a^2 + b^2 + (x+y)^3

        Substitute with keyword arguments (works only with symbols)::

            sage: t.subs(a=c)
            (x + y)^3 + b^2 + c^2
            sage: t.subs(b=19, x=z)
            (y + z)^3 + a^2 + 361

        Substitute with a dictionary argument::

            sage: t.subs({a^2: c})
            (x + y)^3 + b^2 + c

            sage: t.subs({w0^2: w0^3})
            a^3 + b^3 + (x + y)^3

        Substitute with one or more relational expressions::

            sage: t.subs(w0^2 == w0^3)
            a^3 + b^3 + (x + y)^3

            sage: t.subs(w0 == w0^2)
            a^8 + b^8 + (x^2 + y^2)^6

            sage: t.subs(a == b, b == c)
            (x + y)^3 + b^2 + c^2

        Any number of arguments is accepted::

            sage: t.subs(a=b, b=c)
            (x + y)^3 + b^2 + c^2

            sage: t.subs({a:b}, b=c)
            (x + y)^3 + b^2 + c^2

            sage: t.subs([x == 3, y == 2], a == 2, {b:3})
            138

        It can even accept lists of lists::

            sage: eqn1 = (a*x + b*y == 0)
            sage: eqn2 = (1 + y == 0)
            sage: soln = solve([eqn1, eqn2], [x, y])
            sage: soln
            [[x == b/a, y == -1]]
            sage: f = x + y
            sage: f.subs(soln)
            b/a - 1

        Duplicate assignments will throw an error::

            sage: t.subs({a:b}, a=c)
            Traceback (most recent call last):
            ...
            ValueError: duplicate substitution for a, got values b and c

            sage: t.subs([x == 1], a = 1, b = 2, x = 2)
            Traceback (most recent call last):
            ...
            ValueError: duplicate substitution for x, got values 1 and 2

        All substitutions are performed at the same time::

             sage: t.subs({a:b, b:c})
             (x + y)^3 + b^2 + c^2

        Substitutions are done term by term, in other words Sage is not
        able to identify partial sums in a substitution (see :issue:`18396`)::

            sage: f = x + x^2 + x^4
            sage: f.subs(x = y)
            y^4 + y^2 + y
            sage: f.subs(x^2 == y)             # one term is fine
            x^4 + x + y
            sage: f.subs(x + x^2 == y)         # partial sum does not work
            x^4 + x^2 + x
            sage: f.subs(x + x^2 + x^4 == y)   # whole sum is fine
            y

        Note that it is the very same behavior as in Maxima::

            sage: E = 'x^4 + x^2 + x'
            sage: subs = [('x','y'), ('x^2','y'), ('x^2+x','y'), ('x^4+x^2+x','y')]

            sage: cmd = '{}, {}={}'
            sage: for s1,s2 in subs:
            ....:     maxima.eval(cmd.format(E, s1, s2))
            'y^4+y^2+y'
            'y+x^4+x'
            'x^4+x^2+x'
            'y'

        Or as in Maple::

            sage: cmd = 'subs({}={}, {})'              # optional - maple
            sage: for s1,s2 in subs:                   # optional - maple
            ....:     maple.eval(cmd.format(s1,s2, E))
            'y^4+y^2+y'
            'x^4+x+y'
            'x^4+x^2+x'
            'y'

        But Mathematica does something different on the third example::

            sage: cmd = '{} /. {} -> {}'                    # optional - mathematica
            sage: for s1,s2 in subs:                        # optional - mathematica
            ....:     mathematica.eval(cmd.format(E,s1,s2))
                 2    4
            y + y  + y
                 4
            x + x  + y
             4
            x  + y
            y

        The same, with formatting more suitable for cut and paste::

            sage: for s1,s2 in subs:                        # optional - mathematica
            ....:     mathematica(cmd.format(E,s1,s2))
            y + y^2 + y^4
            x + x^4 + y
            x^4 + y
            y

        .. WARNING::

            Unexpected results may occur if the left-hand side of some substitution
            is not just a single variable (or is a "wildcard" variable). For example,
            the result of ``cos(cos(cos(x))).subs({cos(x) : x})`` is ``x``, because
            the substitution is applied repeatedly. Such repeated substitutions (and
            pattern-matching code that may be somewhat unpredictable) are disabled
            only in the basic case where the left-hand side of every substitution is
            a variable. In particular, although the result of
            ``(x^2).subs({x : sqrt(x)})`` is ``x``, the result of
            ``(x^2).subs({x : sqrt(x), y^2 : y})`` is ``sqrt(x)``, because repeated
            substitution is enabled by the presence of the expression ``y^2`` in the
            left-hand side of one of the substitutions, even though that particular
            substitution does not get applied.

        TESTS:

        No arguments return the same expression::

            sage: t = a^2 + b^2 + (x+y)^3
            sage: t.subs()
            (x + y)^3 + a^2 + b^2

        Similarly for a empty dictionary, empty tuples and empty lists::

            sage: t.subs({}, (), [], ())
            (x + y)^3 + a^2 + b^2

        Invalid argument returns error::

            sage: t.subs(5)
            Traceback (most recent call last):
            ...
            TypeError: not able to determine a substitution from 5

        Substitutions with infinity::

            sage: (x/y).subs(y=oo)
            0
            sage: (x/y).subs(x=oo)
            Traceback (most recent call last):
            ...
            RuntimeError: indeterminate expression: infinity * f(x) encountered.
            sage: (x*y).subs(x=oo)
            Traceback (most recent call last):
            ...
            RuntimeError: indeterminate expression: infinity * f(x) encountered.
            sage: (x^y).subs(x=oo)
            Traceback (most recent call last):
            ...
            ValueError: power::eval(): pow(Infinity, f(x)) is not defined.
            sage: (x^y).subs(y=oo)
            Traceback (most recent call last):
            ...
            ValueError: power::eval(): pow(f(x), infinity) is not defined.
            sage: (x+y).subs(x=oo)
            +Infinity
            sage: (x-y).subs(y=oo)
            -Infinity
            sage: gamma(x).subs(x=-1)
            Infinity
            sage: 1/gamma(x).subs(x=-1)
            0

        Verify that this operation does not modify the passed
        dictionary (:issue:`6622`)::

            sage: var('v t')
            (v, t)
            sage: f = v*t
            sage: D = {v: 2}
            sage: f(D, t=3)
            6
            sage: D
            {v: 2}

        Check if :issue:`9891` is fixed::

            sage: exp(x).subs(x=log(x))
            x

        Check if :issue:`13587` is fixed::

            sage: t = tan(x)^2 - tan(x)
            sage: t.subs(x=pi/2)
            Infinity
            sage: u = gamma(x) - gamma(x-1)
            sage: u.subs(x=-1)
            Infinity

        More checks for ``subs``::

            sage: var('x,y,z'); f = x^3 + y^2 + z
            (x, y, z)
            sage: f.subs(x^3 == y^2, z == 1)
            2*y^2 + 1
            sage: f.subs({x^3:y^2, z:1})
            2*y^2 + 1
            sage: f = x^2 + x^4
            sage: f.subs(x^2 == x)
            x^4 + x
            sage: f = cos(x^2) + sin(x^2)
            sage: f.subs(x^2 == x)
            cos(x) + sin(x)
            sage: f(x,y,t) = cos(x) + sin(y) + x^2 + y^2 + t
            sage: f.subs(y^2 == t)
            (x, y, t) |--> x^2 + 2*t + cos(x) + sin(y)
            sage: f.subs(x^2 + y^2 == t)
            (x, y, t) |--> x^2 + y^2 + t + cos(x) + sin(y)

        Check that inverses in sums are recognized::

            sage: (1 + 1/x).subs({x: 1/x})
            x + 1
            sage: (x + 1/x^2).subs({x: 1/x})
            x^2 + 1/x
            sage: (sqrt(x) + 1/sqrt(x)).subs({x: 1/x})
            sqrt(x) + 1/sqrt(x)

        Check that :issue:`30378` is fixed::

            sage: (x^2).subs({x: sqrt(x)})
            x
            sage: f(x) = x^2
            sage: f(sqrt(x))
            x
            sage: a = var("a")
            sage: f = function("f")
            sage: integrate(f(x), x, 0, a).subs(a=cos(a))
            integrate(f(x), x, 0, cos(a))

        Check that :issue:`31554` is fixed::

            sage: a,b,c,d,x,y = var("a b c d x y")
            sage: with hold:
            ....:     print((2*x^0*a + b*y^1).subs({x:c, y:c*d}))
            b*c*d + 2*a

        Check that :issue:`31530` is fixed::

            sage: a, b = var("a b")
            sage: (a + b*x).series(x, 2).subs(a=a, b=b)
            (a) + (b)*x + Order(x^2)

        Check that :issue:`31585` is fixed::

            sage: m = -2^31
            sage: (-x).subs(x=m)
            2147483648
            sage: abs(x).subs(x=m)
            2147483648
            sage: (2*x).subs(x=m)
            -4294967296
            sage: (m*x + 1)*x
            -(2147483648*x - 1)*x
            sage: m = -2^63
            sage: (-x).subs(x=m)
            9223372036854775808
            sage: abs(x).subs(x=m)
            9223372036854775808
            sage: (2*x).subs(x=m)
            -18446744073709551616
            sage: (m*x + 1)*x
            -(9223372036854775808*x - 1)*x
        """
        cdef dict sdict = {}
        cdef GEx res

        if args and args[0] is None:
            # this is needed because sometimes this function get called as
            # expr.substitute(None, **kwds). This is because its signature used
            # to be (in_dict=None, **kwds) instead of (*args, **kwds)
            # (see issue #12834)
            args = args[1:]

        for a in args:
            _dict_update_check_duplicate(sdict, _subs_make_dict(a))

        if kwds:
            # Ensure that the keys are symbolic variables.
            varkwds = {self._parent.var(k): v for k,v in kwds.items()}
            # Check for duplicate
            _dict_update_check_duplicate(sdict, varkwds)

        cdef GExMap smap
        for k, v in sdict.items():
            smap.insert(make_pair((<Expression>self.coerce_in(k))._gobj,
                                  (<Expression>self.coerce_in(v))._gobj))
        res = self._gobj.subs_map(smap, 0)
        return new_Expression_from_GEx(self._parent, res)

    cpdef Expression _subs_expr(self, expr):
        """
        EXAMPLES::

            sage: var('x,y,z,a,b,c,d,f')
            (x, y, z, a, b, c, d, f)
            sage: w0 = SR.wild(0); w1 = SR.wild(1)
            sage: (a^2 + b^2 + (x+y)^2)._subs_expr(w0^2 == w0^3)
            a^3 + b^3 + (x + y)^3
            sage: (a^4 + b^4 + (x+y)^4)._subs_expr(w0^2 == w0^3)
            a^4 + b^4 + (x + y)^4
            sage: (a^2 + b^4 + (x+y)^4)._subs_expr(w0^2 == w0^3)
            b^4 + (x + y)^4 + a^3
            sage: ((a+b+c)^2)._subs_expr(a+b == x)
            (a + b + c)^2
            sage: ((a+b+c)^2)._subs_expr(a+b+w0 == x+w0)
            (c + x)^2
            sage: (a+2*b)._subs_expr(a+b == x)
            a + 2*b
            sage: (a+2*b)._subs_expr(a+b+w0 == x+w0)
            a + 2*b
            sage: (a+2*b)._subs_expr(a+w0*b == x)
            x
            sage: (a+2*b)._subs_expr(a+b+w0*b == x+w0*b)
            a + 2*b
            sage: (4*x^3-2*x^2+5*x-1)._subs_expr(x==a)
            4*a^3 - 2*a^2 + 5*a - 1
            sage: (4*x^3-2*x^2+5*x-1)._subs_expr(x^w0==a^w0)
            4*a^3 - 2*a^2 + 5*x - 1
            sage: (4*x^3-2*x^2+5*x-1)._subs_expr(x^w0==a^(2*w0))._subs_expr(x==a)
            4*a^6 - 2*a^4 + 5*a - 1
            sage: sin(1+sin(x))._subs_expr(sin(w0)==cos(w0))
            cos(cos(x) + 1)
            sage: (sin(x)^2 + cos(x)^2)._subs_expr(sin(w0)^2+cos(w0)^2==1)
            1
            sage: (1 + sin(x)^2 + cos(x)^2)._subs_expr(sin(w0)^2+cos(w0)^2==1)
            cos(x)^2 + sin(x)^2 + 1
            sage: (17*x + sin(x)^2 + cos(x)^2)._subs_expr(w1 + sin(w0)^2+cos(w0)^2 == w1 + 1)
            17*x + 1
            sage: ((x-1)*(sin(x)^2 + cos(x)^2)^2)._subs_expr(sin(w0)^2+cos(w0)^2 == 1)
            x - 1
            """
        cdef Expression p = self.coerce_in(expr)
        cdef GEx res
        sig_on()
        try:
            res = self._gobj.subs(p._gobj)
        finally:
            sig_off()
        return new_Expression_from_GEx(self._parent, res)

    def substitute_function(self, *args, **kwds):
        """
        Substitute the given functions by their replacements in this expression.

        EXAMPLES::

            sage: x,y = var('x,y')
            sage: foo = function('foo'); bar = function('bar')
            sage: f = foo(x) + 1/foo(pi*y)

        Substitute with a dictionary::

            sage: f.substitute_function({foo: bar})
            1/bar(pi*y) + bar(x)
            sage: f.substitute_function({foo(x): bar(x)})
            1/bar(pi*y) + bar(x)

        If the function expression to be substituted includes its arguments, the right hand side can be an arbitrary symbolic expression::

            sage: f.substitute_function({foo(x): x^2})
            x^2 + 1/(pi^2*y^2)

        Substitute with keyword arguments (works only if no function arguments are given)::

            sage: f.substitute_function(foo=bar)
            1/bar(pi*y) + bar(x)

        Substitute with a relational expression::

            sage: f.substitute_function(foo(x)==bar(x))
            1/bar(pi*y) + bar(x)
            sage: f.substitute_function(foo(x)==bar(x+1))
            1/bar(pi*y + 1) + bar(x + 1)

        All substitutions are performed at the same time::

            sage: g = foo(x) + 1/bar(pi*y)
            sage: g.substitute_function({foo: bar, bar: foo})
            1/foo(pi*y) + bar(x)

        Any number of arguments is accepted::

            sage: g.substitute_function({foo: bar}, bar(x) == x^2)
            1/(pi^2*y^2) + bar(x)

        As well as lists of substitutions::

            sage: g.substitute_function([foo(x) == 1, bar(x) == x])
            1/(pi*y) + 1

        Alternative syntax::

            sage: g.substitute_function(foo, bar)
            1/bar(pi*y) + bar(x)

        Duplicate assignments will throw an error::

            sage: g.substitute_function({foo:bar}, foo(x) == x^2)
            Traceback (most recent call last):
            ...
            ValueError: duplicate substitution for foo, got values bar and x |--> x^2

            sage: g.substitute_function([foo(x) == x^2], foo = bar)
            Traceback (most recent call last):
            ...
            ValueError: duplicate substitution for foo, got values x |--> x^2 and bar

        TESTS:

        Make sure :issue:`17849` is fixed::

            sage: ex = sin(x) + atan2(0,0,hold=True)
            sage: ex.substitute_function(sin,cos)
            arctan2(0, 0) + cos(x)
            sage: ex = sin(x) + hypergeometric([1, 1], [2], -1)
            sage: ex.substitute_function(sin,cos)
            cos(x) + hypergeometric((1, 1), (2,), -1)
        """
        from sage.symbolic.expression_conversions import SubstituteFunction
        from sage.calculus.calculus import _find_func, _is_function

        sdict = {}

        if len(args) == 2 and _is_function(args[0]):
            sdict = {args[0]: args[1]}
        else:
            for a in args:
                _dict_update_check_duplicate(sdict, _subs_fun_make_dict(a))

        if kwds:
            # Ensure that the keys are functions.
            funkwds = {_find_func(k): v for k,v in kwds.items()}
            # Check for duplicate
            _dict_update_check_duplicate(sdict, funkwds)

        return SubstituteFunction(self, sdict)()

    def exponentialize(self):
        r"""
        Return this symbolic expression with all circular and hyperbolic
        functions replaced by their respective exponential
        expressions.

        EXAMPLES::

            sage: x = SR.var("x")
            sage: sin(x).exponentialize()
            -1/2*I*e^(I*x) + 1/2*I*e^(-I*x)
            sage: sec(x).exponentialize()
            2/(e^(I*x) + e^(-I*x))
            sage: tan(x).exponentialize()
            (-I*e^(I*x) + I*e^(-I*x))/(e^(I*x) + e^(-I*x))
            sage: sinh(x).exponentialize()
            -1/2*e^(-x) + 1/2*e^x
            sage: sech(x).exponentialize()
            2/(e^(-x) + e^x)
            sage: tanh(x).exponentialize()
            -(e^(-x) - e^x)/(e^(-x) + e^x)

        TESTS:

        Check that ``u(x).exponentialize().demoivre(force=True)``
        is identity::

            sage: x = SR.var("x")
            sage: all([bool(u(x).exponentialize().demoivre(force=True) == u(x))
            ....:      for u in (sin, cos, tan, csc, sec, cot,
            ....:                sinh, cosh, tanh, csch, sech, coth)])
            True

        Check that differentiation and exponentialization commute::

            sage: x = SR.var("x")
            sage: all([bool(u(x).diff(x).exponentialize() ==
            ....:           u(x).exponentialize().diff(x))
            ....:      for u in (sin, cos, tan, csc, sec, cot,
            ....:                sinh, cosh, tanh, csch, sech, coth)])
            True
        """
        from sage.symbolic.expression_conversions import Exponentialize
        return Exponentialize(self)()

    def demoivre(self, force=False):
        r"""
        Return this symbolic expression with complex exponentials
        (optionally all exponentials) replaced by (at least partially)
        trigonometric/hyperbolic expressions.

        EXAMPLES::

            sage: x, a, b = SR.var("x, a, b")
            sage: exp(a + I*b).demoivre()
            (cos(b) + I*sin(b))*e^a
            sage: exp(I*x).demoivre()
            cos(x) + I*sin(x)
            sage: exp(x).demoivre()
            e^x
            sage: exp(x).demoivre(force=True)
            cosh(x) + sinh(x)

        TESTS:

        Check that de Moivre transformation correctly commutes
        with differentiation::

            sage: x = SR.var("x")
            sage: f = function("f")
            sage: bool(f(exp(I*x)).diff(x).demoivre() ==
            ....:      f(exp(I*x)).demoivre().diff(x))
            True
        """
        from sage.symbolic.expression_conversions import DeMoivre
        return DeMoivre(self, force)()

    def half_angle(self):
        """
        Replace all occurrences of trigonometric (or hyperbolic)
        functions by rational fractions of the (hyperbolic) tangent
        of half the original argument.

        This can help highlight the algebraic structure of an expression,
        which can be useful e.g. for integration.

        This method has no direct relation with the ``half_angles``
        argument of the :meth:`trig_expand` method.

        EXAMPLES::

            sage: x, t = var("x, t")
            sage: cos(x).half_angle().subs(tan(x/2) == t)
            -(t^2 - 1)/(t^2 + 1)

        Note that this structure highlighting works better after expansion::

            sage: x, t = var("x, t")
            sage: a = (cos(3*x)/(4-cos(x)))
            sage: b = a.trig_expand()
            sage: a.half_angle().subs(tan(x/2) == t).simplify_full()
            (2*(t^2 + 1)*cos(3/2*x)^2 - t^2 - 1)/(5*t^2 + 3)
            sage: b.half_angle().subs(tan(x/2) == t).simplify_full()
            -(t^6 - 15*t^4 + 15*t^2 - 1)/(5*t^6 + 13*t^4 + 11*t^2 + 3)

        TESTS::

            sage: all((u(x) == u(x).half_angle()).subs(x == 2*x).trig_simplify()
            ....:     for u in (sin, cos, tan, csc, sec, cot,
            ....:               sinh, cosh, tanh, csch, sech, coth))
            True
        """
        from sage.symbolic.expression_conversions import HalfAngle
        return HalfAngle(self)()

    def substitution_delayed(self, pattern, replacement):
        """
        Replace all occurrences of pattern by the result of replacement.

        In contrast to :meth:`subs`, the pattern may contains wildcards
        and the replacement can depend on the particular term matched by the
        pattern.

        INPUT:

        - ``pattern`` -- an :class:`Expression`, usually containing wildcards

        - ``replacement`` -- a function; its argument is a dictionary
          mapping the wildcard occurring in ``pattern`` to the actual
          values.  If it returns ``None``, this occurrence of ``pattern`` is
          not replaced. Otherwise, it is replaced by the output of
          ``replacement``.

        OUTPUT: an :class:`Expression`

        EXAMPLES::

            sage: var('x y')
            (x, y)
            sage: w0 = SR.wild(0)
            sage: sqrt(1 + 2*x + x^2).substitution_delayed(
            ....:     sqrt(w0), lambda d: sqrt(factor(d[w0]))
            ....: )
            sqrt((x + 1)^2)
            sage: def r(d):
            ....:    if x not in d[w0].variables():
            ....:        return cos(d[w0])
            sage: (sin(x^2 + x) + sin(y^2 + y)).substitution_delayed(sin(w0), r)
            cos(y^2 + y) + sin(x^2 + x)

        .. SEEALSO::

            :meth:`match`
        """
        result = self
        for matched in self.find(pattern):
            r = replacement(matched.match(pattern))
            if r is not None:
                result = result.subs({matched: r})
        return result

    def __call__(self, *args, **kwds):
        """
        Call the :meth:`subs` on this expression.

        EXAMPLES::

            sage: var('x,y,z')
            (x, y, z)
            sage: (x+y)(x=z^2, y=x^y)
            z^2 + x^y
        """
        return self._parent._call_element_(self, *args, **kwds)

    def variables(self):
        """
        Return sorted tuple of variables that occur in this expression.

        EXAMPLES::

            sage: (x,y,z) = var('x,y,z')
            sage: (x+y).variables()
            (x, y)
            sage: (2*x).variables()
            (x,)
            sage: (x^y).variables()
            (x, y)
            sage: sin(x+y^z).variables()
            (x, y, z)
        """
        from sage.symbolic.ring import SR
        cdef GExSet sym_set
        g_list_symbols(self._gobj, sym_set)
        res = []
        cdef GExSetIter itr = sym_set.begin()
        while itr != sym_set.end():
            res.append(new_Expression_from_GEx(SR, itr.obj()))
            itr.inc()
        res = print_sorted(res)[::-1]
        return tuple(res)

    def free_variables(self):
        """
        Return sorted tuple of unbound variables that occur in this
        expression.

        EXAMPLES::

            sage: (x,y,z) = var('x,y,z')
            sage: (x+y).free_variables()
            (x, y)
            sage: (2*x).free_variables()
            (x,)
            sage: (x^y).free_variables()
            (x, y)
            sage: sin(x+y^z).free_variables()
            (x, y, z)
            sage: _ = function('f')
            sage: e = limit( f(x,y), x=0 ); e
            limit(f(x, y), x, 0)
            sage: e.free_variables()
            (y,)
        """
        from sage.symbolic.ring import SR
        cdef GSymbolSet sym_set
        sym_set = self._gobj.free_symbols()
        res = []
        cdef GSymbolSetIter itr = sym_set.begin()
        while itr != sym_set.end():
            res.append(new_Expression_from_GEx(SR, GEx(itr.obj())))
            itr.inc()
        res = print_sorted(res)[::-1]
        return tuple(res)

    def arguments(self):
        """
        EXAMPLES::

            sage: x,y = var('x,y')
            sage: f = x + y
            sage: f.arguments()
            (x, y)

            sage: g = f.function(x)
            sage: g.arguments()
            (x,)
        """
        try:
            return self._parent.arguments()
        except AttributeError:
            return self.variables()

    args = arguments

    def number_of_arguments(self):
        """
        EXAMPLES::

            sage: x,y = var('x,y')
            sage: f = x + y
            sage: f.number_of_arguments()
            2

            sage: g = f.function(x)
            sage: g.number_of_arguments()
            1

        ::

            sage: x,y,z = var('x,y,z')
            sage: (x+y).number_of_arguments()
            2
            sage: (x+1).number_of_arguments()
            1
            sage: (sin(x)+1).number_of_arguments()
            1
            sage: (sin(z)+x+y).number_of_arguments()
            3
            sage: (sin(x+y)).number_of_arguments()
            2
        """
        return len(self.arguments())

    def number_of_operands(self):
        """
        Return the number of operands of this expression.

        EXAMPLES::

            sage: var('a,b,c,x,y')
            (a, b, c, x, y)
            sage: a.number_of_operands()
            0
            sage: (a^2 + b^2 + (x+y)^2).number_of_operands()
            3
            sage: (a^2).number_of_operands()
            2
            sage: (a*b^2*c).number_of_operands()
            3
        """
        return self._gobj.nops()

    nops = number_of_operands

    def _unpack_operands(self):
        """
        Unpack the operands of this expression converting each to a Python
        object if possible.

        This corresponds to the conversion performed when arguments of a
        function are unpacked as they are being passed to custom methods of
        a symbolic function.

        EXAMPLES::

            sage: t = SR._force_pyobject((1, 2, x, x+1, x+2))
            sage: t._unpack_operands()
            (1, 2, x, x + 1, x + 2)
            sage: type(t._unpack_operands())
            <... 'tuple'>
            sage: list(map(type, t._unpack_operands()))
            [<class 'sage.rings.integer.Integer'>, <class 'sage.rings.integer.Integer'>, <class 'sage.symbolic.expression.Expression'>, <class 'sage.symbolic.expression.Expression'>, <class 'sage.symbolic.expression.Expression'>]
            sage: u = SR._force_pyobject((t, x^2))
            sage: u._unpack_operands()
            ((1, 2, x, x + 1, x + 2), x^2)
            sage: type(u._unpack_operands()[0])
            <... 'tuple'>
        """
        return unpack_operands(self)

    def operands(self):
        """
        Return a list containing the operands of this expression.

        EXAMPLES::

            sage: var('a,b,c,x,y')
            (a, b, c, x, y)
            sage: (a^2 + b^2 + (x+y)^2).operands()
            [a^2, b^2, (x + y)^2]
            sage: (a^2).operands()
            [a, 2]
            sage: (a*b^2*c).operands()
            [a, b^2, c]
        """
        from sage.symbolic.ring import SR
        return [new_Expression_from_GEx(SR, self._gobj.op(i))
                for i in range(self._gobj.nops())]

    def operator(self):
        """
        Return the topmost operator in this expression.

        EXAMPLES::

            sage: x,y,z = var('x,y,z')
            sage: (x+y).operator()
            <function add_vararg ...>
            sage: (x^y).operator()
            <built-in function pow>
            sage: (x^y * z).operator()
            <function mul_vararg ...>
            sage: (x < y).operator()
            <built-in function lt>

            sage: abs(x).operator()
            abs
            sage: r = gamma(x).operator(); type(r)
            <class 'sage.functions.gamma.Function_gamma'>

            sage: psi = function('psi', nargs=1)
            sage: psi(x).operator()
            psi

            sage: r = psi(x).operator()
            sage: r == psi
            True

            sage: f = function('f', nargs=1, conjugate_func=lambda self, x: 2*x)
            sage: nf = f(x).operator()
            sage: nf(x).conjugate()
            2*x

            sage: f = function('f')
            sage: a = f(x).diff(x); a
            diff(f(x), x)
            sage: a.operator()
            D[0](f)

        TESTS::

            sage: (x <= y).operator()
            <built-in function le>
            sage: (x == y).operator()
            <built-in function eq>
            sage: (x != y).operator()
            <built-in function ne>
            sage: (x > y).operator()
            <built-in function gt>
            sage: (x >= y).operator()
            <built-in function ge>
            sage: SR._force_pyobject( (x, x + 1, x + 2) ).operator()
            <... 'tuple'>
            sage: exp(x).series(x,3).operator()
            <function add_vararg ...>
        """
        cdef operators o
        cdef unsigned serial
        from sage.symbolic.operators import add_vararg, mul_vararg
        if is_a_add(self._gobj):
            return add_vararg
        elif is_a_mul(self._gobj):
            return mul_vararg
        elif is_a_power(self._gobj):
            return operator.pow
        elif is_a_relational(self._gobj):
            # find the operator and return it
            o = relational_operator(self._gobj)
            if o == equal:
                return operator.eq
            elif o == not_equal:
                return operator.ne
            elif o == less:
                return operator.lt
            elif o == less_or_equal:
                return operator.le
            elif o == greater:
                return operator.gt
            elif o == greater_or_equal:
                return operator.ge
            else:
                raise RuntimeError("operator type not known, please report this as a bug")
        elif is_a_function(self._gobj):
            # get function id
            serial = ex_to_function(self._gobj).get_serial()

            # if operator is a special function defined by us
            # find the python equivalent and return it
            res = get_sfunction_from_serial(serial)
            if res is None:
                raise RuntimeError("cannot find SymbolicFunction in table")

            if is_a_fderivative(self._gobj):
                parameter_set = paramset_from_Expression(self)
                from sage.symbolic.operators import FDerivativeOperator
                res = FDerivativeOperator(res, parameter_set)

            return res
        elif is_exactly_a_exprseq(self._gobj):
            return tuple
        elif is_a_series(self._gobj):
            from sage.symbolic.operators import add_vararg
            return add_vararg

        # self._gobj is either a symbol, constant or numeric
        return None

    def __index__(self):
        """
        EXAMPLES::

            sage: a = list(range(10))
            sage: a[:SR(5)]
            [0, 1, 2, 3, 4]
        """
        return int(self._integer_())

    def iterator(self):
        """
        Return an iterator over the operands of this expression.

        EXAMPLES::

            sage: x,y,z = var('x,y,z')
            sage: list((x+y+z).iterator())
            [x, y, z]
            sage: list((x*y*z).iterator())
            [x, y, z]
            sage: list((x^y*z*(x+y)).iterator())
            [x + y, x^y, z]

        Note that symbols, constants and numeric objects do not have operands,
        so the iterator function raises an error in these cases::

            sage: x.iterator()
            Traceback (most recent call last):
            ...
            ValueError: expressions containing only a numeric coefficient,
            constant or symbol have no operands
            sage: pi.iterator()
            Traceback (most recent call last):
            ...
            ValueError: expressions containing only a numeric coefficient,
            constant or symbol have no operands
            sage: SR(5).iterator()
            Traceback (most recent call last):
            ...
            ValueError: expressions containing only a numeric coefficient,
            constant or symbol have no operands
        """
        if (is_a_symbol(self._gobj) or is_a_constant(self._gobj) or
                is_a_numeric(self._gobj)):
            raise ValueError("expressions containing only a numeric coefficient, constant or symbol have no operands")
        return new_ExpIter_from_Expression(self)

    @property
    def op(self):
        """
        Provide access to the operands of an expression through a property.

        EXAMPLES::

            sage: t = 1+x+x^2
            sage: t.op
            Operands of x^2 + x + 1
            sage: x.op
            Traceback (most recent call last):
            ...
            TypeError: expressions containing only a numeric coefficient,
            constant or symbol have no operands
            sage: t.op[0]
            x^2

        Indexing directly with ``t[1]`` causes problems with numpy types.

            sage: t[1]
            Traceback (most recent call last):
            ...
            TypeError: 'sage.symbolic.expression.Expression' object ...
        """
        if (is_a_symbol(self._gobj) or is_a_constant(self._gobj) or
                is_a_numeric(self._gobj)):
            raise TypeError("expressions containing only a numeric coefficient, constant or symbol have no operands")
        cdef OperandsWrapper res = OperandsWrapper.__new__(OperandsWrapper)
        res._expr = self
        return res

    def numerical_approx(self, prec=None, digits=None, algorithm=None):
        """
        Return a numerical approximation of ``self`` with ``prec`` bits
        (or decimal ``digits``) of precision.

        No guarantee is made about the accuracy of the result.

        INPUT:

        - ``prec`` -- precision in bits

        - ``digits`` -- precision in decimal digits (only used if
          ``prec`` is not given)

        - ``algorithm`` -- which algorithm to use to compute this
          approximation

        If neither ``prec`` nor ``digits`` is given, the default
        precision is 53 bits (roughly 16 digits).

        EXAMPLES::

            sage: sin(x).subs(x=5).n()
            -0.958924274663138
            sage: sin(x).subs(x=5).n(100)
            -0.95892427466313846889315440616
            sage: sin(x).subs(x=5).n(digits=50)
            -0.95892427466313846889315440615599397335246154396460
            sage: zeta(x).subs(x=2).numerical_approx(digits=50)
            1.6449340668482264364724151666460251892189499012068

            sage: cos(3).numerical_approx(200)
            -0.98999249660044545727157279473126130239367909661558832881409
            sage: numerical_approx(cos(3),200)
            -0.98999249660044545727157279473126130239367909661558832881409
            sage: numerical_approx(cos(3), digits=10)
            -0.9899924966
            sage: (i + 1).numerical_approx(32)
            1.00000000 + 1.00000000*I
            sage: (pi + e + sqrt(2)).numerical_approx(100)
            7.2740880444219335226246195788

        TESTS:

        We test the evaluation of different infinities available in Pynac::

            sage: t = x - oo; t
            -Infinity
            sage: t.n()
            -infinity
            sage: t = x + oo; t
            +Infinity
            sage: t.n()
            +infinity
            sage: t = x - unsigned_infinity; t
            Infinity
            sage: t.n()
            Traceback (most recent call last):
            ...
            ValueError: can only convert signed infinity to RR

        Some expressions cannot be evaluated numerically::

            sage: n(sin(x))
            Traceback (most recent call last):
            ...
            TypeError: cannot evaluate symbolic expression numerically
            sage: a = var('a')
            sage: (x^2 + 2*x + 2).subs(x=a).n()
            Traceback (most recent call last):
            ...
            TypeError: cannot evaluate symbolic expression numerically

        Make sure we've rounded up log(10,2) enough to guarantee
        sufficient precision (:issue:`10164`)::

            sage: ks = 4*10**5, 10**6
            sage: all(len(str(e.n(digits=k)))-1 >= k for k in ks)
            True

        Symbolic sums with definite endpoints are expanded (:issue:`9424`)::

            sage: (k,n) = var('k,n')
            sage: f(n) = sum(abs(-k*k+n),k,1,n)
            sage: ex = f(n=8); ex
            sum(abs(-k^2 + 8), k, 1, 8)
            sage: ex.n()
            162.000000000000
            sage: (ex+1).n()
            163.000000000000

        Check if :issue:`24418` is fixed::

            sage: numerical_approx(2^(450232897/4888643760))
            1.06591892580915
        """
        if prec is None:
            prec = digits_to_bits(digits)

        from sage.symbolic.expression_conversions import ExpressionTreeWalker

        class DefiniteSumExpander(ExpressionTreeWalker):
            def composition(self, ex, operator):
                if hasattr(operator, 'name') and operator.name() == 'sum' and (
                        is_a_numeric((<Expression>ex.operands()[2])._gobj)
                        and is_a_numeric((<Expression>ex.operands()[3])._gobj)):
                    from sage.calculus.calculus import symbolic_sum
                    return symbolic_sum(*(ex.operands()))
                return super().composition(ex, operator)

        s = DefiniteSumExpander(self)
        cdef Expression x = self._parent(s())
        from sage.rings.real_mpfr import RealField
        R = RealField(prec)
        kwds = {'parent': R, 'algorithm': algorithm}
        try:
            x = x._convert(kwds)
        except TypeError:  # numerical approximation for real number failed
            pass           # try again with complex
            kwds['parent'] = R.complex_field()
            x = x._convert(kwds)

        # we have to consider constants as well, since infinity is a constant
        # in pynac
        if is_a_numeric(x._gobj):
            res = py_object_from_numeric(x._gobj)
        elif is_a_constant(x._gobj):
            res = x.pyobject()
        else:
            raise TypeError("cannot evaluate symbolic expression numerically")

        # Important -- the  we get might not be a valid output for numerical_approx in
        # the case when one gets infinity.
        if isinstance(res, AnInfinity):
            return res.n(prec=prec, digits=digits)
        return res

    def round(self):
        """
        Round this expression to the nearest integer.

        EXAMPLES::

            sage: u = sqrt(43203735824841025516773866131535024)
            sage: u.round()
            207855083711803945
            sage: t = sqrt(Integer('1'*1000)).round(); print(str(t)[-10:])
            3333333333
            sage: (-sqrt(110)).round()
            -10
            sage: (-sqrt(115)).round()
            -11
            sage: (sqrt(-3)).round()
            Traceback (most recent call last):
            ...
            ValueError: could not convert sqrt(-3) to a real number
        """
        try:
            return self.pyobject().round()
        except (TypeError, AttributeError):
            pass
        from sage.functions.all import floor, ceil
        from sage.rings.real_mpfi import RIF
        try:
            rif_self = RIF(self)
        except TypeError:
            raise ValueError("could not convert %s to a real number" % self)
        half = 1 / sage.rings.integer.Integer(2)
        if rif_self < 0 or (rif_self.contains_zero() and self < 0):
            result = ceil(self - half)
        else:
            result = floor(self + half)
        if not isinstance(result, sage.rings.integer.Integer):
            raise ValueError("could not convert %s to a real number" % self)
        else:
            return result

    def function(self, *args):
        """
        Return a callable symbolic expression with the given variables.

        EXAMPLES:

        We will use several symbolic variables in the examples below::

            sage: var('x, y, z, t, a, w, n')
            (x, y, z, t, a, w, n)

        ::

            sage: u = sin(x) + x*cos(y)
            sage: g = u.function(x,y)
            sage: g(x,y)
            x*cos(y) + sin(x)
            sage: g(t,z)
            t*cos(z) + sin(t)
            sage: g(x^2, x^y)
            x^2*cos(x^y) + sin(x^2)

        ::

            sage: f = (x^2 + sin(a*w)).function(a,x,w); f
            (a, x, w) |--> x^2 + sin(a*w)
            sage: f(1,2,3)
            sin(3) + 4

        Using the :meth:`function` method we can obtain the above function
        `f`, but viewed as a function of different variables::

            sage: h = f.function(w,a); h
            (w, a) |--> x^2 + sin(a*w)

        This notation also works::

            sage: h(w,a) = f
            sage: h
            (w, a) |--> x^2 + sin(a*w)

        You can even make a symbolic expression `f` into a function
        by writing ``f(x,y) = f``::

            sage: f = x^n + y^n; f
            x^n + y^n
            sage: f(x,y) = f
            sage: f
            (x, y) |--> x^n + y^n
            sage: f(2,3)
            3^n + 2^n
        """
        # we override type checking in CallableSymbolicExpressionRing,
        # since it checks for old SymbolicVariable's
        # and do the check here instead
        for i in args:
            if not (isinstance(i, Expression) and i.is_symbol()):
                break
        else:
            from sage.symbolic.callable import CallableSymbolicExpressionRing
            R = CallableSymbolicExpressionRing(args, check=False)
            return R(self)
        raise TypeError(f"must construct a function with symbolic variables as arguments, got {args}.")

    ############################################################################
    # Basic arithmetic wrappers
    # which allow disabling automatic evaluation with the hold parameter
    ############################################################################
    def power(self, exp, hold=False):
        """
        Return the current expression to the power ``exp``.

        To prevent automatic evaluation use the ``hold`` argument.

        EXAMPLES::

            sage: (x^2).power(2)
            x^4
            sage: (x^2).power(2, hold=True)
            (x^2)^2

        To then evaluate again, we use :meth:`unhold`::

            sage: a = (x^2).power(2, hold=True); a.unhold()
            x^4
        """
        cdef Expression nexp = self.coerce_in(exp)
        return new_Expression_from_GEx(self._parent,
                g_hold2_wrapper(g_power_construct, self._gobj, nexp._gobj,
                    hold))

    def add(self, *args, hold=False):
        """
        Return the sum of the current expression and the given arguments.

        To prevent automatic evaluation use the ``hold`` argument.

        EXAMPLES::

            sage: x.add(x)
            2*x
            sage: x.add(x, hold=True)
            x + x
            sage: x.add(x, (2+x), hold=True)
            (x + 2) + x + x
            sage: x.add(x, (2+x), x, hold=True)
            (x + 2) + x + x + x
            sage: x.add(x, (2+x), x, 2*x, hold=True)
            (x + 2) + 2*x + x + x + x

        To then evaluate again, we use :meth:`unhold`::

            sage: a = x.add(x, hold=True); a.unhold()
            2*x
        """
        nargs = [self.coerce_in(x) for x in args]
        cdef GExVector vec
        cdef Py_ssize_t i
        vec.push_back(self._gobj)
        for i in range(len(args)):
            vec.push_back((<Expression>nargs[i])._gobj)
        return new_Expression_from_GEx(self._parent, g_add_construct(vec, hold))

    def mul(self, *args, hold=False):
        """
        Return the product of the current expression and the given arguments.

        To prevent automatic evaluation use the ``hold`` argument.

        EXAMPLES::

            sage: x.mul(x)
            x^2
            sage: x.mul(x, hold=True)
            x*x
            sage: x.mul(x, (2+x), hold=True)
            (x + 2)*x*x
            sage: x.mul(x, (2+x), x, hold=True)
            (x + 2)*x*x*x
            sage: x.mul(x, (2+x), x, 2*x, hold=True)
            (2*x)*(x + 2)*x*x*x

        To then evaluate again, we use :meth:`unhold`::

            sage: a = x.mul(x, hold=True); a.unhold()
            x^2
        """
        nargs = [self.coerce_in(x) for x in args]
        cdef GExVector vec
        cdef Py_ssize_t i
        vec.push_back(self._gobj)
        for i in range(len(args)):
            vec.push_back((<Expression>nargs[i])._gobj)
        return new_Expression_from_GEx(self._parent, g_mul_construct(vec, hold))

    ############################################################################
    # Polynomial functions
    ############################################################################
    def coefficient(self, s, n=1):
        """
        Return the coefficient of `s^n` in this symbolic expression.

        INPUT:

        - ``s`` -- expression

        - ``n`` -- expression, default 1

        OUTPUT: a symbolic expression. The coefficient of `s^n`

        Sometimes it may be necessary to expand or factor first, since this
        is not done automatically.

        EXAMPLES::

            sage: var('x,y,a')
            (x, y, a)
            sage: f = 100 + a*x + x^3*sin(x*y) + x*y + x/y + 2*sin(x*y)/x; f
            x^3*sin(x*y) + a*x + x*y + x/y + 2*sin(x*y)/x + 100
            sage: f.collect(x)
            x^3*sin(x*y) + (a + y + 1/y)*x + 2*sin(x*y)/x + 100
            sage: f.coefficient(x,0)
            100
            sage: f.coefficient(x,-1)
            2*sin(x*y)
            sage: f.coefficient(x,1)
            a + y + 1/y
            sage: f.coefficient(x,2)
            0
            sage: f.coefficient(x,3)
            sin(x*y)
            sage: f.coefficient(x^3)
            sin(x*y)
            sage: f.coefficient(sin(x*y))
            x^3 + 2/x
            sage: f.collect(sin(x*y))
            a*x + x*y + (x^3 + 2/x)*sin(x*y) + x/y + 100

            sage: var('a, x, y, z')
            (a, x, y, z)
            sage: f = (a*sqrt(2))*x^2 + sin(y)*x^(1/2) + z^z
            sage: f.coefficient(sin(y))
            sqrt(x)
            sage: f.coefficient(x^2)
            sqrt(2)*a
            sage: f.coefficient(x^(1/2))
            sin(y)
            sage: f.coefficient(1)
            0
            sage: f.coefficient(x, 0)
            z^z

        Any coefficient can be queried::

            sage: (x^2 + 3*x^pi).coefficient(x, pi)
            3
            sage: (2^x + 5*x^x).coefficient(x, x)
            5

        TESTS:

        Check if :issue:`9505` is fixed::

            sage: var('x,y,z')
            (x, y, z)
            sage: f = x*y*z^2
            sage: f.coefficient(x*y)
            z^2
            sage: f.coefficient(x*y, 2)
            Traceback (most recent call last):
            ...
            TypeError: n != 1 only allowed for s being a variable

        Check that :issue:`19996` is fixed::

            sage: (x^(1/2)).coefficient(x, QQ(1)/3)
            0
            sage: (x^(1/2)).coefficient(x, 1/3)
            0
        """
        cdef Expression ss = self.coerce_in(s)
        cdef Expression nn = self.coerce_in(n)
        cdef GEx r
        if n != 1 and not is_a_symbol(ss._gobj):
            raise TypeError("n != 1 only allowed for s being a variable")

        # the following is a temporary fix for GiNaC bug #9505
        if is_a_mul(ss._gobj):  # necessarily n=1 here
            res = self
            for i in range(ss._gobj.nops()):
                res = res.coefficient(new_Expression_from_GEx(self._parent, ss._gobj.op(i)))
            return res
        sig_on()
        try:
            r = self._gobj.coeff(ss._gobj, nn._gobj)
        finally:
            sig_off()
        return new_Expression_from_GEx(self._parent, r)

    def coefficients(self, x=None, sparse=True):
        r"""
        Return the coefficients of this symbolic expression as a polynomial in x.

        INPUT:

        - ``x`` -- (optional) variable

        OUTPUT: depending on the value of ``sparse``,

        - A list of pairs ``(expr, n)``, where ``expr`` is a symbolic
          expression and ``n`` is a power (``sparse=True``, default)

        - A list of expressions where the ``n``-th element is the coefficient of
          ``x^n`` when ``self`` is seen as polynomial in ``x`` (``sparse=False``).

        EXAMPLES::

            sage: var('x, y, a')
            (x, y, a)
            sage: p = x^3 - (x-3)*(x^2+x) + 1
            sage: p.coefficients()
            [[1, 0], [3, 1], [2, 2]]
            sage: p.coefficients(sparse=False)
            [1, 3, 2]
            sage: p = x - x^3 + 5/7*x^5
            sage: p.coefficients()
            [[1, 1], [-1, 3], [5/7, 5]]
            sage: p.coefficients(sparse=False)
            [0, 1, 0, -1, 0, 5/7]
            sage: p = expand((x-a*sqrt(2))^2 + x + 1); p
            -2*sqrt(2)*a*x + 2*a^2 + x^2 + x + 1
            sage: p.coefficients(a)
            [[x^2 + x + 1, 0], [-2*sqrt(2)*x, 1], [2, 2]]
            sage: p.coefficients(a, sparse=False)
            [x^2 + x + 1, -2*sqrt(2)*x, 2]
            sage: p.coefficients(x)
            [[2*a^2 + 1, 0], [-2*sqrt(2)*a + 1, 1], [1, 2]]
            sage: p.coefficients(x, sparse=False)
            [2*a^2 + 1, -2*sqrt(2)*a + 1, 1]

        TESTS:

        The behaviour is undefined with noninteger or negative exponents::

            sage: p = (17/3*a)*x^(3/2) + x*y + 1/x + 2*x^x + 5*x^y
            sage: rset = set([(1, -1), (y, 1), (17/3*a, 3/2), (2, x), (5, y)])
            sage: all((pair[0],pair[1]) in rset for pair in p.coefficients(x))
            True
            sage: p.coefficients(x, sparse=False)
            Traceback (most recent call last):
            ...
            ValueError: cannot return dense coefficient list with noninteger exponents

        Series coefficients are now handled correctly (:issue:`17399`)::


            sage: s = (1/(1-x)).series(x,6); s
            1 + 1*x + 1*x^2 + 1*x^3 + 1*x^4 + 1*x^5 + Order(x^6)
            sage: s.coefficients()
            [[1, 0], [1, 1], [1, 2], [1, 3], [1, 4], [1, 5]]
            sage: s.coefficients(x, sparse=False)
            [1, 1, 1, 1, 1, 1]
            sage: x,y = var("x,y")
            sage: s = (1/(1-y*x-x)).series(x,3); s
            1 + (y + 1)*x + ((y + 1)^2)*x^2 + Order(x^3)
            sage: s.coefficients(x, sparse=False)
            [1, y + 1, (y + 1)^2]

        We can find coefficients of symbolic functions, :issue:`12255`::

            sage: g = function('g')(var('t'))
            sage: f = 3*g + g**2 + t
            sage: f.coefficients(g)
            [[t, 0], [3, 1], [1, 2]]

        Handle bound variable strictly as part of a constant::

            sage: (sin(1+x)*sin(1+x^2)).coefficients(x)
            [[sin(x^2 + 1)*sin(x + 1), 0]]
            sage: (sin(1+x)*sin(1+x^2)*x).coefficients(x)
            [[sin(x^2 + 1)*sin(x + 1), 1]]

        Check that :issue:`23545` is fixed::

            sage: (x^2/(1+x)).coefficients()
            [[x^2/(x + 1), 0]]
            sage: (1+x+exp(x^2/(1+x))).coefficients()
            [[e^(x^2/(x + 1)) + 1, 0], [1, 1]]
            sage: (1/x).coefficients()
            [[1, -1]]
            sage: ((1+x)^pi).coefficients()
            [[(x + 1)^pi, 0]]
        """
        cdef vector[pair[GEx,GEx]] vec
        cdef Expression xx
        if x is None:
            x = self.default_variable()
        xx = self.coerce_in(x)
        sig_on()
        try:
            self._gobj.coefficients(xx._gobj, vec)
        finally:
            sig_off()
        l = []
        for p in vec:
            l.append([new_Expression_from_GEx(self._parent, p.first),
                new_Expression_from_GEx(self._parent, p.second)])
        if sparse is True:
            return l

        from sage.rings.integer_ring import ZZ
        if any(not c[1] in ZZ for c in l):
            raise ValueError("cannot return dense coefficient list with noninteger exponents")
        if not l:
            l = [[0, 0]]
        val = l[0][1]
        if val < 0:
            raise ValueError("cannot return dense coefficient list with negative valuation")
        deg = l[-1][1]
        ret = [ZZ(0)] * int(deg+1)
        for c in l:
            ret[c[1]] = c[0]
        return ret

    def list(self, x=None):
        r"""
        Return the coefficients of this symbolic expression as a polynomial in x.

        INPUT:

        - ``x`` -- (optional) variable

        OUTPUT:

        A list of expressions where the ``n``-th element is the coefficient of
        ``x^n`` when ``self`` is seen as polynomial in ``x``.

        EXAMPLES::

            sage: var('x, y, a')
            (x, y, a)
            sage: (x^5).list()
            [0, 0, 0, 0, 0, 1]
            sage: p = x - x^3 + 5/7*x^5
            sage: p.list()
            [0, 1, 0, -1, 0, 5/7]
            sage: p = expand((x-a*sqrt(2))^2 + x + 1); p
            -2*sqrt(2)*a*x + 2*a^2 + x^2 + x + 1
            sage: p.list(a)
            [x^2 + x + 1, -2*sqrt(2)*x, 2]
            sage: s = (1/(1-x)).series(x,6); s
            1 + 1*x + 1*x^2 + 1*x^3 + 1*x^4 + 1*x^5 + Order(x^6)
            sage: s.list()
            [1, 1, 1, 1, 1, 1]
        """
        return self.coefficients(x=x, sparse=False)

    def leading_coefficient(self, s):
        """
        Return the leading coefficient of ``s`` in ``self``.

        EXAMPLES::

            sage: var('x,y,a')
            (x, y, a)
            sage: f = 100 + a*x + x^3*sin(x*y) + x*y + x/y + 2*sin(x*y)/x; f
            x^3*sin(x*y) + a*x + x*y + x/y + 2*sin(x*y)/x + 100
            sage: f.leading_coefficient(x)
            sin(x*y)
            sage: f.leading_coefficient(y)
            x
            sage: f.leading_coefficient(sin(x*y))
            x^3 + 2/x
        """
        cdef Expression ss = self.coerce_in(s)
        cdef GEx r
        sig_on()
        try:
            r = self._gobj.lcoeff(ss._gobj)
        finally:
            sig_off()
        return new_Expression_from_GEx(self._parent, r)

    leading_coeff = leading_coefficient

    def trailing_coefficient(self, s):
        """
        Return the trailing coefficient of s in ``self``, i.e., the coefficient
        of the smallest power of s in ``self``.

        EXAMPLES::

            sage: var('x,y,a')
            (x, y, a)
            sage: f = 100 + a*x + x^3*sin(x*y) + x*y + x/y + 2*sin(x*y)/x; f
            x^3*sin(x*y) + a*x + x*y + x/y + 2*sin(x*y)/x + 100
            sage: f.trailing_coefficient(x)
            2*sin(x*y)
            sage: f.trailing_coefficient(y)
            x
            sage: f.trailing_coefficient(sin(x*y))
            a*x + x*y + x/y + 100
        """
        cdef Expression ss = self.coerce_in(s)
        cdef GEx r
        sig_on()
        try:
            r = self._gobj.tcoeff(ss._gobj)
        finally:
            sig_off()
        return new_Expression_from_GEx(self._parent, r)

    trailing_coeff = trailing_coefficient

    def low_degree(self, s):
        """
        Return the exponent of the lowest power of ``s`` in ``self``.

        OUTPUT: integer

        EXAMPLES::

            sage: var('x,y,a')
            (x, y, a)
            sage: f = 100 + a*x + x^3*sin(x*y) + x*y + x/y^10 + 2*sin(x*y)/x; f
            x^3*sin(x*y) + a*x + x*y + 2*sin(x*y)/x + x/y^10 + 100
            sage: f.low_degree(x)
            -1
            sage: f.low_degree(y)
            -10
            sage: f.low_degree(sin(x*y))
            0
            sage: (x^3+y).low_degree(x)
            0
            sage: (x+x**2).low_degree(x)
            1
        """
        cdef Expression ss = self.coerce_in(s)
        sig_on()
        try:
            return new_Expression_from_GEx(self._parent,
                                     GEx(self._gobj.ldegree(ss._gobj)))
        finally:
            sig_off()

    def degree(self, s):
        """
        Return the exponent of the highest power of ``s`` in ``self``.

        OUTPUT: integer

        EXAMPLES::

            sage: var('x,y,a')
            (x, y, a)
            sage: f = 100 + a*x + x^3*sin(x*y) + x*y + x/y^10 + 2*sin(x*y)/x; f
            x^3*sin(x*y) + a*x + x*y + 2*sin(x*y)/x + x/y^10 + 100
            sage: f.degree(x)
            3
            sage: f.degree(y)
            1
            sage: f.degree(sin(x*y))
            1
            sage: (x^-3+y).degree(x)
            0
            sage: (1/x+1/x**2).degree(x)
            -1
        """
        cdef Expression ss = self.coerce_in(s)
        sig_on()
        try:
            return new_Expression_from_GEx(self._parent,
                                     GEx(self._gobj.degree(ss._gobj)))
        finally:
            sig_off()

    def unit(self, s):
        """
        Return the unit of this expression when considered as a
        polynomial in ``s``.

        See also :meth:`content`, :meth:`primitive_part`, and
        :meth:`unit_content_primitive`.

        INPUT:

        - ``s`` -- a symbolic expression

        OUTPUT:

        The unit part of a polynomial as a symbolic expression. It is
        defined as the sign of the leading coefficient.

        EXAMPLES::

            sage: (2*x+4).unit(x)
            1
            sage: (-2*x+1).unit(x)
            -1
            sage: (2*x+1/2).unit(x)
            1
            sage: var('y')
            y
            sage: (2*x - 4*sin(y)).unit(sin(y))
            -1
        """
        cdef Expression ss = self.coerce_in(s)
        cdef GEx r
        sig_on()
        try:
            r = self._gobj.unit(ss._gobj)
        finally:
            sig_off()
        return new_Expression_from_GEx(self._parent, r)

    def content(self, s):
        """
        Return the content of this expression when considered as a
        polynomial in ``s``.

        See also :meth:`unit`, :meth:`primitive_part`, and
        :meth:`unit_content_primitive`.

        INPUT:

        - ``s`` -- a symbolic expression

        OUTPUT:

        The content part of a polynomial as a symbolic expression. It
        is defined as the gcd of the coefficients.

        .. warning::

            The expression is considered to be a univariate polynomial
            in ``s``. The output is different from the ``content()``
            method provided by multivariate polynomial rings in Sage.

        EXAMPLES::

            sage: (2*x+4).content(x)
            2
            sage: (2*x+1).content(x)
            1
            sage: (2*x+1/2).content(x)
            1/2
            sage: var('y')
            y
            sage: (2*x + 4*sin(y)).content(sin(y))
            2
        """
        cdef Expression ss = self.coerce_in(s)
        cdef GEx r
        sig_on()
        try:
            r = self._gobj.content(ss._gobj)
        finally:
            sig_off()
        return new_Expression_from_GEx(self._parent, r)

    def primitive_part(self, s):
        """
        Return the primitive polynomial of this expression when
        considered as a polynomial in ``s``.

        See also :meth:`unit`, :meth:`content`, and
        :meth:`unit_content_primitive`.

        INPUT:

        - ``s`` -- a symbolic expression

        OUTPUT:

        The primitive polynomial as a symbolic expression. It is
        defined as the quotient by the :meth:`unit` and
        :meth:`content` parts (with respect to the variable ``s``).

        EXAMPLES::

            sage: (2*x+4).primitive_part(x)
            x + 2
            sage: (2*x+1).primitive_part(x)
            2*x + 1
            sage: (2*x+1/2).primitive_part(x)
            4*x + 1
            sage: var('y')
            y
            sage: (2*x + 4*sin(y)).primitive_part(sin(y))
            x + 2*sin(y)
        """
        cdef Expression ss = self.coerce_in(s)
        cdef GEx r
        sig_on()
        try:
            r = self._gobj.primpart(ss._gobj)
        finally:
            sig_off()
        return new_Expression_from_GEx(self._parent, r)

    def unit_content_primitive(self, s):
        """
        Return the factorization into unit, content, and primitive part.

        INPUT:

        - ``s`` -- a symbolic expression, usually a symbolic
          variable. The whole symbolic expression ``self`` will be
          considered as a univariate polynomial in ``s``.

        OUTPUT:

        A triple (unit, content, primitive polynomial)` containing the
        :meth:`unit <unit>`, :meth:`content <content>`, and
        :meth:`primitive polynomial <primitive_part>`. Their product equals
        ``self``.

        EXAMPLES::

            sage: var('x,y')
            (x, y)
            sage: ex = 9*x^3*y+3*y
            sage: ex.unit_content_primitive(x)
            (1, 3*y, 3*x^3 + 1)
            sage: ex.unit_content_primitive(y)
            (1, 9*x^3 + 3, y)
        """
        cdef Expression ss = self.coerce_in(s)
        cdef GEx unit, cont, prim
        sig_on()
        try:
            self._gobj.unitcontprim(ss._gobj, unit, cont, prim)
        finally:
            sig_off()
        return (new_Expression_from_GEx(self._parent, unit),
                new_Expression_from_GEx(self._parent, cont),
                new_Expression_from_GEx(self._parent, prim))

    def poly(self, x=None):
        r"""
        Express this symbolic expression as a polynomial in *x*. If
        this is not a polynomial in *x*, then some coefficients may be
        functions of *x*.

        .. warning::

           This is different from :meth:`polynomial` which returns
           a Sage polynomial over a given base ring.

        EXAMPLES::

            sage: var('a, x')
            (a, x)
            sage: p = expand((x-a*sqrt(2))^2 + x + 1); p
            -2*sqrt(2)*a*x + 2*a^2 + x^2 + x + 1
            sage: p.poly(a)
            -2*sqrt(2)*a*x + 2*a^2 + x^2 + x + 1
            sage: bool(p.poly(a) == (x-a*sqrt(2))^2 + x + 1)
            True
            sage: p.poly(x)
            2*a^2 - (2*sqrt(2)*a - 1)*x + x^2 + 1
        """
        from sage.symbolic.ring import SR
        if x is None:
            x = self.default_variable()
        G = self.coefficients(x)
        ans = None
        for Z in G:
            coeff = SR(Z[0])
            n = SR(Z[1])
            if not coeff.is_trivial_zero():
                if n.is_trivial_zero():
                    xpow = SR(1)
                elif repr(n) == '1':
                    xpow = x
                else:
                    xpow = x**n
                if ans is None:
                    ans = coeff*xpow
                else:
                    ans += coeff*xpow
        return ans

    def polynomial(self, base_ring=None, ring=None):
        r"""
        Return this symbolic expression as an algebraic polynomial
        over the given base ring, if possible.

        The point of this function is that it converts purely symbolic
        polynomials into optimised algebraic polynomials over a given
        base ring.

        You can specify either the base ring (``base_ring``) you want
        the output polynomial to be over, or you can specify the full
        polynomial ring (``ring``) you want the output polynomial to
        be an element of.

        INPUT:

        - ``base_ring`` -- (optional) the base ring for the polynomial

        - ``ring`` -- (optional) the parent for the polynomial

        .. warning::

           This is different from :meth:`poly` which is used to rewrite
           ``self`` as a polynomial in terms of one of the variables.

        EXAMPLES::

            sage: f = x^2 -2/3*x + 1
            sage: f.polynomial(QQ)
            x^2 - 2/3*x + 1
            sage: f.polynomial(GF(19))
            x^2 + 12*x + 1

        Polynomials can be useful for getting the coefficients of an
        expression::

            sage: g = 6*x^2 - 5
            sage: g.coefficients()
            [[-5, 0], [6, 2]]
            sage: g.polynomial(QQ).list()
            [-5, 0, 6]
            sage: g.polynomial(QQ).monomial_coefficients()
            {0: -5, 2: 6}

        ::

            sage: f = x^2*e + x + pi/e
            sage: f.polynomial(RDF)  # abs tol 5e-16
            2.718281828459045*x^2 + x + 1.1557273497909217
            sage: g = f.polynomial(RR); g
            2.71828182845905*x^2 + x + 1.15572734979092
            sage: g.parent()
            Univariate Polynomial Ring in x over Real Field with 53 bits of precision
            sage: f.polynomial(RealField(100))
            2.7182818284590452353602874714*x^2 + x + 1.1557273497909217179100931833
            sage: f.polynomial(CDF)  # abs tol 5e-16
            2.718281828459045*x^2 + x + 1.1557273497909217
            sage: f.polynomial(CC)
            2.71828182845905*x^2 + x + 1.15572734979092

        We coerce a multivariate polynomial with complex symbolic
        coefficients::

            sage: x, y, n = var('x, y, n')
            sage: f = pi^3*x - y^2*e - I; f
            pi^3*x - y^2*e - I
            sage: f.polynomial(CDF)  # abs tol 1e-15
            (-2.718281828459045)*y^2 + 31.006276680299816*x - 1.0*I
            sage: f.polynomial(CC)
            (-2.71828182845905)*y^2 + 31.0062766802998*x - 1.00000000000000*I
            sage: f.polynomial(ComplexField(70))
            (-2.7182818284590452354)*y^2 + 31.006276680299820175*x - 1.0000000000000000000*I

        Another polynomial::

            sage: f = sum((e*I)^n*x^n for n in range(5)); f
            x^4*e^4 - I*x^3*e^3 - x^2*e^2 + I*x*e + 1
            sage: f.polynomial(CDF)   # abs tol 5e-16
            54.598150033144236*x^4 - 20.085536923187668*I*x^3 - 7.38905609893065*x^2
             + 2.718281828459045*I*x + 1.0
            sage: f.polynomial(CC)
            54.5981500331442*x^4 - 20.0855369231877*I*x^3 - 7.38905609893065*x^2
             + 2.71828182845905*I*x + 1.00000000000000

        A multivariate polynomial over a finite field::

            sage: f = (3*x^5 - 5*y^5)^7; f
            (3*x^5 - 5*y^5)^7
            sage: g = f.polynomial(GF(7)); g
            3*x^35 + 2*y^35
            sage: parent(g)
            Multivariate Polynomial Ring in x, y over Finite Field of size 7

        We check to make sure constants are converted appropriately::

            sage: (pi*x).polynomial(SR)
            pi*x

        Using the ``ring`` parameter, you can also create polynomials
        rings over the symbolic ring where only certain variables are
        considered generators of the polynomial ring and the others
        are considered "constants"::

            sage: a, x, y = var('a,x,y')
            sage: f = a*x^10*y+3*x
            sage: B = f.polynomial(ring=SR['x,y'])
            sage: B.coefficients()
            [a, 3]
        """
        from sage.symbolic.expression_conversions import polynomial
        return polynomial(self, base_ring=base_ring, ring=ring)

    def laurent_polynomial(self, base_ring=None, ring=None):
        r"""
        Return this symbolic expression as a Laurent polynomial
        over the given base ring, if possible.

        INPUT:

        - ``base_ring`` -- (optional) the base ring for the polynomial

        - ``ring`` -- (optional) the parent for the polynomial

        You can specify either the base ring (``base_ring``) you want
        the output Laurent polynomial to be over, or you can specify the full
        laurent polynomial ring (``ring``) you want the output laurent
        polynomial to be an element of.

        EXAMPLES::

            sage: f = x^2 -2/3/x + 1
            sage: f.laurent_polynomial(QQ)
            -2/3*x^-1 + 1 + x^2
            sage: f.laurent_polynomial(GF(19))
            12*x^-1 + 1 + x^2
        """
        from sage.symbolic.expression_conversions import laurent_polynomial
        return laurent_polynomial(self, base_ring=base_ring, ring=ring)

    def _polynomial_(self, R):
        """
        Coerce this symbolic expression to a polynomial in `R`.

        EXAMPLES::

            sage: var('x,y,z,w')
            (x, y, z, w)

        ::

            sage: R = QQ['x,y,z']
            sage: R(x^2 + y)
            x^2 + y
            sage: R = QQ['w']
            sage: R(w^3 + w + 1)
            w^3 + w + 1
            sage: R = GF(7)['z']
            sage: R(z^3 + 10*z)
            z^3 + 3*z

        .. NOTE::

           If the base ring of the polynomial ring is the symbolic ring,
           then a constant polynomial is always returned.

        ::

            sage: R = SR['x']
            sage: a = R(sqrt(2) + x^3 + y)
            sage: a
            x^3 + y + sqrt(2)
            sage: type(a)
            <class 'sage.rings.polynomial.polynomial_ring.PolynomialRing_field_with_category.element_class'>
            sage: a.degree()
            0

        We coerce to a double precision complex polynomial ring::

            sage: f = e*x^3 + pi*y^3 + sqrt(2) + I; f
            pi*y^3 + x^3*e + sqrt(2) + I
            sage: R = CDF['x,y']
            sage: R(f)  # abs tol 1e-15
            2.718281828459045*x^3 + 3.141592653589793*y^3 + 1.414213562373095 + 1.0*I

        We coerce to a higher-precision polynomial ring::

            sage: R = ComplexField(100)['x,y']
            sage: R(f)
            2.7182818284590452353602874714*x^3 + 3.1415926535897932384626433833*y^3
             + 1.4142135623730950488016887242 + 1.0000000000000000000000000000*I

        TESTS:

        This shows that the issue at :issue:`5755` is fixed (attempting to
        coerce a symbolic expression to a non-symbolic polynomial ring
        caused an error::

            sage: xx = var('xx')
            sage: RDF['xx'](1.0*xx)
            xx
            sage: RDF['xx'](2.0*xx)
            2.0*xx
            sage: RR['xx'](1.0*xx)
            xx
            sage: RR['xx'](2.0*xx)
            2.00000000000000*xx

        This shows that the issue at :issue:`4246` is fixed (attempting to
        coerce an expression containing at least one variable that's not in
        `R` raises an error)::

            sage: x, y = var('x y')
            sage: S = PolynomialRing(Integers(4), 1, 'x')
            sage: S(x)
            x
            sage: S(y)
            Traceback (most recent call last):
            ...
            TypeError: y is not a variable of Multivariate Polynomial Ring in x over Ring of integers modulo 4
            sage: S(x+y)
            Traceback (most recent call last):
            ...
            TypeError: y is not a variable of Multivariate Polynomial Ring in x over Ring of integers modulo 4
            sage: (x+y)._polynomial_(S)
            Traceback (most recent call last):
            ...
            TypeError: y is not a variable of Multivariate Polynomial Ring in x over Ring of integers modulo 4
        """
        from sage.symbolic.ring import SR
        from sage.rings.polynomial.multi_polynomial_ring import MPolynomialRing_base
        base_ring = R.base_ring()
        if base_ring == SR:
            if isinstance(R, MPolynomialRing_base):
                return R({tuple([0]*R.ngens()):self})
            else:
                return R([self])
        return self.polynomial(None, ring=R)

    def fraction(self, base_ring):
        """
        Return this expression as element of the algebraic fraction
        field over the base ring given.

        EXAMPLES::

            sage: fr = (1/x).fraction(ZZ); fr
            1/x
            sage: parent(fr)
            Fraction Field of Univariate Polynomial Ring in x over Integer Ring
            sage: parent(((pi+sqrt(2)/x).fraction(SR)))
            Fraction Field of Univariate Polynomial Ring in x over Symbolic Ring
            sage: parent(((pi+sqrt(2))/x).fraction(SR))
            Fraction Field of Univariate Polynomial Ring in x over Symbolic Ring
            sage: y = var('y')
            sage: fr = ((3*x^5 - 5*y^5)^7/(x*y)).fraction(GF(7)); fr
            (3*x^35 + 2*y^35)/(x*y)
            sage: parent(fr)
            Fraction Field of Multivariate Polynomial Ring in x, y over Finite Field of size 7

        TESTS:

        Check that :issue:`17736` is fixed::

            sage: a,b,c = var('a,b,c')
            sage: fr = (1/a).fraction(QQ); fr
            1/a
            sage: parent(fr)
            Fraction Field of Univariate Polynomial Ring in a over Rational Field
            sage: parent((b/(a+sin(c))).fraction(SR))
            Fraction Field of Multivariate Polynomial Ring in a, b over Symbolic Ring
        """
        from sage.rings.polynomial.polynomial_ring_constructor import PolynomialRing
        from sage.rings.fraction_field import FractionField
        from sage.symbolic.ring import SR

        nu = SR(self.numerator()).polynomial(base_ring)
        de = SR(self.denominator()).polynomial(base_ring)
        vars = sorted(set(nu.variables() + de.variables()), key=repr)
        R = FractionField(PolynomialRing(base_ring, vars))
        return R(self.numerator())/R(self.denominator())

    def power_series(self, base_ring):
        """
        Return algebraic power series associated to this symbolic
        expression, which must be a polynomial in one variable, with
        coefficients coercible to the base ring.

        The power series is truncated one more than the degree.

        EXAMPLES::

            sage: theta = var('theta')
            sage: f = theta^3 + (1/3)*theta - 17/3
            sage: g = f.power_series(QQ); g
            -17/3 + 1/3*theta + theta^3 + O(theta^4)
            sage: g^3
            -4913/27 + 289/9*theta - 17/9*theta^2 + 2602/27*theta^3 + O(theta^4)
            sage: g.parent()
            Power Series Ring in theta over Rational Field
        """
        v = self.variables()
        if len(v) != 1:
            raise ValueError("self must be a polynomial in one variable but it is in the variables %s" % tuple([v]))
        f = self.polynomial(base_ring)
        from sage.rings.power_series_ring import PowerSeriesRing
        R = PowerSeriesRing(base_ring, names=f.parent().variable_names())
        return R(f, f.degree()+1)

    def gcd(self, b):
        r"""
        Return the symbolic gcd of ``self`` and ``b``.

        Note that the polynomial GCD is unique up to the multiplication
        by an invertible constant. The following examples make sure all
        results are caught.

        EXAMPLES::

            sage: var('x,y')
            (x, y)
            sage: SR(10).gcd(SR(15))
            5
            sage: (x^3 - 1).gcd(x-1) / (x-1) in QQ
            True
            sage: (x^3 - 1).gcd(x^2+x+1) / (x^2+x+1) in QQ
            True
            sage: (x^3 - x^2*pi + x^2 - pi^2).gcd(x-pi) / (x-pi) in QQ
            True
            sage: gcd(sin(x)^2 + sin(x), sin(x)^2 - 1) / (sin(x) + 1) in QQ
            True
            sage: gcd(x^3 - y^3, x-y) / (x-y) in QQ
            True
            sage: gcd(x^100-y^100, x^10-y^10) / (x^10-y^10) in QQ
            True
            sage: r = gcd(expand( (x^2+17*x+3/7*y)*(x^5 - 17*y + 2/3) ), expand((x^13+17*x+3/7*y)*(x^5 - 17*y + 2/3)) )
            sage: r / (x^5 - 17*y + 2/3) in QQ
            True

        Embedded Sage objects of all kinds get basic support. Note that
        full algebraic GCD is not implemented yet::

            sage: gcd(I - I*x, x^2 - 1)
            x - 1
            sage: gcd(I + I*x, x^2 - 1)
            x + 1
            sage: alg = SR(QQbar(sqrt(2) + I*sqrt(3)))
            sage: gcd(alg + alg*x, x^2 - 1)  # known bug (Issue #28489)
            x + 1
            sage: gcd(alg - alg*x, x^2 - 1)  # known bug (Issue #28489)
            x - 1
            sage: sqrt2 = SR(QQbar(sqrt(2)))
            sage: gcd(sqrt2 + x, x^2 - 2)    # known bug
            1

        TESTS:

        Check if :issue:`10284` is fixed::

            sage: u = var('u')
            sage: v = var('v')
            sage: w = var('w')
            sage: x = var('x')
            sage: y = var('y')
            sage: z = var('z')
            sage: e = 792*z^8*w^4*x^3*y^4*u^7 + 24*z^4*w^4*x^2*y^3*u^4 + \
            ....:   264*z^8*w^3*x^2*y^7*u^5 + 198*z^4*w^5*x^5*y*u^6  + 110*z^2*w^3*x^5*y^4*u^6 \
            ....:   - 120*z^8*w*x^4*u^6 - 480*z^5*w*x^4*y^6*u^8 - 720*z^7*x^3*y^3*u^7 + \
            ....:   165*z^4*w^2*x^4*y*u^5 + 450*z^8*w^6*x^2*y*u^8 + 40*z^2*w^3*x^3*y^3*u^6 - \
            ....:   288*z^7*w^2*x^3*y^6*u^6  + 250*z^6*w^4*x^2*y^4*u^8 + \
            ....:   576*z^7*w^7*x^2*y^4*u^8  - 80*z^6*w^2*x^5*y^3*u^7 - 144*z^8*w^4*x^5*u^7 + \
            ....:   120*z^4*w*x^2*y^6*u^6 + 320*z^5*w^5*x^2*y^7*u^8 + 192*z^7*w^6*x*y^7*u^6 - \
            ....:   12*z^4*w^3*x^3*y^5*u^6  - 36*z^4*w^4*x^4*y^2*u^8 + 72*z^4*w^5*x^3*u^6  - \
            ....:   20*z^2*w^2*x^4*y^5*u^8 + 660*z^8*w*x^2*y^4*u^6 + 66*z^4*w^4*x^4*y^4*u^4 + \
            ....:   440*z^6*w^2*x^3*y^7*u^7  - 30*z^4*w*x^3*y^2*u^7 - 48*z^8*w^3*x^4*y^3*u^5 + \
            ....:   72*z^6*w^2*x*y^6*u^4 - 864*z^7*w^3*x^4*y^3*u^8 + 480*z^7*w^4*x*y^4*u^7 + \
            ....:   60*z^4*w^2*x^2*u^5 + 375*z^8*w^3*x*y*u^7 + 150*z^8*w^5*x*y^4*u^6 + \
            ....:   180*z^6*x*y^3*u^5 + 216*z^6*w^3*x^2*y^3*u^6;
            sage: d = e.diff(x)
            sage: gcd(d,e) / (u^4*z^2) in QQ
            True

        Check that :issue:`23793` is fixed::

            sage: gcd(I + I*x, x^2 - 1)
            x + 1

        Check that arguments are expanded before GCD (:issue:`23845`)::

            sage: P = (x+1)^2 + 1
            sage: gcd(P, P.expand())
            x^2 + 2*x + 2
        """
        cdef Expression r = self.coerce_in(b)
        cdef GEx x = g_gcd(self._gobj, r._gobj)
        return new_Expression_from_GEx(self._parent, x)

    def gosper_sum(self, *args):
        """
        Return the summation of this hypergeometric expression using
        Gosper's algorithm.

        INPUT:

        - a symbolic expression that may contain rational functions,
          powers, factorials, gamma function terms, binomial
          coefficients, and Pochhammer symbols that are rational-linear
          in their arguments

        - the main variable and, optionally, summation limits

        EXAMPLES::

            sage: a,b,k,m,n = var('a b k m n')
            sage: SR(1).gosper_sum(n)
            n
            sage: SR(1).gosper_sum(n,5,8)
            4
            sage: n.gosper_sum(n)
            1/2*(n - 1)*n
            sage: n.gosper_sum(n,0,5)
            15
            sage: n.gosper_sum(n,0,m)
            1/2*(m + 1)*m
            sage: n.gosper_sum(n,a,b)
            -1/2*(a + b)*(a - b - 1)

        ::

            sage: (factorial(m + n)/factorial(n)).gosper_sum(n)
            n*factorial(m + n)/((m + 1)*factorial(n))
            sage: (binomial(m + n, n)).gosper_sum(n)
            n*binomial(m + n, n)/(m + 1)
            sage: (binomial(m + n, n)).gosper_sum(n, 0, a)
            (a + m + 1)*binomial(a + m, a)/(m + 1)
            sage: (binomial(m + n, n)).gosper_sum(n, 0, 5)
            1/120*(m + 6)*(m + 5)*(m + 4)*(m + 3)*(m + 2)
            sage: (rising_factorial(a,n)/rising_factorial(b,n)).gosper_sum(n)
            (b + n - 1)*gamma(a + n)*gamma(b)/((a - b + 1)*gamma(a)*gamma(b + n))
            sage: factorial(n).gosper_term(n)
            Traceback (most recent call last):
            ...
            ValueError: expression not Gosper-summable
        """
        cdef Expression s, a, b
        cdef GEx x
        cdef int i = 1
        if len(args) > 1:
            n, l1, l2 = args
            s = self.coerce_in(n)
            a = self.coerce_in(l1)
            b = self.coerce_in(l2)
            sig_on()
            try:
                x = g_gosper_sum_definite(self._gobj, s._gobj,
                        a._gobj, b._gobj, &i)
            finally:
                sig_off()
            if i == 0:
                raise ValueError("expression not Gosper-summable")
            return new_Expression_from_GEx(self._parent, x)
        else:
            s = self.coerce_in(args[0])
            sig_on()
            try:
                x = g_gosper_sum_indefinite(self._gobj, s._gobj, &i)
            finally:
                sig_off()
            if i == 0:
                raise ValueError("expression not Gosper-summable")
            return new_Expression_from_GEx(self._parent, x)

    def gosper_term(self, n):
        r"""
        Return Gosper's hypergeometric term for ``self``.

        Suppose ``f``=``self`` is a hypergeometric term such that:

        .. math::

            s_n = \sum_{k=0}^{n-1} f_k

        and `f_k` doesn't depend on `n`. Return a hypergeometric
        term `g_n` such that `g_{n+1} - g_n = f_n`.

        EXAMPLES::

            sage: _ = var('n')
            sage: SR(1).gosper_term(n)
            n
            sage: n.gosper_term(n)
            1/2*(n^2 - n)/n
            sage: (n*factorial(n)).gosper_term(n)
            1/n
            sage: factorial(n).gosper_term(n)
            Traceback (most recent call last):
            ...
            ValueError: expression not Gosper-summable
        """
        cdef Expression s
        s = self.coerce_in(n)
        sig_on()
        try:
            x = g_gosper_term(self._gobj, s._gobj)
        except ValueError:
            raise ValueError("expression not Gosper-summable")
        finally:
            sig_off()
        return new_Expression_from_GEx(self._parent, x)

    def WZ_certificate(self, n, k):
        r"""
        Return the Wilf-Zeilberger certificate for this hypergeometric
        summand in ``n``, ``k``.

        To prove the identity `\sum_k F(n,k)=\textrm{const}` it suffices
        to show that `F(n+1,k)-F(n,k)=G(n,k+1)-G(n,k),` with `G=RF` and
        `R` the WZ certificate.

        EXAMPLES:

        To show that `\sum_k \binom{n}{k} = 2^n` do::

            sage: _ = var('k n')
            sage: F(n,k) = binomial(n,k) / 2^n
            sage: c = F(n,k).WZ_certificate(n,k); c
            1/2*k/(k - n - 1)
            sage: G(n,k) = c * F(n,k); G
            (n, k) |--> 1/2*k*binomial(n, k)/(2^n*(k - n - 1))
            sage: (F(n+1,k) - F(n,k) - G(n,k+1) + G(n,k)).simplify_full()
            0
        """
        cdef Expression s, f
        s = self.coerce_in(k)
        f = self.subs(n == n+1) - self
        sig_on()
        try:
            x = g_gosper_term(f._gobj, s._gobj)
        finally:
            sig_off()
        g = new_Expression_from_GEx(self._parent, x)
        return (f*g / self).to_gamma().gamma_normalize().simplify_full().factor()

    def lcm(self, b):
        """
        Return the lcm of ``self`` and ``b``.

        The lcm is computed from the gcd of ``self`` and ``b`` implicitly from
        the relation ``self * b = gcd(self, b) * lcm(self, b)``.

        .. NOTE::

            In agreement with the convention in use for integers, if
            ``self * b == 0``, then ``gcd(self, b) == max(self, b)`` and
            ``lcm(self, b) == 0``.

        .. NOTE::

            Since the polynomial lcm is computed from the gcd, and the
            polynomial gcd is unique up to a constant factor (which can
            be negative), the polynomial lcm is unique up to a factor of -1.

        EXAMPLES::

            sage: var('x,y')
            (x, y)
            sage: SR(10).lcm(SR(15))
            30
            sage: (x^3 - 1).lcm(x-1)
            x^3 - 1
            sage: (x^3 - 1).lcm(x^2+x+1)
            x^3 - 1
            sage: (x^3 - sage.symbolic.constants.pi).lcm(x-sage.symbolic.constants.pi)
            (pi - x^3)*(pi - x)
            sage: lcm(x^3 - y^3, x-y) / (x^3 - y^3) in [1,-1]
            True
            sage: lcm(x^100-y^100, x^10-y^10) / (x^100 - y^100) in [1,-1]
            True
            sage: a = expand( (x^2+17*x+3/7*y)*(x^5 - 17*y + 2/3) )
            sage: b = expand((x^13+17*x+3/7*y)*(x^5 - 17*y + 2/3) )
            sage: gcd(a,b) * lcm(a,b) / (a * b) in [1,-1]
            True

        The result is not automatically simplified::

            sage: ex = lcm(sin(x)^2 - 1, sin(x)^2 + sin(x)); ex
            (sin(x)^2 + sin(x))*(sin(x)^2 - 1)/(sin(x) + 1)
            sage: ex.simplify_full()
            sin(x)^3 - sin(x)

        TESTS:

        Verify that x * y = gcd(x,y) * lcm(x,y)::

            sage: x, y = var('x,y')
            sage: LRs = [(SR(10), SR(15)), (x^3-1, x-1), (x^3-y^3, x-y), (x^3-1, x^2+x+1), (SR(0), x-y)]
            sage: all((L.gcd(R) * L.lcm(R)) == L*R for L, R in LRs)
            True

        Make sure that the convention for what to do with the 0 is being respected::

            sage: gcd(x, SR(0)), lcm(x, SR(0))
            (x, 0)
            sage: gcd(SR(0), SR(0)), lcm(SR(0), SR(0))
            (0, 0)
        """
        sb = self * b
        try:
            return 0 if sb.is_trivial_zero() else sb / self.gcd(b)
        except ValueError:
            # make the error message refer to lcm, not gcd
            raise ValueError("lcm: arguments must be polynomials over the rationals")

    def resultant(self, other, var):
        """
        Compute the resultant of this polynomial expression and the first
        argument with respect to the variable given as the second
        argument.

        EXAMPLES::

            sage: _ = var('a b n k u x y')
            sage: x.resultant(y, x)
            y
            sage: (x+y).resultant(x-y, x)
            -2*y
            sage: r = (x^4*y^2+x^2*y-y).resultant(x*y-y*a-x*b+a*b+u,x)
            sage: r.coefficient(a^4)
            b^4*y^2 - 4*b^3*y^3 + 6*b^2*y^4 - 4*b*y^5 + y^6
            sage: x.resultant(sin(x), x)
            Traceback (most recent call last):
            ...
            RuntimeError: resultant(): arguments must be polynomials
        """
        cdef Expression o = self.coerce_in(other)
        cdef Expression v = self.coerce_in(var)
        cdef GEx x
        sig_on()
        try:
            x = g_resultant(self._gobj, o._gobj, v._gobj)
        finally:
            sig_off()
        return new_Expression_from_GEx(self._parent, x)

    def collect(Expression self, s):
        """
        Collect the coefficients of ``s`` into a group.

        INPUT:

        - ``s`` -- the symbol whose coefficients will be collected

        OUTPUT:

        A new expression, equivalent to the original one, with the
        coefficients of ``s`` grouped.

        .. NOTE::

            The expression is not expanded or factored before the
            grouping takes place. For best results, call :meth:`expand`
            on the expression before :meth:`collect`.

        EXAMPLES:

        In the first term of `f`, `x` has a coefficient of `4y`. In
        the second term, `x` has a coefficient of `z`. Therefore, if
        we collect those coefficients, `x` will have a coefficient of
        `4y+z`::

            sage: x,y,z = var('x,y,z')
            sage: f = 4*x*y + x*z + 20*y^2 + 21*y*z + 4*z^2 + x^2*y^2*z^2
            sage: f.collect(x)
            x^2*y^2*z^2 + x*(4*y + z) + 20*y^2 + 21*y*z + 4*z^2

        Here we do the same thing for `y` and `z`; however, note that
        we do not factor the `y^{2}` and `z^{2}` terms before
        collecting coefficients::

            sage: f.collect(y)
            (x^2*z^2 + 20)*y^2 + (4*x + 21*z)*y + x*z + 4*z^2
            sage: f.collect(z)
            (x^2*y^2 + 4)*z^2 + 4*x*y + 20*y^2 + (x + 21*y)*z

        The terms are collected, whether the expression
        is expanded or not::

            sage: f = (x + y)*(x - z)
            sage: f.collect(x)
            x^2 + x*(y - z) - y*z
            sage: f.expand().collect(x)
            x^2 + x*(y - z) - y*z

        TESTS:

        The output should be equivalent to the input::

            sage: polynomials = QQ['x']
            sage: f = SR(polynomials.random_element())
            sage: g = f.collect(x)
            sage: bool(f == g)
            True

        If ``s`` is not present in the given expression, the
        expression should not be modified. The variable `z` will not
        be present in `f` below since `f` is a random polynomial of
        maximum degree 10 in `x` and `y`::

            sage: z = var('z')
            sage: polynomials = QQ['x,y']
            sage: f = SR(polynomials.random_element(10))
            sage: g = f.collect(z)
            sage: bool(str(f) == str(g))
            True

        Check if :issue:`9046` is fixed::

            sage: var('a b x y z')
            (a, b, x, y, z)
            sage: p = -a*x^3 - a*x*y^2 + 2*b*x^2*y + 2*y^3 + x^2*z + y^2*z + x^2 + y^2 + a*x
            sage: p.collect(x)
            -a*x^3 + (2*b*y + z + 1)*x^2 + 2*y^3 + y^2*z - (a*y^2 - a)*x + y^2
        """
        cdef Expression s0 = self.coerce_in(s)
        cdef GEx x
        sig_on()
        try:
            x = self._gobj.collect(s0._gobj, False)
        finally:
            sig_off()
        return new_Expression_from_GEx(self._parent, x)

    def horner(self, x):
        """
        Rewrite this expression as a polynomial in Horner form in ``x``.

        EXAMPLES::

            sage: add((i+1)*x^i for i in range(5)).horner(x)
            (((5*x + 4)*x + 3)*x + 2)*x + 1

            sage: x, y, z = SR.var('x,y,z')
            sage: (x^5 + y*cos(x) + z^3 + (x + y)^2 + y^x).horner(x)
            z^3 + ((x^3 + 1)*x + 2*y)*x + y^2 + y*cos(x) + y^x

            sage: expr = sin(5*x).expand_trig(); expr
            5*cos(x)^4*sin(x) - 10*cos(x)^2*sin(x)^3 + sin(x)^5
            sage: expr.horner(sin(x))
            (5*cos(x)^4 - (10*cos(x)^2 - sin(x)^2)*sin(x)^2)*sin(x)
            sage: expr.horner(cos(x))
            sin(x)^5 + 5*(cos(x)^2*sin(x) - 2*sin(x)^3)*cos(x)^2

        TESTS::

            sage: SR(0).horner(x), SR(1).horner(x), x.horner(x)
            (0, 1, x)
            sage: (x^(1/3)).horner(x)
            Traceback (most recent call last):
            ...
            ValueError: cannot return dense coefficient list with noninteger exponents
        """
        coef = self.coefficients(x, sparse=False)
        res = coef[-1]
        for c in reversed(coef[:-1]):
            res = res*x + c
        return res

    def _evaluate_polynomial(self, pol):
        """
        Evaluate a univariate polynomial on this expression.

        EXAMPLES::

            sage: pol = QQ['s'](range(5))
            sage: pol(sin(x))
            4*sin(x)^4 + 3*sin(x)^3 + 2*sin(x)^2 + sin(x)

        TESTS::

            sage: SR(0.1)._evaluate_polynomial(pol)
            0.123400000000000

            sage: Pol.<x> = SR[]
            sage: pol = x^2 - 1
            sage: pol(1)
            0
            sage: pol(1).parent()
            Symbolic Ring
        """
        cdef Expression zero
        if not isinstance(pol[0], Expression):  # avoid infinite recursion
            try:
                x = self.pyobject()
                y = pol(x)  # may fail if x is a symbolic constant
            except TypeError:
                pass
            else:
                return new_Expression_from_pyobject(self._parent, y)
        zero = self._parent.zero()
        return zero.add(*(pol[i]*self**i for i in range(pol.degree() + 1)))

    def collect_common_factors(self):
        """
        This function does not perform a full factorization but only
        looks for factors which are already explicitly present.

        Polynomials can often be brought into a more compact form by
        collecting common factors from the terms of sums. This is
        accomplished by this function.

        EXAMPLES::

            sage: var('x')
            x
            sage: (x/(x^2 + x)).collect_common_factors()
            1/(x + 1)

            sage: var('a,b,c,x,y')
            (a, b, c, x, y)
            sage: (a*x+a*y).collect_common_factors()
            a*(x + y)
            sage: (a*x^2+2*a*x*y+a*y^2).collect_common_factors()
            (x^2 + 2*x*y + y^2)*a
            sage: (a*(b*(a+c)*x+b*((a+c)*x+(a+c)*y)*y)).collect_common_factors()
            ((x + y)*y + x)*(a + c)*a*b
        """
        cdef GEx x
        sig_on()
        try:
            x = g_collect_common_factors(self._gobj)
        finally:
            sig_off()
        return new_Expression_from_GEx(self._parent, x)

    def __abs__(self):
        """
        Return the absolute value of this expression.

        EXAMPLES::

            sage: var('x, y')
            (x, y)

        The absolute value of a symbolic expression::

            sage: abs(x^2+y^2)
            abs(x^2 + y^2)

        The absolute value of a number in the symbolic ring::

            sage: abs(SR(-5))
            5
            sage: type(abs(SR(-5)))
            <class 'sage.symbolic.expression.Expression'>

        Because this overrides a Python builtin function, we do not
        currently support a ``hold`` parameter to prevent automatic
        evaluation::

            sage: abs(SR(-5),hold=True)
            Traceback (most recent call last):
            ...
            TypeError: ...abs() takes no keyword arguments

        But this is possible using the method :meth:`abs`::

            sage: SR(-5).abs(hold=True)
            abs(-5)

        TESTS:

        Check if :issue:`11155` is fixed::

            sage: abs(pi+i)
            abs(pi + I)
        """
        cdef GEx r
        sig_on()
        try:
            r = g_abs(self._gobj)
        finally:
            sig_off()
        return new_Expression_from_GEx(self._parent, r)

    def abs(self, hold=False):
        """
        Return the absolute value of this expression.

        EXAMPLES::

            sage: var('x, y')
            (x, y)
            sage: (x+y).abs()
            abs(x + y)

        Using the ``hold`` parameter it is possible to prevent automatic
        evaluation::

            sage: SR(-5).abs(hold=True)
            abs(-5)

        To then evaluate again, we use :meth:`unhold`::

            sage: a = SR(-5).abs(hold=True); a.unhold()
            5

        TESTS:

        From :issue:`7557`::

            sage: var('y', domain='real')
            y
            sage: abs(exp(1.1*y*I)).simplify()
            1
            sage: var('y', domain='complex') # reset the domain for other tests
            y
        """
        return new_Expression_from_GEx(self._parent,
                g_hold_wrapper(g_abs, self._gobj, hold))

    def step(self, hold=False):
        """
        Return the value of the unit step function, which is 0 for
        negative x, 1 for 0, and 1 for positive x.

        .. SEEALSO::

            :class:`sage.functions.generalized.FunctionUnitStep`

        EXAMPLES::

            sage: x = var('x')
            sage: SR(1.5).step()
            1
            sage: SR(0).step()
            1
            sage: SR(-1/2).step()
            0
            sage: SR(float(-1)).step()
            0

        Using the ``hold`` parameter it is possible to prevent automatic
        evaluation::

            sage: SR(2).step()
            1
            sage: SR(2).step(hold=True)
            unit_step(2)
        """
        return new_Expression_from_GEx(self._parent,
                g_hold_wrapper(g_step, self._gobj, hold))

    def csgn(self, hold=False):
        """
        Return the sign of ``self``, which is -1 if ``self < 0``, 0 if
        ``self == 0``, and 1 if ``self > 0``, or unevaluated when ``self`` is a
        nonconstant symbolic expression.

        If ``self`` is not real, return the complex half-plane (left or right)
        in which the number lies.  If ``self`` is pure imaginary, return the sign
        of the imaginary part of ``self``.

        EXAMPLES::

            sage: x = var('x')
            sage: SR(-2).csgn()
            -1
            sage: SR(0.0).csgn()
            0
            sage: SR(10).csgn()
            1
            sage: x.csgn()
            csgn(x)
            sage: SR(CDF.0).csgn()
            1
            sage: SR(I).csgn()
            1
            sage: SR(-I).csgn()
            -1
            sage: SR(1+I).csgn()
            1
            sage: SR(1-I).csgn()
            1
            sage: SR(-1+I).csgn()
            -1
            sage: SR(-1-I).csgn()
            -1

        Using the ``hold`` parameter it is possible to prevent automatic
        evaluation::

            sage: SR(I).csgn(hold=True)
            csgn(I)
        """
        return new_Expression_from_GEx(self._parent,
                g_hold_wrapper(g_csgn, self._gobj, hold))

    def conjugate(self, hold=False):
        """
        Return the complex conjugate of this symbolic expression.

        EXAMPLES::

            sage: a = 1 + 2*I
            sage: a.conjugate()
            -2*I + 1
            sage: a = sqrt(2) + 3^(1/3)*I; a
            sqrt(2) + I*3^(1/3)
            sage: a.conjugate()
            sqrt(2) - I*3^(1/3)

            sage: SR(CDF.0).conjugate()
            -1.0*I
            sage: x.conjugate()
            conjugate(x)
            sage: SR(RDF(1.5)).conjugate()
            1.5
            sage: SR(float(1.5)).conjugate()
            1.5
            sage: SR(I).conjugate()
            -I
            sage: ( 1+I  + (2-3*I)*x).conjugate()
            (3*I + 2)*conjugate(x) - I + 1

        Using the ``hold`` parameter it is possible to prevent automatic
        evaluation::

            sage: SR(I).conjugate(hold=True)
            conjugate(I)

        This also works in functional notation::

            sage: conjugate(I)
            -I
            sage: conjugate(I,hold=True)
            conjugate(I)

        To then evaluate again, we use :meth:`unhold`::

            sage: a = SR(I).conjugate(hold=True); a.unhold()
            -I
        """
        return new_Expression_from_GEx(self._parent,
                g_hold_wrapper(g_conjugate, self._gobj, hold))

    def norm(self):
        r"""
        Return the complex norm of this symbolic expression, i.e.,
        the expression times its complex conjugate. If `c = a + bi` is a
        complex number, then the norm of `c` is defined as the product of
        `c` and its complex conjugate

        .. MATH::

            \text{norm}(c)
            =
            \text{norm}(a + bi)
            =
            c \cdot \overline{c}
            =
            a^2 + b^2.

        The norm of a complex number is different from its absolute value.
        The absolute value of a complex number is defined to be the square
        root of its norm. A typical use of the complex norm is in the
        integral domain `\ZZ[i]` of Gaussian integers, where the norm of
        each Gaussian integer `c = a + bi` is defined as its complex norm.

        .. SEEALSO::

            :func:`sage.misc.functional.norm`

        EXAMPLES::

            sage: a = 1 + 2*I
            sage: a.norm()
            5
            sage: a = sqrt(2) + 3^(1/3)*I; a
            sqrt(2) + I*3^(1/3)
            sage: a.norm()
            3^(2/3) + 2
            sage: CDF(a).norm()
            4.080083823051...
            sage: CDF(a.norm())
            4.080083823051904
        """
        return (self*self.conjugate()).expand()

    def real_part(self, hold=False):
        """
        Return the real part of this symbolic expression.

        EXAMPLES::

            sage: x = var('x')
            sage: x.real_part()
            real_part(x)
            sage: SR(2+3*I).real_part()
            2
            sage: SR(CDF(2,3)).real_part()
            2.0
            sage: SR(CC(2,3)).real_part()
            2.00000000000000

            sage: f = log(x)
            sage: f.real_part()
            log(abs(x))

        Using the ``hold`` parameter it is possible to prevent automatic
        evaluation::

            sage: SR(2).real_part()
            2
            sage: SR(2).real_part(hold=True)
            real_part(2)

        This also works using functional notation::

            sage: real_part(I,hold=True)
            real_part(I)
            sage: real_part(I)
            0

        To then evaluate again, we use :meth:`unhold`::

            sage: a = SR(2).real_part(hold=True); a.unhold()
            2

        TESTS:

        Check that :issue:`12807` is fixed::

            sage: (6*exp(i*pi/3)-6*exp(i*2*pi/3)).real_part()
            6

        Check that :issue:`28357` is fixed::

            sage: m = var('m')
            sage: assume(m, 'integer')
            sage: (I^m).real_part()
            cos(1/2*pi*m)
            sage: (I^m).imag_part()
            sin(1/2*pi*m)
            sage: forget()

        Check that :issue:`29400` is fixed::

            sage: cot(1 + i).imag().n() - (1/tan(1 + i)).imag().n()  # abs tol 10^-12
            0.00000000000000
        """
        return new_Expression_from_GEx(self._parent,
                g_hold_wrapper(g_real_part, self._gobj, hold))

    real = real_part

    def imag_part(self, hold=False):
        r"""
        Return the imaginary part of this symbolic expression.

        EXAMPLES::

            sage: sqrt(-2).imag_part()
            sqrt(2)

        We simplify `\ln(\exp(z))` to `z`.  This should only
        be for `-\pi<{\rm Im}(z)<=\pi`, but Maxima does not
        have a symbolic imaginary part function, so we cannot
        use ``assume`` to assume that first::

            sage: z = var('z')
            sage: f = log(exp(z))
            sage: f
            log(e^z)
            sage: f.simplify()
            z
            sage: forget()

        A more symbolic example::

            sage: var('a, b')
            (a, b)
            sage: f = log(a + b*I)
            sage: f.imag_part()
            arctan2(imag_part(a) + real_part(b), -imag_part(b) + real_part(a))

        Using the ``hold`` parameter it is possible to prevent automatic
        evaluation::

            sage: SR(I).imag_part()
            1
            sage: SR(I).imag_part(hold=True)
            imag_part(I)

        This also works using functional notation::

            sage: imag_part(I, hold=True)
            imag_part(I)
            sage: imag_part(SR(I))
            1

        To then evaluate again, we use :meth:`unhold`::

            sage: a = SR(I).imag_part(hold=True); a.unhold()
            1

        TESTS::

            sage: x = var('x')
            sage: x.imag_part()
            imag_part(x)
            sage: SR(2+3*I).imag_part()
            3
            sage: SR(CC(2,3)).imag_part()
            3.00000000000000
            sage: SR(CDF(2,3)).imag_part()
            3.0
        """
        return new_Expression_from_GEx(self._parent,
                g_hold_wrapper(g_imag_part, self._gobj, hold))

    imag = imag_part

    def sqrt(self, hold=False):
        """
        Return the square root of this expression.

        EXAMPLES::

            sage: var('x, y')
            (x, y)
            sage: SR(2).sqrt()
            sqrt(2)
            sage: (x^2+y^2).sqrt()
            sqrt(x^2 + y^2)
            sage: (x^2).sqrt()
            sqrt(x^2)

        Immediate simplifications are applied::

            sage: sqrt(x^2)
            sqrt(x^2)
            sage: x = SR.symbol('x', domain='real')
            sage: sqrt(x^2)
            abs(x)
            sage: forget()
            sage: assume(x<0)
            sage: sqrt(x^2)
            -x
            sage: sqrt(x^4)
            x^2
            sage: forget()
            sage: x = SR.symbol('x', domain='real')
            sage: sqrt(x^4)
            x^2
            sage: sqrt(sin(x)^2)
            abs(sin(x))
            sage: sqrt((x+1)^2)
            abs(x + 1)
            sage: forget()
            sage: assume(x<0)
            sage: sqrt((x-1)^2)
            -x + 1
            sage: forget()

        Using the ``hold`` parameter it is possible to prevent automatic
        evaluation::

            sage: SR(4).sqrt()
            2
            sage: SR(4).sqrt(hold=True)
            sqrt(4)

        To then evaluate again, we use :meth:`unhold`::

            sage: a = SR(4).sqrt(hold=True); a.unhold()
            2

        To use this parameter in functional notation, you must coerce to
        the symbolic ring::

            sage: sqrt(SR(4),hold=True)
            sqrt(4)
            sage: sqrt(4,hold=True)
            Traceback (most recent call last):
            ...
            TypeError: ..._do_sqrt() got an unexpected keyword argument 'hold'
        """
        return new_Expression_from_GEx(self._parent,
                g_hold2_wrapper(g_power_construct, self._gobj, g_ex1_2, hold))

    def sin(self, hold=False):
        """
        EXAMPLES::

            sage: var('x, y')
            (x, y)
            sage: sin(x^2 + y^2)
            sin(x^2 + y^2)
            sage: sin(sage.symbolic.constants.pi)
            0
            sage: sin(SR(1))
            sin(1)
            sage: sin(SR(RealField(150)(1)))
            0.84147098480789650665250232163029899962256306

        Using the ``hold`` parameter it is possible to prevent automatic
        evaluation::

            sage: SR(0).sin()
            0
            sage: SR(0).sin(hold=True)
            sin(0)

        This also works using functional notation::

            sage: sin(0,hold=True)
            sin(0)
            sage: sin(0)
            0

        To then evaluate again, we use :meth:`unhold`::

            sage: a = SR(0).sin(hold=True); a.unhold()
            0

        TESTS::

            sage: SR(oo).sin()
            Traceback (most recent call last):
            ...
            RuntimeError: sin_eval(): sin(infinity) encountered
            sage: SR(-oo).sin()
            Traceback (most recent call last):
            ...
            RuntimeError: sin_eval(): sin(infinity) encountered
            sage: SR(unsigned_infinity).sin()
            Traceback (most recent call last):
            ...
            RuntimeError: sin_eval(): sin(infinity) encountered
        """
        return new_Expression_from_GEx(self._parent,
                g_hold_wrapper(g_sin, self._gobj, hold))

    def cos(self, hold=False):
        """
        Return the cosine of ``self``.

        EXAMPLES::

            sage: var('x, y')
            (x, y)
            sage: cos(x^2 + y^2)
            cos(x^2 + y^2)
            sage: cos(sage.symbolic.constants.pi)
            -1
            sage: cos(SR(1))
            cos(1)
            sage: cos(SR(RealField(150)(1)))
            0.54030230586813971740093660744297660373231042

        In order to get a numeric approximation use .n()::

            sage: SR(RR(1)).cos().n()
            0.540302305868140
            sage: SR(float(1)).cos().n()
            0.540302305868140

        To prevent automatic evaluation use the ``hold`` argument::

            sage: pi.cos()
            -1
            sage: pi.cos(hold=True)
            cos(pi)

        This also works using functional notation::

            sage: cos(pi,hold=True)
            cos(pi)
            sage: cos(pi)
            -1

        To then evaluate again, we use :meth:`unhold`::

            sage: a = pi.cos(hold=True); a.unhold()
            -1

        TESTS::

            sage: SR(oo).cos()
            Traceback (most recent call last):
            ...
            RuntimeError: cos_eval(): cos(infinity) encountered
            sage: SR(-oo).cos()
            Traceback (most recent call last):
            ...
            RuntimeError: cos_eval(): cos(infinity) encountered
            sage: SR(unsigned_infinity).cos()
            Traceback (most recent call last):
            ...
            RuntimeError: cos_eval(): cos(infinity) encountered
        """
        return new_Expression_from_GEx(self._parent,
                g_hold_wrapper(g_cos, self._gobj, hold))

    def tan(self, hold=False):
        """
        EXAMPLES::

            sage: var('x, y')
            (x, y)
            sage: tan(x^2 + y^2)
            tan(x^2 + y^2)
            sage: tan(sage.symbolic.constants.pi/2)
            Infinity
            sage: tan(SR(1))
            tan(1)
            sage: tan(SR(RealField(150)(1)))
            1.5574077246549022305069748074583601730872508

        To prevent automatic evaluation use the ``hold`` argument::

            sage: (pi/12).tan()
            -sqrt(3) + 2
            sage: (pi/12).tan(hold=True)
            tan(1/12*pi)

        This also works using functional notation::

            sage: tan(pi/12,hold=True)
            tan(1/12*pi)
            sage: tan(pi/12)
            -sqrt(3) + 2

        To then evaluate again, we use :meth:`unhold`::

            sage: a = (pi/12).tan(hold=True); a.unhold()
            -sqrt(3) + 2

        TESTS::

            sage: SR(oo).tan()
            Traceback (most recent call last):
            ...
            RuntimeError: tan_eval(): tan(infinity) encountered
            sage: SR(-oo).tan()
            Traceback (most recent call last):
            ...
            RuntimeError: tan_eval(): tan(infinity) encountered
            sage: SR(unsigned_infinity).tan()
            Traceback (most recent call last):
            ...
            RuntimeError: tan_eval(): tan(infinity) encountered
        """
        return new_Expression_from_GEx(self._parent,
                g_hold_wrapper(g_tan, self._gobj, hold))

    def arcsin(self, hold=False):
        """
        Return the arcsin of x, i.e., the number y between -pi and pi
        such that sin(y) == x.

        EXAMPLES::

            sage: x.arcsin()
            arcsin(x)
            sage: SR(0.5).arcsin()
            1/6*pi
            sage: SR(0.999).arcsin()
            1.52607123962616
            sage: SR(1/3).arcsin()
            arcsin(1/3)
            sage: SR(-1/3).arcsin()
            -arcsin(1/3)

        To prevent automatic evaluation use the ``hold`` argument::

            sage: SR(0).arcsin()
            0
            sage: SR(0).arcsin(hold=True)
            arcsin(0)

        This also works using functional notation::

            sage: arcsin(0,hold=True)
            arcsin(0)
            sage: arcsin(0)
            0

        To then evaluate again, we use :meth:`unhold`::

            sage: a = SR(0).arcsin(hold=True); a.unhold()
            0

        TESTS::

            sage: SR(oo).arcsin()
            Traceback (most recent call last):
            ...
            RuntimeError: arcsin_eval(): arcsin(infinity) encountered
            sage: SR(-oo).arcsin()
            Traceback (most recent call last):
            ...
            RuntimeError: arcsin_eval(): arcsin(infinity) encountered
            sage: SR(unsigned_infinity).arcsin()
            Infinity
        """
        return new_Expression_from_GEx(self._parent,
                g_hold_wrapper(g_asin, self._gobj, hold))

    def arccos(self, hold=False):
        """
        Return the arc cosine of ``self``.

        EXAMPLES::

            sage: x.arccos()
            arccos(x)
            sage: SR(1).arccos()
            0
            sage: SR(1/2).arccos()
            1/3*pi
            sage: SR(0.4).arccos()
            1.15927948072741
            sage: plot(lambda x: SR(x).arccos(), -1,1)                                  # needs sage.plot
            Graphics object consisting of 1 graphics primitive

        To prevent automatic evaluation use the ``hold`` argument::

            sage: SR(1).arccos(hold=True)
            arccos(1)

        This also works using functional notation::

            sage: arccos(1, hold=True)
            arccos(1)
            sage: arccos(1)
            0

        To then evaluate again, we use :meth:`unhold`::

            sage: a = SR(1).arccos(hold=True); a.unhold()
            0

        TESTS::

            sage: SR(oo).arccos()
            Traceback (most recent call last):
            ...
            RuntimeError: arccos_eval(): arccos(infinity) encountered
            sage: SR(-oo).arccos()
            Traceback (most recent call last):
            ...
            RuntimeError: arccos_eval(): arccos(infinity) encountered
            sage: SR(unsigned_infinity).arccos()
            Infinity
        """
        return new_Expression_from_GEx(self._parent,
                g_hold_wrapper(g_acos, self._gobj, hold))

    def arctan(self, hold=False):
        """
        Return the arc tangent of ``self``.

        EXAMPLES::

            sage: x = var('x')
            sage: x.arctan()
            arctan(x)
            sage: SR(1).arctan()
            1/4*pi
            sage: SR(1/2).arctan()
            arctan(1/2)
            sage: SR(0.5).arctan()
            0.463647609000806
            sage: plot(lambda x: SR(x).arctan(), -20,20)                                # needs sage.plot
            Graphics object consisting of 1 graphics primitive

        To prevent automatic evaluation use the ``hold`` argument::

            sage: SR(1).arctan(hold=True)
            arctan(1)

        This also works using functional notation::

            sage: arctan(1, hold=True)
            arctan(1)
            sage: arctan(1)
            1/4*pi

        To then evaluate again, we use :meth:`unhold`::

            sage: a = SR(1).arctan(hold=True); a.unhold()
            1/4*pi

        TESTS::

            sage: SR(oo).arctan()
            1/2*pi
            sage: SR(-oo).arctan()
            -1/2*pi
            sage: SR(unsigned_infinity).arctan()
            Traceback (most recent call last):
            ...
            RuntimeError: arctan_eval(): arctan(unsigned_infinity) encountered
        """
        return new_Expression_from_GEx(self._parent,
                g_hold_wrapper(g_atan, self._gobj, hold))

    def arctan2(self, x, hold=False):
        """
        Return the inverse of the 2-variable tan function on ``self`` and ``x``.

        EXAMPLES::

            sage: var('x,y')
            (x, y)
            sage: x.arctan2(y)
            arctan2(x, y)
            sage: SR(1/2).arctan2(1/2)
            1/4*pi
            sage: maxima.eval('atan2(1/2,1/2)')
            '%pi/4'

            sage: SR(-0.7).arctan2(SR(-0.6))
            -2.27942259892257

        To prevent automatic evaluation use the ``hold`` argument::

            sage: SR(1/2).arctan2(1/2, hold=True)
            arctan2(1/2, 1/2)

        This also works using functional notation::

            sage: arctan2(1,2,hold=True)
            arctan2(1, 2)
            sage: arctan2(1,2)
            arctan(1/2)

        To then evaluate again, we use :meth:`unhold`::

            sage: a = SR(1/2).arctan2(1/2, hold=True); a.unhold()
            1/4*pi

        TESTS:

        We compare a bunch of different evaluation points between
        Sage and Maxima::

            sage: float(SR(0.7).arctan2(0.6))
            0.8621700546672264
            sage: maxima('atan2(0.7,0.6)')
            0.862170054667226...
            sage: float(SR(0.7).arctan2(-0.6))
            2.279422598922567
            sage: maxima('atan2(0.7,-0.6)')
            2.279422598922567
            sage: float(SR(-0.7).arctan2(0.6))
            -0.8621700546672264
            sage: maxima('atan2(-0.7,0.6)')
            -0.862170054667226...
            sage: float(SR(-0.7).arctan2(-0.6))
            -2.279422598922567
            sage: maxima('atan2(-0.7,-0.6)')
            -2.279422598922567
            sage: float(SR(0).arctan2(-0.6))
            3.141592653589793
            sage: maxima('atan2(0,-0.6)')
            3.141592653589793
            sage: float(SR(0).arctan2(0.6))
            0.0
            sage: maxima('atan2(0,0.6)')
            0.0
            sage: SR(0).arctan2(0) # see github issue #21614
            NaN
            sage: SR(I).arctan2(1)
            arctan2(I, 1)
            sage: SR(CDF(0,1)).arctan2(1)
            Traceback (most recent call last):
            ...
            ValueError: power::eval(): division by zero
            sage: SR(1).arctan2(CDF(0,1))
            Traceback (most recent call last):
            ...
            ValueError: power::eval(): division by zero

            sage: arctan2(0,oo)
            0
            sage: SR(oo).arctan2(oo)
            1/4*pi
            sage: SR(oo).arctan2(0)
            1/2*pi
            sage: SR(-oo).arctan2(0)
            -1/2*pi
            sage: SR(-oo).arctan2(-2)
            pi
            sage: SR(unsigned_infinity).arctan2(2)
            Traceback (most recent call last):
            ...
            RuntimeError: arctan2_eval(): arctan2(x, unsigned_infinity) encountered
            sage: SR(2).arctan2(oo)
            1/2*pi
            sage: SR(2).arctan2(-oo)
            -1/2*pi
            sage: SR(2).arctan2(SR(unsigned_infinity))
            Traceback (most recent call last):
            ...
            RuntimeError: arctan2_eval(): arctan2(unsigned_infinity, x) encountered
        """
        cdef Expression nexp = self.coerce_in(x)
        return new_Expression_from_GEx(self._parent,
                g_hold2_wrapper(g_atan2, self._gobj, nexp._gobj, hold))

    def sinh(self, hold=False):
        r"""
        Return sinh of ``self``.

        We have `\sinh(x) = (e^{x} - e^{-x})/2`.

        EXAMPLES::

            sage: x.sinh()
            sinh(x)
            sage: SR(1).sinh()
            sinh(1)
            sage: SR(0).sinh()
            0
            sage: SR(1.0).sinh()
            1.17520119364380
            sage: maxima('sinh(1.0)')
            1.17520119364380...

            sinh(1.0000000000000000000000000)
            sage: SR(1).sinh().n(90)
            1.1752011936438014568823819
            sage: SR(RIF(1)).sinh()
            1.175201193643802?

        To prevent automatic evaluation use the ``hold`` argument::

            sage: arccosh(x).sinh()
            sqrt(x + 1)*sqrt(x - 1)
            sage: arccosh(x).sinh(hold=True)
            sinh(arccosh(x))

        This also works using functional notation::

            sage: sinh(arccosh(x),hold=True)
            sinh(arccosh(x))
            sage: sinh(arccosh(x))
            sqrt(x + 1)*sqrt(x - 1)

        To then evaluate again, we use :meth:`unhold`::

            sage: a = arccosh(x).sinh(hold=True); a.simplify()
            sqrt(x + 1)*sqrt(x - 1)

        TESTS::

            sage: SR(oo).sinh()
            +Infinity
            sage: SR(-oo).sinh()
            -Infinity
            sage: SR(unsigned_infinity).sinh()
            Traceback (most recent call last):
            ...
            RuntimeError: sinh_eval(): sinh(unsigned_infinity) encountered
        """
        return new_Expression_from_GEx(self._parent,
                g_hold_wrapper(g_sinh, self._gobj, hold))

    def cosh(self, hold=False):
        r"""
        Return cosh of ``self``.

        We have `\cosh(x) = (e^{x} + e^{-x})/2`.

        EXAMPLES::

            sage: x.cosh()
            cosh(x)
            sage: SR(1).cosh()
            cosh(1)
            sage: SR(0).cosh()
            1
            sage: SR(1.0).cosh()
            1.54308063481524
            sage: maxima('cosh(1.0)')
            1.54308063481524...
            sage: SR(1.00000000000000000000000000).cosh()
            1.5430806348152437784779056
            sage: SR(RIF(1)).cosh()
            1.543080634815244?

        To prevent automatic evaluation use the ``hold`` argument::

            sage: arcsinh(x).cosh()
            sqrt(x^2 + 1)
            sage: arcsinh(x).cosh(hold=True)
            cosh(arcsinh(x))

        This also works using functional notation::

            sage: cosh(arcsinh(x),hold=True)
            cosh(arcsinh(x))
            sage: cosh(arcsinh(x))
            sqrt(x^2 + 1)

        To then evaluate again, we use :meth:`unhold`::

            sage: a = arcsinh(x).cosh(hold=True); a.unhold()
            sqrt(x^2 + 1)

        TESTS::

            sage: SR(oo).cosh()
            +Infinity
            sage: SR(-oo).cosh()
            +Infinity
            sage: SR(unsigned_infinity).cosh()
            Traceback (most recent call last):
            ...
            RuntimeError: cosh_eval(): cosh(unsigned_infinity) encountered
        """
        return new_Expression_from_GEx(self._parent,
                g_hold_wrapper(g_cosh, self._gobj, hold))

    def tanh(self, hold=False):
        r"""
        Return tanh of ``self``.

        We have `\tanh(x) = \sinh(x) / \cosh(x)`.

        EXAMPLES::

            sage: x.tanh()
            tanh(x)
            sage: SR(1).tanh()
            tanh(1)
            sage: SR(0).tanh()
            0
            sage: SR(1.0).tanh()
            0.761594155955765
            sage: maxima('tanh(1.0)')
            0.7615941559557649
            sage: plot(lambda x: SR(x).tanh(), -1, 1)                                   # needs sage.plot
            Graphics object consisting of 1 graphics primitive

        To prevent automatic evaluation use the ``hold`` argument::

            sage: arcsinh(x).tanh()
            x/sqrt(x^2 + 1)
            sage: arcsinh(x).tanh(hold=True)
            tanh(arcsinh(x))

        This also works using functional notation::

            sage: tanh(arcsinh(x), hold=True)
            tanh(arcsinh(x))
            sage: tanh(arcsinh(x))
            x/sqrt(x^2 + 1)

        To then evaluate again, we use :meth:`unhold`::

            sage: a = arcsinh(x).tanh(hold=True); a.unhold()
            x/sqrt(x^2 + 1)

        TESTS::

            sage: SR(oo).tanh()
            1
            sage: SR(-oo).tanh()
            -1
            sage: SR(unsigned_infinity).tanh()
            Traceback (most recent call last):
            ...
            RuntimeError: tanh_eval(): tanh(unsigned_infinity) encountered
        """
        return new_Expression_from_GEx(self._parent,
                g_hold_wrapper(g_tanh, self._gobj, hold))

    def arcsinh(self, hold=False):
        """
        Return the inverse hyperbolic sine of ``self``.

        EXAMPLES::

            sage: x.arcsinh()
            arcsinh(x)
            sage: SR(0).arcsinh()
            0
            sage: SR(1).arcsinh()
            arcsinh(1)
            sage: SR(1.0).arcsinh()
            0.881373587019543
            sage: maxima('asinh(2.0)')
            1.4436354751788...

        Sage automatically applies certain identities::

            sage: SR(3/2).arcsinh().cosh()
            1/2*sqrt(13)

        To prevent automatic evaluation use the ``hold`` argument::

            sage: SR(-2).arcsinh()
            -arcsinh(2)
            sage: SR(-2).arcsinh(hold=True)
            arcsinh(-2)

        This also works using functional notation::

            sage: arcsinh(-2,hold=True)
            arcsinh(-2)
            sage: arcsinh(-2)
            -arcsinh(2)

        To then evaluate again, we use :meth:`unhold`::

            sage: a = SR(-2).arcsinh(hold=True); a.unhold()
            -arcsinh(2)

        TESTS::

            sage: SR(oo).arcsinh()
            +Infinity
            sage: SR(-oo).arcsinh()
            -Infinity
            sage: SR(unsigned_infinity).arcsinh()
            Infinity
        """
        return new_Expression_from_GEx(self._parent,
                g_hold_wrapper(g_asinh, self._gobj, hold))

    def arccosh(self, hold=False):
        """
        Return the inverse hyperbolic cosine of ``self``.

        EXAMPLES::

            sage: x.arccosh()
            arccosh(x)
            sage: SR(0).arccosh()
            1/2*I*pi
            sage: SR(1/2).arccosh()
            arccosh(1/2)
            sage: SR(CDF(1/2)).arccosh() #  rel tol 1e-15
            1.0471975511965976*I
            sage: z = maxima('acosh(0.5)')
            sage: z.real(), z.imag()  # abs tol 1e-15
            (0.0, 1.047197551196598)

        To prevent automatic evaluation use the ``hold`` argument::

            sage: SR(-1).arccosh()
            I*pi
            sage: SR(-1).arccosh(hold=True)
            arccosh(-1)

        This also works using functional notation::

            sage: arccosh(-1,hold=True)
            arccosh(-1)
            sage: arccosh(-1)
            I*pi

        To then evaluate again, we use :meth:`unhold`::

            sage: a = SR(-1).arccosh(hold=True); a.unhold()
            I*pi

        TESTS::

            sage: SR(oo).arccosh()
            +Infinity
            sage: SR(-oo).arccosh()
            +Infinity
            sage: SR(unsigned_infinity).arccosh()
            +Infinity
        """
        return new_Expression_from_GEx(self._parent,
                g_hold_wrapper(g_acosh, self._gobj, hold))

    def arctanh(self, hold=False):
        """
        Return the inverse hyperbolic tangent of ``self``.

        EXAMPLES::

            sage: x.arctanh()
            arctanh(x)
            sage: SR(0).arctanh()
            0
            sage: SR(1/2).arctanh()
            1/2*log(3)
            sage: SR(0.5).arctanh()
            0.549306144334055
            sage: SR(0.5).arctanh().tanh()
            0.500000000000000
            sage: maxima('atanh(0.5)')  # abs tol 2e-16
            0.5493061443340548

        To prevent automatic evaluation use the ``hold`` argument::

            sage: SR(-1/2).arctanh()
            -1/2*log(3)
            sage: SR(-1/2).arctanh(hold=True)
            arctanh(-1/2)

        This also works using functional notation::

            sage: arctanh(-1/2,hold=True)
            arctanh(-1/2)
            sage: arctanh(-1/2)
            -1/2*log(3)

        To then evaluate again, we use :meth:`unhold`::

            sage: a = SR(-1/2).arctanh(hold=True); a.unhold()
            -1/2*log(3)

        TESTS::

            sage: SR(1).arctanh()
            +Infinity
            sage: SR(-1).arctanh()
            -Infinity

            sage: SR(oo).arctanh()
            -1/2*I*pi
            sage: SR(-oo).arctanh()
            1/2*I*pi
            sage: SR(unsigned_infinity).arctanh()
            Traceback (most recent call last):
            ...
            RuntimeError: arctanh_eval(): arctanh(unsigned_infinity) encountered
        """
        return new_Expression_from_GEx(self._parent,
                g_hold_wrapper(g_atanh, self._gobj, hold))

    def exp(self, hold=False):
        r"""
        Return exponential function of ``self``, i.e., `e` to the
        power of ``self``.

        EXAMPLES::

            sage: x.exp()
            e^x
            sage: SR(0).exp()
            1
            sage: SR(1/2).exp()
            e^(1/2)
            sage: SR(0.5).exp()
            1.64872127070013
            sage: math.exp(0.5)
            1.6487212707001282

            sage: SR(0.5).exp().log()
            0.500000000000000
            sage: (pi*I).exp()
            -1

        To prevent automatic evaluation use the ``hold`` argument::

            sage: (pi*I).exp(hold=True)
            e^(I*pi)

        This also works using functional notation::

            sage: exp(I*pi,hold=True)
            e^(I*pi)
            sage: exp(I*pi)
            -1

        To then evaluate again, we use :meth:`unhold`::

            sage: a = (pi*I).exp(hold=True); a.unhold()
            -1

        TESTS:

        Test if :issue:`6377` is fixed::

            sage: SR(oo).exp()
            +Infinity
            sage: SR(-oo).exp()
            0
            sage: SR(unsigned_infinity).exp()
            Traceback (most recent call last):
            ...
            RuntimeError: exp_eval(): exp^(unsigned_infinity) encountered
        """
        return new_Expression_from_GEx(self._parent,
                g_hold_wrapper(g_exp, self._gobj, hold))

    def log(self, b=None, hold=False):
        """
        Return the logarithm of ``self``.

        EXAMPLES::

            sage: x, y = var('x, y')
            sage: x.log()
            log(x)
            sage: (x^y + y^x).log()
            log(x^y + y^x)
            sage: SR(0).log()
            -Infinity
            sage: SR(-1).log()
            I*pi
            sage: SR(1).log()
            0
            sage: SR(1/2).log()
            log(1/2)
            sage: SR(0.5).log()
            -0.693147180559945
            sage: SR(0.5).log().exp()
            0.500000000000000
            sage: math.log(0.5)
            -0.6931471805599453
            sage: plot(lambda x: SR(x).log(), 0.1,10)                                   # needs sage.plot
            Graphics object consisting of 1 graphics primitive

        To prevent automatic evaluation use the ``hold`` argument::

            sage: I.log()
            1/2*I*pi
            sage: I.log(hold=True)
            log(I)

        To then evaluate again, we use :meth:`unhold`::

            sage: a = I.log(hold=True); a.unhold()
            1/2*I*pi

        The ``hold`` parameter also works in functional notation::

            sage: log(-1, hold=True)
            log(-1)
            sage: log(-1)
            I*pi

        TESTS::

            sage: SR(oo).log()
            +Infinity
            sage: SR(-oo).log()
            +Infinity
            sage: SR(unsigned_infinity).log()
            +Infinity
        """
        res = new_Expression_from_GEx(self._parent,
                g_hold_wrapper(g_log, self._gobj, hold))
        if b is None:
            return res
        else:
            return res/self.coerce_in(b).log(hold=hold)

    def zeta(self, hold=False):
        """
        EXAMPLES::

            sage: x, y = var('x, y')
            sage: (x/y).zeta()
            zeta(x/y)
            sage: SR(2).zeta()
            1/6*pi^2
            sage: SR(3).zeta()
            zeta(3)
            sage: SR(CDF(0,1)).zeta()  # abs tol 1e-16                                  # needs sage.libs.pari
            0.003300223685324103 - 0.4181554491413217*I
            sage: CDF(0,1).zeta()  # abs tol 1e-16                                      # needs sage.libs.pari
            0.003300223685324103 - 0.4181554491413217*I
            sage: plot(lambda x: SR(x).zeta(), -10,10).show(ymin=-3, ymax=3)            # needs sage.plot

        To prevent automatic evaluation use the ``hold`` argument::

            sage: SR(2).zeta(hold=True)
            zeta(2)

        This also works using functional notation::

            sage: zeta(2, hold=True)
            zeta(2)
            sage: zeta(2)
            1/6*pi^2

        To then evaluate again, we use :meth:`unhold`::

            sage: a = SR(2).zeta(hold=True); a.unhold()
            1/6*pi^2

        TESTS::

            sage: t = SR(1).zeta(); t
            Infinity
        """
        cdef GEx x = g_hold_wrapper(g_zeta, self._gobj, hold)
        return new_Expression_from_GEx(self._parent, x)

    def factorial(self, hold=False):
        """
        Return the factorial of ``self``.

        OUTPUT: a symbolic expression

        EXAMPLES::

            sage: var('x, y')
            (x, y)
            sage: SR(5).factorial()
            120
            sage: x.factorial()
            factorial(x)
            sage: (x^2+y^3).factorial()
            factorial(y^3 + x^2)

        To prevent automatic evaluation use the ``hold`` argument::

            sage: SR(5).factorial(hold=True)
            factorial(5)

        This also works using functional notation::

            sage: factorial(5,hold=True)
            factorial(5)
            sage: factorial(5)
            120

        To then evaluate again, we use :meth:`unhold`::

            sage: a = SR(5).factorial(hold=True); a.unhold()
            120
        """
        cdef GEx x
        sig_on()
        try:
            x = g_hold_wrapper(g_factorial, self._gobj, hold)
        finally:
            sig_off()
        return new_Expression_from_GEx(self._parent, x)

    def binomial(self, k, hold=False):
        """
        Return binomial coefficient "self choose k".

        OUTPUT: a symbolic expression

        EXAMPLES::

            sage: var('x, y')
            (x, y)
            sage: SR(5).binomial(SR(3))
            10
            sage: x.binomial(SR(3))
            1/6*(x - 1)*(x - 2)*x
            sage: x.binomial(y)
            binomial(x, y)

        To prevent automatic evaluation use the ``hold`` argument::

            sage: x.binomial(3, hold=True)
            binomial(x, 3)
            sage: SR(5).binomial(3, hold=True)
            binomial(5, 3)

        To then evaluate again, we use :meth:`unhold`::

            sage: a = SR(5).binomial(3, hold=True); a.unhold()
            10

        The ``hold`` parameter is also supported in functional notation::

            sage: binomial(5,3, hold=True)
            binomial(5, 3)

        TESTS:

        Check if we handle zero correctly (:issue:`8561`)::

            sage: x.binomial(0)
            1
            sage: SR(0).binomial(0)
            1
        """
        cdef Expression nexp = self.coerce_in(k)
        cdef GEx x
        sig_on()
        try:
            x = g_hold2_wrapper(g_binomial, self._gobj, nexp._gobj, hold)
        finally:
            sig_off()
        return new_Expression_from_GEx(self._parent, x)

    def Order(self, hold=False):
        """
        Return the order of the expression, as in big oh notation.

        OUTPUT: a symbolic expression

        EXAMPLES::

            sage: n = var('n')
            sage: t = (17*n^3).Order(); t
            Order(n^3)
            sage: t.derivative(n)
            Order(n^2)

        To prevent automatic evaluation use the ``hold`` argument::

            sage: (17*n^3).Order(hold=True)
            Order(17*n^3)
        """
        return new_Expression_from_GEx(self._parent,
                g_hold_wrapper(g_Order, self._gobj, hold))

    def gamma(self, *, hold=False):
        """
        Return the Gamma function evaluated at ``self``.

        EXAMPLES::

            sage: x = var('x')
            sage: x.gamma()
            gamma(x)
            sage: SR(2).gamma()
            1
            sage: SR(10).gamma()
            362880
            sage: SR(10.0r).gamma()  # For ARM: rel tol 2e-15
            362880.0
            sage: SR(CDF(1,1)).gamma()
            0.49801566811835607 - 0.15494982830181067*I

        ::

<<<<<<< HEAD
            sage: gp('gamma(1+I)')                                                      # needs sage.libs.pari
=======
            sage: gp('gamma(1+I)')
>>>>>>> 9352a325
            0.49801566811835604271369111746219809195 - 0.15494982830181068512495513048388660520*I

        We plot the familiar plot of this log-convex function::

            sage: plot(gamma(x), -6, 4).show(ymin=-3, ymax=3)                           # needs sage.plot

        To prevent automatic evaluation use the ``hold`` argument::

            sage: SR(1/2).gamma()
            sqrt(pi)
            sage: SR(1/2).gamma(hold=True)
            gamma(1/2)

        This also works using functional notation::

            sage: gamma(1/2, hold=True)
            gamma(1/2)
            sage: gamma(1/2)
            sqrt(pi)

        To then evaluate again, we use :meth:`unhold`::

            sage: a = SR(1/2).gamma(hold=True); a.unhold()
            sqrt(pi)

        TESTS:

        Check that no confusion with the incomplete gamma function is
        possible::

            sage: x, y = SR.var('x,y')
            sage: x.gamma(y)
            Traceback (most recent call last):
            ...
            TypeError: ...gamma() takes exactly 0 positional arguments (1 given)
        """
        cdef GEx x
        sig_on()
        try:
            x = g_hold_wrapper(g_gamma, self._gobj, hold)
        finally:
            sig_off()
        return new_Expression_from_GEx(self._parent, x)

    def log_gamma(self, hold=False):
        """
        Return the log gamma function evaluated at ``self``.
        This is the logarithm of gamma of ``self``, where
        gamma is a complex function such that `gamma(n)`
        equals `factorial(n-1)`.

        EXAMPLES::

            sage: x = var('x')
            sage: x.log_gamma()
            log_gamma(x)
            sage: SR(2).log_gamma()
            0
            sage: SR(5).log_gamma()
            log(24)
            sage: a = SR(5).log_gamma(); a.n()
            3.17805383034795
            sage: SR(5-1).factorial().log()
            log(24)
            sage: from sage.misc.verbose import set_verbose
            sage: set_verbose(-1)
            sage: plot(lambda x: SR(x).log_gamma(), -7,8, plot_points=1000).show()      # needs sage.plot
            sage: math.exp(0.5)
            1.6487212707001282
            sage: plot(lambda x: (SR(x).exp() - SR(-x).exp())/2 - SR(x).sinh(), -1, 1)  # needs sage.plot
            Graphics object consisting of 1 graphics primitive

        To prevent automatic evaluation use the ``hold`` argument::

            sage: SR(5).log_gamma(hold=True)
            log_gamma(5)

        To evaluate again, currently we must use numerical evaluation
        via :meth:`n`::

            sage: a = SR(5).log_gamma(hold=True); a.n()
            3.17805383034795
        """
        # Note: g_lgamma calls back into Python, must not wrap in sig_on/sig_off
        cdef GEx x = g_hold_wrapper(g_lgamma, self._gobj, hold)
        return new_Expression_from_GEx(self._parent, x)

    def default_variable(self):
        """
        Return the default variable, which is by definition the first
        variable in ``self``, or `x` if there are no variables in ``self``.
        The result is cached.

        EXAMPLES::

            sage: sqrt(2).default_variable()
            x
            sage: x, theta, a = var('x, theta, a')
            sage: f = x^2 + theta^3 - a^x
            sage: f.default_variable()
            a

        Note that this is the first *variable*, not the first *argument*::

            sage: f(theta, a, x) = a + theta^3
            sage: f.default_variable()
            a
            sage: f.variables()
            (a, theta)
            sage: f.arguments()
            (theta, a, x)
        """
        v = self.variables()
        if len(v) == 0:
            return self.parent().var('x')
        else:
            return v[0]

    def combine(self, bint deep=False):
        r"""
        Return a simplified version of this symbolic expression
        by combining all toplevel terms with the same denominator into
        a single term.

        Please use the keyword ``deep=True`` to apply the process
        recursively.

        EXAMPLES::

            sage: var('x, y, a, b, c')
            (x, y, a, b, c)
            sage: f = x*(x-1)/(x^2 - 7) + y^2/(x^2-7) + 1/(x+1) + b/a + c/a; f
            (x - 1)*x/(x^2 - 7) + y^2/(x^2 - 7) + b/a + c/a + 1/(x + 1)
            sage: f.combine()
            ((x - 1)*x + y^2)/(x^2 - 7) + (b + c)/a + 1/(x + 1)
            sage: (1/x + 1/x^2 + (x+1)/x).combine()
            (x + 2)/x + 1/x^2
            sage: ex = 1/x + ((x + 1)/x - 1/x)/x^2 + (x+1)/x; ex
            (x + 1)/x + 1/x + ((x + 1)/x - 1/x)/x^2
            sage: ex.combine()
            (x + 2)/x + ((x + 1)/x - 1/x)/x^2
            sage: ex.combine(deep=True)
            (x + 2)/x + 1/x^2
            sage: (1+sin((x + 1)/x - 1/x)).combine(deep=True)
            sin(1) + 1
        """
        cdef GEx r
        sig_on()
        try:
            r = self._gobj.combine_fractions(deep)
        finally:
            sig_off()
        return new_Expression_from_GEx(self._parent, r)

    def normalize(self):
        """
        Return this expression normalized as a fraction.

        .. SEEALSO::

            :meth:`numerator`, :meth:`denominator`,
            :meth:`numerator_denominator`, :meth:`combine`

        EXAMPLES::

            sage: var('x, y, a, b, c')
            (x, y, a, b, c)
            sage: g = x + y/(x + 2)
            sage: g.normalize()
            (x^2 + 2*x + y)/(x + 2)

            sage: f = x*(x-1)/(x^2 - 7) + y^2/(x^2-7) + 1/(x+1) + b/a + c/a
            sage: f.normalize()
            (a*x^3 + b*x^3 + c*x^3 + a*x*y^2 + a*x^2 + b*x^2 + c*x^2 +
                    a*y^2 - a*x - 7*b*x - 7*c*x - 7*a - 7*b - 7*c)/((x^2 -
                        7)*a*(x + 1))

        TESTS:

        Check that :issue:`19775` is fixed::

            sage: a,b,c,d,e,y = var('a,b,c,d,e,y')
            sage: ((x - 2*y)^4/(x^2 - 4*y^2)^2).normalize()
            (x - 2*y)^2/(x + 2*y)^2
            sage: f = ((x - 2*y)^4/(x^2 - 4*y^2)^2 + 1)*(y + a)*(2*y + x) / (4*y^2 + x^2)
            sage: f.normalize()
            2*(a + y)/(x + 2*y)
            sage: (c/a - b*c^2/(a^2*(b*c/a-d)) + c*d/(a*(b*c/a-d))).normalize()
            0
            sage: (e + c/a - b*c^2/(a^2*(b*c/a-d)) + c*d/(a*(b*c/a-d))).normalize()
            e

        Check that :issue:`23861` is fixed::

            sage: (x^(2*pi) + x^(-2*pi) - 2).normalize()
            (x^(4*pi) - 2*x^(2*pi) + 1)/x^(2*pi)
            sage: (e^2 + e^(-2) - 2).normalize()
            (e^4 - 2*e^2 + 1)/e^2
            sage: (e^(2*pi) - e^(-2*pi)).normalize()
            (e^(4*pi) - 1)/e^(2*pi)

        ALGORITHM: Uses GiNaC.
        """
        cdef GEx r
        sig_on()
        try:
            r = self._gobj.normal(0, False, True)
        finally:
            sig_off()
        return new_Expression_from_GEx(self._parent, r)

    def numerator(self, bint normalize=True):
        """
        Return the numerator of this symbolic expression.

        INPUT:

        - ``normalize`` -- boolean (default: ``True``)

        If ``normalize`` is ``True``, the expression is first normalized to
        have it as a fraction before getting the numerator.

        If ``normalize`` is ``False``, the expression is kept and if it is not
        a quotient, then this will return the expression itself.

        .. SEEALSO::

            :meth:`normalize`, :meth:`denominator`,
            :meth:`numerator_denominator`, :meth:`combine`

        EXAMPLES::

            sage: a, x, y = var('a,x,y')
            sage: f = x*(x-a)/((x^2 - y)*(x-a)); f
            x/(x^2 - y)
            sage: f.numerator()
            x
            sage: f.denominator()
            x^2 - y
            sage: f.numerator(normalize=False)
            x
            sage: f.denominator(normalize=False)
            x^2 - y

            sage: y = var('y')
            sage: g = x + y/(x + 2); g
            x + y/(x + 2)
            sage: g.numerator()
            x^2 + 2*x + y
            sage: g.denominator()
            x + 2
            sage: g.numerator(normalize=False)
            x + y/(x + 2)
            sage: g.denominator(normalize=False)
            1

        TESTS::

            sage: ((x+y)^2/(x-y)^3*x^3).numerator(normalize=False)
            (x + y)^2*x^3
            sage: ((x+y)^2*x^3).numerator(normalize=False)
            (x + y)^2*x^3
            sage: (y/x^3).numerator(normalize=False)
            y
            sage: t = y/x^3/(x+y)^(1/2); t
            y/(sqrt(x + y)*x^3)
            sage: t.numerator(normalize=False)
            y
            sage: (1/x^3).numerator(normalize=False)
            1
            sage: (x^3).numerator(normalize=False)
            x^3
            sage: (y*x^sin(x)).numerator(normalize=False)
            Traceback (most recent call last):
            ...
            TypeError: self is not a rational expression
            sage: n = var('n'); assume(n,'integer'); assume(n>0); (e^(2*n)/(e^(2*n) - 1)).numerator()
            e^(2*n)
        """
        cdef GExVector vec
        cdef GEx oper, power, ex
        if normalize:
            sig_on()
            try:
                ex = self._gobj.numer()
            finally:
                sig_off()
            return new_Expression_from_GEx(self._parent, ex)
        elif is_a_mul(self._gobj):
            for i in range(self._gobj.nops()):
                oper = self._gobj.op(i)
                if not is_a_power(oper):
                    vec.push_back(oper)
                else:
                    power = oper.op(1)
                    if not is_a_numeric(power):
                        raise TypeError("self is not a rational expression")
                    elif ex_to_numeric(power).is_positive():
                        vec.push_back(oper)
            return new_Expression_from_GEx(self._parent,
                                           g_mul_construct(vec, True))
        elif is_a_power(self._gobj):
            power = self._gobj.op(1)
            if is_a_numeric(power) and ex_to_numeric(power).is_negative():
                return self._parent.one()
        return self

    def denominator(self, bint normalize=True):
        """
        Return the denominator of this symbolic expression.

        INPUT:

        - ``normalize`` -- boolean (default: ``True``)

        If ``normalize`` is ``True``, the expression is first normalized to
        have it as a fraction before getting the denominator.

        If ``normalize`` is ``False``, the expression is kept and if it is not
        a quotient, then this will just return 1.

        .. SEEALSO::

            :meth:`normalize`, :meth:`numerator`,
            :meth:`numerator_denominator`, :meth:`combine`

        EXAMPLES::

            sage: x, y, z, theta = var('x, y, z, theta')
            sage: f = (sqrt(x) + sqrt(y) + sqrt(z))/(x^10 - y^10 - sqrt(theta))
            sage: f.numerator()
            sqrt(x) + sqrt(y) + sqrt(z)
            sage: f.denominator()
            x^10 - y^10 - sqrt(theta)

            sage: f.numerator(normalize=False)
            (sqrt(x) + sqrt(y) + sqrt(z))
            sage: f.denominator(normalize=False)
            x^10 - y^10 - sqrt(theta)

            sage: y = var('y')
            sage: g = x + y/(x + 2); g
            x + y/(x + 2)
            sage: g.numerator(normalize=False)
            x + y/(x + 2)
            sage: g.denominator(normalize=False)
            1

        TESTS::

            sage: ((x+y)^2/(x-y)^3*x^3).denominator(normalize=False)
            (x - y)^3
            sage: ((x+y)^2*x^3).denominator(normalize=False)
            1
            sage: (y/x^3).denominator(normalize=False)
            x^3
            sage: t = y/x^3/(x+y)^(1/2); t
            y/(sqrt(x + y)*x^3)
            sage: t.denominator(normalize=False)
            sqrt(x + y)*x^3
            sage: (1/x^3).denominator(normalize=False)
            x^3
            sage: (x^3).denominator(normalize=False)
            1
            sage: (y*x^sin(x)).denominator(normalize=False)
            Traceback (most recent call last):
            ...
            TypeError: self is not a rational expression
        """
        cdef GExVector vec
        cdef GEx oper, ex, power
        if normalize:
            sig_on()
            try:
                ex = self._gobj.denom()
            finally:
                sig_off()
            return new_Expression_from_GEx(self._parent, ex)
        elif is_a_mul(self._gobj):
            for i in range(self._gobj.nops()):
                oper = self._gobj.op(i)
                if is_a_power(oper):
                    ex = oper.op(0)
                    power = oper.op(1)
                    if not is_a_numeric(power):
                        raise TypeError("self is not a rational expression")
                    elif ex_to_numeric(power).is_negative():
                        vec.push_back(g_pow(ex, g_abs(power)))
            return new_Expression_from_GEx(self._parent,
                                           g_mul_construct(vec, False))
        elif is_a_power(self._gobj):
            power = self._gobj.op(1)
            if is_a_numeric(power) and ex_to_numeric(power).is_negative():
                return new_Expression_from_GEx(self._parent,
                        g_pow(self._gobj.op(0), g_abs(power)))

        return self._parent.one()

    def numerator_denominator(self, bint normalize=True):
        """
        Return the numerator and the denominator of this symbolic expression.

        INPUT:

        - ``normalize`` -- boolean (default: ``True``)

        If ``normalize`` is ``True``, the expression is first normalized to
        have it as a fraction before getting the numerator and denominator.

        If ``normalize`` is ``False``, the expression is kept and if it is not
        a quotient, then this will return the expression itself together with
        1.

        .. SEEALSO::

            :meth:`normalize`, :meth:`numerator`, :meth:`denominator`,
            :meth:`combine`

        EXAMPLES::

            sage: x, y, a = var("x y a")
            sage: ((x+y)^2/(x-y)^3*x^3).numerator_denominator()
            ((x + y)^2*x^3, (x - y)^3)

            sage: ((x+y)^2/(x-y)^3*x^3).numerator_denominator(False)
            ((x + y)^2*x^3, (x - y)^3)

            sage: g = x + y/(x + 2)
            sage: g.numerator_denominator()
            (x^2 + 2*x + y, x + 2)
            sage: g.numerator_denominator(normalize=False)
            (x + y/(x + 2), 1)

            sage: g = x^2*(x + 2)
            sage: g.numerator_denominator()
            ((x + 2)*x^2, 1)
            sage: g.numerator_denominator(normalize=False)
            ((x + 2)*x^2, 1)

        TESTS::

            sage: ((x+y)^2/(x-y)^3*x^3).numerator_denominator(normalize=False)
            ((x + y)^2*x^3, (x - y)^3)
            sage: ((x+y)^2*x^3).numerator_denominator(normalize=False)
            ((x + y)^2*x^3, 1)
            sage: (y/x^3).numerator_denominator(normalize=False)
            (y, x^3)
            sage: t = y/x^3/(x+y)^(1/2); t
            y/(sqrt(x + y)*x^3)
            sage: t.numerator_denominator(normalize=False)
            (y, sqrt(x + y)*x^3)
            sage: (1/x^3).numerator_denominator(normalize=False)
            (1, x^3)
            sage: (x^3).numerator_denominator(normalize=False)
            (x^3, 1)
            sage: (y*x^sin(x)).numerator_denominator(normalize=False)
            Traceback (most recent call last):
            ...
            TypeError: self is not a rational expression
        """
        cdef GExVector vecnumer, vecdenom
        cdef GEx oper, ex, power
        cdef GNumeric power_num
        if normalize:
            sig_on()
            try:
                ex = self._gobj.numer_denom()
            finally:
                sig_off()
            return (new_Expression_from_GEx(self._parent, ex.op(0)),
                    new_Expression_from_GEx(self._parent, ex.op(1)))
        elif is_a_mul(self._gobj):
            for i in range(self._gobj.nops()):
                oper = self._gobj.op(i)
                if is_a_power(oper):   # oper = ex^power
                    ex = oper.op(0)
                    power = oper.op(1)
                    if not is_a_numeric(power):
                        raise TypeError("self is not a rational expression")
                    elif is_a_numeric(power):
                        power_num = ex_to_numeric(power)
                        if power_num.is_positive():
                            vecnumer.push_back(oper)
                        else:
                            vecdenom.push_back(g_pow(ex, g_abs(power)))
                else:
                    vecnumer.push_back(oper)
            return (new_Expression_from_GEx(self._parent,
                                            g_mul_construct(vecnumer, False)),
                    new_Expression_from_GEx(self._parent,
                                            g_mul_construct(vecdenom, False)))
        elif is_a_power(self._gobj):
            power = self._gobj.op(1)
            if is_a_numeric(power) and ex_to_numeric(power).is_positive():
                return (self, self._parent.one())
            else:
                return (self._parent.one(),
                        new_Expression_from_GEx(self._parent,
                               g_pow(self._gobj.op(0), g_abs(power))))
        else:
            return (self, self._parent.one())

    def partial_fraction(self, var=None):
        r"""
        Return the partial fraction expansion of ``self`` with
        respect to the given variable.

        INPUT:

        - ``var`` -- variable name or string (default: first variable)

        OUTPUT: a symbolic expression

        .. SEEALSO:: :meth:`partial_fraction_decomposition`

        EXAMPLES::

            sage: f = x^2/(x+1)^3
            sage: f.partial_fraction()
            1/(x + 1) - 2/(x + 1)^2 + 1/(x + 1)^3

        Notice that the first variable in the expression is used by
        default::

            sage: y = var('y')
            sage: f = y^2/(y+1)^3
            sage: f.partial_fraction()
            1/(y + 1) - 2/(y + 1)^2 + 1/(y + 1)^3

            sage: f = y^2/(y+1)^3 + x/(x-1)^3
            sage: f.partial_fraction()
            y^2/(y^3 + 3*y^2 + 3*y + 1) + 1/(x - 1)^2 + 1/(x - 1)^3

        You can explicitly specify which variable is used::

            sage: f.partial_fraction(y)
            x/(x^3 - 3*x^2 + 3*x - 1) + 1/(y + 1) - 2/(y + 1)^2 + 1/(y + 1)^3
        """
        if var is None:
            var = self.default_variable()
        return self.parent()(self._maxima_().partfrac(var))

    def partial_fraction_decomposition(self, var=None):
        r"""
        Return the partial fraction decomposition of ``self`` with
        respect to the given variable.

        INPUT:

        - ``var`` -- variable name or string (default: first variable)

        OUTPUT: list of symbolic expressions

        .. SEEALSO:: :meth:`partial_fraction`

        EXAMPLES::

            sage: f = x^2/(x+1)^3
            sage: f.partial_fraction_decomposition()
            [1/(x + 1), -2/(x + 1)^2, (x + 1)^(-3)]
            sage: (4+f).partial_fraction_decomposition()
            [1/(x + 1), -2/(x + 1)^2, (x + 1)^(-3), 4]

        Notice that the first variable in the expression is used by
        default::

            sage: y = var('y')
            sage: f = y^2/(y+1)^3
            sage: f.partial_fraction_decomposition()
            [1/(y + 1), -2/(y + 1)^2, (y + 1)^(-3)]

            sage: f = y^2/(y+1)^3 + x/(x-1)^3
            sage: f.partial_fraction_decomposition()
            [y^2/(y^3 + 3*y^2 + 3*y + 1), (x - 1)^(-2), (x - 1)^(-3)]

        You can explicitly specify which variable is used::

            sage: f.partial_fraction_decomposition(y)
            [1/(y + 1), -2/(y + 1)^2, (y + 1)^(-3), x/(x^3 - 3*x^2 + 3*x - 1)]
        """
        if var is None:
            var = self.default_variable()
        return [self.parent()(ex)
                for ex in self._maxima_().partfrac(var).args()]

    def maxima_methods(self):
        """
        Provide easy access to maxima methods, converting the result to a
        Sage expression automatically.

        EXAMPLES::

            sage: t = log(sqrt(2) - 1) + log(sqrt(2) + 1); t
            log(sqrt(2) + 1) + log(sqrt(2) - 1)
            sage: res = t.maxima_methods().logcontract(); res
            log((sqrt(2) + 1)*(sqrt(2) - 1))
            sage: type(res)
            <class 'sage.symbolic.expression.Expression'>
        """
        from sage.symbolic.maxima_wrapper import MaximaWrapper
        return MaximaWrapper(self)

    def rectform(self):
        r"""
        Convert this symbolic expression to rectangular form; that
        is, the form `a + bi` where `a` and `b` are real numbers and
        `i` is the imaginary unit.

        .. NOTE::

           The name \"rectangular\" comes from the fact that, in the
           complex plane, `a` and `bi` are perpendicular.

        INPUT:

        - ``self`` -- the expression to convert

        OUTPUT:

        A new expression, equivalent to the original, but expressed in
        the form `a + bi`.

        ALGORITHM:

        We call Maxima's ``rectform()`` and return the result unmodified.

        EXAMPLES:

        The exponential form of `\sin(x)`::

            sage: f = (e^(I*x) - e^(-I*x)) / (2*I)
            sage: f.rectform()
            sin(x)

        And `\cos(x)`::

            sage: f = (e^(I*x) + e^(-I*x)) / 2
            sage: f.rectform()
            cos(x)

        In some cases, this will simplify the given expression. For
        example, here, `e^{ik\pi}`, `\sin(k\pi)=0` should cancel
        leaving only `\cos(k\pi)` which can then be simplified::

            sage: k = var('k')
            sage: assume(k, 'integer')
            sage: f = e^(I*pi*k)
            sage: f.rectform()
            (-1)^k

        However, in general, the resulting expression may be more
        complicated than the original::

            sage: f = e^(I*x)
            sage: f.rectform()
            cos(x) + I*sin(x)

        TESTS:

        If the expression is already in rectangular form, it should be
        left alone::

            sage: a,b = var('a,b')
            sage: assume((a, 'real'), (b, 'real'))
            sage: f = a + b*I
            sage: f.rectform()
            a + I*b
            sage: forget()

        We can check with specific real numbers::

            sage: a = RR.random_element()
            sage: b = RR.random_element()
            sage: f = SR(a + b*I)
            sage: abs(f.rectform() - (a + b*I))  # abs tol 1e-16
            0.0

        If we decompose a complex number into its real and imaginary
        parts, they should correspond to the real and imaginary terms
        of the rectangular form::

            sage: z = CC.random_element()
            sage: a = z.real_part()
            sage: b = z.imag_part()
            sage: abs(SR(z).rectform() - (a + b*I))  # abs tol 1e-16
            0.0
        """
        return self.maxima_methods().rectform()

    def unhold(self, exclude=None):
        """
        Evaluates any held operations (with the ``hold`` keyword) in the
        expression

        INPUT:

        - ``self`` -- an expression with held operations
        - ``exclude`` -- (default: ``None``) a list of operators to exclude from
          evaluation. Excluding arithmetic operators does not yet work (see
          :issue:`10169`).

        OUTPUT:

        A new expression with held operations, except those in ``exclude``,
        evaluated

        EXAMPLES::

            sage: a = exp(I * pi, hold=True)
            sage: a
            e^(I*pi)
            sage: a.unhold()
            -1
            sage: b = x.add(x, hold=True)
            sage: b
            x + x
            sage: b.unhold()
            2*x
            sage: (a + b).unhold()
            2*x - 1
            sage: c = (x.mul(x, hold=True)).add(x.mul(x, hold=True), hold=True)
            sage: c
            x*x + x*x
            sage: c.unhold()
            2*x^2
            sage: sin(tan(0, hold=True), hold=True).unhold()
            0
            sage: sin(tan(0, hold=True), hold=True).unhold(exclude=[sin])
            sin(0)
            sage: (e^sgn(0, hold=True)).unhold()
            1
            sage: (e^sgn(0, hold=True)).unhold(exclude=[exp])
            e^0
            sage: log(3).unhold()
            log(3)
        """
        if self.operator():
            from sage.symbolic.expression_conversions import HoldRemover
            h = HoldRemover(self, exclude)
            return h()
        else:
            return self

    def simplify(self, algorithm='maxima', **kwds):
        """
        Return a simplified version of this symbolic expression.

        INPUT:

        - ``algorithm`` -- one of :

            - ``maxima`` : (default) sends the expression to
              ``maxima`` and converts it back to Sage

            - ``sympy`` : converts the expression to ``sympy``,
              simplifies it (passing any optional keyword(s)), and
              converts the result to Sage

            - ``giac`` : converts the expression to ``giac``,
              simplifies it, and converts the result to Sage

            - ``fricas`` : converts the expression to ``fricas``,
              simplifies it, and converts the result to Sage

        .. SEEALSO::

           :meth:`simplify_full`, :meth:`simplify_trig`,
           :meth:`simplify_rational`, :meth:`simplify_rectform`
           :meth:`simplify_factorial`, :meth:`simplify_log`,
           :meth:`simplify_real`, :meth:`simplify_hypergeometric`,
           :meth:`canonicalize_radical`

        EXAMPLES::

            sage: a = var('a'); f = x*sin(2)/(x^a); f
            x*sin(2)/x^a
            sage: f.simplify()
            x^(-a + 1)*sin(2)

        Some simplifications are quite algorithm-specific::

            sage: x, t = var("x, t")
            sage: ex = cos(t).exponentialize()
            sage: ex = ex.subs((sin(t).exponentialize()==x).solve(t)[0])
            sage: ex
            1/2*I*x + 1/2*I*sqrt(x^2 - 1) + 1/2/(I*x + I*sqrt(x^2 - 1))
            sage: ex.simplify()
            1/2*I*x + 1/2*I*sqrt(x^2 - 1) + 1/(2*I*x + 2*I*sqrt(x^2 - 1))
            sage: ex.simplify(algorithm='sympy')
            I*(x^2 + sqrt(x^2 - 1)*x - 1)/(x + sqrt(x^2 - 1))
            sage: ex.simplify(algorithm='giac')  # needs giac
            I*sqrt(x^2 - 1)
            sage: ex.simplify(algorithm='fricas')  # optional - fricas
            (I*x^2 + I*sqrt(x^2 - 1)*x - I)/(x + sqrt(x^2 - 1))

        TESTS:

        Check that :issue:`14637` is fixed::

            sage: assume(x > 0, x < pi/2)
            sage: acos(cos(x)).simplify()
            x
            sage: forget()

        Check that simplifying with sympy works correctly::

            sage: expr = (-1/5*(2*sqrt(6)*(sqrt(5) - 5) + 11*sqrt(5) - 11)/(2*sqrt(6)*sqrt(5) - 11))
            sage: expr.simplify(algorithm='sympy')
            1/5*sqrt(5) - 1/5
        """
        if algorithm == "maxima":
            return self._parent(self._maxima_())
        if algorithm == "sympy":
            return self._sympy_().simplify(**kwds)._sage_()
        if algorithm == "giac":
            return self._giac_().simplify()._sage_()
        if algorithm == "fricas":
            return self._fricas_().simplify()._sage_()
        raise ValueError(f"algorithm {algorithm} unknown to simplify")

    def simplify_full(self):
        """
        Apply :meth:`simplify_factorial`, :meth:`simplify_rectform`,
        :meth:`simplify_trig`, :meth:`simplify_rational`, and
        then :meth:`expand_sum` to ``self`` (in that order).

        ALIAS: ``simplify_full`` and ``full_simplify`` are the same.

        EXAMPLES::

            sage: f = sin(x)^2 + cos(x)^2
            sage: f.simplify_full()
            1

        ::

            sage: f = sin(x/(x^2 + x))
            sage: f.simplify_full()
            sin(1/(x + 1))

        ::

            sage: var('n,k')
            (n, k)
            sage: f = binomial(n,k)*factorial(k)*factorial(n-k)
            sage: f.simplify_full()
            factorial(n)

        TESTS:

        There are two square roots of `(x + 1)^2`, so this should
        not be simplified to `x + 1`, see :issue:`12737`::

            sage: f = sqrt((x + 1)^2)
            sage: f.simplify_full()
            sqrt(x^2 + 2*x + 1)

        The imaginary part of an expression should not change under
        simplification; :issue:`11934`::

            sage: f = sqrt(-8*(4*sqrt(2) - 7)*x^4 + 16*(3*sqrt(2) - 5)*x^3)
            sage: original = f.imag_part()
            sage: simplified = f.full_simplify().imag_part()
            sage: original - simplified
            0

        The invalid simplification from :issue:`12322` should not occur
        after :issue:`12737`::

            sage: t = var('t')
            sage: assume(t, 'complex')
            sage: assumptions()
            [t is complex]
            sage: f = (1/2)*log(2*t) + (1/2)*log(1/t)
            sage: f.simplify_full()
            1/2*log(2*t) - 1/2*log(t)
            sage: forget()

        Complex logs are not contracted, :issue:`17556`::

            sage: x,y = SR.var('x,y')
            sage: assume(y, 'complex')
            sage: f = log(x*y) - (log(x) + log(y))
            sage: f.simplify_full()
            log(x*y) - log(x) - log(y)
            sage: forget()

        The simplifications from :meth:`simplify_rectform` are
        performed, :issue:`17556`::

            sage: f = ( e^(I*x) - e^(-I*x) ) / ( I*e^(I*x) + I*e^(-I*x) )
            sage: f.simplify_full()
            sin(x)/cos(x)

        Check that :issue:`20846` is fixed::

            sage: ((1/6*pi^2).series(x)).simplify_full()
            1/6*pi^2
        """
        x = self
        x = x.simplify_factorial()
        x = x.simplify_rectform()
        x = x.simplify_trig()
        x = x.simplify_rational()
        x = x.expand_sum()
        return x

    full_simplify = simplify_full

    def simplify_hypergeometric(self, algorithm='maxima'):
        """
        Simplify an expression containing hypergeometric or confluent
        hypergeometric functions.

        INPUT:

        - ``algorithm`` -- (default: ``'maxima'``) the algorithm to use for
          for simplification. Implemented are ``'maxima'``, which uses Maxima's
          ``hgfred`` function, and ``'sage'``, which uses an algorithm
          implemented in the hypergeometric module

        ALIAS: :meth:`hypergeometric_simplify` and
        :meth:`simplify_hypergeometric` are the same

        EXAMPLES::

            sage: hypergeometric((5, 4), (4, 1, 2, 3),
            ....:                x).simplify_hypergeometric()
            1/144*x^2*hypergeometric((), (3, 4), x) +...
            1/3*x*hypergeometric((), (2, 3), x) + hypergeometric((), (1, 2), x)
            sage: (2*hypergeometric((), (), x)).simplify_hypergeometric()
            2*e^x
            sage: (nest(lambda y: hypergeometric([y], [1], x), 3, 1)  # not tested, unstable
            ....:  .simplify_hypergeometric())
            laguerre(-laguerre(-e^x, x), x)
            sage: (nest(lambda y: hypergeometric([y], [1], x), 3, 1)  # not tested, unstable
            ....:  .simplify_hypergeometric(algorithm='sage'))
            hypergeometric((hypergeometric((e^x,), (1,), x),), (1,), x)
            sage: hypergeometric_M(1, 3, x).simplify_hypergeometric()
            -2*((x + 1)*e^(-x) - 1)*e^x/x^2
            sage: (2 * hypergeometric_U(1, 3, x)).simplify_hypergeometric()
            2*(x + 1)/x^2
        """
        from sage.functions.hypergeometric import (hypergeometric,
                                                   hypergeometric_M,
                                                   hypergeometric_U,
                                                   closed_form)
        from sage.calculus.calculus import maxima
        try:
            op = self.operator()
        except RuntimeError:
            return self
        ops = self.operands()

        if op == hypergeometric_M or op == hypergeometric_U:
            return self.generalized().simplify_hypergeometric(algorithm)

        if algorithm not in ('maxima', 'sage'):
            raise NotImplementedError(
                    "unknown algorithm: '{}'".format(algorithm))

        def simplify(o):
            return o.simplify_hypergeometric(algorithm)

        if op == hypergeometric:
            a = [simplify(o) for o in ops[0].operands()]
            b = [simplify(o) for o in ops[1].operands()]
            t = simplify(ops[2])

            if algorithm == 'maxima':
                R = self.parent()
                return R(maxima.hgfred(a, b, t))
            elif algorithm == 'sage':
                return closed_form(hypergeometric(a, b, t))

        if not op:
            return self

        return op(*(simplify(o) for o in ops))

    hypergeometric_simplify = simplify_hypergeometric

    def simplify_rectform(self, complexity_measure=string_length):
        r"""
        Attempt to simplify this expression by expressing it in the
        form `a + bi` where both `a` and `b` are real. This
        transformation is generally not a simplification, so we use
        the given ``complexity_measure`` to discard
        non-simplifications.

        INPUT:

        - ``self`` -- the expression to simplify

        - ``complexity_measure`` -- (default:
          ``sage.symbolic.complexity_measures.string_length``) a
          function taking a symbolic expression as an argument and
          returning a measure of that expressions complexity. If
          ``None`` is supplied, the simplification will be performed
          regardless of the result.

        OUTPUT:

        If the transformation produces a simpler expression (according
        to ``complexity_measure``) then that simpler expression is
        returned. Otherwise, the original expression is returned.

        ALGORITHM:

        We first call :meth:`rectform()` on the given
        expression. Then, the supplied complexity measure is used to
        determine whether or not the result is simpler than the
        original expression.

        EXAMPLES:

        The exponential form of `\tan(x)`::

            sage: f = ( e^(I*x) - e^(-I*x) ) / ( I*e^(I*x) + I*e^(-I*x) )
            sage: f.simplify_rectform()
            sin(x)/cos(x)

        This should not be expanded with Euler's formula since the
        resulting expression is longer when considered as a string,
        and the default ``complexity_measure`` uses string length to
        determine which expression is simpler::

            sage: f = e^(I*x)
            sage: f.simplify_rectform()
            e^(I*x)

        However, if we pass ``None`` as our complexity measure, it
        is::

            sage: f = e^(I*x)
            sage: f.simplify_rectform(complexity_measure = None)
            cos(x) + I*sin(x)

        TESTS:

        When given ``None``, we should always call :meth:`rectform()`
        and return the result::

            sage: polynomials = QQ['x']
            sage: f = SR(polynomials.random_element())
            sage: g = f.simplify_rectform(complexity_measure = None)
            sage: bool(g == f.rectform())
            True
        """
        simplified_expr = self.rectform()

        if complexity_measure is None:
            return simplified_expr

        if complexity_measure(simplified_expr) < complexity_measure(self):
            return simplified_expr
        else:
            return self

    def simplify_real(self):
        r"""
        Simplify the given expression over the real numbers. This allows
        the simplification of `\sqrt{x^{2}}` into `\left|x\right|` and
        the contraction of `\log(x) + \log(y)` into `\log(xy)`.

        INPUT:

        - ``self`` -- the expression to convert

        OUTPUT:

        A new expression, equivalent to the original one under the
        assumption that the variables involved are real.

        EXAMPLES::

            sage: f = sqrt(x^2)
            sage: f.simplify_real()
            abs(x)

        ::

            sage: y = SR.var('y')
            sage: f = log(x) + 2*log(y)
            sage: f.simplify_real()
            log(x*y^2)

        TESTS:

        We set the Maxima ``domain`` variable to 'real' before we call
        out to Maxima. When we return, however, we should set the
        ``domain`` back to what it was, rather than assuming that it
        was 'complex'::

            sage: from sage.calculus.calculus import maxima
            sage: maxima('domain: real;')
            real
            sage: x.simplify_real()
            x
            sage: maxima('domain;')
            real
            sage: maxima('domain: complex;')
            complex

        We forget the assumptions that our variables are real after
        simplification; make sure we don't forget an assumption that
        existed before we were called::

            sage: assume(x, 'real')
            sage: x.simplify_real()
            x
            sage: assumptions()
            [x is real]
            sage: forget()

        We also want to be sure that we don't forget assumptions on
        other variables::

            sage: x,y,z = SR.var('x,y,z')
            sage: assume(y, 'integer')
            sage: assume(z, 'antisymmetric')
            sage: x.simplify_real()
            x
            sage: assumptions()
            [y is integer, z is antisymmetric]
            sage: forget()

        No new assumptions should exist after the call::

            sage: assumptions()
            []
            sage: x.simplify_real()
            x
            sage: assumptions()
            []
        """
        from sage.symbolic.assumptions import assume, assumptions, forget
        from sage.calculus.calculus import maxima
        original_domain = maxima.eval('domain')
        original_assumptions = assumptions()

        maxima.eval('domain: real$')

        # We might as well go all the way and tell Maxima to assume
        # that all variables are real. Since we're setting the
        # simplification domain (and it's indiscriminate), you'd
        # better not call this unless your variables really are real
        # anyway.
        for v in self.variables():
            assume(v, 'real')

        # This will round trip through Maxima, essentially performing
        # self.simplify() in the process.
        result = self.simplify_log()

        # Set the domain back to what it was before we were called.
        maxima.eval('domain: %s$' % original_domain)

        # Forget all assumptions, and restore the ones that existed
        # when we were called. This is much simpler than the bookkeeping
        # necessary otherwise.
        forget()
        for assumption in original_assumptions:
            assume(assumption)

        return result

    def simplify_trig(self, expand=True):
        r"""
        Optionally expand and then employ identities such as
        `\sin(x)^2 + \cos(x)^2 = 1`, `\cosh(x)^2 - \sinh(x)^2 = 1`,
        `\sin(x)\csc(x) = 1`, or `\tanh(x)=\sinh(x)/\cosh(x)`
        to simplify expressions containing tan, sec, etc., to sin,
        cos, sinh, cosh.

        INPUT:

        - ``self`` -- symbolic expression

        - ``expand`` -- boolean (default: ``True``); if ``True``, expands
          trigonometric and hyperbolic functions of sums of angles and of
          multiple angles occurring in ``self`` first. For best results,
          ``self`` should be expanded. See also :meth:`expand_trig` to
          get more controls on this expansion.

        ALIAS: :meth:`trig_simplify` and :meth:`simplify_trig` are the same

        EXAMPLES::

            sage: f = sin(x)^2 + cos(x)^2; f
            cos(x)^2 + sin(x)^2
            sage: f.simplify()
            cos(x)^2 + sin(x)^2
            sage: f.simplify_trig()
            1
            sage: h = sin(x)*csc(x)
            sage: h.simplify_trig()
            1
            sage: k = tanh(x)*cosh(2*x)
            sage: k.simplify_trig()
            (2*sinh(x)^3 + sinh(x))/cosh(x)

        In some cases we do not want to expand::

            sage: f = tan(3*x)
            sage: f.simplify_trig()
            -(4*cos(x)^2 - 1)*sin(x)/(4*cos(x)*sin(x)^2 - cos(x))
            sage: f.simplify_trig(False)
            sin(3*x)/cos(3*x)
        """
        # much better to expand first, since it often doesn't work
        # right otherwise!
        if expand:
            return self.parent()(self._maxima_().trigexpand().trigsimp())
        else:
            return self.parent()(self._maxima_().trigsimp())

    trig_simplify = simplify_trig

    def simplify_rational(self, algorithm='full', map=False):
        r"""
        Simplify rational expressions.

        INPUT:

        - ``self`` -- symbolic expression

        - ``algorithm`` -- (default: ``'full'``) string which switches the
          algorithm for simplifications. Possible values are

          - ``'simple'`` (simplify rational functions into quotient of two
            polynomials)

          - ``'full'`` (apply repeatedly, if necessary)

          - ``'noexpand'`` (convert to common denominator and add)

        - ``map`` -- boolean (default: ``False``); if ``True``, the result is
          an expression whose leading operator is the same as that of the
          expression ``self`` but whose subparts are the results of
          applying simplification rules to the corresponding subparts
          of the expressions.

        ALIAS: :meth:`rational_simplify` and :meth:`simplify_rational`
        are the same

        DETAILS: We call Maxima functions ratsimp, fullratsimp and
        xthru. If each part of the expression has to be simplified
        separately, we use Maxima function map.

        EXAMPLES::

            sage: f = sin(x/(x^2 + x))
            sage: f
            sin(x/(x^2 + x))
            sage: f.simplify_rational()
            sin(1/(x + 1))

        ::

            sage: f = ((x - 1)^(3/2) - (x + 1)*sqrt(x - 1))/sqrt((x - 1)*(x + 1)); f
            -((x + 1)*sqrt(x - 1) - (x - 1)^(3/2))/sqrt((x + 1)*(x - 1))
            sage: f.simplify_rational()
            -2*sqrt(x - 1)/sqrt(x^2 - 1)

        With ``map=True`` each term in a sum is simplified separately
        and thus the results are shorter for functions which are
        combination of rational and nonrational functions. In the
        following example, we use this option if we want not to
        combine logarithm and the rational function into one
        fraction::

            sage: f = (x^2-1)/(x+1)-ln(x)/(x+2)
            sage: f.simplify_rational()
            (x^2 + x - log(x) - 2)/(x + 2)
            sage: f.simplify_rational(map=True)
            x - log(x)/(x + 2) - 1

        Here is an example from the Maxima documentation of where
        ``algorithm='simple'`` produces an (possibly useful) intermediate
        step::

            sage: y = var('y')
            sage: g = (x^(y/2) + 1)^2*(x^(y/2) - 1)^2/(x^y - 1)
            sage: g.simplify_rational(algorithm='simple')
            (x^(2*y) - 2*x^y + 1)/(x^y - 1)
            sage: g.simplify_rational()
            x^y - 1

        With option ``algorithm='noexpand'`` we only convert to common
        denominators and add. No expansion of products is performed::

            sage: f = 1/(x+1)+x/(x+2)^2
            sage: f.simplify_rational()
            (2*x^2 + 5*x + 4)/(x^3 + 5*x^2 + 8*x + 4)
            sage: f.simplify_rational(algorithm='noexpand')
            ((x + 2)^2 + (x + 1)*x)/((x + 2)^2*(x + 1))
        """
        self_m = self._maxima_()
        if algorithm == 'full':
            maxima_method = 'fullratsimp'
        elif algorithm == 'simple':
            maxima_method = 'ratsimp'
        elif algorithm == 'noexpand':
            maxima_method = 'xthru'
        else:
            raise NotImplementedError("unknown algorithm, see the help for available algorithms")
        P = self_m.parent()
        self_str = self_m.str()
        if map:
            cmd = "if atom(%s) then %s(%s) else map(%s,%s)" % (self_str, maxima_method, self_str, maxima_method, self_str)
        else:
            cmd = "%s(%s)" % (maxima_method, self_m.str())
        res = P(cmd)
        return self.parent()(res)

    rational_simplify = simplify_rational

    def simplify_factorial(self):
        """
        Simplify by combining expressions with factorials, and by
        expanding binomials into factorials.

        ALIAS: factorial_simplify and simplify_factorial are the same

        EXAMPLES:

        Some examples are relatively clear::

            sage: var('n,k')
            (n, k)
            sage: f = factorial(n+1)/factorial(n); f
            factorial(n + 1)/factorial(n)
            sage: f.simplify_factorial()
            n + 1

        ::

            sage: f = factorial(n)*(n+1); f
            (n + 1)*factorial(n)
            sage: simplify(f)
            (n + 1)*factorial(n)
            sage: f.simplify_factorial()
            factorial(n + 1)

        ::

            sage: f = binomial(n, k)*factorial(k)*factorial(n-k); f
            binomial(n, k)*factorial(k)*factorial(-k + n)
            sage: f.simplify_factorial()
            factorial(n)

        A more complicated example, which needs further processing::

            sage: f = factorial(x)/factorial(x-2)/2 + factorial(x+1)/factorial(x)/2; f
            1/2*factorial(x + 1)/factorial(x) + 1/2*factorial(x)/factorial(x - 2)
            sage: g = f.simplify_factorial(); g
            1/2*(x - 1)*x + 1/2*x + 1/2
            sage: g.simplify_rational()
            1/2*x^2 + 1/2


        TESTS:

        Check that the problem with applying ``full_simplify()`` to gamma
        functions (:issue:`9240`) has been fixed::

            sage: gamma(1/3)
            gamma(1/3)
            sage: gamma(1/3).full_simplify()
            gamma(1/3)
            sage: gamma(4/3)
            gamma(4/3)
            sage: gamma(4/3).full_simplify()
            1/3*gamma(1/3)
        """
        return self.parent()(self._maxima_().makefact().factcomb().minfactorial())

    factorial_simplify = simplify_factorial

    def to_gamma(self):
        """
        Convert factorial, binomial, and Pochhammer symbol
        expressions to their gamma function equivalents.

        EXAMPLES::

            sage: m,n = var('m n', domain='integer')
            sage: factorial(n).to_gamma()
            gamma(n + 1)
            sage: binomial(m,n).to_gamma()
            gamma(m + 1)/(gamma(m - n + 1)*gamma(n + 1))
        """
        cdef GEx x
        sig_on()
        try:
            x = to_gamma(self._gobj)
        finally:
            sig_off()
        return new_Expression_from_GEx(self._parent, x)

    def gamma_normalize(self):
        """
        Return the expression with any gamma functions that have
        a common base converted to that base.

        Additionally the expression is normalized so any fractions
        can be simplified through cancellation.

        EXAMPLES::

            sage: m,n = var('m n', domain='integer')
            sage: (gamma(n+2)/gamma(n)).gamma_normalize()
            (n + 1)*n
            sage: (gamma(n+2)*gamma(n)).gamma_normalize()
            (n + 1)*n*gamma(n)^2
            sage: (gamma(n+2)*gamma(m-1)/gamma(n)/gamma(m+1)).gamma_normalize()
            (n + 1)*n/((m - 1)*m)

        Check that :issue:`22826` is fixed::

            sage: _ = var('n')
            sage: (n-1).gcd(n+1)
            1
            sage: ex = (n-1)^2*gamma(2*n+5)/gamma(n+3) + gamma(2*n+3)/gamma(n+1)
            sage: ex.gamma_normalize()
            (4*n^3 - 2*n^2 - 7*n + 7)*gamma(2*n + 3)/((n + 1)*gamma(n + 1))
        """
        cdef GEx x
        sig_on()
        try:
            x = gamma_normalize(self._gobj)
        finally:
            sig_off()
        return new_Expression_from_GEx(self._parent, x)

    def expand_sum(self):
        r"""
        For every symbolic sum in the given expression, try to expand it,
        symbolically or numerically.

        While symbolic sum expressions with constant limits are evaluated
        immediately on the command line, unevaluated sums of this kind can
        result from, e.g., substitution of limit variables.

        INPUT:

        - ``self`` -- symbolic expression

        EXAMPLES::

            sage: (k,n) = var('k,n')
            sage: ex = sum(abs(-k*k+n),k,1,n)(n=8); ex
            sum(abs(-k^2 + 8), k, 1, 8)
            sage: ex.expand_sum()
            162
            sage: f(x,k) = sum((2/n)*(sin(n*x)*(-1)^(n+1)), n, 1, k)
            sage: f(x,2)
            -2*sum((-1)^n*sin(n*x)/n, n, 1, 2)
            sage: f(x,2).expand_sum()
            -sin(2*x) + 2*sin(x)

        We can use this to do floating-point approximation as well::

            sage: (k,n) = var('k,n')
            sage: f(n)=sum(sqrt(abs(-k*k+n)),k,1,n)
            sage: f(n=8)
            sum(sqrt(abs(-k^2 + 8)), k, 1, 8)
            sage: f(8).expand_sum()
            sqrt(41) + sqrt(17) + 2*sqrt(14) + 3*sqrt(7) + 2*sqrt(2) + 3
            sage: f(8).expand_sum().n()
            31.7752256945384

        See :issue:`9424` for making the following no longer raise
        an error::

            sage: f(8).n()
            31.7752256945384
        """
        return self.parent()(self._maxima_().simplify_sum())

    def canonicalize_radical(self):
        r"""
        Choose a canonical branch of the given expression.

        The square root, cube root, natural log, etc. functions are
        multi-valued. The ``canonicalize_radical()`` method will
        choose *one* of these values based on a heuristic.

        For example, ``sqrt(x^2)`` has two values: ``x``, and
        ``-x``. The ``canonicalize_radical()`` function will choose
        *one* of them, consistently, based on the behavior of the
        expression as ``x`` tends to positive infinity. The solution
        chosen is the one which exhibits this same behavior. Since
        ``sqrt(x^2)`` approaches positive infinity as ``x`` does, the
        solution chosen is ``x`` (which also tends to positive
        infinity).

        .. WARNING::

            As shown in the examples below, a canonical form is not always
            returned, i.e., two mathematically identical expressions might
            be converted to different expressions.

            Assumptions are not taken into account during the
            transformation. This may result in a branch choice
            inconsistent with your assumptions.

        ALGORITHM:

        This uses the Maxima ``radcan()`` command. From the Maxima
        documentation:

        .. pull-quote::

            Simplifies an expression, which can contain logs,
            exponentials, and radicals, by converting it into a form
            which is canonical over a large class of expressions and a
            given ordering of variables; that is, all functionally
            equivalent forms are mapped into a unique form. For a
            somewhat larger class of expressions, radcan produces a
            regular form. Two equivalent expressions in this class do
            not necessarily have the same appearance, but their
            difference can be simplified by radcan to zero.

            For some expressions radcan is quite time consuming. This
            is the cost of exploring certain relationships among the
            components of the expression for simplifications based on
            factoring and partial fraction expansions of exponents.

        EXAMPLES:

        ``canonicalize_radical()`` can perform some of the same
        manipulations as :meth:`log_expand`::

            sage: y = SR.symbol('y')
            sage: f = log(x*y)
            sage: f.log_expand()
            log(x) + log(y)
            sage: f.canonicalize_radical()
            log(x) + log(y)

        And also handles some exponential functions::

            sage: f = (e^x-1)/(1+e^(x/2))
            sage: f.canonicalize_radical()
            e^(1/2*x) - 1

        It can also be used to change the base of a logarithm when the
        arguments to ``log()`` are positive real numbers::

            sage: f = log(8)/log(2)
            sage: f.canonicalize_radical()
            3

        ::

            sage: a = SR.symbol('a')
            sage: f = (log(x+x^2)-log(x))^a/log(1+x)^(a/2)
            sage: f.canonicalize_radical()
            log(x + 1)^(1/2*a)

        The simplest example of counter-intuitive behavior is what
        happens when we take the square root of a square::

            sage: sqrt(x^2).canonicalize_radical()
            x

        If you don't want this kind of "simplification," don't use
        ``canonicalize_radical()``.

        This behavior can also be triggered when the expression under
        the radical is not given explicitly as a square::

            sage: sqrt(x^2 - 2*x + 1).canonicalize_radical()
            x - 1

        Another place where this can become confusing is with
        logarithms of complex numbers. Suppose ``x`` is complex with
        ``x == r*e^(I*t)`` (``r`` real). Then ``log(x)`` is
        ``log(r) + I*(t + 2*k*pi)`` for some integer ``k``.

        Calling ``canonicalize_radical()`` will choose a branch,
        eliminating the solutions for all choices of ``k`` but
        one. Simplified by hand, the expression below is
        ``(1/2)*log(2) + I*pi*k`` for integer ``k``. However,
        ``canonicalize_radical()`` will take each log expression, and
        choose one particular solution, dropping the other. When the
        results are subtracted, we're left with no imaginary part::

            sage: f = (1/2)*log(2*x) + (1/2)*log(1/x)
            sage: f.canonicalize_radical()
            1/2*log(2)

        Naturally the result is wrong for some choices of ``x``::

            sage: f(x = -1)
            I*pi + 1/2*log(2)

        The example below shows two expressions e1 and e2 which are
        "simplified" to different expressions, while their difference
        is "simplified" to zero; thus ``canonicalize_radical()`` does
        not return a canonical form::

            sage: e1 = 1/(sqrt(5)+sqrt(2))
            sage: e2 = (sqrt(5)-sqrt(2))/3
            sage: e1.canonicalize_radical()
            1/(sqrt(5) + sqrt(2))
            sage: e2.canonicalize_radical()
            1/3*sqrt(5) - 1/3*sqrt(2)
            sage: (e1-e2).canonicalize_radical()
            0

        The issue reported in :issue:`3520` is a case where
        ``canonicalize_radical()`` causes a numerical integral to be
        calculated incorrectly::

            sage: f1 = sqrt(25 - x) * sqrt( 1 + 1/(4*(25-x)) )
            sage: f2 = f1.canonicalize_radical()
            sage: numerical_integral(f1.real(), 0, 1)[0] # abs tol 1e-10
            4.974852579915647
            sage: numerical_integral(f2.real(), 0, 1)[0] # abs tol 1e-10
            -4.974852579915647

        TESTS:

        This tests that :issue:`11668` has been fixed (by :issue:`12780`)::

            sage: a,b = var('a b', domain='real')
            sage: A = abs((a+I*b))^2
            sage: imag(A)
            0
            sage: A.canonicalize_radical() # not implemented
            a^2 + b^2
            sage: imag(A.canonicalize_radical())
            0
        """
        from sage.calculus.calculus import maxima
        return self.parent()(self._maxima_().radcan())

    def simplify_log(self, algorithm=None):
        r"""
        Simplify a (real) symbolic expression that contains logarithms.

        The given expression is scanned recursively, transforming
        subexpressions of the form `a \log(b) + c \log(d)` into
        `\log(b^{a} d^{c})` before simplifying within the ``log()``.

        The user can specify conditions that `a` and `c` must satisfy
        before this transformation will be performed using the optional
        parameter ``algorithm``.

        .. WARNING::

            This is only safe to call if every variable in the given
            expression is assumed to be real. The simplification it performs
            is in general not valid over the complex numbers. For example::

                sage: x,y = SR.var('x,y')
                sage: f = log(x*y) - (log(x) + log(y))
                sage: f(x=-1, y=i)
                -2*I*pi
                sage: f.simplify_log()
                0

        INPUT:

        - ``self`` -- expression to be simplified

        - ``algorithm`` -- (default: ``None``) governs the condition
          on `a` and `c` which must be satisfied to contract expression
          `a \log(b) + c \log(d)`. Values are

          - ``None`` (use Maxima default, integers),

          - ``'one'`` (1 and -1),

          - ``'ratios'`` (rational numbers),

          - ``'constants'`` (constants),

          - ``'all'`` (all expressions).

        ALGORITHM:

        This uses the Maxima ``logcontract()`` command.

        ALIAS:

        :meth:`log_simplify` and :meth:`simplify_log` are the same.

        EXAMPLES::

            sage: x,y,t = var('x y t')

        Only two first terms are contracted in the following example;
        the logarithm with coefficient `\frac{1}{2}` is not contracted::

            sage: f = log(x)+2*log(y)+1/2*log(t)
            sage: f.simplify_log()
            log(x*y^2) + 1/2*log(t)

        To contract all terms in the previous example, we use the
        ``'ratios'`` ``algorithm``::

            sage: f.simplify_log(algorithm='ratios')
            log(sqrt(t)*x*y^2)

        To contract terms with no coefficient (more precisely, with
        coefficients `1` and `-1`), we use the ``'one'``
        ``algorithm``::

            sage: f = log(x)+2*log(y)-log(t)
            sage: f.simplify_log('one')
            2*log(y) + log(x/t)

        ::

            sage: f = log(x)+log(y)-1/3*log((x+1))
            sage: f.simplify_log()
            log(x*y) - 1/3*log(x + 1)

            sage: f.simplify_log('ratios')
            log(x*y/(x + 1)^(1/3))

        `\pi` is an irrational number; to contract logarithms in the
        following example we have to set ``algorithm`` to ``'constants'``
        or ``'all'``::

            sage: f = log(x)+log(y)-pi*log((x+1))
            sage: f.simplify_log('constants')
            log(x*y/(x + 1)^pi)

        ``x*log(9)`` is contracted only if ``algorithm`` is ``'all'``::

            sage: (x*log(9)).simplify_log()
            2*x*log(3)
            sage: (x*log(9)).simplify_log('all')
            log(3^(2*x))

        TESTS:

        Ensure that the option ``algorithm`` from one call has no
        influence upon future calls (a Maxima flag was set, and we have
        to ensure that its value has been restored)::

            sage: f = log(x)+2*log(y)+1/2*log(t)
            sage: f.simplify_log('one')
            1/2*log(t) + log(x) + 2*log(y)

            sage: f.simplify_log('ratios')
            log(sqrt(t)*x*y^2)

            sage: f.simplify_log()
            log(x*y^2) + 1/2*log(t)

        This shows that the issue at :issue:`7334` is fixed. Maxima
        intentionally keeps the expression inside the log factored::

            sage: log_expr = (log(sqrt(2)-1)+log(sqrt(2)+1))
            sage: log_expr.simplify_log('all')
            log((sqrt(2) + 1)*(sqrt(2) - 1))
            sage: _.simplify_rational()
            0

        We should use the current simplification domain rather than
        set it to 'real' explicitly (:issue:`12780`)::

            sage: f = sqrt(x^2)
            sage: f.simplify_log()
            sqrt(x^2)
            sage: from sage.calculus.calculus import maxima
            sage: maxima('domain: real;')
            real
            sage: f.simplify_log()
            abs(x)
            sage: maxima('domain: complex;')
            complex

        AUTHORS:

        - Robert Marik (11-2009)
        """
        from sage.calculus.calculus import maxima
        maxima.eval('savelogexpand:logexpand$ logexpand:false$')
        if algorithm is not None:
            maxima.eval('logconcoeffp:\'logconfun$')
        if algorithm == 'ratios':
            maxima.eval('logconfun(m):= featurep(m,integer) or ratnump(m)$')
        elif algorithm == 'one':
            maxima.eval('logconfun(m):= is(m=1) or is(m=-1)$')
        elif algorithm == 'constants':
            maxima.eval('logconfun(m):= constantp(m)$')
        elif algorithm == 'all':
            maxima.eval('logconfun(m):= true$')
        elif algorithm is not None:
            raise NotImplementedError("unknown algorithm, see the help for available algorithms")
        res = self.parent()(self._maxima_().logcontract())
        if algorithm is not None:
            maxima.eval('logconcoeffp:false$')
        maxima.eval('logexpand:savelogexpand$')
        return res

    log_simplify = simplify_log

    def expand_log(self, algorithm='products'):
        r"""
        Simplify symbolic expression, which can contain logs.

        Expands logarithms of powers, logarithms of products and
        logarithms of quotients.  The option ``algorithm`` specifies
        which expression types should be expanded.

        INPUT:

        - ``self`` -- expression to be simplified

        - ``algorithm`` -- (default: ``'products'``) governs which
          expression is expanded. Possible values are

          - ``'nothing'`` (no expansion),

          - ``'powers'`` (log(a^r) is expanded),

          - ``'products'`` (like 'powers' and also log(a*b) are expanded),

          - ``'all'`` (all possible expansion).

          See also examples below.

        DETAILS: This uses the Maxima simplifier and sets
        ``logexpand`` option for this simplifier. From the Maxima
        documentation: "Logexpand:true causes log(a^b) to become
        b*log(a). If it is set to all, log(a*b) will also simplify to
        log(a)+log(b). If it is set to super, then log(a/b) will also
        simplify to log(a)-log(b) for rational numbers a/b,
        a#1. (log(1/b), for integer b, always simplifies.) If it is
        set to false, all of these simplifications will be turned
        off. "

        ALIAS: :meth:`log_expand` and :meth:`expand_log` are the same

        EXAMPLES:

        By default powers and products (and quotients) are expanded,
        but not quotients of integers::

            sage: (log(3/4*x^pi)).log_expand()
            pi*log(x) + log(3/4)

        To expand also log(3/4) use ``algorithm='all'``::

            sage: (log(3/4*x^pi)).log_expand('all')
            pi*log(x) + log(3) - 2*log(2)

        To expand only the power use ``algorithm='powers'``.::

            sage: (log(x^6)).log_expand('powers')
            6*log(x)

        The expression ``log((3*x)^6)`` is not expanded with
        ``algorithm='powers'``, since it is converted into product
        first::

            sage: (log((3*x)^6)).log_expand('powers')
            log(729*x^6)

        This shows that the option ``algorithm`` from the previous call
        has no influence to future calls (we changed some default
        Maxima flag, and have to ensure that this flag has been
        restored)::

            sage: (log(3/4*x^pi)).log_expand()
            pi*log(x) + log(3/4)

            sage: (log(3/4*x^pi)).log_expand('all')
            pi*log(x) + log(3) - 2*log(2)

            sage: (log(3/4*x^pi)).log_expand()
            pi*log(x) + log(3/4)

        TESTS:

        Most of these log expansions only make sense over the
        reals. So, we should set the Maxima ``domain`` variable to
        'real' before we call out to Maxima. When we return, however, we
        should set the ``domain`` back to what it was, rather than
        assuming that it was 'complex'. See :issue:`12780`::

            sage: from sage.calculus.calculus import maxima
            sage: maxima('domain: real;')
            real
            sage: x.expand_log()
            x
            sage: maxima('domain;')
            real
            sage: maxima('domain: complex;')
            complex

        AUTHORS:

        - Robert Marik (11-2009)
        """
        from sage.calculus.calculus import maxima
        original_domain = maxima.eval('domain')
        maxima.eval('domain: real$ savelogexpand:logexpand$')
        if algorithm == 'nothing':
            maxima_method='false'
        elif algorithm == 'powers':
            maxima_method='true'
        elif algorithm == 'products':
            maxima_method='all'
        elif algorithm == 'all':
            maxima_method='super'
        else:
            raise NotImplementedError("unknown algorithm, see the help for available algorithms")
        maxima.eval('logexpand:%s' % maxima_method)
        res = self._maxima_()
        res = res.sage()
        # Set the domain back to what it was before expand_log() was called.
        maxima.eval('domain: %s$ logexpand:savelogexpand$' % original_domain)
        return res

    log_expand = expand_log

    def distribute(self, recursive=True):
        """
        Distribute some indexed operators over similar operators in
        order to allow further groupings or simplifications.

        Implemented cases (so far):

        - Symbolic sum of a sum ==> sum of symbolic sums

        - Integral (definite or not) of a sum ==> sum of integrals.

        - Symbolic product of a product ==> product of symbolic products.

        INPUT:

        - ``recursive`` -- (default: ``True``) the distribution proceeds
          along the subtrees of the expression

        TESTS:

            sage: var("j,k,p,q", domain='integer')
            (j, k, p, q)
            sage: X,Y,Z,f,g = function("X,Y,Z,f,g")
            sage: var("x,a,b")
            (x, a, b)
            sage: sum(X(j)+Y(j),j,1,p)
            sum(X(j) + Y(j), j, 1, p)
            sage: sum(X(j)+Y(j),j,1,p).distribute()
            sum(X(j), j, 1, p) + sum(Y(j), j, 1, p)
            sage: integrate(f(x)+g(x),x)
            integrate(f(x) + g(x), x)
            sage: integrate(f(x)+g(x),x).distribute()
            integrate(f(x), x) + integrate(g(x), x)
            sage: result = integrate(f(x)+g(x),x,a,b)
            ...
            sage: result
            integrate(f(x) + g(x), x, a, b)
            sage: result = integrate(f(x)+g(x),x,a,b).distribute()
            ...
            sage: result
            integrate(f(x), x, a, b) + integrate(g(x), x, a, b)
            sage: sum(X(j)+sum(Y(k)+Z(k),k,1,q),j,1,p)
            sum(X(j) + sum(Y(k) + Z(k), k, 1, q), j, 1, p)
            sage: sum(X(j)+sum(Y(k)+Z(k),k,1,q),j,1,p).distribute()
            sum(sum(Y(k), k, 1, q) + sum(Z(k), k, 1, q), j, 1, p) + sum(X(j), j, 1, p)
            sage: sum(X(j)+sum(Y(k)+Z(k),k,1,q),j,1,p).distribute(recursive=False)
            sum(X(j), j, 1, p) + sum(sum(Y(k) + Z(k), k, 1, q), j, 1, p)
            sage: maxima("product(X(j)*Y(j),j,1,p)").sage()
            product(X(j)*Y(j), j, 1, p)
            sage: maxima("product(X(j)*Y(j),j,1,p)").sage().distribute()
            product(X(j), j, 1, p)*product(Y(j), j, 1, p)


        AUTHORS:

        - Emmanuel Charpentier, Ralf Stephan (05-2017)
        """
        from sage.functions.other import symbolic_sum as opsum, \
            symbolic_product as opprod
        from sage.symbolic.integration.integral \
            import indefinite_integral as opii, definite_integral as opdi
        from sage.symbolic.operators import add_vararg as opadd, \
            mul_vararg as opmul
        from sage.misc.misc_c import prod
        from sage.symbolic.ring import SR

        def treat_term(op, term, args):
            l = copy(args)
            l.insert(0, term)
            return op(*l)

        if self.parent() is not SR:
            return self

        op = self.operator()
        if op is None:
            return self

        if op in {opsum, opdi, opii}:
            sa = self.operands()[0].expand()
            op1 = sa.operator()
            if op1 is opadd:
                la = self.operands()[1:]
                aa = sa.operands()
                if recursive:
                    return sum(treat_term(op, t.distribute(), la) for t in aa)
                return sum(treat_term(op, t, la) for t in aa)
            return self
        if op is opprod:
            sa = self.operands()[0].expand()
            op1 = sa.operator()
            if op1 is opmul:
                la = self.operands()[1:]
                aa = sa.operands()
                if recursive:
                    return prod(treat_term(op, t.distribute(), la) for t in aa)
                return prod(treat_term(op, t, la) for t in aa)
            return self

        if recursive:
            done = [t.distribute() for t in self.operands()]
            return op(*done)
        return self

    def factor(self, dontfactor=None):
        """
        Factor the expression, containing any number of variables or functions, into
        factors irreducible over the integers.

        INPUT:

        - ``self`` -- a symbolic expression

        - ``dontfactor`` -- list (default: ``[]``); a list of
          variables with respect to which factoring is not to occur.
          Factoring also will not take place with respect to any variables
          which are less important (using the variable ordering assumed for
          CRE form) than those on the 'dontfactor' list.

        EXAMPLES::

            sage: x,y,z = var('x, y, z')
            sage: (x^3-y^3).factor()
            (x^2 + x*y + y^2)*(x - y)
            sage: factor(-8*y - 4*x + z^2*(2*y + x))
            (x + 2*y)*(z + 2)*(z - 2)
            sage: f = -1 - 2*x - x^2 + y^2 + 2*x*y^2 + x^2*y^2
            sage: F = factor(f/(36*(1 + 2*y + y^2)), dontfactor=[x]); F
            1/36*(x^2 + 2*x + 1)*(y - 1)/(y + 1)

        If you are factoring a polynomial with rational coefficients (and
        dontfactor is empty) the factorization is done using Singular
        instead of Maxima, so the following is very fast instead of
        dreadfully slow::

            sage: var('x,y')
            (x, y)
            sage: (x^99 + y^99).factor()
            (x^60 + x^57*y^3 - x^51*y^9 - x^48*y^12 + x^42*y^18 + x^39*y^21 -
            x^33*y^27 - x^30*y^30 - x^27*y^33 + x^21*y^39 + x^18*y^42 -
            x^12*y^48 - x^9*y^51 + x^3*y^57 + y^60)*(x^20 + x^19*y -
            x^17*y^3 - x^16*y^4 + x^14*y^6 + x^13*y^7 - x^11*y^9 -
            x^10*y^10 - x^9*y^11 + x^7*y^13 + x^6*y^14 - x^4*y^16 -
            x^3*y^17 + x*y^19 + y^20)*(x^10 - x^9*y + x^8*y^2 - x^7*y^3 +
            x^6*y^4 - x^5*y^5 + x^4*y^6 - x^3*y^7 + x^2*y^8 - x*y^9 +
            y^10)*(x^6 - x^3*y^3 + y^6)*(x^2 - x*y + y^2)*(x + y)

        TESTS:

        Check that :issue:`21529` is fixed::

            sage: f(x) = function('f')(x)
            sage: (f(x).diff(x)^2-1).factor()
            (diff(f(x), x) + 1)*(diff(f(x), x) - 1)

        Check that :issue:`27304` is fixed::

            sage: factor(2*exp(x) + exp(-x))
            (2*e^(2*x) + 1)*e^(-x)
            sage: factor(x*exp(-x) + exp(-x))
            (x + 1)*e^(-x)
            sage: factor(x + sqrt(x))
            x + sqrt(x)
            sage: factor((x + sqrt(x))/(x - sqrt(x)))
            (x + sqrt(x))/(x - sqrt(x))

        Check that :issue:`33640` is fixed::

            sage: ((x + 1)^2 - 2*x - 1).factor()
            x^2
        """
        from sage.calculus.calculus import symbolic_expression_from_maxima_string
        cdef GEx x
        cdef bint b
        if dontfactor or not self.is_rational_expression():
            if dontfactor is None:
                dontfactor = []
            m = self._maxima_()
            name = m.name()
            varstr = ','.join('_SAGE_VAR_' + str(v) for v in dontfactor)
            cmd = 'block([dontfactor:[%s]],factor(%s))' % (varstr, name)
            return symbolic_expression_from_maxima_string(cmd)
        sig_on()
        try:
            b = g_factor(self._gobj, x)
        finally:
            sig_off()
        if b:
            return new_Expression_from_GEx(self._parent, x)
        else:
            return self

    def factor_list(self, dontfactor=None):
        """
        Return a list of the factors of self, as computed by the
        factor command.

        INPUT:

        - ``self`` -- a symbolic expression

        - ``dontfactor`` -- see docs for :meth:`factor`

        .. NOTE::

           If you already have a factored expression and just want to
           get at the individual factors, use the ``_factor_list`` method
           instead.

        EXAMPLES::

            sage: var('x, y, z')
            (x, y, z)
            sage: f = x^3-y^3
            sage: f.factor()
            (x^2 + x*y + y^2)*(x - y)

        Notice that the -1 factor is separated out::

            sage: f.factor_list()
            [(x^2 + x*y + y^2, 1), (x - y, 1)]

        We factor a fairly straightforward expression::

            sage: factor(-8*y - 4*x + z^2*(2*y + x)).factor_list()
            [(x + 2*y, 1), (z + 2, 1), (z - 2, 1)]

        A more complicated example::

            sage: var('x, u, v')
            (x, u, v)
            sage: f = expand((2*u*v^2-v^2-4*u^3)^2 * (-u)^3 * (x-sin(x))^3)
            sage: f.factor()
            -(4*u^3 - 2*u*v^2 + v^2)^2*u^3*(x - sin(x))^3
            sage: g = f.factor_list(); g
            [(4*u^3 - 2*u*v^2 + v^2, 2), (u, 3), (x - sin(x), 3), (-1, 1)]

        This function also works for quotients::

            sage: f = -1 - 2*x - x^2 + y^2 + 2*x*y^2 + x^2*y^2
            sage: g = f/(36*(1 + 2*y + y^2)); g
            1/36*(x^2*y^2 + 2*x*y^2 - x^2 + y^2 - 2*x - 1)/(y^2 + 2*y + 1)
            sage: g.factor(dontfactor=[x])
            1/36*(x^2 + 2*x + 1)*(y - 1)/(y + 1)
            sage: g.factor_list(dontfactor=[x])
            [(x^2 + 2*x + 1, 1), (y + 1, -1), (y - 1, 1), (1/36, 1)]

        This example also illustrates that the exponents do not have to be
        integers::

            sage: f = x^(2*sin(x)) * (x-1)^(sqrt(2)*x); f
            (x - 1)^(sqrt(2)*x)*x^(2*sin(x))
            sage: f.factor_list()
            [(x - 1, sqrt(2)*x), (x, 2*sin(x))]
        """
        return self.factor(dontfactor=dontfactor)._factor_list()

    def _factor_list(self):
        r"""
        Turn an expression already in factored form into a list of (prime,
        power) pairs.

        This is used, e.g., internally by the :meth:`factor_list`
        command.

        EXAMPLES::

            sage: g = factor(x^3 - 1); g
            (x^2 + x + 1)*(x - 1)
            sage: v = g._factor_list(); v
            [(x^2 + x + 1, 1), (x - 1, 1)]
            sage: type(v)
            <... 'list'>
        """
        op = self.operator()
        from sage.symbolic.operators import mul_vararg
        if op is mul_vararg:
            return sum([f._factor_list() for f in self.operands()], [])
        elif op is operator.pow:
            return [tuple(self.operands())]
        else:
            return [(self, 1)]

    ###################################################################
    # Units
    ###################################################################
    def convert(self, target=None):
        """
        Call the convert function in the units package. For symbolic
        variables that are not units, this function just returns the
        variable.

        INPUT:

        - ``self`` -- the symbolic expression converting from
        - ``target`` -- (default: ``None``) the symbolic expression
          converting to

        OUTPUT: a symbolic expression

        EXAMPLES::

            sage: units.length.foot.convert()
            381/1250*meter
            sage: units.mass.kilogram.convert(units.mass.pound)
            100000000/45359237*pound

        We do not get anything new by converting an ordinary symbolic variable::

            sage: a = var('a')
            sage: a - a.convert()
            0

        Raises :exc:`ValueError` if ``self`` and ``target`` are not convertible::

            sage: units.mass.kilogram.convert(units.length.foot)
            Traceback (most recent call last):
            ...
            ValueError: Incompatible units
            sage: (units.length.meter^2).convert(units.length.foot)
            Traceback (most recent call last):
            ...
            ValueError: Incompatible units

        Recognizes derived unit relationships to base units and other
        derived units::

            sage: (units.length.foot/units.time.second^2).convert(units.acceleration.galileo)
            762/25*galileo
            sage: (units.mass.kilogram*units.length.meter/units.time.second^2).convert(units.force.newton)
            newton
            sage: (units.length.foot^3).convert(units.area.acre*units.length.inch)
            1/3630*(acre*inch)
            sage: (units.charge.coulomb).convert(units.current.ampere*units.time.second)
            (ampere*second)
            sage: (units.pressure.pascal*units.si_prefixes.kilo).convert(units.pressure.pounds_per_square_inch)
            1290320000000/8896443230521*pounds_per_square_inch

        For decimal answers multiply by 1.0::

            sage: (units.pressure.pascal*units.si_prefixes.kilo).convert(units.pressure.pounds_per_square_inch)*1.0
            0.145037737730209*pounds_per_square_inch

        Converting temperatures works as well::

            sage: s = 68*units.temperature.fahrenheit
            sage: s.convert(units.temperature.celsius)
            20*celsius
            sage: s.convert()
            293.150000000000*kelvin

        Trying to multiply temperatures by another unit then converting
        raises a ValueError::

            sage: wrong = 50*units.temperature.celsius*units.length.foot
            sage: wrong.convert()
            Traceback (most recent call last):
            ...
            ValueError: cannot convert
        """
        from sage.symbolic import units
        return units.convert(self, target)

    ###################################################################
    # solve
    ###################################################################
    def roots(self, x=None, explicit_solutions=True, multiplicities=True, ring=None):
        r"""
        Return roots of ``self`` that can be found exactly,
        possibly with multiplicities.  Not all roots are guaranteed to
        be found.

        .. warning::

           This is *not* a numerical solver - use :meth:`find_root` to
           solve for ``self == 0`` numerically on an interval.

        INPUT:

        - ``x`` -- variable to view the function in terms of
          (use default variable if not given)

        - ``explicit_solutions`` -- boolean (default: ``True``); require that
          roots be explicit rather than implicit

        - ``multiplicities`` -- boolean (default: ``True``); when ``True``, return
          multiplicities

        - ``ring`` -- a ring (default: ``None``); if not ``None``, convert
          ``self`` to a polynomial over ``ring`` and find roots over ``ring``

        OUTPUT:

        A list of pairs ``(root, multiplicity)`` or list of roots.

        If there are infinitely many roots, e.g., a function like
        `\sin(x)`, only one is returned.

        EXAMPLES::

            sage: var('x, a')
            (x, a)

        A simple example::

            sage: ((x^2-1)^2).roots()
            [(-1, 2), (1, 2)]
            sage: ((x^2-1)^2).roots(multiplicities=False)
            [-1, 1]

        A complicated example::

            sage: f = expand((x^2 - 1)^3*(x^2 + 1)*(x-a)); f
            -a*x^8 + x^9 + 2*a*x^6 - 2*x^7 - 2*a*x^2 + 2*x^3 + a - x

        The default variable is `a`, since it is the first in
        alphabetical order::

            sage: f.roots()
            [(x, 1)]

        As a polynomial in `a`, `x` is indeed a root::

            sage: f.poly(a)
            x^9 - 2*x^7 + 2*x^3 - (x^8 - 2*x^6 + 2*x^2 - 1)*a - x
            sage: f(a=x)
            0

        The roots in terms of `x` are what we expect::

            sage: f.roots(x)
            [(a, 1), (-I, 1), (I, 1), (1, 3), (-1, 3)]

        Only one root of `\sin(x) = 0` is given::

            sage: f = sin(x)
            sage: f.roots(x)
            [(0, 1)]

        .. NOTE::

            It is possible to solve a greater variety of equations
            using :func:`solve` and the keyword ``to_poly_solve``,
            but only at the price of possibly encountering
            approximate solutions.  See documentation for :meth:`solve`
            for more details.

        We derive the roots of a general quadratic polynomial::

            sage: var('a,b,c,x')
            (a, b, c, x)
            sage: (a*x^2 + b*x + c).roots(x)
            [(-1/2*(b + sqrt(b^2 - 4*a*c))/a, 1), (-1/2*(b - sqrt(b^2 - 4*a*c))/a, 1)]

        By default, all the roots are required to be explicit rather than
        implicit. To get implicit roots, pass ``explicit_solutions=False``
        to ``.roots()`` ::

            sage: var('x')
            x
            sage: f = x^(1/9) + (2^(8/9) - 2^(1/9))*(x - 1) - x^(8/9)
            sage: f.roots()
            Traceback (most recent call last):
            ...
            RuntimeError: no explicit roots found
            sage: f.roots(explicit_solutions=False)
            [((2^(8/9) + x^(8/9) - 2^(1/9) - x^(1/9))/(2^(8/9) - 2^(1/9)), 1)]

        Another example, but involving a degree 5 poly whose roots do not
        get computed explicitly::

            sage: f = x^5 + x^3 + 17*x + 1
            sage: f.roots()
            Traceback (most recent call last):
            ...
            RuntimeError: no explicit roots found
            sage: f.roots(explicit_solutions=False)
            [(x^5 + x^3 + 17*x + 1, 1)]
            sage: f.roots(explicit_solutions=False, multiplicities=False)
            [x^5 + x^3 + 17*x + 1]

        Now let us find some roots over different rings::

            sage: # needs sage.libs.pari
            sage: f.roots(ring=CC)
            [(-0.0588115223184..., 1),
             (-1.331099917875... - 1.52241655183732*I, 1),
             (-1.331099917875... + 1.52241655183732*I, 1),
             (1.36050567903502 - 1.51880872209965*I, 1),
             (1.36050567903502 + 1.51880872209965*I, 1)]
            sage: (2.5*f).roots(ring=RR)
            [(-0.058811522318449..., 1)]
            sage: f.roots(ring=CC, multiplicities=False)
            [-0.05881152231844...,
             -1.331099917875... - 1.52241655183732*I,
             -1.331099917875... + 1.52241655183732*I,
             1.36050567903502 - 1.51880872209965*I,
             1.36050567903502 + 1.51880872209965*I]
            sage: f.roots(ring=QQ)
            []
            sage: f.roots(ring=QQbar, multiplicities=False)
            [-0.05881152231844944?,
             -1.331099917875796? - 1.522416551837318?*I,
             -1.331099917875796? + 1.522416551837318?*I,
             1.360505679035020? - 1.518808722099650?*I,
             1.360505679035020? + 1.518808722099650?*I]

        Root finding over finite fields::

            sage: f.roots(ring=GF(7^2, 'a'))                                            # needs sage.rings.finite_rings
            [(3, 1), (4*a + 6, 2), (3*a + 3, 2)]

        TESTS::

            sage: (sqrt(3) * f).roots(ring=QQ)
            Traceback (most recent call last):
            ...
            TypeError: unable to convert sqrt(3) to a rational

        Check if :issue:`9538` is fixed::

            sage: var('f6,f5,f4,x')
            (f6, f5, f4, x)
            sage: e = 15*f6*x^2 + 5*f5*x + f4
            sage: res = e.roots(x); res
            [(-1/30*(5*f5 + sqrt(25*f5^2 - 60*f4*f6))/f6, 1),
             (-1/30*(5*f5 - sqrt(25*f5^2 - 60*f4*f6))/f6, 1)]
            sage: e.subs(x=res[0][0]).is_zero()
            True
        """
        if x is None:
            x = self.default_variable()
        if ring is not None:
            p = self.polynomial(ring)
            return p.roots(ring=ring, multiplicities=multiplicities)

        S, mul = self.solve(x, multiplicities=True, explicit_solutions=explicit_solutions)
        if len(mul) == 0 and explicit_solutions:
            raise RuntimeError("no explicit roots found")
        else:
            rt_muls = [(S[i].rhs(), mul[i]) for i in range(len(mul))]
        if multiplicities:
            return rt_muls
        else:
            return [rt for rt, mul in rt_muls]

    def solve(self, x, multiplicities=False, solution_dict=False, explicit_solutions=False, to_poly_solve=False, algorithm=None, domain=None):
        r"""
        Analytically solve the equation ``self == 0`` or a univariate
        inequality for the variable `x`.

        .. warning::

           This is not a numerical solver -- use :meth:`find_root` to solve
           for ``self == 0`` numerically on an interval.

        INPUT:

        - ``x`` -- variable(s) to solve for

        - ``multiplicities`` -- boolean (default: ``False``); if ``True``,
          return corresponding multiplicities.  This keyword is
          incompatible with ``to_poly_solve=True`` and does not make
          any sense when solving an inequality.

        - ``solution_dict`` -- boolean (default: ``False``); if ``True`` or nonzero,
          return a list of dictionaries containing solutions. Not used
          when solving an inequality.

        - ``explicit_solutions`` -- boolean (default: ``False``); require that
          all roots be explicit rather than implicit. Not used
          when solving an inequality.

        - ``to_poly_solve`` -- boolean (default: ``False``) or string; use
          Maxima's ``to_poly_solver`` package to search for more possible
          solutions, but possibly encounter approximate solutions.
          This keyword is incompatible with ``multiplicities=True``
          and is not used when solving an inequality. Setting ``to_poly_solve``
          to ``'force'`` omits Maxima's solve command (useful when
          some solutions of trigonometric equations are lost).

        EXAMPLES::

            sage: z = var('z')
            sage: (z^5 - 1).solve(z)
            [z == 1/4*sqrt(5) + 1/4*I*sqrt(2*sqrt(5) + 10) - 1/4,
             z == -1/4*sqrt(5) + 1/4*I*sqrt(-2*sqrt(5) + 10) - 1/4,
             z == -1/4*sqrt(5) - 1/4*I*sqrt(-2*sqrt(5) + 10) - 1/4,
             z == 1/4*sqrt(5) - 1/4*I*sqrt(2*sqrt(5) + 10) - 1/4,
             z == 1]

            sage: solve((z^3-1)^3, z, multiplicities=True)
            ([z == 1/2*I*sqrt(3) - 1/2, z == -1/2*I*sqrt(3) - 1/2, z == 1], [3, 3, 3])

        TESTS:

        Check that :issue:`20755` is indeed fixed::

            sage: w = x^4 - (1+3*i)*x^3 - (2-4*i)*x^2 + (6-2*i)*x - 4 - 4*i
            sage: w.solve(x,multiplicities=True)
            ([x == -1/2*sqrt(2*I) + 3/2*I - 1/2,
              x == 1/2*sqrt(2*I) + 3/2*I - 1/2,
              x == (-I + 1), x == (I + 1)],
             [1, 1, 1, 1])

        See :func:`sage.symbolic.relation.solve` or the output of ``solve?``
        for extensive documentation.
        """
        from sage.symbolic.relation import solve
        return solve(self, x, multiplicities=multiplicities,
                     solution_dict=solution_dict,
                     explicit_solutions=explicit_solutions,
                     to_poly_solve=to_poly_solve,
                     algorithm=algorithm,
                     domain=domain)

    def solve_diophantine(self, x=None, solution_dict=False):
        """
        Solve a polynomial equation in the integers (a so called Diophantine).

        If the argument is just a polynomial expression, equate to zero.
        If ``solution_dict=True``, return a list of dictionaries instead of
        a list of tuples.

        EXAMPLES::

            sage: x,y = var('x,y')
            sage: solve_diophantine(3*x == 4)                                           # needs sympy
            []
            sage: solve_diophantine(x^2 - 9)                                            # needs sympy
            [-3, 3]
            sage: sorted(solve_diophantine(x^2 + y^2 == 25))                            # needs sympy
            [(-5, 0), (-4, -3), (-4, 3), (-3, -4), (-3, 4), (0, -5)...

        The function is used when ``solve()`` is called with all variables
        assumed integer::

            sage: assume(x, 'integer')
            sage: assume(y, 'integer')
            sage: sorted(solve(x*y == 1, (x,y)))                                        # needs sympy
            [(-1, -1), (1, 1)]

        You can also pick specific variables, and get the solution as
        a dictionary::

            sage: # needs sympy
            sage: solve_diophantine(x*y == 10, x)
            [-10, -5, -2, -1, 1, 2, 5, 10]
            sage: sorted(solve_diophantine(x*y - y == 10, (x,y)))
            [(-9, -1), (-4, -2), (-1, -5), (0, -10), (2, 10), (3, 5), (6, 2), (11, 1)]
            sage: res = solve_diophantine(x*y - y == 10, solution_dict=True)
            sage: sol = [{y: -5, x: -1}, {y: -10, x: 0}, {y: -1, x: -9}, {y: -2, x: -4},
            ....:        {y: 10, x: 2}, {y: 1, x: 11}, {y: 2, x: 6}, {y: 5, x: 3}]
            sage: all(solution in res
            ....:     for solution in sol) and bool(len(res) == len(sol))
            True

        If the solution is parametrized the parameter(s) are not defined,
        but you can substitute them with specific integer values::

            sage: # needs sympy
            sage: x,y,z = var('x,y,z')
            sage: sol = solve_diophantine(x^2-y == 0); sol
            (t, t^2)
            sage: [(sol[0].subs(t=t),sol[1].subs(t=t)) for t in range(-3,4)]
            [(-3, 9), (-2, 4), (-1, 1), (0, 0), (1, 1), (2, 4), (3, 9)]
            sage: sol = solve_diophantine(x^2 + y^2 == z^2); sol
            (2*p*q, p^2 - q^2, p^2 + q^2)
            sage: [(sol[0].subs(p=p,q=q), sol[1].subs(p=p,q=q), sol[2].subs(p=p,q=q))
            ....:  for p in range(1,4) for q in range(1,4)]
            [(2, 0, 2), (4, -3, 5), (6, -8, 10), (4, 3, 5), (8, 0, 8),
             (12, -5, 13), (6, 8, 10), (12, 5, 13), (18, 0, 18)]

        Solve Brahmagupta-Pell equations::

            sage: sol = sorted(solve_diophantine(x^2 - 2*y^2 == 1), key=str); sol       # needs sympy
            [(-sqrt(2)*(2*sqrt(2) + 3)^t + sqrt(2)*(-2*sqrt(2) + 3)^t
               - 3/2*(2*sqrt(2) + 3)^t - 3/2*(-2*sqrt(2) + 3)^t,...
            sage: [(sol[1][0].subs(t=t).simplify_full(),                                # needs sympy
            ....:   sol[1][1].subs(t=t).simplify_full()) for t in range(-1,5)]
            [(1, 0), (3, -2), (17, -12), (99, -70), (577, -408), (3363, -2378)]

        TESTS::

            sage: solve_diophantine(x^2 - y, x, y)                                      # needs sympy
            Traceback (most recent call last):
            ...
            AttributeError: please use a tuple or list for several variables.

        .. SEEALSO::

            http://docs.sympy.org/latest/modules/solvers/diophantine.html
        """
        from sage.symbolic.ring import SR
        from sympy.solvers.diophantine import diophantine

        if not isinstance(solution_dict, bool):
            raise AttributeError("please use a tuple or list for several variables.")
        if is_a_relational(self._gobj) and self.operator() is operator.eq:
            ex = self.lhs() - self.rhs()
        else:
            ex = self
        sympy_ex = ex._sympy_()
        solutions = diophantine(sympy_ex)
        if isinstance(solutions, set):
            solutions = list(solutions)

        if len(solutions) == 0:
            return []
        if not isinstance(solutions[0], tuple):
            solutions = [SR(sol) for sol in solutions]
        else:
            solutions = [tuple(SR(s) for s in sol) for sol in solutions]
        if x is None:
            wanted_vars = ex.variables()
            var_idx = list(range(len(ex.variables())))
        else:
            if isinstance(x, (list, tuple)):
                wanted_vars = x
            else:
                wanted_vars = [x]
            var_idx = [ex.variables().index(v) for v in wanted_vars]

        if solution_dict is False:
            if len(wanted_vars) == 1:
                ret = sorted([sol[var_idx[0]] for sol in solutions])
            else:
                ret = [tuple([sol[i] for i in var_idx]) for sol in solutions]
        else:
            ret = [dict([[ex.variables()[i],sol[i]] for i in var_idx]) for sol in solutions]

        if len(ret) == 1:
            ret = ret[0]
        return ret

    def find_root(self, a, b, var=None, xtol=10e-13, rtol=2.0**-50,
                  maxiter=100, full_output=False, imaginary_tolerance=1e-8):
        """
        Numerically find a root of ``self`` on the closed interval [a,b] (or
        [b,a]) if possible, where ``self`` is a function in one variable.
        Note: this function only works in fixed (machine) precision, it is not
        possible to get arbitrary precision approximations with it.

        INPUT:

        - ``a``, ``b`` -- endpoints of the interval

        - ``var`` -- (optional) variable

        - ``xtol, rtol`` -- the routine converges when a root is known to lie
          within ``xtol`` of the value return. Should be nonnegative. The
          routine modifies this to take into account the relative precision of
          doubles.

        - ``maxiter`` -- integer; if convergence is not achieved in maxiter
          iterations, an error is raised. Must be nonnegative.

        - ``full_output`` -- boolean (default: ``False``); if ``True``,
          also return object that contains information about convergence

        - ``imaginary_tolerance`` -- (default: ``1e-8``) if an imaginary
          number arises (due, for example, to numerical issues), this
          tolerance specifies how large it has to be in magnitude before
          we raise an error. In other words, imaginary parts smaller than
          this are ignored when we are expecting a real answer.

        EXAMPLES:

        Note that in this example both f(-2) and f(3) are positive,
        yet we still find a root in that interval::

            sage: # needs scipy
            sage: f = x^2 - 1
            sage: f.find_root(-2, 3)
            1.0
            sage: f.find_root(-2, 3, x)
            1.0
            sage: z, result = f.find_root(-2, 3, full_output=True)
            sage: result.converged
            True
            sage: result.flag
            'converged'
            sage: result.function_calls
            11
            sage: result.iterations
            10
            sage: result.root
            1.0

        More examples::

            sage: (sin(x) + exp(x)).find_root(-10, 10)                                  # needs scipy
            -0.588532743981862...
            sage: sin(x).find_root(-1,1)                                                # needs scipy
            0.0

        This example was fixed along with :issue:`4942` -
        there was an error in the example
        pi is a root for tan(x), but an asymptote to 1/tan(x)
        added an example to show handling of both cases::

            sage: (tan(x)).find_root(3,3.5)                                             # needs scipy
            3.1415926535...
            sage: (1/tan(x)).find_root(3, 3.5)                                          # needs scipy
            Traceback (most recent call last):
            ...
            NotImplementedError: Brent's method failed to find a zero for f on the interval

        An example with a square root::

            sage: f = 1 + x + sqrt(x+2); f.find_root(-2,10)                             # needs scipy
            -1.618033988749895

        Some examples that Ted Kosan came up with::

            sage: t = var('t')
            sage: v = 0.004*(9600*e^(-(1200*t)) - 2400*e^(-(300*t)))
            sage: v.find_root(0, 0.002)                                                 # needs scipy
            0.001540327067911417...

        With this expression, we can see there is a
        zero very close to the origin::

            sage: a = .004*(8*e^(-(300*t)) - 8*e^(-(1200*t)))*(720000*e^(-(300*t)) - 11520000*e^(-(1200*t))) +.004*(9600*e^(-(1200*t)) - 2400*e^(-(300*t)))^2
            sage: show(plot(a, 0, .002), xmin=0, xmax=.002)                             # needs sage.plot

        It is easy to approximate with ``find_root``::

            sage: a.find_root(0,0.002)                                                  # needs scipy
            0.0004110514049349...

        Using solve takes more effort, and even then gives
        only a solution with free (integer) variables::

            sage: a.solve(t)
            []
            sage: b = a.canonicalize_radical(); b
            (46080.0*e^(1800*t) - 576000.0*e^(900*t) + 737280.0)*e^(-2400*t)
            sage: b.solve(t)
            []
            sage: b.solve(t, to_poly_solve=True)
            [t == 1/450*I*pi*z... + 1/900*log(-3/4*sqrt(41) + 25/4),
             t == 1/450*I*pi*z... + 1/900*log(3/4*sqrt(41) + 25/4)]
            sage: n(1/900*log(-3/4*sqrt(41) + 25/4))
            0.000411051404934985

        We illustrate that root finding is only implemented in one
        dimension::

            sage: x, y = var('x,y')
            sage: (x-y).find_root(-2,2)
            Traceback (most recent call last):
            ...
            NotImplementedError: root finding currently only implemented in 1 dimension.

        TESTS:

        Test the special case that failed for the first attempt to fix
        :issue:`3980`::

            sage: t = var('t')
            sage: find_root(1/t - x,0,2)
            Traceback (most recent call last):
            ...
            NotImplementedError: root finding currently only implemented
            in 1 dimension.

        Ensure that complex expressions do not cause a problem if they
        appear only as intermediate results as in :issue:`24536`::

            sage: x = SR.symbol('x', domain='real')
            sage: f = (sqrt(x) - I).abs()
            sage: f.find_root(-2, 2, rtol=1e-6)  # abs tol 1e-6                         # needs scipy
            -1.0000000049668551
        """
        if is_a_relational(self._gobj) and self.operator() is not operator.eq:
            raise ValueError("Symbolic equation must be an equality.")
        from sage.numerical.optimize import find_root
        if self.number_of_arguments() == 0:
            if self.is_trivial_zero():
                return a
            else:
                raise RuntimeError("no zero in the interval, since constant expression is not 0.")
        elif self.number_of_arguments() == 1:
            # We use the plotting fast_callable() and its wrapper
            # because numerical root finding is a lot like plotting in
            # the sense that we usually want to tolerate intermediate
            # complex expressions like abs(x + I), so long as the end
            # result has a "negligible" complex part.
            from sage.ext.fast_callable import FastCallableFloatWrapper
            f = self._plot_fast_callable(self.default_variable())
            ff = FastCallableFloatWrapper(f, imag_tol=imaginary_tolerance)
            return find_root(ff, a=a, b=b, xtol=xtol,
                             rtol=rtol,maxiter=maxiter,
                             full_output=full_output)
        else:
            raise NotImplementedError("root finding currently only implemented in 1 dimension.")

    def find_local_maximum(self, a, b, var=None, tol=1.48e-08,
                           maxfun=500, imaginary_tolerance=1e-8):
        r"""
        Numerically find a local maximum of the expression ``self``
        on the interval [a,b] (or [b,a]) along with the point at which the
        maximum is attained.

        See the documentation for
        :func:`find_local_minimum` for more details.

        EXAMPLES::

            sage: f = x*cos(x)
            sage: f.find_local_maximum(0,5)                                             # needs scipy
            (0.5610963381910451, 0.8603335890...)
            sage: f.find_local_maximum(0,5, tol=0.1, maxfun=10)                         # needs scipy
            (0.561090323458081..., 0.857926501456...)
        """
        minval, x = (-self).find_local_minimum(a, b, var, tol,
                                               maxfun, imaginary_tolerance)
        return -minval, x

    def find_local_minimum(self, a, b, var=None, tol=1.48e-08,
                           maxfun=500, imaginary_tolerance=1e-8):
        r"""
        Numerically find a local minimum of the expression ``self``
        on the interval [a,b] (or [b,a]) and the point at which it attains
        that minimum. Note that ``self`` must be a function of
        (at most) one variable.

        INPUT:

        - ``a`` -- real number; left endpoint of interval on which to minimize

        - ``b`` -- real number; right endpoint of interval on which to minimize

        - ``var`` -- variable (default: first variable in ``self``); the
          variable in ``self`` to maximize over

        - ``tol`` -- positive real (default: 1.48e-08); the convergence
          tolerance

        - ``maxfun`` -- natural number (default: 500); maximum function
          evaluations

        - ``imaginary_tolerance`` -- (default: ``1e-8``) if an imaginary
          number arises (due, for example, to numerical issues), this
          tolerance specifies how large it has to be in magnitude before
          we raise an error. In other words, imaginary parts smaller than
          this are ignored when we are expecting a real answer.

        OUTPUT:

        A tuple ``(minval, x)``, where

        - ``minval`` -- float; the minimum value that ``self`` takes on in
          the interval ``[a,b]``

        - ``x`` -- float; the point at which ``self`` takes on the minimum
          value

        EXAMPLES::

            sage: # needs scipy
            sage: f = x*cos(x)
            sage: f.find_local_minimum(1, 5)
            (-3.288371395590..., 3.4256184695...)
            sage: f.find_local_minimum(1, 5, tol=1e-3)
            (-3.288371361890..., 3.4257507903...)
            sage: f.find_local_minimum(1, 5, tol=1e-2, maxfun=10)
            (-3.288370845983..., 3.4250840220...)
            sage: show(f.plot(0, 20))                                                   # needs sage.plot
            sage: f.find_local_minimum(1, 15)
            (-9.477294259479..., 9.5293344109...)

        TESTS:

        Ensure that complex expressions do not cause a problem if they
        appear only as intermediate results as in :issue:`24536`::

            sage: x = SR.symbol('x', domain='real')
            sage: f = (x + I).abs()
            sage: f.find_local_minimum(-1,1)  # abs tol 1e-7                            # needs scipy
            (1.0, 1.6937685757340167e-08)

        ALGORITHM:

        Uses :func:`sage.numerical.optimize.find_local_minimum`.

        AUTHORS:

        - William Stein (2007-12-07)
        """
        from sage.numerical.optimize import find_local_minimum
        from sage.ext.fast_callable import fast_callable

        if var is None:
            var = self.default_variable()

        # We use the plotting fast_callable() and its wrapper
        # because numerical minimization is a lot like plotting in
        # the sense that we usually want to tolerate intermediate
        # complex expressions like abs(x + I), so long as the end
        # result has a "negligible" complex part.
        from sage.ext.fast_callable import FastCallableFloatWrapper
        f = self._plot_fast_callable(var)
        ff = FastCallableFloatWrapper(f, imag_tol=imaginary_tolerance)

        return find_local_minimum(ff, a=a, b=b, tol=tol, maxfun=maxfun)

    ###################
    # Fast Evaluation #
    ###################

    def _fast_callable_(self, etb):
        """
        Given an ExpressionTreeBuilder *etb*, return an Expression representing
        this symbolic expression.

        EXAMPLES::

            sage: from sage.ext.fast_callable import ExpressionTreeBuilder
            sage: etb = ExpressionTreeBuilder(vars=['x','y'])
            sage: x,y = var('x,y')
            sage: f = y+2*x^2
            sage: f._fast_callable_(etb)
            add(mul(ipow(v_0, 2), 2), v_1)
        """
        from sage.symbolic.expression_conversions import fast_callable
        return fast_callable(self, etb)

    def show(self):
        r"""
        Pretty-print this symbolic expression.

        This typesets it nicely and prints it immediately.

        OUTPUT:

        This method does not return anything. Like ``print``, output
        is sent directly to the screen.

        Note that the output depends on the display preferences. For details,
        see :func:`~sage.repl.rich_output.pretty_print.pretty_print`.

        EXAMPLES::

            sage: (x^2 + 1).show()
            x^2 + 1

        TESTS::

            sage: dm = get_display_manager()
            sage: dm.preferences.text = 'ascii_art'

        EXAMPLES::

            sage: %display ascii_art  # not tested
            sage: (x^2 + 1).show()
             2
            x  + 1

        TESTS:

        After the previous example, we need to reset the text display
        preferences::

            sage: dm.preferences.text = None
        """
        from sage.repl.rich_output.pretty_print import pretty_print
        pretty_print(self)

    def plot(self, *args, **kwds):
        """
        Plot a symbolic expression. All arguments are passed onto the standard :func:`plot` command.

        EXAMPLES:

        This displays a straight line::

            sage: sin(2).plot((x,0,3))                                                  # needs sage.plot
            Graphics object consisting of 1 graphics primitive

        This draws a red oscillatory curve::

            sage: sin(x^2).plot((x,0,2*pi), rgbcolor=(1,0,0))                           # needs sage.plot
            Graphics object consisting of 1 graphics primitive

        Another plot using the variable theta::

            sage: var('theta')
            theta
            sage: (cos(theta) - erf(theta)).plot((theta,-2*pi,2*pi))                    # needs sage.plot
            Graphics object consisting of 1 graphics primitive

        A very thick green plot with a frame::

            sage: sin(x).plot((x, -4*pi, 4*pi),                                         # needs sage.plot
            ....:             thickness=20, rgbcolor=(0,0.7,0)).show(frame=True)

        You can embed 2d plots in 3d space as follows::

            sage: plot(sin(x^2), (x, -pi, pi), thickness=2).plot3d(z=1)         # long time, needs sage.plot
            Graphics3d Object

        A more complicated family::

            sage: G = sum(plot(sin(n*x), (x, -2*pi, 2*pi)).plot3d(z=n)                  # needs sage.plot
            ....:         for n in [0,0.1,..1])
            sage: G.show(frame_aspect_ratio=[1,1,1/2])  # long time (5s on sage.math, 2012), needs sage.plot

        A plot involving the floor function::

            sage: plot(1.0 - x * floor(1/x), (x,0.00001,1.0))                           # needs sage.plot
            Graphics object consisting of 1 graphics primitive

        Sage used to allow symbolic functions with "no arguments";
        this no longer works::

            sage: plot(2*sin, -4, 4)                                                    # needs sage.plot
            Traceback (most recent call last):
            ...
            TypeError: unsupported operand parent(s) for *:
            'Integer Ring' and '<class 'sage.functions.trig.Function_sin'>'

        You should evaluate the function first::

            sage: plot(2*sin(x), -4, 4)                                                 # needs sage.plot
            Graphics object consisting of 1 graphics primitive

        TESTS::

            sage: f(x) = x*(1 - x)
            sage: plot(f, 0, 1)                                                         # needs sage.plot
            Graphics object consisting of 1 graphics primitive
        """
        from sage.plot.plot import plot

        # see if the user passed a variable in.
        if 'param' in kwds:
            param = kwds['param']
        else:
            param = None
            for i, arg in enumerate(args):
                if isinstance(arg, Expression) and arg.is_symbol():
                    param = arg
                    args = args[:i] + args[i+1:]
                    break

        if param is None:
            if self.is_callable():
                A = self.arguments()
                if len(A) == 0:
                    raise ValueError("function has no input arguments")
                else:
                    param = A[0]

                f = self._plot_fast_callable(param)
            else:
                A = self.variables()
                if len(A) == 0:
                    # Here we handle the case where f is something
                    # like ``sin``, which has takes arguments which
                    # aren't explicitly given
                    f = self._plot_fast_callable()
                else:
                    param = A[0]
                    try:
                        f = self._plot_fast_callable(param)
                    except NotImplementedError:
                        return self.function(param)
        else:
            try:
                f = self._plot_fast_callable(param)
            except NotImplementedError:
                return self.function(param)
        return plot(f, *args, **kwds)

    def _plot_fast_callable(self, *vars):
        """
        Internal function used for creating a fast callable version of this
        symbolic expression for plotting.

        EXAMPLES::

            sage: x = var('x', domain='real')
            sage: s = abs((1+I*x)^4)
            sage: f = s._plot_fast_callable(x)
            sage: abs(f(10) - abs((I*10+1)^4)) < 1e-11
            True
            sage: plot(s)                                                               # needs sage.plot
            Graphics object consisting of 1 graphics primitive

        Check that :issue:`15030` is fixed::

            sage: abs(log(x))._plot_fast_callable(x)(-0.2) # abs tol 1e-10
            3.52985761682672
            sage: f = function('f', evalf_func=lambda self,x,parent: I*x)
            sage: plot(abs(f(x)), 0,5)                                                  # needs sage.plot
            Graphics object consisting of 1 graphics primitive
        """
        from sage.ext.fast_callable import fast_callable
        from sage.rings.complex_double import CDF
        return fast_callable(self, vars=vars, expect_one_var=True, domain=CDF)

    ############
    # Calculus #
    ############
    def sum(self, *args, **kwds):
        r"""
        Return the symbolic sum `\sum_{v = a}^b` ``self``.

        with respect to the variable `v` with endpoints
        `a` and `b`.

        INPUT:

        - ``v`` -- a variable or variable name

        - ``a`` -- lower endpoint of the sum

        - ``b`` -- upper endpoint of the sum

        - ``algorithm`` -- (default: ``'maxima'``)  one of

          - ``'maxima'`` -- use Maxima (the default)
          - ``'maple'`` -- (optional) use Maple
          - ``'mathematica'`` -- (optional) use Mathematica
          - ``'giac'`` -- (optional) use Giac
          - ``'sympy'`` -- use SymPy

        EXAMPLES::

            sage: k, n = var('k,n')
            sage: k.sum(k, 1, n).factor()
            1/2*(n + 1)*n

        ::

            sage: (1/k^4).sum(k, 1, oo)
            1/90*pi^4

        ::

            sage: (1/k^5).sum(k, 1, oo)
            zeta(5)

        A well known binomial identity::

            sage: assume(n>=0)
            sage: binomial(n,k).sum(k, 0, n)
            2^n

        And some truncations thereof::

            sage: binomial(n,k).sum(k,1,n)
            2^n - 1
            sage: binomial(n,k).sum(k,2,n)
            2^n - n - 1
            sage: binomial(n,k).sum(k,0,n-1)
            2^n - 1
            sage: binomial(n,k).sum(k,1,n-1)
            2^n - 2

        The binomial theorem::

            sage: x, y = var('x, y')
            sage: (binomial(n,k) * x^k * y^(n-k)).sum(k, 0, n)
            (x + y)^n

        ::

            sage: (k * binomial(n, k)).sum(k, 1, n)
            2^(n - 1)*n

        ::

            sage: ((-1)^k*binomial(n,k)).sum(k, 0, n)
            0

        ::

            sage: (2^(-k)/(k*(k+1))).sum(k, 1, oo)
            -log(2) + 1

        Summing a hypergeometric term::

            sage: (binomial(n, k) * factorial(k) / factorial(n+1+k)).sum(k, 0, n)
            1/2*sqrt(pi)/factorial(n + 1/2)

        We check a well known identity::

            sage: bool((k^3).sum(k, 1, n) == k.sum(k, 1, n)^2)
            True

        A geometric sum::

            sage: a, q = var('a, q')
            sage: (a*q^k).sum(k, 0, n)
            (a*q^(n + 1) - a)/(q - 1)

        The geometric series::

            sage: assume(abs(q) < 1)
            sage: (a*q^k).sum(k, 0, oo)
            -a/(q - 1)

        A divergent geometric series.  Do not forget
        to `forget` your assumptions::

            sage: forget()
            sage: assume(q > 1)
            sage: (a*q^k).sum(k, 0, oo)
            Traceback (most recent call last):
            ...
            ValueError: Sum is divergent.

        This summation only Mathematica can perform::

            sage: (1/(1+k^2)).sum(k, -oo, oo, algorithm = 'mathematica')     # optional - mathematica
            pi*coth(pi)

        Use Giac to perform this summation::

            sage: # needs giac
            sage: (sum(1/(1+k^2), k, -oo, oo, algorithm = 'giac')).factor()
            pi*(e^(2*pi) + 1)/((e^pi + 1)*(e^pi - 1))

        Use Maple as a backend for summation::

            sage: (binomial(n,k)*x^k).sum(k, 0, n, algorithm = 'maple')      # optional - maple
            (x + 1)^n

        .. NOTE::

           #. Sage can currently only understand a subset of the output of Maxima, Maple and
              Mathematica, so even if the chosen backend can perform the summation the
              result might not be convertible into a usable Sage expression.

        TESTS:

        Check that the sum in :issue:`10682` is done right::

            sage: sum(binomial(n,k)*k^2, k, 2, n)
            1/4*(n^2 + n)*2^n - n

        This sum used to give a wrong result (:issue:`9635`) but
        now gives correct results with all relevant assumptions::

            sage: (n,k,j)=var('n,k,j')
            sage: sum(binomial(n,k)*binomial(k-1,j)*(-1)**(k-1-j),k,j+1,n)
            -(-1)^j*sum((-1)^k*binomial(k - 1, j)*binomial(n, k), k, j + 1, n)
            sage: assume(j>-1)
            sage: sum(binomial(n,k)*binomial(k-1,j)*(-1)**(k-1-j),k,j+1,n)
            1
            sage: forget()
            sage: assume(n>=j)
            sage: sum(binomial(n,k)*binomial(k-1,j)*(-1)**(k-1-j),k,j+1,n)
            -(-1)^j*sum((-1)^k*binomial(k - 1, j)*binomial(n, k), k, j + 1, n)
            sage: forget()
            sage: assume(j==-1)
            sage: sum(binomial(n,k)*binomial(k-1,j)*(-1)**(k-1-j),k,j+1,n)
            1
            sage: forget()
            sage: assume(j<-1)
            sage: sum(binomial(n,k)*binomial(k-1,j)*(-1)**(k-1-j),k,j+1,n)
            -(-1)^j*sum((-1)^k*binomial(k - 1, j)*binomial(n, k), k, j + 1, n)
            sage: forget()

        Check that :issue:`16176` is fixed::

            sage: n = var('n')
            sage: sum(log(1-1/n^2),n,2,oo)
            -log(2)

        Check that :issue:`21801` is fixed::

            sage: n = SR.var('n')
            sage: sum(1/((n+1)*(2*n-1)), n, 0, oo)
            2/3*log(2) - 2/3
            sage: _.n()
            -0.204568546293370
            sage: f(n) = (-1)^(n+1)/(3*n+6*(-1)^n)
            sage: sum(f(2*n)+f(2*n+1), n, 0, oo)
            1/3*log(2) - 1/3
        """
        from sage.calculus.calculus import symbolic_sum
        return symbolic_sum(self, *args, **kwds)

    def prod(self, *args, **kwds):
        r"""
        Return the symbolic product `\prod_{v = a}^b` ``self``.

        This is the product respect to the variable `v` with endpoints `a` and `b`.

        INPUT:

        - ``expression`` -- a symbolic expression

        - ``v`` -- a variable or variable name

        - ``a`` -- lower endpoint of the product

        - ``b`` -- upper endpoint of the product

        - ``algorithm`` -- (default: ``'maxima'``)  one of

          - ``'maxima'`` -- use Maxima (the default)
          - ``'giac'`` -- (optional) use Giac
          - ``'sympy'`` -- use SymPy

        - ``hold`` -- boolean (default: ``False``); if ``True``, don't evaluate

        TESTS:

            sage: i, k, n = var('i,k,n')
            sage: k.prod(k, 1, n)
            factorial(n)
            sage: (x + i*(i+1)/2).prod(i,1,4)
            x^4 + 20*x^3 + 127*x^2 + 288*x + 180
            sage: (i^2).prod(i,1,7)
            25401600
            sage: f = function('f')
            sage: f(i).prod(i,1,7)
            f(7)*f(6)*f(5)*f(4)*f(3)*f(2)*f(1)
            sage: f(i).prod(i,1,n)
            product(f(i), i, 1, n)
            sage: assume(k>0)
            sage: (x^k).integrate(x,0,1).prod(k,1,n)
            1/factorial(n + 1)
            sage: f(i).prod(i,1,n).log().log_expand()
            sum(log(f(i)), i, 1, n)
        """
        from sage.calculus.calculus import symbolic_product
        return symbolic_product(self, *args, **kwds)

    def integral(self, *args, **kwds):
        """
        Compute the integral of ``self``.

        Please see :func:`sage.symbolic.integration.integral.integrate` for more details.

        EXAMPLES::

            sage: sin(x).integral(x,0,3)
            -cos(3) + 1
            sage: sin(x).integral(x)
            -cos(x)

        TESTS:

        We check that :issue:`12438` is resolved::

            sage: f(x) = x; f
            x |--> x
            sage: integral(f, x)
            x |--> 1/2*x^2
            sage: integral(f, x, 0, 1)
            1/2

            sage: f(x, y) = x + y
            sage: f
            (x, y) |--> x + y
            sage: integral(f, y, 0, 1)
            x |--> x + 1/2
            sage: integral(f, x, 0, 1)
            y |--> y + 1/2
            sage: _(3)
            7/2
            sage: var("z")
            z
            sage: integral(f, z, 0, 2)
            (x, y) |--> 2*x + 2*y
            sage: integral(f, z)
            (x, y) |--> (x + y)*z

        We check that :issue:`13097` is resolved (sage doesn't
        crash). If giac is available, you may even get a usable
        answer::

            sage: f = ln(1+4/5*sin(x))
            sage: integrate(f, x, -3.1415, 3.1415)  # random
            integrate(log(4/5*sin(x) + 1), x, -3.14150000000000,
            3.14150000000000)
            sage: # needs sage.libs.giac
            sage: integrate(f, x, -3.1415, 3.1415)  # tol 10e-6
            -1.40205228301000
        """
        from sage.symbolic.integration.integral import \
            integral, _normalize_integral_input
        R = self._parent
        if isinstance(R, sage.rings.abc.CallableSymbolicExpressionRing):
            from sage.symbolic.ring import SR
            f = SR(self)
            f, v, a, b = _normalize_integral_input(f, *args)
            # Definite integral with respect to a positional variable.
            if a is not None and v in R.arguments():
                arguments = list(R.arguments())
                arguments.remove(v)
                if arguments:
                    arguments = tuple(arguments)
                    from sage.symbolic.callable import CallableSymbolicExpressionRing
                    R = CallableSymbolicExpressionRing(arguments, check=False)
                else:   # all arguments are gone
                    R = SR
            return R(integral(f, v, a, b, **kwds))
        return integral(self, *args, **kwds)

    integrate = integral

    def nintegral(self, *args, **kwds):
        """
        Compute the numerical integral of ``self``.

        Please see :obj:`sage.calculus.calculus.nintegral` for more details.

        EXAMPLES::

            sage: sin(x).nintegral(x,0,3)
            (1.989992496600..., 2.209335488557...e-14, 21, 0)
        """
        from sage.calculus.calculus import nintegral
        return nintegral(self, *args, **kwds)

    nintegrate = nintegral

    def minpoly(self, *args, **kwds):
        """
        Return the minimal polynomial of this symbolic expression.

        EXAMPLES::

            sage: golden_ratio.minpoly()
            x^2 - x - 1
        """
        try:
            obj = self.pyobject()
            return obj.minpoly()
        except AttributeError:
            pass
        except TypeError:
            pass
        from sage.calculus.calculus import minpoly
        return minpoly(self, *args, **kwds)

    def limit(self, *args, **kwds):
        """
        Return a symbolic limit.

        See :obj:`sage.calculus.calculus.limit`

        EXAMPLES::

            sage: (sin(x)/x).limit(x=0)
            1
        """
        from sage.calculus.calculus import limit
        return limit(self, *args, **kwds)

    def laplace(self, t, s):
        """
        Return Laplace transform of ``self``.

        See :obj:`sage.calculus.calculus.laplace`

        EXAMPLES::

            sage: var('x,s,z')
            (x, s, z)
            sage: (z + exp(x)).laplace(x, s)
            z/s + 1/(s - 1)
        """
        from sage.calculus.calculus import laplace
        return laplace(self, t, s)

    def inverse_laplace(self, t, s):
        """
        Return inverse Laplace transform of ``self``.

        See :obj:`sage.calculus.calculus.inverse_laplace`

        EXAMPLES::

            sage: var('w, m')
            (w, m)
            sage: f = (1/(w^2+10)).inverse_laplace(w, m); f
            1/10*sqrt(10)*sin(sqrt(10)*m)
        """
        from sage.calculus.calculus import inverse_laplace
        return inverse_laplace(self, t, s)

    def add_to_both_sides(self, x):
        """
        Return a relation obtained by adding ``x`` to both sides of
        this relation.

        EXAMPLES::

            sage: var('x y z')
            (x, y, z)
            sage: eqn = x^2 + y^2 + z^2 <= 1
            sage: eqn.add_to_both_sides(-z^2)
            x^2 + y^2 <= -z^2 + 1
            sage: eqn.add_to_both_sides(I)
            x^2 + y^2 + z^2 + I <= (I + 1)
        """
        if not is_a_relational(self._gobj):
            raise TypeError("this expression must be a relation")
        return self + x

    def subtract_from_both_sides(self, x):
        """
        Return a relation obtained by subtracting ``x`` from both sides
        of this relation.

        EXAMPLES::

            sage: eqn = x*sin(x)*sqrt(3) + sqrt(2) > cos(sin(x))
            sage: eqn.subtract_from_both_sides(sqrt(2))
            sqrt(3)*x*sin(x) > -sqrt(2) + cos(sin(x))
            sage: eqn.subtract_from_both_sides(cos(sin(x)))
            sqrt(3)*x*sin(x) + sqrt(2) - cos(sin(x)) > 0
        """
        if not is_a_relational(self._gobj):
            raise TypeError("this expression must be a relation")
        return self - x

    def multiply_both_sides(self, x, checksign=None):
        """
        Return a relation obtained by multiplying both sides of this
        relation by ``x``.

        .. NOTE::

           The *checksign* keyword argument is currently ignored and
           is included for backward compatibility reasons only.

        EXAMPLES::

            sage: var('x,y'); f = x + 3 < y - 2
            (x, y)
            sage: f.multiply_both_sides(7)
            7*x + 21 < 7*y - 14
            sage: f.multiply_both_sides(-1/2)
            -1/2*x - 3/2 < -1/2*y + 1
            sage: f*(-2/3)
            -2/3*x - 2 < -2/3*y + 4/3
            sage: f*(-pi)
            -pi*(x + 3) < -pi*(y - 2)

        Since the direction of the inequality never changes when doing
        arithmetic with equations, you can multiply or divide the
        equation by a quantity with unknown sign::

            sage: f*(1+I)
            (I + 1)*x + 3*I + 3 < (I + 1)*y - 2*I - 2
            sage: f = sqrt(2) + x == y^3
            sage: f.multiply_both_sides(I)
            I*x + I*sqrt(2) == I*y^3
            sage: f.multiply_both_sides(-1)
            -x - sqrt(2) == -y^3

        Note that the direction of the following inequalities is
        not reversed::

            sage: (x^3 + 1 > 2*sqrt(3)) * (-1)
            -x^3 - 1 > -2*sqrt(3)
            sage: (x^3 + 1 >= 2*sqrt(3)) * (-1)
            -x^3 - 1 >= -2*sqrt(3)
            sage: (x^3 + 1 <= 2*sqrt(3)) * (-1)
            -x^3 - 1 <= -2*sqrt(3)
        """
        if not is_a_relational(self._gobj):
            raise TypeError("this expression must be a relation")
        return self * x

    def divide_both_sides(self, x, checksign=None):
        """
        Return a relation obtained by dividing both sides of this
        relation by ``x``.

        .. NOTE::

           The ``checksign`` keyword argument is currently ignored and
           is included for backward compatibility reasons only.

        EXAMPLES::

            sage: theta = var('theta')
            sage: eqn =   (x^3 + theta < sin(x*theta))
            sage: eqn.divide_both_sides(theta, checksign=False)
            (x^3 + theta)/theta < sin(theta*x)/theta
            sage: eqn.divide_both_sides(theta)
            (x^3 + theta)/theta < sin(theta*x)/theta
            sage: eqn/theta
            (x^3 + theta)/theta < sin(theta*x)/theta
        """
        if not is_a_relational(self._gobj):
            raise TypeError("this expression must be a relation")
        return self / x

    def implicit_derivative(self, Y, X, n=1):
        """
        Return the `n`-th derivative of `Y` with respect to `X` given
        implicitly by this expression.

        INPUT:

        - ``Y`` -- the dependent variable of the implicit expression

        - ``X`` -- the independent variable with respect to which the
          derivative is taken

        - ``n`` -- (default: 1) the order of the derivative

        EXAMPLES::

            sage: var('x, y')
            (x, y)
            sage: f = cos(x)*sin(y)
            sage: f.implicit_derivative(y, x)
            sin(x)*sin(y)/(cos(x)*cos(y))
            sage: g = x*y^2
            sage: g.implicit_derivative(y, x, 3)
            -1/4*(y + 2*y/x)/x^2 + 1/4*(2*y^2/x - y^2/x^2)/(x*y) - 3/4*y/x^3

        It is an error to not include an independent variable term
        in the expression::

            sage: (cos(x)*sin(x)).implicit_derivative(y, x)
            Traceback (most recent call last):
            ...
            ValueError: Expression cos(x)*sin(x) contains no y terms


        TESTS:

        Check that the symbols registry is not polluted::

            sage: var('x,y')
            (x, y)
            sage: psr = copy(SR.symbols)
            sage: (x^6*y^5).implicit_derivative(y, x, 3)
            -792/125*y/x^3 + 12/25*(15*x^4*y^5 + 28*x^3*y^5)/(x^6*y^4) - 36/125*(20*x^5*y^4 + 43*x^4*y^4)/(x^7*y^3)
            sage: psr == SR.symbols
            True
        """
        from sage.symbolic.ring import SR
        from sage.symbolic.function import SymbolicFunction

        if not self.has(Y):
            raise ValueError("Expression {} contains no {} terms".format(self, Y))
        with SR.temp_var() as x:
            with SR.temp_var() as yy:
                y = SymbolicFunction('y', 1)(x)
                f = SymbolicFunction('f', 2)(x, yy)
                Fx = f.diff(x)
                Fy = f.diff(yy)
                G = -(Fx/Fy)
                G = G.subs({yy: y})
                di = {y.diff(x): -self.diff(X)/self.diff(Y)}
                R = G
                S = G.diff(x, n - 1)
                for i in range(n + 1):
                    di[y.diff(x, i + 1).subs({x: x})] = R
                    S = S.subs(di)
                    R = G.diff(x, i)
                    for j in range(n + 1 - i):
                        di[f.diff(x, i, yy, j).subs({x: x, yy: y})] = self.diff(X, i, Y, j)
                        S = S.subs(di)
                return S


cpdef _repr_Expression(x):
    r"""
    Return the string representation of the expression ``x``.

    EXAMPLES::

        sage: SR._repr_element_(x+2)
        'x + 2'
    """
    return ccrepr((<Expression>x)._gobj)


cpdef _latex_Expression(x):
    r"""
    Return the standard LaTeX version of the expression `x`.

    EXAMPLES::

        sage: latex(sin(x+2))
        \sin\left(x + 2\right)
        sage: latex(var('theta') + 2)
        \theta + 2
    """
    return char_to_str(GEx_to_str_latex(&(<Expression>x)._gobj))


def solve_diophantine(f, *args, **kwds):
    """
    Solve a Diophantine equation.

    The argument, if not given as symbolic equation, is set equal to zero.
    It can be given in any form that can be converted to symbolic. Please
    see :meth:`Expression.solve_diophantine` for a detailed
    synopsis.

    EXAMPLES::

        sage: R.<a,b> = PolynomialRing(ZZ); R
        Multivariate Polynomial Ring in a, b over Integer Ring
        sage: solve_diophantine(a^2 - 3*b^2 + 1)
        []
        sage: sorted(solve_diophantine(a^2 - 3*b^2 + 2), key=str)
        [(-1/2*sqrt(3)*(sqrt(3) + 2)^t + 1/2*sqrt(3)*(-sqrt(3) + 2)^t - 1/2*(sqrt(3) + 2)^t - 1/2*(-sqrt(3) + 2)^t,
          -1/6*sqrt(3)*(sqrt(3) + 2)^t + 1/6*sqrt(3)*(-sqrt(3) + 2)^t - 1/2*(sqrt(3) + 2)^t - 1/2*(-sqrt(3) + 2)^t),
          (1/2*sqrt(3)*(sqrt(3) + 2)^t - 1/2*sqrt(3)*(-sqrt(3) + 2)^t + 1/2*(sqrt(3) + 2)^t + 1/2*(-sqrt(3) + 2)^t,
           1/6*sqrt(3)*(sqrt(3) + 2)^t - 1/6*sqrt(3)*(-sqrt(3) + 2)^t + 1/2*(sqrt(3) + 2)^t + 1/2*(-sqrt(3) + 2)^t)]
    """
    from sage.symbolic.ring import SR

    if not isinstance(f, Expression):
        f = SR(f)
    return f.solve_diophantine(*args, **kwds)


def _eval_on_operands(f):
    """
    Given a function ``f``, return a new function which takes a symbolic
    expression as first argument and prepends the operands of that
    expression to the arguments of ``f``.

    EXAMPLES::

        sage: def f(ex, x, y):
        ....:     '''
        ....:     Some documentation.
        ....:     '''
        ....:     return x + 2*y
        ....:
        sage: f(None, x, 1)
        x + 2
        sage: from sage.symbolic.expression import _eval_on_operands
        sage: g = _eval_on_operands(f)
        sage: var('a,b')
        (a, b)
        sage: g(a + b)
        a + 2*b
        sage: print(g.__doc__.strip())
        Some documentation.
    """
    @sage_wraps(f)
    @cython.binding(True)
    def new_f(ex, *args, **kwds):
        new_args = list(ex._unpack_operands())
        new_args.extend(args)
        return f(ex, *new_args, **kwds)
    return new_f


cdef dict dynamic_class_cache = {}
cdef get_dynamic_class_for_function(unsigned serial):
    r"""
    Create a dynamic class corresponding to the function with given
    ``serial`` that includes dynamic methods defined by the function.

    Dynamic methods can be defined in a subclass ``EvaluationMethods`` in
    the function body. These will be available in symbolic expressions
    representing evaluations of the said function on some arguments.

    EXAMPLES::

        sage: from sage.symbolic.function import BuiltinFunction
        sage: class TFunc(BuiltinFunction):
        ....:     def __init__(self):
        ....:         BuiltinFunction.__init__(self, 'tfunc', nargs=1)
        ....:
        ....:     class EvaluationMethods():
        ....:         def argp1(self, x):
        ....:             '''
        ....:             Some documentation about a bogus function.
        ....:             '''
        ....:             return x+1
        ....:
        ....:         @property
        ....:         def foo(self):
        ....:             return 5
        ....:
        sage: tfunc = TFunc()
        sage: e = tfunc(x); e
        tfunc(x)
        sage: type(e)
        <class '__main__.Expression_with_dynamic_methods'>
        sage: e.argp1()
        x + 1
        sage: e.foo
        5
        sage: x.argp1()
        Traceback (most recent call last):
        ...
        AttributeError: 'sage.symbolic.expression.Expression' object has no
        attribute 'argp1'...
        sage: t = (e + 1).op[0]; t
        tfunc(x)
        sage: t
        tfunc(x)
        sage: type(t)
        <class '__main__.Expression_with_dynamic_methods'>
        sage: t.argp1()
        x + 1
        sage: import sage.interfaces.tab_completion as s
        sage: s.completions('t.argp', globals())
        ['t.argp1']
        sage: t.argp1.__doc__.strip()
        'Some documentation about a bogus function.'

    Now with two arguments::

        sage: class TFunc2(BuiltinFunction):
        ....:     def __init__(self):
        ....:         BuiltinFunction.__init__(self, 'tfunc', nargs=2)
        ....:
        ....:     class EvaluationMethods():
        ....:         def argsum(self, x, y):
        ....:             return x + y
        ....:
        sage: tfunc2 = TFunc2()
        sage: e = tfunc2(x, 1)
        sage: e.argsum()
        x + 1
    """
    cls = dynamic_class_cache.get(serial)
    if cls is not None:
        return cls

    func_class = get_sfunction_from_serial(serial)
    try:
        eval_methods = func_class.EvaluationMethods
    except AttributeError:
        cls = Expression
    else:
        cls = dynamic_class('Expression_with_dynamic_methods',
                            (Expression,),
                            eval_methods, prepend_cls_bases=False)
        # Fix methods from eval_methods, wrapping them to extract
        # the operands and pass them as arguments
        for name, meth in eval_methods.__dict__.items():
            if not callable(meth):
                continue
            meth = _eval_on_operands(meth)
            setattr(cls, name, meth)

    dynamic_class_cache[serial] = cls
    return cls


cdef Expression new_Expression_from_GEx(parent, GEx juice):
    cdef type cls
    cdef Expression nex
    if is_exactly_a_function(juice):
        # if the function defines any dynamic methods these are made
        # available through a dynamic class
        cls = <type>get_dynamic_class_for_function(ex_to_function(juice).get_serial())
    else:
        cls = Expression

    nex = <Expression>cls.__new__(cls)
    nex._gobj = GEx(juice)
    nex._parent = parent
    return nex


cpdef new_Expression(parent, x):
    r"""
    Convert ``x`` into the symbolic expression ring ``parent``.

    This is the element constructor.

    EXAMPLES::

        sage: a = SR(-3/4); a
        -3/4
        sage: type(a)
        <class 'sage.symbolic.expression.Expression'>
        sage: a.parent()
        Symbolic Ring
        sage: K.<a> = QuadraticField(-3)                                                # needs sage.rings.number_field
        sage: a + sin(x)                                                                # needs sage.rings.number_field
        I*sqrt(3) + sin(x)
        sage: x = var('x'); y0,y1 = PolynomialRing(ZZ,2,'y').gens()
        sage: x+y0/y1
        x + y0/y1
        sage: x.subs(x=y0/y1)
        y0/y1
        sage: x + int(1)
        x + 1
    """
    cdef GEx exp
    if isinstance(x, Expression):
        return new_Expression_from_GEx(parent, (<Expression>x)._gobj)
    if hasattr(x, '_symbolic_'):
        return x._symbolic_(parent)
    elif isinstance(x, str):
        try:
            from sage.calculus.calculus import symbolic_expression_from_string
            return parent(symbolic_expression_from_string(x))
        except SyntaxError as err:
            msg, s, pos = err.args
            raise TypeError("%s: %s !!! %s" % (msg, s[:pos], s[pos:]))

    from sage.rings.infinity import (infinity, minus_infinity,
                                     unsigned_infinity)
    from sage.structure.factorization import Factorization
    from sage.categories.sets_cat import Sets
    from sage.rings.real_mpfr import RealNumber

    if isinstance(x, RealNumber):
        if x.is_NaN():
            from sage.symbolic.constants import NaN
            return NaN
        exp = x
    elif isinstance(x, (float, complex)):
        if not (x == x):
            from sage.symbolic.constants import NaN
            return NaN
        exp = x
    elif isinstance(x, int):
        try:
            exp = GEx(<long>x)
        except OverflowError:
            exp = x
    elif x is infinity:
        return new_Expression_from_GEx(parent, g_Infinity)
    elif x is minus_infinity:
        return new_Expression_from_GEx(parent, g_mInfinity)
    elif x is unsigned_infinity:
        return new_Expression_from_GEx(parent, g_UnsignedInfinity)
    elif isinstance(x, (RingElement, Matrix)):
        if x.parent().characteristic():
            raise TypeError('positive characteristic not allowed in symbolic computations')
        exp = x
    elif isinstance(x, Factorization):
        from sage.misc.misc_c import prod
        from sage.symbolic.ring import SR

        return prod([SR(p)**e for p,e in x], SR(x.unit()))
    elif x in Sets():
        from sage.rings.integer_ring import ZZ
        from sage.rings.qqbar import AA
        from sage.rings.rational_field import QQ
        from sage.rings.semirings.non_negative_integer_semiring import NN
        from sage.sets.real_set import RealSet
        if (x.is_finite() or x in (NN, ZZ, QQ, AA)
                or isinstance(x, RealSet)):
            exp = x
        else:
            raise TypeError(f"unable to convert {x!r} to a symbolic expression")
    else:
        raise TypeError(f"unable to convert {x!r} to a symbolic expression")

    return new_Expression_from_GEx(parent, exp)


cpdef new_Expression_from_pyobject(parent, x, bint force=True, bint recursive=True):
    r"""
    Wrap the given Python object in a symbolic expression even if it
    cannot be coerced to the Symbolic Ring.

    INPUT:

    - ``parent`` -- a symbolic ring

    - ``x`` -- a Python object

    - ``force`` -- boolean (default: ``True``); if ``True``, the Python object
      is taken as is without attempting coercion or list traversal

    - ``recursive`` -- boolean (default: ``True``); disables recursive
      traversal of lists

    EXAMPLES::

        sage: t = SR._force_pyobject(QQ); t   # indirect doctest
        Rational Field
        sage: type(t)
        <class 'sage.symbolic.expression.Expression'>

        sage: from sage.symbolic.expression import new_Expression_from_pyobject
        sage: t = new_Expression_from_pyobject(SR, 17); t
        17
        sage: type(t)
        <class 'sage.symbolic.expression.Expression'>

        sage: t2 = new_Expression_from_pyobject(SR, t, False); t2
        17
        sage: t2 is t
        True

        sage: tt = new_Expression_from_pyobject(SR, t, True); tt
        17
        sage: tt is t
        False
    """
    cdef GEx exp
    cdef GExprSeq ex_seq
    cdef GExVector ex_v
    if force:
        exp = x

    else:
        # first check if we can do it the nice way
        if isinstance(x, Expression):
            return x
        try:
            return parent.coerce(x)
        except TypeError:
            pass

        # tuples can be packed into exprseq
        if isinstance(x, (tuple, list)):
            from sage.symbolic.ring import SR
            for e in x:
                obj = SR._force_pyobject(e, force=(not recursive))
                ex_v.push_back((<Expression>obj)._gobj)

            ex_seq = GExprSeq(ex_v)

            exp = GEx(ex_seq)
        else:
            exp = x

    return new_Expression_from_GEx(parent, exp)


cpdef new_Expression_wild(parent, unsigned int n=0):
    r"""
    Return the n-th wild-card for pattern matching and substitution.

    INPUT:

    - ``parent`` -- a symbolic ring

    - ``n`` -- nonnegative integer

    OUTPUT: n-th wildcard expression

    EXAMPLES::

        sage: x,y = var('x,y')
        sage: w0 = SR.wild(0); w1 = SR.wild(1)
        sage: pattern = sin(x)*w0*w1^2; pattern
        $1^2*$0*sin(x)
        sage: f = atan(sin(x)*3*x^2); f
        arctan(3*x^2*sin(x))
        sage: f.has(pattern)
        True
        sage: f.subs(pattern == x^2)
        arctan(x^2)
    """
    return new_Expression_from_GEx(parent, g_wild(n))


cpdef new_Expression_symbol(parent, name=None, latex_name=None, domain=None):
    r"""
    Look up or create a symbol.

    EXAMPLES::

        sage: t0 = SR.symbol("t0")
        sage: t0.conjugate()
        conjugate(t0)

        sage: t1 = SR.symbol("t1", domain='real')
        sage: t1.conjugate()
        t1

        sage: t0.abs()
        abs(t0)

        sage: t0_2 = SR.symbol("t0", domain='positive')
        sage: t0_2.abs()
        t0
        sage: bool(t0_2 == t0)
        True
        sage: t0.conjugate()
        t0

        sage: SR.symbol() # temporary variable
        symbol...
    """
    cdef GSymbol symb
    cdef Expression e

    # check if there is already a symbol with same name
    e = parent.symbols.get(name)

    # fast path to get an already existing variable
    if e is not None:
        if domain is None:
            if latex_name is None:
                return e

        # get symbol
        symb = ex_to_symbol(e._gobj)
        if latex_name is not None:
            symb.set_texname(str_to_bytes(latex_name))
        if domain is not None:
            symb.set_domain(sage_domain_to_ginac_domain(domain))
        e._gobj = GEx(symb)
        if domain is not None:
            send_sage_domain_to_maxima(e, domain)

        return e

    else:  # initialize a new symbol
        # Construct expression
        e = <Expression>Expression.__new__(Expression)
        e._parent = parent

        if name is None:  # Check if we need a temporary anonymous new symbol
            symb = ginac_new_symbol()
            name = symb.get_name().decode('ascii')
            if domain is not None:
                symb.set_domain(sage_domain_to_ginac_domain(domain))
        else:
            if latex_name is None:
                latex_name = latex_variable_name(name)
            if domain is not None:
                ginac_domain = sage_domain_to_ginac_domain(domain)
            else:
                ginac_domain = domain_complex
            symb = ginac_symbol(str_to_bytes(name),
                                str_to_bytes(latex_name), ginac_domain)

        e._gobj = GEx(symb)
        parent.symbols[name] = e
        if domain is not None:
            send_sage_domain_to_maxima(e, domain)

    return e


cdef unsigned sage_domain_to_ginac_domain(object domain) except? 3474701533:
    """
    TESTS::

        sage: var('x', domain='foo')
        Traceback (most recent call last):
        ...
        ValueError: 'foo': domain must be one of 'complex', 'real', 'positive' or 'integer'
    """
    # convert the domain argument to something easy to parse
    if domain is RR or domain == 'real':
        return domain_real
    elif domain == 'positive':
        return domain_positive
    elif isinstance(domain, sage.rings.abc.ComplexField) or domain == 'complex':
        return domain_complex
    elif domain is ZZ or domain == 'integer':
        return domain_integer
    else:
        raise ValueError(repr(domain)+": domain must be one of 'complex', 'real', 'positive' or 'integer'")

cdef void send_sage_domain_to_maxima(Expression v, object domain) except +:
    from sage.symbolic.assumptions import assume
    # convert the domain argument to something easy to parse
    if domain is RR or domain == 'real':
        assume(v, 'real')
    elif domain == 'positive':
        assume(v>0)
    elif isinstance(domain, sage.rings.abc.ComplexField) or domain == 'complex':
        assume(v, 'complex')
    elif domain is ZZ or domain == 'integer':
        assume(v, 'integer')
    else:
        raise ValueError(repr(domain)+": domain must be one of 'complex', 'real', 'positive' or 'integer'")


cdef class ExpressionIterator:
    cdef Expression _ex
    cdef int _ind
    cdef int _len

    def __iter__(self):
        """
        Return this iterator object itself.

        EXAMPLES::

            sage: x,y,z = var('x,y,z')
            sage: i = (x+y).iterator()
            sage: iter(i) is i
            True
        """
        return self

    def __next__(self):
        """
        Return the next component of the expression.

        EXAMPLES::

            sage: x,y,z = var('x,y,z')
            sage: i = (x+y).iterator()
            sage: next(i)
            x
        """
        cdef GEx ex
        if self._ind == self._len:
            raise StopIteration
        ex = self._ex._gobj.op(self._ind)
        self._ind+=1
        return new_Expression_from_GEx(self._ex._parent, ex)

cdef inline ExpressionIterator new_ExpIter_from_Expression(Expression ex):
    """
    Construct a new iterator over a symbolic expression.

    EXAMPLES::

        sage: x,y,z = var('x,y,z')
        sage: i = (x+y).iterator() #indirect doctest
    """
    # The const_iterator in GiNaC just keeps an integer index to the current
    # subexpression. We do the same here, to avoid the trouble of having to
    # mess with C++ class constructors/destructors.
    cdef ExpressionIterator m = <ExpressionIterator>ExpressionIterator.__new__(ExpressionIterator)
    m._ex = ex
    m._ind = 0
    m._len = ex._gobj.nops()
    return m


cdef operators compatible_relation(operators lop, operators rop) except <operators>-1:
    """
    TESTS::

        sage: var('a,b,x,y')
        (a, b, x, y)
        sage: (x < a) + (y <= b)     # indirect doctest
        x + y < a + b
        sage: (x >= 4) * (y > 7)
        x*y > 28
    """
    if lop == rop:
        return lop
    elif lop == not_equal or rop == not_equal:
        raise TypeError("incompatible relations")
    elif lop == equal:
        return rop
    elif rop == equal:
        return lop
    elif lop in [less, less_or_equal] and rop in [less, less_or_equal]:
        return less
    elif lop in [greater, greater_or_equal] and rop in [greater, greater_or_equal]:
        return greater
    else:
        raise TypeError("incompatible relations")

cdef class hold_class:
    """
    Instances of this class can be used with Python `with`.

    EXAMPLES::

        sage: with hold:
        ....:     tan(1/12*pi)
        ....:
        tan(1/12*pi)
        sage: tan(1/12*pi)
        -sqrt(3) + 2
        sage: with hold:
        ....:     2^5
        ....:
        32
        sage: with hold:
        ....:     SR(2)^5
        ....:
        2^5
        sage: with hold:
        ....:     t=tan(1/12*pi)
        ....:
        sage: t
        tan(1/12*pi)
        sage: t.unhold()
        -sqrt(3) + 2
    """
    def __enter__(self):
        """
        EXAMPLES::

            sage: hold.__enter__()
            sage: SR(2)^5
            2^5
            sage: hold.__exit__()
            sage: SR(2)^5
            32
        """
        g_set_state(b'hold', True)

    def __exit__(self, *args):
        """
        EXAMPLES::

            sage: hold.__enter__()
            sage: SR(2)^5
            2^5
            sage: hold.__exit__()
            sage: SR(2)^5
            32
        """
        g_set_state(b'hold', False)

    def start(self):
        """
        Start a hold context.

        EXAMPLES::

            sage: hold.start()
            sage: SR(2)^5
            2^5
            sage: hold.stop()
            sage: SR(2)^5
            32
        """
        self.__enter__()

    def stop(self):
        """
        Stop any hold context.

        EXAMPLES::

            sage: hold.start()
            sage: SR(2)^5
            2^5
            sage: hold.stop()
            sage: SR(2)^5
            32
        """
        self.__exit__()

hold = hold_class()


include "comparison_impl.pxi"
include "constants_c_impl.pxi"
include "getitem_impl.pxi"
include "pynac_constant_impl.pxi"
include "pynac_function_impl.pxi"
include "series_impl.pxi"
include "substitution_map_impl.pxi"<|MERGE_RESOLUTION|>--- conflicted
+++ resolved
@@ -9819,11 +9819,7 @@
 
         ::
 
-<<<<<<< HEAD
             sage: gp('gamma(1+I)')                                                      # needs sage.libs.pari
-=======
-            sage: gp('gamma(1+I)')
->>>>>>> 9352a325
             0.49801566811835604271369111746219809195 - 0.15494982830181068512495513048388660520*I
 
         We plot the familiar plot of this log-convex function::
