from sage.modules.vector_double_dense cimport Vector_double_dense
<<<<<<< HEAD
=======

>>>>>>> ebef87aa

cdef class Vector_complex_double_dense(Vector_double_dense):
    pass<|MERGE_RESOLUTION|>--- conflicted
+++ resolved
@@ -1,8 +1,5 @@
 from sage.modules.vector_double_dense cimport Vector_double_dense
-<<<<<<< HEAD
-=======
 
->>>>>>> ebef87aa
 
 cdef class Vector_complex_double_dense(Vector_double_dense):
     pass