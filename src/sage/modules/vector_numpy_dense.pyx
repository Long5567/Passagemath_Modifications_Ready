# sage.doctest: optional - numpy
r"""
Dense vectors using a NumPy backend.

AUTHORS:

- Jason Grout, Oct 2008: switch to numpy backend, factored out
  ``Vector_double_dense`` class
- Josh Kantor
- William Stein
"""

#*****************************************************************************
#       Copyright (C) 2006-2010 William Stein <wstein@gmail.com>
#       Copyright (C) 2009      Alexandru Ghitza
#       Copyright (C) 2020      Antonio Rojas
#       Copyright (C) 2017      Frédéric Chapoton
#       Copyright (C) 2008-2009 Jason Grout
#       Copyright (C) 2014-2016 Jeroen Demeyer
#       Copyright (C) 2011      Mike Hansen
#       Copyright (C) 2011      Rob Beezer
#
# This program is free software: you can redistribute it and/or modify
# it under the terms of the GNU General Public License as published by
# the Free Software Foundation, either version 2 of the License, or
# (at your option) any later version.
#                  https://www.gnu.org/licenses/
#*****************************************************************************

cimport numpy
import numpy
<<<<<<< HEAD
from sage.modules .free_module_element import FreeModuleElement
=======
from sage.modules.free_module_element import FreeModuleElement
>>>>>>> 7e850378

# This is for the NumPy C API (the PyArray... functions) to work
numpy.import_array()


cdef class Vector_numpy_dense(FreeModuleElement):
    """
    Base class for vectors implemented using numpy arrays.

    This class cannot be instantiated on its own.  The numpy vector
    creation depends on several variables that are set in the
    subclasses.

    EXAMPLES::

        sage: v = vector(RDF, [1,2,3,4]); v
        (1.0, 2.0, 3.0, 4.0)
        sage: v*v
        30.0
    """

    def __cinit__(self, parent, entries, coerce=True, copy=True):
        """
        Set up a new vector

        EXAMPLES::

            sage: v = vector(RDF, range(3))
            sage: v.__new__(v.__class__, v.parent(), [1,1,1])  # random output
            (3.00713073107e-261, 3.06320700422e-322, 2.86558074588e-322)
            sage: v = vector(CDF, range(3))
            sage: v.__new__(v.__class__, v.parent(), [1,1,1])  # random output
            (-2.26770549592e-39, 5.1698223615e-252*I, -5.9147262602e-62 + 4.63145528786e-258*I)
        """
        self._is_immutable = 0
        self._degree = parent.degree()
        self._parent = parent

    cdef Vector_numpy_dense _new(self, numpy.ndarray vector_numpy) noexcept:
        """
        Return a new vector with same parent as self.
        """
        cdef Vector_numpy_dense v
        v = self.__class__.__new__(self.__class__,self._parent,None,None,None)
        v._is_immutable = 0
        v._parent = self._parent
        v._degree = self._parent.degree()

        v._vector_numpy = vector_numpy
        return v

    def __create_vector__(self):
        """
        Create a new uninitialized numpy array to hold the data for the class.

        This function assumes that self._numpy_dtypeint and
        self._nrows and self._ncols have already been initialized.

        EXAMPLES:

        In this example, we throw away the current array and make a
        new uninitialized array representing the data for the class. ::

            sage: a=vector(RDF, range(9))
            sage: a.__create_vector__()
        """
        cdef numpy.npy_intp dims[1]
        dims[0] = self._degree
        self._vector_numpy = numpy.PyArray_SimpleNew(1, dims, self._numpy_dtypeint)
        return

    cdef bint is_dense_c(self) noexcept:
        """
        Return True (i.e., 1) if self is dense.
        """
        return 1

    cdef bint is_sparse_c(self) noexcept:
        """
        Return True (i.e., 1) if self is sparse.
        """
        return 0

    def __copy__(self, copy=True):
        """
        Return a copy of the vector

        EXAMPLES::

            sage: a = vector(RDF, range(9))
            sage: a == copy(a)
            True
        """
        if self._degree == 0:
            return self
        from copy import copy
        return self._new(copy(self._vector_numpy))

    def __init__(self, parent, entries, coerce = True, copy = True):
        """
        Fill the vector with entries.

        The numpy array must have already been allocated.

        EXAMPLES::

            sage: vector(RDF, range(9))
            (0.0, 1.0, 2.0, 3.0, 4.0, 5.0, 6.0, 7.0, 8.0)
            sage: vector(CDF, 5)
            (0.0, 0.0, 0.0, 0.0, 0.0)

        TESTS::

            sage: vector(CDF, 0)
            ()
            sage: vector(RDF, 0)
            ()
            sage: vector(CDF, 4)
            (0.0, 0.0, 0.0, 0.0)
            sage: vector(RDF, 4)
            (0.0, 0.0, 0.0, 0.0)
            sage: vector(CDF, [CDF(1+I)*j for j in range(4)])                           # needs sage.symbolic
            (0.0, 1.0 + 1.0*I, 2.0 + 2.0*I, 3.0 + 3.0*I)
            sage: vector(RDF, 4, range(4))
            (0.0, 1.0, 2.0, 3.0)

            sage: V = RDF^2
            sage: V.element_class(V, 5)
            Traceback (most recent call last):
            ...
            TypeError: entries must be a list or 0
            sage: V.element_class(V, 0)
            (0.0, 0.0)
        """
        cdef Py_ssize_t i,j
        if isinstance(entries,(tuple, list)):
            if len(entries)!=self._degree:
                    raise TypeError("entries has wrong length")

            if coerce:
                for i from 0<=i<self._degree:
                    self.set_unsafe(i,self._python_dtype(entries[i]))
            else:
                for i from 0<=i<self._degree:
                    self.set_unsafe(i,entries[i])

        elif isinstance(entries, numpy.ndarray):
            self._replace_self_with_numpy(entries)
        else:
            numpy.PyArray_FILLWBYTE(self._vector_numpy, 0)
            if entries is None:
                return
            else:
                try:
                    z = self._python_dtype(entries)
                except TypeError:
                    raise TypeError("unable to convert {!r} to {}".format(entries, self._python_dtype))
                if z != 0:
                    raise TypeError("entries must be a list or 0")
                else:
                    # Set all entries to z=0.
                    for i from 0<=i<self._degree:
                        self.set_unsafe(i,z)

    def __len__(self):
        """
        Return the length of the vector.

        EXAMPLES::

            sage: v = vector(RDF, 5); v
            (0.0, 0.0, 0.0, 0.0, 0.0)
            sage: len(v)
            5
        """
        return self._degree

    cdef int set_unsafe(self, Py_ssize_t i, value) except -1:
        """
        EXAMPLES::

            sage: v = vector(CDF, [1, CDF(3,2), -1]); v
            (1.0, 3.0 + 2.0*I, -1.0)
            sage: v[1] = 2
            sage: v[-1] = I                                                             # needs sage.symbolic
            sage: v                                                                     # needs sage.symbolic
            (1.0, 2.0, 1.0*I)
            sage: v[1:3] = [1, 1]; v                                                    # needs sage.symbolic
            (1.0, 1.0, 1.0)
        """
        # We assume that Py_ssize_t is the same as npy_intp

        # We call the self._python_dtype function on the value since
        # numpy does not know how to deal with complex numbers other
        # than the built-in complex number type.
        cdef int status
        status = numpy.PyArray_SETITEM(self._vector_numpy,
                        numpy.PyArray_GETPTR1(self._vector_numpy, i),
                        self._python_dtype(value))
        #TODO: Throw an error if status == -1

    cdef get_unsafe(self, Py_ssize_t i) noexcept:
        """
        EXAMPLES::

            sage: v = vector(CDF, [1,CDF(3,2), -1]); v
            (1.0, 3.0 + 2.0*I, -1.0)
            sage: v[1]
            3.0 + 2.0*I
            sage: v[-1]
            -1.0
            sage: v[1:3]
            (3.0 + 2.0*I, -1.0)
        """
        # We assume that Py_ssize_t is the same as npy_intp
        return self._sage_dtype(numpy.PyArray_GETITEM(self._vector_numpy,
                                                numpy.PyArray_GETPTR1(self._vector_numpy, i)))

    cdef _replace_self_with_numpy(self, numpy.ndarray numpy_array) noexcept:
        """
        Replace the underlying numpy array with numpy_array.
        """
        if self._degree == 0:
            return
        if numpy_array.ndim != 1 or len(self._vector_numpy) != numpy_array.shape[0]:
            raise ValueError("vector lengths are not the same")

        self._vector_numpy = numpy_array.astype(self._numpy_dtype)

    # Put this method last, otherwise it overrides the "numpy" cimport
    def numpy(self, dtype=None):
        """
        Return numpy array corresponding to this vector.

        INPUT:

        - ``dtype`` -- if specified, the `numpy dtype <http://docs.scipy.org/doc/numpy/reference/arrays.dtypes.html>`_
                       of the returned array.

        EXAMPLES::

            sage: v = vector(CDF,4,range(4))
            sage: v.numpy()
            array([0.+0.j, 1.+0.j, 2.+0.j, 3.+0.j])
            sage: v = vector(CDF,0)
            sage: v.numpy()
            array([], dtype=complex128)
            sage: v = vector(RDF,4,range(4))
            sage: v.numpy()
            array([0., 1., 2., 3.])
            sage: v = vector(RDF,0)
            sage: v.numpy()
            array([], dtype=float64)

        A numpy dtype may be requested manually::

            sage: import numpy
            sage: v = vector(CDF, 3, range(3))
            sage: v.numpy()
            array([0.+0.j, 1.+0.j, 2.+0.j])
            sage: v.numpy(dtype=numpy.float64)
            array([0., 1., 2.])
            sage: v.numpy(dtype=numpy.float32)
            array([0., 1., 2.], dtype=float32)
        """
        if dtype is None or dtype is self._vector_numpy.dtype:
            from copy import copy
            return copy(self._vector_numpy)
        else:
            return super().numpy(dtype)<|MERGE_RESOLUTION|>--- conflicted
+++ resolved
@@ -29,11 +29,7 @@
 
 cimport numpy
 import numpy
-<<<<<<< HEAD
-from sage.modules .free_module_element import FreeModuleElement
-=======
 from sage.modules.free_module_element import FreeModuleElement
->>>>>>> 7e850378
 
 # This is for the NumPy C API (the PyArray... functions) to work
 numpy.import_array()
