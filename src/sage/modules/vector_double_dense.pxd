from sage.modules.vector_numpy_dense cimport Vector_numpy_dense
<<<<<<< HEAD
=======

>>>>>>> ebef87aa

cdef class Vector_double_dense(Vector_numpy_dense):
    pass<|MERGE_RESOLUTION|>--- conflicted
+++ resolved
@@ -1,8 +1,5 @@
 from sage.modules.vector_numpy_dense cimport Vector_numpy_dense
-<<<<<<< HEAD
-=======
 
->>>>>>> ebef87aa
 
 cdef class Vector_double_dense(Vector_numpy_dense):
     pass