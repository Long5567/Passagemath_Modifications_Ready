--- conflicted
+++ resolved
@@ -425,13 +425,9 @@
         try:
             V = self.__vector_space
         except:
-<<<<<<< HEAD
             M = self.gram_matrix() # induces construction of V
             V = self.__vector_space
         return V
-=======
-            V._FreeModule_generic__inner_product_matrix = self.gram_matrix()
-        return self.__vector_space
 
 
 def QuaternionAlgebra_fast(K, a, b, names="ijk"):
@@ -444,5 +440,4 @@
     def __call__(self, x):
         if isinstance(x, QuaternionAlgebraElement_fast) and x.parent() is self:
             return x
-        return QuaternionAlgebraElement_fast(self,x)
->>>>>>> d515169a
+        return QuaternionAlgebraElement_fast(self,x)