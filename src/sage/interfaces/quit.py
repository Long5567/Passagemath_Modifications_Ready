<<<<<<< HEAD
# sage_setup: distribution = sagemath-categories
=======
# sage_setup: distribution = sagemath-repl
>>>>>>> 1b3f398d
"""
Quitting interfaces
"""

################################################################################
#       Copyright (C) 2010 William Stein <wstein@gmail.com>
#
#  Distributed under the terms of (any version of) the GNU
#  General Public License (GPL). The full text of the GPL is available at:
#
#                  https://www.gnu.org/licenses/
################################################################################

import os

from sage.misc.cachefunc import cached_function


@cached_function
def sage_spawned_process_file():
    """
    EXAMPLES::

        sage: from sage.interfaces.quit import sage_spawned_process_file
        sage: len(sage_spawned_process_file()) > 1
        True
    """
    # This is the old value of SAGE_TMP. Until sage-cleaner is
    # completely removed, we need to leave these spawned_processes
    # files where sage-cleaner will look for them.
    from sage.env import DOT_SAGE, HOSTNAME
    d = os.path.join(DOT_SAGE, "temp", HOSTNAME, str(os.getpid()))
    os.makedirs(d, exist_ok=True)
    return os.path.join(d, "spawned_processes")


def register_spawned_process(pid, cmd=''):
    """
    Write a line to the ``spawned_processes`` file with the given
    ``pid`` and ``cmd``.
    """
    if cmd != '':
        cmd = cmd.strip().split()[0]
    # This is safe, since only this process writes to this file.
    try:
        with open(sage_spawned_process_file(), 'a') as o:
            o.write('%s %s\n' % (pid, cmd))
    except OSError:
        pass
    else:
        # If sage is being used as a python library, we need to launch
        # the cleaner ourselves upon being told that there will be
        # something to clean.
        from sage.interfaces.cleaner import start_cleaner
        start_cleaner()


expect_objects = []


def expect_quitall(verbose=False):
    """
    EXAMPLES::

        sage: sage.interfaces.quit.expect_quitall()
        sage: gp.eval('a=10')                                                           # needs sage.libs.pari
        '10'
        sage: gp('a')                                                                   # needs sage.libs.pari
        10
        sage: sage.interfaces.quit.expect_quitall()
        sage: gp('a')                                                                   # needs sage.libs.pari
        a
        sage: sage.interfaces.quit.expect_quitall(verbose=True)                         # needs sage.libs.pari
        Exiting PARI/GP interpreter with PID ... running .../gp --fast --emacs --quiet --stacksize 10000000
    """
    for P in expect_objects:
        R = P()
        if R is not None:
            try:
                R.quit(verbose=verbose)
            except RuntimeError:
                pass
    kill_spawned_jobs()


def kill_spawned_jobs(verbose=False):
    """
    INPUT:

    - ``verbose`` -- boolean (default: ``False``); if ``True``, display a
      message each time a process is sent a kill signal

    EXAMPLES::

        sage: gp.eval('a=10')                                                           # needs sage.libs.pari
        '10'
        sage: sage.interfaces.quit.kill_spawned_jobs(verbose=False)
        sage: sage.interfaces.quit.expect_quitall()
        sage: gp.eval('a=10')                                                           # needs sage.libs.pari
        '10'
        sage: sage.interfaces.quit.kill_spawned_jobs(verbose=True)                      # needs sage.libs.pari
        Killing spawned job ...

    After doing the above, we do the following to avoid confusion in other doctests::

        sage: sage.interfaces.quit.expect_quitall()
    """
    fname = sage_spawned_process_file()
    if not os.path.exists(fname):
        return

    with open(fname) as f:
        for L in f:
            i = L.find(' ')
            pid = L[:i].strip()
            try:
                if verbose:
                    print("Killing spawned job %s" % pid)
                os.killpg(int(pid), 9)
            except OSError:
                pass


def is_running(pid):
    """
    Return ``True`` if and only if there is a process with id pid running.
    """
    try:
        os.kill(int(pid), 0)
        return True
    except (OSError, ValueError):
        return False


def invalidate_all():
    """
    Invalidate all of the expect interfaces.

    This is used, e.g., by the fork-based @parallel decorator.

    EXAMPLES::

        sage: # needs sage.libs.pari sage.symbolic
        sage: a = maxima(2); b = gp(3)
        sage: a, b
        (2, 3)
        sage: sage.interfaces.quit.invalidate_all()
        sage: a
        (invalid Maxima object -- The maxima session in which this object was defined is no longer running.)
        sage: b
        (invalid PARI/GP interpreter object -- The pari session in which this object was defined is no longer running.)

    However the maxima and gp sessions should still work out, though with their state reset::

        sage: a = maxima(2); b = gp(3)                                                  # needs sage.libs.pari sage.symbolic
        sage: a, b                                                                      # needs sage.libs.pari sage.symbolic
        (2, 3)
    """
    for I in expect_objects:
        I1 = I()
        if I1:
            I1.detach()<|MERGE_RESOLUTION|>--- conflicted
+++ resolved
@@ -1,8 +1,4 @@
-<<<<<<< HEAD
-# sage_setup: distribution = sagemath-categories
-=======
 # sage_setup: distribution = sagemath-repl
->>>>>>> 1b3f398d
 """
 Quitting interfaces
 """
