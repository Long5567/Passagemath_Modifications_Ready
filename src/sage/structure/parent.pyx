# sage_setup: distribution = sagemath-objects
r"""
Base class for parent objects

CLASS HIERARCHY::

    SageObject
        CategoryObject
            Parent

A simple example of registering coercions::

    sage: class A_class(Parent):
    ....:   def __init__(self, name):
    ....:       Parent.__init__(self)
    ....:       self._populate_coercion_lists_()
    ....:       self.rename(name)
    ....:
    ....:   def category(self):
    ....:       return Sets()
    ....:
    ....:   def _element_constructor_(self, i):
    ....:       assert(isinstance(i, (int, Integer)))
    ....:       return ElementWrapper(self, i)
    sage: A = A_class("A")
    sage: B = A_class("B")
    sage: C = A_class("C")

    sage: def f(a):
    ....:   return B(a.value+1)
    sage: class MyMorphism(Morphism):
    ....:   def __init__(self, domain, codomain):
    ....:       Morphism.__init__(self, Hom(domain, codomain))
    ....:
    ....:   def _call_(self, x):
    ....:       return self.codomain()(x.value)
    sage: f = MyMorphism(A,B)
    sage: f
        Generic morphism:
          From: A
          To:   B
    sage: B.register_coercion(f)
    sage: C.register_coercion(MyMorphism(B,C))
    sage: A(A(1)) == A(1)
    True
    sage: B(A(1)) == B(1)
    True
    sage: C(A(1)) == C(1)
    True

    sage: A(B(1))
    Traceback (most recent call last):
    ...
    AssertionError

When implementing an element of a ring, one would typically provide the
element class with ``_rmul_`` and/or ``_lmul_`` methods for the action of a
base ring, and with ``_mul_`` for the ring multiplication. However, prior to
:issue:`14249`, it would have been necessary to additionally define a method
``_an_element_()`` for the parent. But now, the following example works::

    sage: from sage.structure.element import RingElement
    sage: class MyElement(RingElement):
    ....:      def __init__(self, parent, x, y):
    ....:          RingElement.__init__(self, parent)
    ....:      def _mul_(self, other):
    ....:          return self
    ....:      def _rmul_(self, other):
    ....:          return self
    ....:      def _lmul_(self, other):
    ....:          return self
    sage: class MyParent(Parent):
    ....:      Element = MyElement

Now, we define ::

    sage: P = MyParent(base=ZZ, category=Rings())
    sage: a = P(1,2)
    sage: a*a is a
    True
    sage: a*2 is a
    True
    sage: 2*a is a
    True

TESTS:

This came up in some subtle bug once::

    sage: gp(2) + gap(3)                                                                # needs sage.libs.gap sage.libs.pari
    5
"""
# ****************************************************************************
#       Copyright (C) 2009 Robert Bradshaw <robertwb@math.washington.edu>
#       Copyright (C) 2008 Burcin Erocal   <burcin@erocal.org>
#       Copyright (C) 2008 Mike Hansen     <mhansen@gmail.com>
#       Copyright (C) 2008 David Roe       <roed@math.harvard.edu>
#       Copyright (C) 2007 William Stein   <wstein@gmail.com>
#
# This program is free software: you can redistribute it and/or modify
# it under the terms of the GNU General Public License as published by
# the Free Software Foundation, either version 2 of the License, or
# (at your option) any later version.
#                  https://www.gnu.org/licenses/
# ****************************************************************************

from cpython.object cimport Py_EQ, Py_LE, Py_GE
from cpython.bool cimport *

from types import MethodType, BuiltinMethodType
import operator
from copy import copy

from sage.cpython.type cimport can_assign_class
cimport sage.categories.map as map
from sage.structure.debug_options cimport debug
from sage.structure.sage_object cimport SageObject
from sage.misc.cachefunc import cached_method
from sage.misc.lazy_attribute import lazy_attribute
from sage.categories.sets_cat import Sets, EmptySetError
from sage.misc.lazy_string cimport _LazyString
from sage.sets.pythonclass cimport Set_PythonType_class
from sage.structure.category_object import CategoryObject
from sage.structure.coerce cimport coercion_model
from sage.structure.coerce cimport parent_is_integers
from sage.structure.coerce_exceptions import CoercionException
from sage.structure.coerce_maps cimport (NamedConvertMap, DefaultConvertMap,
                           DefaultConvertMap_unique, CallableConvertMap)
from sage.structure.element cimport parent


cdef _record_exception():
    coercion_model._record_exception()

cdef object _Integer
cdef bint is_Integer(x) noexcept:
    global _Integer
    if _Integer is None:
        from sage.rings.integer import Integer as _Integer
    return type(x) is _Integer or type(x) is int


def is_Parent(x):
    """
    Return ``True`` if x is a parent object, i.e., derives from
    sage.structure.parent.Parent and ``False`` otherwise.

    EXAMPLES::

        sage: from sage.structure.parent import is_Parent
        sage: is_Parent(2/3)
        doctest:warning...
        DeprecationWarning: the function is_Parent is deprecated;
        use 'isinstance(..., Parent)' instead
        See https://github.com/sagemath/sage/issues/37922 for details.
        False
        sage: is_Parent(ZZ)
        True
        sage: is_Parent(Primes())
        True
    """
    from sage.misc.superseded import deprecation_cython
    deprecation_cython(37922, "the function is_Parent is deprecated; use 'isinstance(..., Parent)' instead")
    return isinstance(x, Parent)


cdef bint guess_pass_parent(parent, element_constructor) noexcept:
    # Returning True here is deprecated, see #26879
    if isinstance(element_constructor, MethodType):
        return False
    elif isinstance(element_constructor, BuiltinMethodType):
        return element_constructor.__self__ is not parent
    else:
        return True

from sage.categories.category import Category
from sage.structure.dynamic_class import dynamic_class
Sets_parent_class = Sets().parent_class


cdef inline bint good_as_coerce_domain(S) noexcept:
    """
    Determine whether the input can be the domain of a map.

    .. NOTE::

        This is the same as being an object in a category, or
        being a type. Namely, in Sage, we do consider coercion maps
        from the type ``<int>`` to, say, `ZZ`.

    TESTS:

    If an instance `S` is not suitable as domain of a map, then
    the non-existence of a coercion or conversion map from `S`
    to some other parent is not cached, by :issue:`13378`::

        sage: P.<x,y> = QQ[]
        sage: P._is_coercion_cached(x)
        False
        sage: P.coerce_map_from(x)
        sage: P._is_coercion_cached(x)
        False
    """
    return isinstance(S, (CategoryObject, type))


cdef inline bint good_as_convert_domain(S) noexcept:
    return isinstance(S, (SageObject, type))


cdef class Parent(sage.structure.category_object.CategoryObject):
    def __cinit__(self):
        self._action_hash = TripleDict()

    def __init__(self, base=None, *, category=None,
                 names=None, normalize=True, facade=None):
        """
        Base class for all parents.

        Parents are the Sage/mathematical analogues of container
        objects in computer science.

        INPUT:

        - ``base`` -- an algebraic structure considered to be the "base" of
          this parent (e.g. the base field for a vector space)

        - ``category`` -- a category or list/tuple of categories. The category
          in which this parent lies (or list or tuple thereof). Since
          categories support more general super-categories, this should be the
          most specific category possible. If category is a list or tuple, a
          ``JoinCategory`` is created out of them. If category is not
          specified, the category will be guessed (see
          :class:`~sage.structure.category_object.CategoryObject`), but will
          not be used to inherit parent's or element's code from this category.

        - ``names`` -- names of generators

        - ``normalize`` -- whether to standardize the names (remove
          punctuation, etc.)

        - ``facade`` -- a parent, or tuple thereof, or ``True``

        If ``facade`` is specified, then ``Sets().Facade()`` is added
        to the categories of the parent. Furthermore, if ``facade`` is
        not ``True``, the internal attribute ``_facade_for`` is set
        accordingly for use by
        :meth:`Sets.Facade.ParentMethods.facade_for`.

        Internal invariants:

        - ``self._element_init_pass_parent == guess_pass_parent(self,
          self._element_constructor)`` Ensures that :meth:`__call__`
          passes down the parent properly to
          :meth:`_element_constructor`.  See :issue:`5979`.

        .. TODO::

            Eventually, category should be
            :class:`~sage.categories.sets_cat.Sets` by default.

        TESTS:

        We check that the facade option is compatible with specifying
        categories as a tuple::

            sage: class MyClass(Parent): pass
            sage: P = MyClass(facade = ZZ, category = (Monoids(), CommutativeAdditiveMonoids()))
            sage: P.category()
            Join of Category of monoids and Category of commutative additive monoids and Category of facade sets

        .. automethod:: __call__
        .. automethod:: _populate_coercion_lists_
        .. automethod:: __mul__
        .. automethod:: __contains__
        .. automethod:: _coerce_map_from_
        .. automethod:: _convert_map_from_
        .. automethod:: _get_action_
        .. automethod:: _an_element_
        .. automethod:: _repr_option
        .. automethod:: _init_category_
        .. automethod:: _is_coercion_cached
        .. automethod:: _is_conversion_cached
        """
        if isinstance(category, (tuple, list)):
            category = Category.join(category)
        if facade is not None and facade is not False:
            if facade is not True:
                if isinstance(facade, Parent):
                    self._facade_for = (facade,)
                else:
                    self._facade_for = tuple(facade)
            if category is None:
                category = Sets().Facade()
            else:
                category = Category.join((category, Sets().Facade()))

        CategoryObject.__init__(self, category, base)

        if names is not None:
            self._assign_names(names, normalize)
        self._set_element_constructor()
        self.init_coerce(False)

        for cls in self.__class__.mro():
            # this calls __init_extra__ if it is *defined* in cls (not in a super class)
            if "__init_extra__" in cls.__dict__:
                cls.__init_extra__(self)

    def _init_category_(self, category):
        """
        Initialize the category framework.

        Most parents initialize their category upon construction, and
        this is the recommended behavior. For example, this happens
        when the constructor calls :meth:`Parent.__init__` directly or
        indirectly. However, some parents defer this for performance
        reasons. For example,
        :mod:`sage.matrix.matrix_space.MatrixSpace` does not.

        EXAMPLES::

            sage: P = Parent()
            sage: P.category()
            Category of sets
            sage: class MyParent(Parent):
            ....:     def __init__(self):
            ....:         self._init_category_(Groups())
            sage: MyParent().category()
            Category of groups
        """
        CategoryObject._init_category_(self, category)

        # This substitutes the class of this parent to a subclass
        # which also subclasses the parent_class of the category.

        # Some parent class may readily have their category classes attached
        # TODO: assert that the category is consistent
        if can_assign_class(self) and not isinstance(self, Sets_parent_class):
            # Documentation transfer is handled by dynamic_class
            self.__class__ = dynamic_class(
                f"{type(self).__name__}_with_category",
                (type(self), self._category.parent_class),
                doccls=type(self))

    def _refine_category_(self, category):
        """
        Change the category of ``self`` into a subcategory.

        INPUT:

        - ``category`` -- a category or list or tuple thereof

        The new category is obtained by adjoining ``category`` to the
        current one.

        .. NOTE::

            The class of ``self`` might be replaced by a sub-class.

        .. SEEALSO::

            :meth:`CategoryObject._refine_category`

        EXAMPLES::

            sage: P.<x,y> = QQ[]
            sage: Q = P.quotient(x^2 + 2)
            sage: Q.category()
            Join of
             Category of commutative rings and
             Category of subquotients of monoids and
             Category of quotients of semigroups
            sage: first_class = Q.__class__
            sage: Q._refine_category_(Fields())
            sage: Q.category()
            Join of
             Category of fields and
             Category of subquotients of monoids and
             Category of quotients of semigroups
            sage: first_class == Q.__class__
            False
            sage: TestSuite(Q).run()                                                    # needs sage.libs.singular

        TESTS:

        Here is a test against :issue:`14471`. Refining the category will issue
        a warning, if this change affects the hash value (note that this will
        only be seen in doctest mode)::

            sage: class MyParent(Parent):
            ....:     def __hash__(self):
            ....:         return hash(type(self))   # subtle mistake
            sage: a = MyParent()
            sage: h_a = hash(a)
            sage: a._refine_category_(Algebras(QQ))
            hash of <class '__main__.MyParent_with_category'> changed in
            Parent._refine_category_ during initialisation

            sage: b = MyParent(category=Rings())
            sage: h_b = hash(b)
            sage: h_a == h_b
            False
            sage: b._refine_category_(Algebras(QQ))
            hash of <class '__main__.MyParent_with_category'> changed in
            Parent._refine_category_ during refinement
            sage: hash(a) == hash(b)
            True
            sage: hash(a) != h_a
            True
        """
        cdef Py_hash_t hash_old = -1
        if debug.refine_category_hash_check:
            # check that the hash stays the same after refinement
            hash_old = hash(self)

        if self._category is None:
            self._init_category_(category)
            if hash_old != -1 and hash_old != hash(self):
                print(f'hash of {type(self)} changed in Parent._refine_category_ during initialisation')
            return
        if category is self._category:
            return
        CategoryObject._refine_category_(self, category)
        category = self._category

        # This substitutes the class of this parent to a subclass
        # which also subclasses the parent_class of the category.
        # However, we only do so if we do not have an extension class.
        if can_assign_class(self):
            # We tested in the very beginning that this parent
            # had its category initialised. Hence, the class
            # is already a dynamic class.
            base = self.__class__.__base__
            # documentation transfer is handled by dynamic_class
            self.__class__ = dynamic_class(
                "%s_with_category" % base.__name__,
                (base, category.parent_class),
                doccls=base)
        # If the element class has already been assigned, it
        # needs to be erased now.
        try:
            del self.__dict__['element_class']
            del self.__dict__['_abstract_element_class']
        except (AttributeError, KeyError):
            pass
        if hash_old != -1 and hash_old != hash(self):
            print(f'hash of {type(self)} changed in Parent._refine_category_ during refinement')

    def _unset_category(self):
        """
        Remove the information on ``self``'s category.

        .. NOTE::

            This may change ``self``'s class!

        EXAMPLES:

        Let us create a parent in the category of rings::

            sage: class MyParent(Parent):
            ....:     def __init__(self):
            ....:         Parent.__init__(self, category=Rings())
            ....:
            sage: P = MyParent()
            sage: P.category()
            Category of rings

        Of course, its category is initialised::

            sage: P._is_category_initialized()
            True

        We may now refine the category to the category of fields.
        Note that this changes the class::

            sage: C = type(P)
            sage: C == MyParent
            False
            sage: P._refine_category_(Fields())
            sage: P.category()
            Category of fields
            sage: C == type(P)
            False

        Now we may have noticed that the category refinement was a
        mistake. We do not need to worry, because we can undo category
        initialisation totally::

            sage: P._unset_category()
            sage: P._is_category_initialized()
            False
            sage: type(P) == MyParent
            True

        Hence, we can now initialise the parent again in the original
        category, i.e., the category of rings. We find that not only
        the category, but also the class of the parent is brought back
        to what it was after the original category initialisation::

            sage: P._init_category_(Rings())
            sage: type(P) == C
            True
        """
        self._category = None
        if can_assign_class(self):
            while issubclass(self.__class__, Sets_parent_class):
                self.__class__ = self.__class__.__base__

    @lazy_attribute
    def _abstract_element_class(self):
        """
        An abstract class for the elements of this parent.

        By default, this is the element class provided by the category
        of the parent.

        .. SEEALSO::

            - :meth:`sage.categories.homset.Homset._abstract_element_class`
            - :meth:`element_class`
            - :meth:`Element.__getattr__`

        EXAMPLES::

            sage: S = Semigroups().example()
            sage: S.category()
            Category of semigroups
            sage: S._abstract_element_class
            <class 'sage.categories.semigroups.Semigroups.element_class'>
        """
        return self.category().element_class

    # This probably should go into Sets().Parent
    @lazy_attribute
    def element_class(self):
        """
        The (default) class for the elements of this parent.

        FIXME's and design issues:

        - If self.Element is "trivial enough", should we optimize it away with:
          self.element_class = dynamic_class("%s.element_class"%self.__class__.__name__, (category.element_class,), self.Element)
        - This should lookup for Element classes in all super classes
        """
        try:  # if hasattr(self, 'Element'):
            return self.__make_element_class__(self.Element,
                                               name="%s.element_class" % self.__class__.__name__,
                                               module=self.__class__.__module__)
        except AttributeError:  # else:
            return NotImplemented

    def __make_element_class__(self, cls, name=None, module=None, inherit=None):
        """
        A utility to construct classes for the elements of this
        parent, with appropriate inheritance from the element class of
        the category.

        It used to be the case that this did not work for extension
        types, which used to never support a ``__dict__`` for instances.
        So for backwards compatibility, we only use dynamic classes by
        default if the class has a nonzero ``__dictoffset__``. But it
        works regardless: just pass ``inherit=True`` to
        ``__make_element_class__``. See also :issue:`24715`.

        When we do not use a dynamic element class, the ``__getattr__``
        implementation from :class:`Element` provides fake
        inheritance from categories.
        """
        if not isinstance(cls, type):
            raise TypeError(f"element class {cls!r} should be a type")
        if inherit is None:
            inherit = (cls.__dictoffset__ != 0)
        if inherit:
            if name is None:
                name = "%s_with_category" % cls.__name__
            cls = dynamic_class(name, (cls, self._abstract_element_class))
            if module is not None:
                cls.__module__ = module
        return cls

    def _set_element_constructor(self):
        """
        This function is used in translating from the old to the new coercion model.

        It is called from sage.structure.parent_old.Parent.__init__
        when an old style parent provides a _element_constructor_ method.

        It just asserts that this _element_constructor_ is callable and
        also sets self._element_init_pass_parent

        EXAMPLES::

            sage: k = GF(5)
            sage: k._set_element_constructor()
        """
        try:
            _element_constructor_ = self._element_constructor_
        except (AttributeError, TypeError):
            # Remark: A TypeError can actually occur;
            # it is a possible reason for "hasattr" to return False
            return
        assert callable(_element_constructor_)
        self._element_constructor = _element_constructor_
        self._element_init_pass_parent = guess_pass_parent(self, self._element_constructor)

    def category(self):
        """
        EXAMPLES::

            sage: P = Parent()
            sage: P.category()
            Category of sets
            sage: class MyParent(Parent):
            ....:     def __init__(self): pass
            sage: MyParent().category()
            Category of sets
        """
        if self._category is None:
            # COERCE TODO: we should not need this
            self._category = Sets()
        return self._category

    def _test_category(self, **options):
        """
        Run generic tests on the method :meth:`.category`.

        See also: :class:`TestSuite`.

        EXAMPLES::

            sage: C = Sets().example()
            sage: C._test_category()

        Let us now write a parent with broken categories:

            sage: class MyParent(Parent):
            ....:     def __init__(self):
            ....:         pass
            sage: P = MyParent()
            sage: P._test_category()
            Traceback (most recent call last):
            ...
            AssertionError: category of <__main__.MyParent object ...> improperly initialized

        To fix this, :meth:`MyParent.__init__` should initialize the
        category of ``self`` by calling :meth:`._init_category` or
        ``Parent.__init__(self, category = ...)``.
        """
        tester = self._tester(**options)
        SageObject._test_category(self, tester=tester)
        category = self.category()
        tester.assertTrue(category.is_subcategory(Sets()))
        # Tests that self inherits methods from the categories
        if can_assign_class(self):
            # For usual Python classes, that should be done with
            # standard inheritance
            tester.assertTrue(isinstance(self, category.parent_class),
                _LazyString("category of %s improperly initialized", (self,), {}))
        else:
            # For extension types we just check that inheritance
            # occurs on one specific method.
            # _test_an_element from Sets().ParentMethods is a good
            # candidate because it's unlikely to be overriden in self.
            tester.assertTrue(hasattr(self, "_test_an_element"),
                _LazyString("category of %s improperly initialized", (self,), {}))

    def _test_eq(self, **options):
        """
        Test that ``self`` is equal to ``self`` and different to ``None``.

        See also: :class:`TestSuite`.

        TESTS::

            sage: O = Parent()
            sage: O._test_eq()

        Let us now write a broken class method::

            sage: class CCls(Parent):
            ....:     def __eq__(self, other):
            ....:         return True
            sage: CCls()._test_eq()
            Traceback (most recent call last):
            ...
            AssertionError: broken equality: <__main__.CCls object at ...> == None

        Let us now break inequality::

            sage: class CCls(Parent):
            ....:     def __ne__(self, other):
            ....:         return True
            sage: CCls()._test_eq()
            Traceback (most recent call last):
            ...
            AssertionError: broken non-equality: <__main__.CCls object at ...> != itself
        """
        tester = self._tester(**options)

        # We do not use assertEqual / assertNonEqual in order to be
        # 100% sure we indeed call the operators == and !=, whatever
        # the version of Python is (see #11236)
        tester.assertTrue(self == self,
                   _LazyString("broken equality: %s == itself is False", (self,), {}))
        tester.assertFalse(self == None,
                   _LazyString("broken equality: %s == None", (self,), {}))
        tester.assertFalse(self != self,
                   _LazyString("broken non-equality: %s != itself", (self,), {}))
        tester.assertTrue(self != None,
                   _LazyString("broken non-equality: %s != None is False", (self,), {}))

    cdef int init_coerce(self, bint warn=True) except -1:
        if self._coerce_from_hash is None:
            if warn:
                raise AssertionError(f"unexpected call of init_coerce() for {type(self)}")
            self._initial_coerce_list = []
            self._initial_action_list = []
            self._initial_convert_list = []
            self._coerce_from_list = []
            self._registered_domains = []
            self._coerce_from_hash = MonoDict()
            self._action_list = []
            self._convert_from_list = []
            self._convert_from_hash = MonoDict()
            self._embedding = None

    def _introspect_coerce(self):
        """
        Used for debugging the coercion model.

        EXAMPLES::

            sage: sorted(QQ._introspect_coerce().items())
            [('_action_list', []),
             ('_coerce_from_hash', <sage.structure.coerce_dict.MonoDict object at ...>),
             ('_coerce_from_list', []),
             ('_convert_from_hash', <sage.structure.coerce_dict.MonoDict object at ...>),
             ('_convert_from_list', [...]),
             ('_element_init_pass_parent', False),
             ('_embedding', None),
             ('_initial_action_list', []),
             ('_initial_coerce_list', []),
             ('_initial_convert_list', [])]
        """
        return {
            '_coerce_from_list': self._coerce_from_list,
            '_coerce_from_hash': self._coerce_from_hash,
            '_action_list': self._action_list,
            '_convert_from_list': self._convert_from_list,
            '_convert_from_hash': self._convert_from_hash,
            '_embedding': self._embedding,
            '_initial_coerce_list': self._initial_coerce_list,
            '_initial_action_list': self._initial_action_list,
            '_initial_convert_list': self._initial_convert_list,
            '_element_init_pass_parent': self._element_init_pass_parent,
        }

    def __getstate__(self):
        """
        Used for pickling.

        TESTS::

            sage: loads(dumps(RR['x'])) == RR['x']
            True
        """
        d = CategoryObject.__getstate__(self)
        d['_embedding'] = self._embedding
        d['_element_constructor'] = self._element_constructor
        d['_convert_method_name'] = self._convert_method_name
        d['_element_init_pass_parent'] = self._element_init_pass_parent
        d['_initial_coerce_list'] = self._initial_coerce_list
        d['_initial_action_list'] = self._initial_action_list
        d['_initial_convert_list'] = self._initial_convert_list
        return d

    def __setstate__(self, d):
        """
        Used for pickling.

        TESTS::

            sage: loads(dumps(CDF['x'])) == CDF['x']                                    # needs sage.rings.complex_double
            True
        """
        CategoryObject.__setstate__(self, d)
        try:
            version = d['_pickle_version']
        except KeyError:
            version = 0
        if version == 1:
            self.init_coerce(False)  # Really, do we want to init this with the same initial data as before?
            self._populate_coercion_lists_(coerce_list=d['_initial_coerce_list'] or [],
                                           action_list=d['_initial_action_list'] or [],
                                           convert_list=d['_initial_convert_list'] or [],
                                           embedding=d['_embedding'],
                                           convert_method_name=d['_convert_method_name'],
                                           element_constructor=d['_element_constructor'],
                                           init_no_parent=not d['_element_init_pass_parent'],
                                           unpickling=True)

    def _repr_option(self, key):
        """
        Metadata about the :meth:`_repr_` output.

        INPUT:

        - ``key`` -- string; a key for different metadata informations
          that can be inquired about

        Valid ``key`` arguments are:

        - ``'ascii_art'``: The :meth:`_repr_` output is multi-line
          ascii art and each line must be printed starting at the same
          column, or the meaning is lost.

        - ``'element_ascii_art'``: same but for the output of the
          elements. Used in :mod:`sage.repl.display.formatter`.

        - ``'element_is_atomic'``: the elements print atomically, that
          is, parenthesis are not required when *printing* out any of
          `x - y`, `x + y`, `x^y` and `x/y`.

        OUTPUT: boolean

        EXAMPLES::

            sage: ZZ._repr_option('ascii_art')
            False
            sage: MatrixSpace(ZZ, 2)._repr_option('element_ascii_art')                  # needs sage.modules
            True
        """
        if not isinstance(key, str):
            raise ValueError('key must be a string')
        defaults = {'ascii_art': False,
                    'element_ascii_art': False,
                    'element_is_atomic': False}
        return defaults[key]

    def __call__(self, x=0, *args, **kwds):
        """
        This is the generic call method for all parents.

        When called, it will find a map based on the Parent (or type) of x.
        If a coercion exists, it will always be chosen. This map will
        then be called (with the arguments and keywords if any).

        By default this will dispatch as quickly as possible to
        :meth:`_element_constructor_` though faster pathways are
        possible if so desired.

        TESTS:

        We check that the invariant

        ::

            self._element_init_pass_parent == guess_pass_parent(self, self._element_constructor)

        is preserved (see :issue:`5979`)::

            sage: class MyParent(Parent):
            ....:     def _element_constructor_(self, x):
            ....:         print("{} {}".format(self, x))
            ....:         return sage.structure.element.Element(parent = self)
            ....:     def _repr_(self):
            ....:         return "my_parent"
            sage: my_parent = MyParent()
            sage: x = my_parent("bla")
            my_parent bla
            sage: x.parent()         # indirect doctest
            my_parent

            sage: x = my_parent()    # shouldn't this one raise an error?
            my_parent 0
            sage: x = my_parent(3)   # todo: not implemented  why does this one fail???
            my_parent 3
        """
        if self._element_constructor is None:
            raise NotImplementedError(f"cannot construct elements of {self}")
        cdef Py_ssize_t i
        cdef R = parent(x)
        cdef bint no_extra_args = (not args and not kwds)
        if R is self and no_extra_args:
            return x

        # Here we inline the first part of convert_map_from for speed.
        # (Yes, the virtual function overhead can matter.)
        if self._convert_from_hash is None:  # this is because parent.__init__() does not always get called
            self.init_coerce()
        cdef map.Map mor
        try:
            mor = <map.Map> self._convert_from_hash.get(R)
        except KeyError:
            mor = <map.Map> self._internal_convert_map_from(R)

        if mor is not None:
            if no_extra_args:
                return mor._call_(x)
            else:
                return mor._call_with_args(x, args, kwds)

        raise TypeError(_LazyString("No conversion defined from %s to %s", (R, self), {}))

    def __mul__(self, x):
        """
        This is a multiplication method that more or less directly
        calls another attribute ``_mul_`` (single underscore). This
        is because ``__mul__`` cannot be implemented via inheritance
        from the parent methods of the category, but ``_mul_`` can
        be inherited. This is, e.g., used when creating twosided
        ideals of matrix algebras. See :issue:`7797`.

        EXAMPLES::

            sage: MS = MatrixSpace(QQ, 2, 2)                                            # needs sage.modules

        This matrix space is in fact an algebra, and in particular
        it is a ring, from the point of view of categories::

            sage: MS.category()                                                         # needs sage.modules
            Category of infinite finite dimensional algebras with basis
             over (number fields and quotient fields and metric spaces)
            sage: MS in Rings()                                                         # needs sage.modules
            True

        However, its class does not inherit from the base class
        ``Ring``::

            sage: isinstance(MS, Ring)                                                  # needs sage.modules
            False

        Its ``_mul_`` method is inherited from the category, and
        can be used to create a left or right ideal::

            sage: # needs sage.modules
            sage: MS._mul_.__module__
            'sage.categories.rings'
            sage: MS * MS.1      # indirect doctest
            Left Ideal
            (
              [0 1]
              [0 0]
            )
             of Full MatrixSpace of 2 by 2 dense matrices over Rational Field
            sage: MS * [MS.1, 2]
            Left Ideal
            (
              [0 1]
              [0 0],
            <BLANKLINE>
              [2 0]
              [0 2]
            )
             of Full MatrixSpace of 2 by 2 dense matrices over Rational Field
            sage: MS.1 * MS
            Right Ideal
            (
              [0 1]
              [0 0]
            )
             of Full MatrixSpace of 2 by 2 dense matrices over Rational Field
            sage: [MS.1, 2] * MS
            Right Ideal
            (
              [0 1]
              [0 0],
            <BLANKLINE>
              [2 0]
              [0 2]
            )
             of Full MatrixSpace of 2 by 2 dense matrices over Rational Field
        """
        # generic multiplication method. It defers to
        # _mul_, which may be defined via categories.
        _mul_ = None
        switch = False
        try:
            if isinstance(self, Parent):
                _mul_ = self._mul_
        except AttributeError:
            pass
        if _mul_ is None:
            try:
                if isinstance(x, Parent):
                    _mul_ = x._mul_
                    switch = True
            except AttributeError:
                pass
        if _mul_ is None:
            raise TypeError(_LazyString("For implementing multiplication, provide the method '_mul_' for %s resp. %s", (self, x), {}))
        if switch:
            return _mul_(self, switch_sides=True)
        return _mul_(x)

    def __pow__(self, x, mod):
        """
        Power function.

        The default implementation of ``__pow__`` on parent redirects to the
        super class (in case of multiple inheritance) or to the category. This
        redirection is necessary when the parent is a Cython class (aka
        extension class) because in that case the parent class does not inherit
        from the ``ParentMethods`` of the category.

        Concrete implementations of parents can freely overwrite this default
        method.

        TESTS::

            sage: # needs sage.modules
            sage: ZZ^3
            Ambient free module of rank 3 over the principal ideal domain
             Integer Ring
            sage: QQ^3
            Vector space of dimension 3 over Rational Field
            sage: QQ['x']^3
            Ambient free module of rank 3 over the principal ideal domain
             Univariate Polynomial Ring in x over Rational Field
            sage: IntegerModRing(6)^3
            Ambient free module of rank 3 over Ring of integers modulo 6

            sage: 3^ZZ
            Traceback (most recent call last):
            ...
            TypeError: unsupported operand parent(s) for ^: 'Integer Ring' and '<class 'sage.rings.integer_ring.IntegerRing_class'>'
            sage: Partitions(3)^3                                                       # needs sage.modules
            Traceback (most recent call last):
            ...
            TypeError: unsupported operand type(s) for ** or pow(): 'Partitions_n_with_category' and 'int'

        Check multiple inheritance::

            sage: class A:
            ....:    def __pow__(self, n):
            ....:        return 'Apow'
            sage: class MyParent(A, Parent):
            ....:    pass
            sage: MyParent()^2
            'Apow'
        """
        if mod is not None or not isinstance(self, Parent):
            return NotImplemented
        try:
            # get __pow__ from super class
            meth = super().__pow__
        except AttributeError:
            # get __pow__ from category in case the parent is a Cython class
            try:
                meth = (<Parent> self).getattr_from_category('__pow__')
            except AttributeError:
                return NotImplemented
        return meth(x)

    #############################################################################
    # Containment testing
    #############################################################################
    def __contains__(self, x):
        r"""
        ``True`` if there is an element of ``self`` that is equal to ``x``
        under ``==``, or if ``x`` is already an element of ``self``.  Also,
        ``True`` in other cases involving the Symbolic Ring, which is handled
        specially.

        For many structures we test this by using :meth:`__call__` and
        then testing equality between ``x`` and the result.

        The Symbolic Ring is treated differently because it is
        ultra-permissive about letting other rings coerce in, but
        ultra-strict about doing comparisons.

        EXAMPLES::

            sage: 2 in Integers(7)
            True
            sage: 2 in ZZ
            True
            sage: Integers(7)(3) in ZZ
            True
            sage: 3/1 in ZZ
            True
            sage: 5 in QQ
            True
            sage: I in RR                                                               # needs sage.rings.real_mpfr sage.symbolic
            False
            sage: RIF(1, 2) in RIF                                                      # needs sage.rings.real_interval_field
            True

            sage: # needs sage.symbolic
            sage: SR(2) in ZZ
            True
            sage: pi in RIF  # there is no element of RIF equal to pi
            False
            sage: sqrt(2) in CC
            True
            sage: pi in RR
            True
            sage: pi in CC
            True
            sage: pi in RDF
            True
            sage: pi in CDF
            True

        Note that we have

        ::

            sage: 3/2 in RIF                                                            # needs sage.rings.real_interval_field
            True

        because ``3/2`` has an exact representation in ``RIF`` (i.e. can be
        represented as an interval that contains exactly one value)::

            sage: RIF(3/2).is_exact()                                                   # needs sage.rings.real_interval_field
            True

        On the other hand, we have

        ::

            sage: 2/3 in RIF                                                            # needs sage.rings.real_interval_field
            False

        because ``2/3`` has no exact representation in ``RIF``. Since
        ``RIF(2/3)`` is a nontrivial interval, it cannot be equal to anything
        (not even itself)::

            sage: RIF(2/3).is_exact()                                                   # needs sage.rings.real_interval_field
            False
            sage: RIF(2/3).endpoints()                                                  # needs sage.rings.real_interval_field
            (0.666666666666666, 0.666666666666667)
            sage: RIF(2/3) == RIF(2/3)                                                  # needs sage.rings.real_interval_field
            False

        TESTS:

        Check that :issue:`13824` is fixed::

            sage: 4/3 in GF(3)
            False
            sage: 15/50 in GF(25, 'a')                                                  # needs sage.rings.finite_rings
            False
            sage: 7/4 in Integers(4)
            False
            sage: 15/36 in Integers(6)
            False

        Check that :issue:`32078` is fixed::

            sage: P = Frac(ZZ['x,y'])
            sage: P(1) in ZZ                                                            # needs sage.libs.singular
            True
            sage: P(1/2) in ZZ                                                          # needs sage.libs.singular
            False

        Check that :issue:`24209` is fixed::

            sage: I in QQbar                                                            # needs sage.rings.number_field
            True
            sage: sqrt(-1) in QQbar                                                     # needs sage.rings.number_field sage.symbolic
            True
        """
        P = parent(x)
        if P is self or P == self:
            return True
        try:
            x2 = self(x)
            EQ = (x2 == x)
            if EQ is True:
                return True
            elif EQ is False:
                return False
            elif EQ:
                return True
            else:
                from sage.structure.element import Expression
                return isinstance(EQ, Expression)
            # if comparing gives an Expression, then it must be an equation.
            # We return *true* here, even though the equation
            # EQ must have evaluated to False for us to get to
            # this point. The reason is because... in practice
            # SR is ultra-permissive about letting other rings
            # coerce in, but ultra-strict about doing
            # comparisons.
        except (TypeError, ValueError, ArithmeticError):
            return False

    cpdef coerce(self, x):
        """
        Return x as an element of ``self``, if and only if there is a
        canonical coercion from the parent of x to ``self``.

        EXAMPLES::

            sage: QQ.coerce(ZZ(2))
            2
            sage: ZZ.coerce(QQ(2))
            Traceback (most recent call last):
            ...
            TypeError: no canonical coercion from Rational Field to Integer Ring

        We make an exception for zero::

            sage: V = GF(7)^7                                                           # needs sage.modules
            sage: V.coerce(0)                                                           # needs sage.modules
            (0, 0, 0, 0, 0, 0, 0)
        """
        cdef R = parent(x)
        if R is self:
            return x
        mor = self._internal_coerce_map_from(R)
        if mor is None:
            if is_Integer(x) and not x:
                try:
                    return self(0)
                except Exception:
                    _record_exception()
            raise TypeError(_LazyString("no canonical coercion from %s to %s", (parent(x), self), {}))
        else:
            return (<map.Map>mor)._call_(x)

    def __bool__(self):
        """
        By default, all Parents are treated as ``True`` when used in an if
        statement. Override this method if other behavior is desired
        (for example, for empty sets).

        EXAMPLES::

            sage: if ZZ: print("Yes")
            Yes
        """
        return True

    # Should be moved and merged into the EnumeratedSets() category (#12955)
    def __getitem__(self, n):
        """
        Return the `n`-th item or slice `n` of ``self``,
        by getting ``self`` as a list.

        EXAMPLES::

            sage: VectorSpace(GF(7), 3)[:10]                                            # needs sage.modules
            [(0, 0, 0),
             (1, 0, 0),
             (2, 0, 0),
             (3, 0, 0),
             (4, 0, 0),
             (5, 0, 0),
             (6, 0, 0),
             (0, 1, 0),
             (1, 1, 0),
             (2, 1, 0)]

        TESTS:

        We test the workaround described in :issue:`12956` to let categories
        override this default implementation::

            sage: class As(Category):
            ....:     def super_categories(self): return [Sets()]
            ....:     class ParentMethods:
            ....:         def __getitem__(self, n):
            ....:             return 'coucou'
            sage: class A(Parent):
            ....:     def __init__(self):
            ....:         Parent.__init__(self, category=As())
            sage: a = A()
            sage: a[1]
            'coucou'
        """
        try:
            meth = super().__getitem__
        except AttributeError:
            # needed when self is a Cython object
            try:
                meth = self.getattr_from_category('__getitem__')
            except AttributeError:
                return self.list()[n]
        return meth(n)

    #########################################################################
    # Generators and Homomorphisms
    #########################################################################

    def _is_valid_homomorphism_(self, codomain, im_gens, base_map=None):
        r"""
        Return ``True`` if ``im_gens`` defines a valid homomorphism
        from ``self`` to ``codomain``; otherwise return ``False``.

        If determining whether or not a homomorphism is valid has not
        been implemented for this ring, then a :exc:`NotImplementedError`
        exception is raised.
        """
        raise NotImplementedError("Verification of correctness of homomorphisms from %s not yet implemented." % self)

    def Hom(self, codomain, category=None):
        r"""
        Return the homspace ``Hom(self, codomain, category)``.

        INPUT:

        - ``codomain`` -- a parent
        - ``category`` -- a category or ``None`` (default: ``None``)
          If ``None``, the meet of the category of ``self`` and
          ``codomain`` is used.

        OUTPUT:

        The homspace of all homomorphisms from ``self`` to
        ``codomain`` in the category ``category``.

        .. SEEALSO:: :func:`~sage.categories.homset.Hom`

        EXAMPLES::

            sage: R.<x,y> = PolynomialRing(QQ, 2)
            sage: R.Hom(QQ)
            Set of Homomorphisms from Multivariate Polynomial Ring in x, y over Rational Field to Rational Field

        Homspaces are defined for very general Sage objects, even elements of familiar rings::

            sage: n = 5; Hom(n,7)
            Set of Morphisms from 5 to 7 in Category of elements of Integer Ring
            sage: z=(2/3); Hom(z,8/1)
            Set of Morphisms from 2/3 to 8 in Category of elements of Rational Field

        This example illustrates the optional third argument::

            sage: QQ.Hom(ZZ, Sets())
            Set of Morphisms from Rational Field to Integer Ring in Category of sets

        A parent may specify how to construct certain homsets by
        implementing a method :meth:`_Hom_`(codomain, category).
        See :func:`~sage.categories.homset.Hom` for details.
        """
        from sage.categories.homset import Hom
        return Hom(self, codomain, category)

    def hom(self, im_gens, codomain=None, check=None, base_map=None, category=None, **kwds):
        r"""
        Return the unique homomorphism from ``self`` to ``codomain`` that
        sends ``self.gens()`` to the entries of ``im_gens``.

        This raises a :exc:`TypeError` if there is no such homomorphism.

        INPUT:

        - ``im_gens`` -- the images in the codomain of the generators
          of this object under the homomorphism

        - ``codomain`` -- the codomain of the homomorphism

        - ``base_map`` -- a map from the base ring to the codomain; if not
          given, coercion is used

        - ``check`` -- whether to verify that the images of generators
          extend to define a map (using only canonical coercions)

        OUTPUT: a homomorphism ``self --> codomain``

        .. NOTE::

            As a shortcut, one can also give an object X instead of
            ``im_gens``, in which case return the (if it exists)
            natural map to X.

        EXAMPLES:

        Polynomial Ring: We first illustrate construction of a few
        homomorphisms involving a polynomial ring::

            sage: R.<x> = PolynomialRing(ZZ)
            sage: f = R.hom([5], QQ)
            sage: f(x^2 - 19)
            6

            sage: R.<x> = PolynomialRing(QQ)
            sage: f = R.hom([5], GF(7))
            Traceback (most recent call last):
            ...
            ValueError: relations do not all (canonically) map to 0
            under map determined by images of generators

            sage: # needs sage.rings.finite_rings
            sage: R.<x> = PolynomialRing(GF(7))
            sage: f = R.hom([3], GF(49,'a'))
            sage: f
            Ring morphism:
              From: Univariate Polynomial Ring in x over Finite Field of size 7
              To:   Finite Field in a of size 7^2
              Defn: x |--> 3
            sage: f(x + 6)
            2
            sage: f(x^2 + 1)
            3

        Natural morphism::

            sage: f = ZZ.hom(GF(5))
            sage: f(7)
            2
            sage: f
            Natural morphism:
              From: Integer Ring
              To:   Finite Field of size 5

        There might not be a natural morphism, in which case a
        :exc:`TypeError` is raised::

            sage: QQ.hom(ZZ)
            Traceback (most recent call last):
            ...
            TypeError: natural coercion morphism from Rational Field to Integer Ring not defined
        """
        if isinstance(im_gens, Parent):
            return self.Hom(im_gens).natural_map()
        from sage.structure.sequence import Sequence_generic, Sequence
        if codomain is None:
            im_gens = Sequence(im_gens)
            codomain = im_gens.universe()
        if isinstance(im_gens, Sequence_generic):
            im_gens = list(im_gens)
        # Not all homsets accept category/check/base_map as arguments
        if check is not None:
            kwds['check'] = check
        if base_map is not None:
            # Ideally we would have machinery here to determine
            # how the base map affects the category of the resulting
            # morphism.  But for now it's not clear how to do this,
            # so we leave the category as the default for now.
            kwds['base_map'] = base_map
        Hom_kwds = {} if category is None else {'category': category}
        return self.Hom(codomain, **Hom_kwds)(im_gens, **kwds)

    #################################################################################
    # New Coercion support functionality
    #################################################################################

    def _populate_coercion_lists_(self,
                                  coerce_list=[],
                                  action_list=[],
                                  convert_list=[],
                                  embedding=None,
                                  convert_method_name=None,
                                  element_constructor=None,
                                  init_no_parent=None,
                                  bint unpickling=False):
        """
        This function allows one to specify coercions, actions, conversions
        and embeddings involving this parent.

        IT SHOULD ONLY BE CALLED DURING THE __INIT__ method, often at the end.

        INPUT:

        - ``coerce_list`` -- list of coercion Morphisms to ``self`` and
          parents with canonical coercions to ``self``

        - ``action_list`` -- list of actions on and by ``self``

        - ``convert_list`` -- list of conversion Maps to ``self`` and
          parents with conversions to ``self``

        - ``embedding`` -- a single Morphism from ``self``

        - ``convert_method_name`` -- a name to look for that other elements
          can implement to create elements of ``self`` (e.g. ``_integer_``)

        - ``init_no_parent`` -- if ``True`` omit passing ``self`` in as the
          first argument of element_constructor for conversion. This
          is useful if parents are unique, or element_constructor is a
          bound method (this latter case can be detected automatically).
        """
        self.init_coerce(False)

        if not unpickling:
            if element_constructor is not None:
                raise ValueError("element_constructor can only be given when unpickling is True")
            try:
                element_constructor = self._element_constructor_
            except AttributeError:
                raise RuntimeError("an _element_constructor_ method must be defined")
        self._element_constructor = element_constructor
        self._element_init_pass_parent = guess_pass_parent(self, element_constructor)

        if not isinstance(coerce_list, list):
            raise ValueError(_LazyString("%s_populate_coercion_lists_: coerce_list is type %s, must be list", (type(coerce_list), type(self)), {}))
        if not isinstance(action_list, list):
            raise ValueError(_LazyString("%s_populate_coercion_lists_: action_list is type %s, must be list", (type(action_list), type(self)), {}))
        if not isinstance(convert_list, list):
            raise ValueError(_LazyString("%s_populate_coercion_lists_: convert_list is type %s, must be list", (type(convert_list), type(self)), {}))

        self._initial_coerce_list = copy(coerce_list)
        self._initial_action_list = copy(action_list)
        self._initial_convert_list = copy(convert_list)

        self._convert_method_name = convert_method_name
        if init_no_parent is not None:
            self._element_init_pass_parent = not init_no_parent

        for mor in coerce_list:
            self.register_coercion(mor)
        for action in action_list:
            self.register_action(action)
        for mor in convert_list:
            self.register_conversion(mor)
        if embedding is not None:
            self.register_embedding(embedding)

    def _unset_coercions_used(self):
        r"""
        Pretend that this parent has never been interrogated by the coercion
        model, so that it is possible to add coercions, conversions, and
        actions.  Does not remove any existing embedding.

        WARNING::

            For internal use only!
        """
        self._coercions_used = False
        coercion_model.reset_cache()

    def _unset_embedding(self):
        r"""
        Pretend that this parent has never been interrogated by the
        coercion model, and remove any existing embedding.

        WARNING::

            This does *not* make it safe to add an entirely new embedding!  It
            is possible that a `Parent` has cached information about the
            existing embedding; that cached information *is not* removed by
            this call.

            For internal use only!
        """
        self._embedding = None
        self._unset_coercions_used()

    def _is_coercion_cached(self, domain):
        r"""
        Test whether the coercion from ``domain`` is already cached.

        EXAMPLES::

            sage: R.<XX> = QQ
            sage: R._remove_from_coerce_cache(QQ)
            sage: R._is_coercion_cached(QQ)
            False
            sage: _ = R.coerce_map_from(QQ)
            sage: R._is_coercion_cached(QQ)
            True
        """
        return domain in self._coerce_from_hash

    def _is_conversion_cached(self, domain):
        r"""
        Test whether the conversion from ``domain`` is already set.

        EXAMPLES::

            sage: P = Parent()
            sage: P._is_conversion_cached(P)
            False
            sage: P.convert_map_from(P)
            Identity endomorphism of <sage.structure.parent.Parent object at ...>
            sage: P._is_conversion_cached(P)
            True
        """
        return domain in self._convert_from_hash

    def _remove_from_coerce_cache(self, domain):
        r"""
        Remove the coercion and the conversion from ``domain`` to ``self`` from
        the cache.

        EXAMPLES::

            sage: R.<XX> = QQ
            sage: R._remove_from_coerce_cache(QQ)
            sage: R._is_coercion_cached(QQ)
            False
            sage: _ = R.coerce_map_from(QQ)
            sage: R._is_coercion_cached(QQ)
            True
            sage: R._remove_from_coerce_cache(QQ)
            sage: R._is_coercion_cached(QQ)
            False
            sage: R._is_conversion_cached(QQ)
            False
        """
        try:
            del self._coerce_from_hash[domain]
        except KeyError:
            pass
        try:
            del self._convert_from_hash[domain]
        except KeyError:
            pass

    cpdef register_coercion(self, mor):
        r"""
        Update the coercion model to use `mor : P \to \text{self}` to coerce
        from a parent ``P`` into ``self``.

        For safety, an error is raised if another coercion has already
        been registered or discovered between ``P`` and ``self``.

        EXAMPLES::

            sage: K.<a> = ZZ['a']
            sage: L.<b> = ZZ['b']
            sage: L_into_K = L.hom([-a]) # non-trivial automorphism
            sage: K.register_coercion(L_into_K)

            sage: K(0) + b
            -a
            sage: a + b
            0
            sage: K(b) # check that convert calls coerce first; normally this is just a
            -a

            sage: L(0) + a in K # this goes through the coercion mechanism of K
            True
            sage: L(a) in L # this still goes through the convert mechanism of L
            True

            sage: K.register_coercion(L_into_K)
            Traceback (most recent call last):
            ...
            AssertionError: coercion from Univariate Polynomial Ring in b over Integer Ring to Univariate Polynomial Ring in a over Integer Ring already registered or discovered

        TESTS:

        We check that :issue:`29517` has been fixed::

            sage: A.<x> = ZZ[]
            sage: B.<y> = ZZ[]
            sage: B.has_coerce_map_from(A)
            False
            sage: B.register_coercion(A.hom([y]))
            sage: x + y
            2*y
        """
        if isinstance(mor, map.Map):
            if mor.codomain() is not self:
                raise ValueError(_LazyString("Map's codomain must be self (%s) is not (%s)", (self, mor.codomain()), {}))
        elif isinstance(mor, (type, Parent)):
            mor = self._generic_coerce_map(mor)
        else:
            raise TypeError(_LazyString("coercions must be parents or maps (got %s)", (mor,), {}))
        D = mor.domain()

        assert not (self._coercions_used and D in self._coerce_from_hash and
                    self._coerce_from_hash.get(D) is not None), "coercion from {} to {} already registered or discovered".format(D, self)
        mor._is_coercion = True
        self._coerce_from_list.append(mor)
        self._registered_domains.append(D)
        self._coerce_from_hash.set(D, mor)

    cpdef register_action(self, action):
        r"""
        Update the coercion model to use ``action`` to act on ``self``.

        ``action`` should be of type ``sage.categories.action.Action``.

        EXAMPLES::

            sage: import sage.categories.action
            sage: import operator

            sage: class SymmetricGroupAction(sage.categories.action.Action):
            ....:     "Act on a multivariate polynomial ring by permuting the generators."
            ....:     def __init__(self, G, M, is_left=True):
            ....:         sage.categories.action.Action.__init__(self, G, M, is_left, operator.mul)
            ....:
            ....:     def _act_(self, g, a):
            ....:         D = {}
            ....:         for k, v in a.monomial_coefficients().items():
            ....:             nk = [0]*len(k)
            ....:             for i in range(len(k)):
            ....:                 nk[g(i+1)-1] = k[i]
            ....:             D[tuple(nk)] = v
            ....:         return a.parent()(D)

            sage: # needs sage.groups
            sage: R.<x, y, z> = QQ['x, y, z']
            sage: G = SymmetricGroup(3)
            sage: act = SymmetricGroupAction(G, R)
            sage: t = x + 2*y + 3*z

            sage: # needs sage.groups
            sage: act(G((1, 2)), t)
            2*x + y + 3*z
            sage: act(G((2, 3)), t)
            x + 3*y + 2*z
            sage: act(G((1, 2, 3)), t)
            3*x + y + 2*z

        This should fail, since we have not registered the left
        action::

            sage: G((1,2)) * t                                                          # needs sage.groups
            Traceback (most recent call last):
            ...
            TypeError: ...

        Now let's make it work::

            sage: # needs sage.groups
            sage: R._unset_coercions_used()
            sage: R.register_action(act)
            sage: G((1, 2)) * t
            2*x + y + 3*z
        """
        if self._coercions_used:
            raise RuntimeError("actions and coercions must be registered before use")
        from sage.categories.action import Action
        if not isinstance(action, Action):
            raise TypeError("actions must be actions")
        if action.actor() is not self and action.domain() is not self:
            raise ValueError("action must involve self")
        self._action_list.append(action)

    cpdef register_conversion(self, mor):
        r"""
        Update the coercion model to use `\text{mor} : P \to \text{self}` to convert
        from ``P`` into ``self``.

        EXAMPLES::

            sage: K.<a> = ZZ['a']
            sage: M.<c> = ZZ['c']
            sage: M_into_K = M.hom([a]) # trivial automorphism
            sage: K._unset_coercions_used()
            sage: K.register_conversion(M_into_K)

            sage: K(c)
            a
            sage: K(0) + c
            Traceback (most recent call last):
            ...
            TypeError: ...
        """
        assert not (self._coercions_used and mor.domain() in self._convert_from_hash), "conversion from %s to %s already registered or discovered" % (mor.domain(), self)
        if isinstance(mor, map.Map):
            if mor.codomain() is not self:
                raise ValueError("Map's codomain must be self")
            self._convert_from_list.append(mor)
            self._convert_from_hash.set(mor.domain(), mor)
        elif isinstance(mor, (Parent, type)):
            t = mor
            mor = self._generic_convert_map(mor)
            self._convert_from_list.append(mor)
            self._convert_from_hash.set(t, mor)
            self._convert_from_hash.set(mor.domain(), mor)
        else:
            raise TypeError("conversions must be parents or maps")

    cpdef register_embedding(self, embedding):
        r"""
        Add embedding to coercion model.

        This method updates the coercion model to use
        `\text{embedding} : \text{self} \to P` to embed ``self`` into
        the parent ``P``.

        There can only be one embedding registered; it can only be registered
        once; and it must be registered before using this parent in the
        coercion model.

        EXAMPLES::

            sage: S3 = AlternatingGroup(3)                                              # needs sage.groups
            sage: G = SL(3, QQ)                                                         # needs sage.groups
            sage: p = S3[2]; p.matrix()                                                 # needs sage.groups
            [0 0 1]
            [1 0 0]
            [0 1 0]

        In general one cannot mix matrices and permutations::

            sage: # needs sage.groups
            sage: G(p)
            Traceback (most recent call last):
            ...
            TypeError: unable to convert (1,3,2) to a rational
            sage: phi = S3.hom(lambda p: G(p.matrix()), codomain=G)
            sage: phi(p)
            [0 0 1]
            [1 0 0]
            [0 1 0]
            sage: S3._unset_coercions_used()
            sage: S3.register_embedding(phi)

        By :issue:`14711`, coerce maps should be copied when using outside of
        the coercion system::

            sage: phi = copy(S3.coerce_embedding()); phi                                # needs sage.groups
            Generic morphism:
              From: Alternating group of order 3!/2 as a permutation group
              To:   Special Linear Group of degree 3 over Rational Field
            sage: phi(p)                                                                # needs sage.groups
            [0 0 1]
            [1 0 0]
            [0 1 0]

        This does not work since matrix groups are still old-style
        parents (see :issue:`14014`)::

            sage: G(p)                          # not implemented                       # needs sage.groups

        Though one can have a permutation act on the rows of a matrix::

            sage: G(1) * p                                                              # needs sage.groups
            [0 0 1]
            [1 0 0]
            [0 1 0]

        Some more advanced examples::

            sage: # needs sage.rings.number_field
            sage: x = QQ['x'].0
            sage: t = abs(ZZ.random_element(10^6))
            sage: K = NumberField(x^2 + 2*3*7*11, "a"+str(t))
            sage: a = K.gen()
            sage: K_into_MS = K.hom([a.matrix()])
            sage: K._unset_coercions_used()
            sage: K.register_embedding(K_into_MS)

            sage: # needs sage.rings.number_field
            sage: L = NumberField(x^2 + 2*3*7*11*19*31,
            ....:                 "b" + str(abs(ZZ.random_element(10^6))))
            sage: b = L.gen()
            sage: L_into_MS = L.hom([b.matrix()])
            sage: L._unset_coercions_used()
            sage: L.register_embedding(L_into_MS)

            sage: K.coerce_embedding()(a)                                               # needs sage.rings.number_field
            [   0    1]
            [-462    0]
            sage: L.coerce_embedding()(b)                                               # needs sage.rings.number_field
            [      0       1]
            [-272118       0]

            sage: a.matrix() * b.matrix()                                               # needs sage.rings.number_field
            [-272118       0]
            [      0    -462]
            sage: a.matrix() * b.matrix()                                               # needs sage.rings.number_field
            [-272118       0]
            [      0    -462]
        """
        assert not self._coercions_used, "coercions must all be registered up before use"
        assert self._embedding is None, "only one embedding allowed"

        if isinstance(embedding, map.Map):
            if embedding.domain() is not self:
                raise ValueError("embedding's domain must be self")
            self._embedding = embedding
        elif isinstance(embedding, Parent):
            self._embedding = embedding._generic_coerce_map(self)
        elif embedding is not None:
            raise TypeError("embedding must be a parent or map")
        self._embedding._make_weak_references()

    def coerce_embedding(self):
        """
        Return the embedding of ``self`` into some other parent, if such a
        parent exists.

        This does not mean that there are no coercion maps from ``self`` into
        other fields, this is simply a specific morphism specified out of
        ``self`` and usually denotes a special relationship (e.g. sub-objects,
        choice of completion, etc.)

        EXAMPLES::

            sage: # needs sage.rings.number_field
            sage: x = polygen(ZZ, 'x')
            sage: K.<a> = NumberField(x^3 + x^2 + 1, embedding=1)
            sage: K.coerce_embedding()
            Generic morphism:
              From: Number Field in a with defining polynomial x^3 + x^2 + 1
                    with a = -1.465571231876768?
              To:   Real Lazy Field
              Defn: a -> -1.465571231876768?
            sage: K.<a> = NumberField(x^3 + x^2 + 1, embedding=CC.gen())
            sage: K.coerce_embedding()
            Generic morphism:
              From: Number Field in a with defining polynomial x^3 + x^2 + 1
                    with a = 0.2327856159383841? + 0.7925519925154479?*I
              To:   Complex Lazy Field
              Defn: a -> 0.2327856159383841? + 0.7925519925154479?*I
        """
        return copy(self._embedding)  # It might be overkill to make a copy here

    cpdef _generic_coerce_map(self, S):
        r"""
        Return a default coercion map based on the data provided to
        :meth:`_populate_coercion_lists_`.

        This method differs from :meth:`_generic_convert_map` only in setting
        the category for the map to the meet of the category of this parent
        and ``S``.

        EXAMPLES::

            sage: QQ['x']._generic_coerce_map(ZZ)
            Conversion map:
                From: Integer Ring
                To:   Univariate Polynomial Ring in x over Rational Field

        TESTS:

        We check that :issue:`23184` has been resolved::

            sage: QQ['x', 'y']._generic_coerce_map(QQ).category_for()
            Category of infinite unique factorization domains
            sage: QQ[['x']].coerce_map_from(QQ).category_for()
            Category of euclidean domains
        """
        if isinstance(S, type):
            category = None
        else:
            category = self.category()._meet_(S.category())
        return self._generic_convert_map(S, category=category)

    cpdef _generic_convert_map(self, S, category=None):
        r"""
        Return the default conversion map based on the data provided to
        :meth:`_populate_coercion_lists_`.

        This is called when :meth:`_coerce_map_from_` returns ``True``.

        If a ``convert_method_name`` is provided, it creates a
        ``NamedConvertMap``, otherwise it creates a
        ``DefaultConvertMap`` or ``DefaultConvertMap_unique``
        depending on whether or not init_no_parent is set.

        EXAMPLES::

            sage: QQ['x']._generic_convert_map(SR)                                      # needs sage.symbolic
            Conversion via _polynomial_ method map:
              From: Symbolic Ring
              To:   Univariate Polynomial Ring in x over Rational Field
            sage: GF(11)._generic_convert_map(GF(7))
            Conversion map:
              From: Finite Field of size 7
              To:   Finite Field of size 11
            sage: ZZ._generic_convert_map(RDF)
            Conversion via _integer_ method map:
              From: Real Double Field
              To:   Integer Ring

        TESTS:

        We check that :issue:`23184` has been resolved::

            sage: QQ[['x']].coerce_map_from(QQ).category_for()
            Category of euclidean domains
        """
        m = self._convert_method_name
        if m is not None:
            f = self.convert_method_map(S, m)
            if f is not None:
                return f
        if self._element_init_pass_parent:
            # deprecation(26879)
            return DefaultConvertMap(S, self, category=category)
        else:
            return DefaultConvertMap_unique(S, self, category=category)

    def _convert_method_map(self, S, method_name=None):
        """
        Return a map to convert from ``S`` to ``self`` using a convert
        method like ``_integer_`` on elements of ``S``.

        OUTPUT: either an instance of :class:`NamedConvertMap` or
        ``None`` if ``S`` does not have the method.
        """
        # NOTE: in Cython code, call convert_method_map() directly
        if method_name is None:
            method_name = self._convert_method_name
        return self.convert_method_map(S, method_name)

    cdef convert_method_map(self, S, method_name):
        # Cython implementation of _convert_method_map()
        cdef Parent P
        if isinstance(S, Parent):
            P = <Parent>S
            try:
                element_cls = P.Element
            except AttributeError:
                element_cls = type(P.an_element())
        else:
            element_cls = S
        if hasattr(element_cls, method_name):
            return NamedConvertMap(S, self, method_name)
        else:
            return None

    def _coerce_map_via(self, v, S):
        """
        This attempts to construct a morphism from ``S`` to ``self`` by passing
        through one of the items in ``v`` (tried in order).

        ``S`` may appear in the list, in which case algorithm will never
        progress beyond that point.

        This is useful when defining ``_coerce_map_from_``.

        INPUT:

        - ``v`` -- list (iterator) of parents with coercions into ``self``;
          there *must* be maps provided from each item in the list to ``self``

        - ``S`` -- the starting parent

        EXAMPLES:

        By :issue:`14711`, coerce maps should be copied for usage outside
        of the coercion system::

            sage: copy(CDF._coerce_map_via([ZZ, RR, CC], int))                          # needs sage.rings.complex_double
            Composite map:
              From: Set of Python objects of class 'int'
              To:   Complex Double Field
              Defn:   Native morphism:
                      From: Set of Python objects of class 'int'
                      To:   Integer Ring
                    then
                      Native morphism:
                      From: Integer Ring
                      To:   Complex Double Field

            sage: copy(CDF._coerce_map_via([ZZ, RR, CC], QQ))                           # needs sage.rings.complex_double
            Composite map:
              From: Rational Field
              To:   Complex Double Field
              Defn:   Generic map:
                      From: Rational Field
                      To:   Real Field with 53 bits of precision
                    then
                      Native morphism:
                      From: Real Field with 53 bits of precision
                      To:   Complex Double Field

            sage: copy(CDF._coerce_map_via([ZZ, RR, CC], CC))                           # needs sage.rings.complex_double
            Generic map:
              From: Complex Field with 53 bits of precision
              To:   Complex Double Field
        """
        cdef Parent R
        for R in v:
            if R is None:
                continue
            if R is S:
                return self._internal_coerce_map_from(R)
            connecting = R._internal_coerce_map_from(S)
            if connecting is not None:
                return self._internal_coerce_map_from(R) * connecting

    cpdef bint has_coerce_map_from(self, S) except -2:
        """
        Return ``True`` if there is a natural map from ``S`` to ``self``.
        Otherwise, return ``False``.

        EXAMPLES::

            sage: RDF.has_coerce_map_from(QQ)
            True
            sage: RDF.has_coerce_map_from(QQ['x'])
            False
            sage: RDF['x'].has_coerce_map_from(QQ['x'])
            True
            sage: RDF['x,y'].has_coerce_map_from(QQ['x'])
            True
        """
        if S is self:
            return True
        elif S == self:
            if debug.unique_parent_warnings:
                print("Warning: non-unique parents %s" % (type(S)))
            return True
        return self._internal_coerce_map_from(S) is not None

    cpdef _coerce_map_from_(self, S):
        """
        Override this method to specify coercions beyond those specified
        in ``coerce_list``.

        If no such coercion exists, return ``None`` or ``False``. Otherwise, it
        may return either an actual Map to use for the coercion, a callable
        (in which case it will be wrapped in a Map), or ``True`` (in which case
        a generic map will be provided).
        """
        try:
            # Try possible _coerce_map_from_() methods defined in
            # ParentMethods classes of categories.
            return super(Parent, self)._coerce_map_from_(S)
        except AttributeError:
            return None

    cpdef coerce_map_from(self, S):
        """
        Return a :class:`Map` object to coerce from ``S`` to ``self`` if one
        exists, or ``None`` if no such coercion exists.

        EXAMPLES:

        By :issue:`12313`, a special kind of weak key dictionary is used to
        store coercion and conversion maps, namely
        :class:`~sage.structure.coerce_dict.MonoDict`. In that way, a memory
        leak was fixed that would occur in the following test::

            sage: import gc
            sage: _ = gc.collect()
            sage: K = GF(1<<55,'t')                                                     # needs sage.rings.finite_rings
            sage: for i in range(50):                                                   # needs sage.rings.finite_rings sage.schemes
            ....:   a = K.random_element()
            ....:   E = EllipticCurve(j=a)
            ....:   b = K.has_coerce_map_from(E)
            sage: _ = gc.collect()
            sage: len([x for x in gc.get_objects() if isinstance(x, type(E))])          # needs sage.rings.finite_rings sage.schemes
            1

        TESTS:

        The following was fixed in :issue:`12969`::

            sage: # needs sage.combinat sage.modules
            sage: R = QQ['q,t'].fraction_field()
            sage: Sym = SymmetricFunctions(R)
            sage: H = Sym.macdonald().H()
            sage: P = Sym.macdonald().P()
            sage: m = Sym.monomial()
            sage: Ht = Sym.macdonald().Ht()
            sage: phi = m.coerce_map_from(P)
        """
        return copy(self._internal_coerce_map_from(S))

    cpdef _internal_coerce_map_from(self, S):
        """
        Return the :class:`Map` object to coerce from ``S`` to ``self`` that
        is used internally by the coercion system if one exists, or ``None``
        if no such coercion exists.

        EXAMPLES:

        By :issue:`14711`, coerce maps should be copied when using them
        outside of the coercion system, because they may become defunct
        by garbage collection::

            sage: ZZ._internal_coerce_map_from(int)
            (map internal to coercion system -- copy before use)
            Native morphism:
              From: Set of Python objects of class 'int'
              To:   Integer Ring
            sage: copy(ZZ._internal_coerce_map_from(int))
            Native morphism:
              From: Set of Python objects of class 'int'
              To:   Integer Ring
            sage: copy(QQ._internal_coerce_map_from(ZZ))
            Natural morphism:
              From: Integer Ring
              To:   Rational Field

            sage: # needs sage.combinat sage.modules
            sage: R = QQ['q,t'].fraction_field()
            sage: Sym = SymmetricFunctions(R)
            sage: P = Sym.macdonald().P()
            sage: Ht = Sym.macdonald().Ht()
            sage: Ht._internal_coerce_map_from(P)
            (map internal to coercion system -- copy before use)
            Composite map:
              From: Symmetric Functions over Fraction Field of Multivariate Polynomial Ring in q, t over Rational Field in the Macdonald P basis
              To:   Symmetric Functions over Fraction Field of Multivariate Polynomial Ring in q, t over Rational Field in the Macdonald Ht basis
            sage: copy(Ht._internal_coerce_map_from(P))
            Composite map:
              From: Symmetric Functions over Fraction Field of Multivariate Polynomial Ring in q, t over Rational Field in the Macdonald P basis
              To:   Symmetric Functions over Fraction Field of Multivariate Polynomial Ring in q, t over Rational Field in the Macdonald Ht basis
              Defn:   Generic morphism:
                      From: Symmetric Functions over Fraction Field of Multivariate Polynomial Ring in q, t over Rational Field in the Macdonald P basis
                      To:   Symmetric Functions over Fraction Field of Multivariate Polynomial Ring in q, t over Rational Field in the Macdonald J basis
                    then
                      Generic morphism:
                      From: Symmetric Functions over Fraction Field of Multivariate Polynomial Ring in q, t over Rational Field in the Macdonald J basis
                      To:   Symmetric Functions over Fraction Field of Multivariate Polynomial Ring in q, t over Rational Field in the Schur basis
                    then
                      Generic morphism:
                      From: Symmetric Functions over Fraction Field of Multivariate Polynomial Ring in q, t over Rational Field in the Schur basis
                      To:   Symmetric Functions over Fraction Field of Multivariate Polynomial Ring in q, t over Rational Field in the Macdonald Ht basis

        The following was fixed in :issue:`4740`::

            sage: F = GF(13)
            sage: F._internal_coerce_map_from(F) is F._internal_coerce_map_from(F)
            True
        """
        if not good_as_coerce_domain(S):
            return None
        self._coercions_used = True
        cdef map.Map mor

        if isinstance(S, Set_PythonType_class):
            return self._internal_coerce_map_from(S._type)
        if self._coerce_from_hash is None:  # this is because parent.__init__() does not always get called
            self.init_coerce(False)

        try:
            return self._coerce_from_hash.get(S)
        except KeyError:
            pass

        if S is self:
            from sage.categories.homset import Hom
            mor = Hom(self, self).identity()
            mor._is_coercion = True
            self._coerce_from_hash.set(S, mor)
            return mor

        if S == self:
            # non-unique parents
            if debug.unique_parent_warnings:
                print("Warning: non-unique parents %s" % (type(S)))
            mor = self._generic_coerce_map(S)
            mor._is_coercion = True
            self._coerce_from_hash.set(S, mor)
            mor._make_weak_references()
            return mor

        try:
            _register_pair(self, S, "coerce")
            mor = self.discover_coerce_map_from(S)
            # if mor is not None:
            #    # Need to check that this morphism does not connect previously unconnected parts of the coercion diagram
            #    if self._embedding is not None and not self._embedding.codomain().has_coerce_map_from(S):
            #        # The following if statement may call this function with self and S.  If so, we want to return None,
            #        # so that it does not use this path for the existence of a coercion path.
            #        # We disable this for now because it is too strict
            #        pass
            #        # mor = None
            # if mor is not None:
            #     # NOTE: this line is what makes the coercion detection stateful
            #     # self._coerce_from_list.append(mor)
            #     pass
            # It may be that the only coercion from S to self is
            # via another parent X. But if the pair (S,X) is temporarily
            # disregarded (using _register_pair, to avoid infinite recursion)
            # then we are not allowed to cache the absence of a coercion
            # from S to self. See #12969
            if (mor is not None) or _may_cache_none(self, S, "coerce"):
                self._coerce_from_hash.set(S, mor)
                if mor is not None:
                    mor._is_coercion = True
                    mor._make_weak_references()
            return mor
        except CoercionException as ex:
            _record_exception()
            return None
        finally:
            _unregister_pair(self, S, "coerce")

    cdef discover_coerce_map_from(self, S):
        """
        Precedence for discovering a coercion ``S -> self`` goes as follows:

        1. If ``S`` has an embedding into ``self``, return that embedding.

        2. If ``self._coerce_map_from_(S)`` is not exactly one of

           - DefaultConvertMap
           - DefaultConvertMap_unique
           - NamedConvertMap

           return this map.

        3. Traverse the coercion lists looking for another map
           returning the map from step (2) if none is found.

        4. If ``S`` has an embedding into some parent ``T``, look for
          ``T -> self`` and return composition.

        In the future, multiple paths may be discovered and compared.

        TESTS:

        Regression test for :issue:`12919` (probably not 100% robust)::

            sage: class P(Parent):
            ....:     def __init__(self):
            ....:         Parent.__init__(self, category=Sets())
            ....:     Element=ElementWrapper
            sage: A = P(); a = A('a')
            sage: B = P(); b = B('b')
            sage: C = P(); c = C('c')
            sage: D = P(); d = D('d')
            sage: Hom(A, B)(lambda x: b).register_as_coercion()
            sage: Hom(B, A)(lambda x: a).register_as_coercion()
            sage: Hom(C, B)(lambda x: b).register_as_coercion()
            sage: Hom(D, C)(lambda x: c).register_as_coercion()
            sage: A(d)
            'a'

        Another test::

            sage: # needs sage.rings.number_field
            sage: x = polygen(ZZ, 'x')
            sage: K = NumberField([x^2 - 2, x^2 - 3], 'a,b')
            sage: M = K.absolute_field('c')
            sage: M_to_K, K_to_M = M.structure()
            sage: M.register_coercion(K_to_M)
            sage: K.register_coercion(M_to_K)
            sage: phi = M.coerce_map_from(QQ)
            sage: p = QQ.random_element()
            sage: c = phi(p) - p; c
            0
            sage: c.parent() is M
            True
            sage: K.coerce_map_from(QQ)
            Coercion map:
              From: Rational Field
              To:   Number Field in a with defining polynomial x^2 - 2 over its base field

        Test that :issue:`17981` is fixed::

            sage: class P(Parent):
            ....:     def __init__(self):
            ....:         Parent.__init__(self, category=Sets())
            ....:     def _coerce_map_from_(self, A):
            ....:         if A == ZZ:
            ....:             return lambda x: self.element_class(self, x)
            ....:         return False
            ....:     Element=ElementWrapper
            sage: X = P()
            sage: X.has_coerce_map_from(ZZ)
            True

        Check that :issue:`14982` is fixed, and more generally that we discover
        sensible coercion paths in the presence of embeddings::

            sage: # needs sage.rings.number_field
            sage: K.<a> = NumberField(x^2 + 1/2, embedding=CC(0, 1))
            sage: L = NumberField(x^2 + 2, 'b', embedding=1/a)
            sage: PolynomialRing(L, 'x').coerce_map_from(L)
            Polynomial base injection morphism:
              From: Number Field in b with defining polynomial x^2 + 2 with b = -2*a
              To:   Univariate Polynomial Ring in x over Number Field in b
                    with defining polynomial x^2 + 2 with b = -2*a
            sage: PolynomialRing(K, 'x').coerce_map_from(L)
            Composite map:
              From: Number Field in b with defining polynomial x^2 + 2 with b = -2*a
              To:   Univariate Polynomial Ring in x over Number Field in a
                    with defining polynomial x^2 + 1/2 with a = 0.7071067811865475?*I
              Defn:   Generic morphism:
                      From: Number Field in b with defining polynomial x^2 + 2 with b = -2*a
                      To:   Number Field in a with defining polynomial x^2 + 1/2 with a = 0.7071067811865475?*I
                      Defn: b -> -2*a
                    then
                      Polynomial base injection morphism:
                      From: Number Field in a with defining polynomial x^2 + 1/2 with a = 0.7071067811865475?*I
                      To:   Univariate Polynomial Ring in x over Number Field in a
                            with defining polynomial x^2 + 1/2 with a = 0.7071067811865475?*I
            sage: MatrixSpace(L, 2, 2).coerce_map_from(L)
            Coercion map:
              From: Number Field in b with defining polynomial x^2 + 2 with b = -2*a
              To:   Full MatrixSpace of 2 by 2 dense matrices over Number Field in b
                    with defining polynomial x^2 + 2 with b = -2*a
            sage: PowerSeriesRing(L, 'x').coerce_map_from(L)
            Coercion map:
              From: Number Field in b with defining polynomial x^2 + 2 with b = -2*a
              To:   Power Series Ring in x over Number Field in b
                    with defining polynomial x^2 + 2 with b = -2*a
        """
        if isinstance(S, Parent) and (<Parent>S)._embedding is not None:
            if (<Parent>S)._embedding.codomain() is self:
                return (<Parent>S)._embedding

        user_provided_mor = self._coerce_map_from_(S)

        if user_provided_mor is None or user_provided_mor is False:
            best_mor = None
        elif user_provided_mor is True:
            best_mor = self._generic_coerce_map(S)
            if not isinstance(best_mor, DefaultConvertMap):
                return best_mor
            # Continue searching for better maps.  If there is something
            # better in the list, return that instead.  This is so, for
            # example, _coerce_map_from_ can return True but still take
            # advantage of the _populate_coercion_lists_ data.
        elif isinstance(user_provided_mor, map.Map):
            return user_provided_mor
        elif callable(user_provided_mor):
            return CallableConvertMap(S, self, user_provided_mor)
        else:
            raise TypeError(
                _LazyString("_coerce_map_from_ must return None, a boolean, a callable, or an explicit Map (called on %s, got %s)",
                            (type(self), type(user_provided_mor)), {}))

        from sage.categories.homset import Hom

        cdef map.Map mor
        cdef int num_paths = 1
        # this is the number of paths we find before settling on the best (the one with lowest coerce_cost).
        # setting this to 1 will make it return the first path found.

        cdef int mor_found = 0
        cdef Parent R, D
        # Recurse.  Note that if S is the domain of one of the maps in self._coerce_from_list,
        # we will have stuck the map into _coerce_map_hash and thus returned it already.
        for mor in self._coerce_from_list:
            D = mor.domain()
            if D is self:
                continue
            if D is S:
                if best_mor is None or mor._coerce_cost < best_mor._coerce_cost:
                    best_mor = mor
                mor_found += 1
                if mor_found >= num_paths:
                    return best_mor
            else:
                connecting = None
                if EltPair(D, S, "coerce") not in _coerce_test_dict:
                    connecting = D._internal_coerce_map_from(S)
                if connecting is not None:
                    mor = mor * connecting
                    if best_mor is None or mor._coerce_cost < best_mor._coerce_cost:
                        best_mor = mor
                    mor_found += 1
                    if mor_found >= num_paths:
                        return best_mor

        if best_mor is not None:
            return best_mor

        if isinstance(S, Parent) and (<Parent>S)._embedding is not None:
            connecting = self._internal_coerce_map_from((<Parent>S)._embedding.codomain())
            if connecting is not None:
                return (<Parent>S)._embedding.post_compose(connecting)

    cpdef convert_map_from(self, S):
        """
        This function returns a :class:`Map` from `S` to ``self``,
        which may or may not succeed on all inputs.
        If a coercion map from S to ``self`` exists,
        then the it will be returned. If a coercion from ``self`` to `S` exists,
        then it will attempt to return a section of that map.

        Under the new coercion model, this is the fastest way to convert
        elements of `S` to elements of ``self`` (short of manually constructing
        the elements) and is used by :meth:`__call__`.

        EXAMPLES::

            sage: m = ZZ.convert_map_from(QQ)
            sage: m
            Generic map:
              From: Rational Field
              To:   Integer Ring
            sage: m(-35/7)
            -5
            sage: parent(m(-35/7))
            Integer Ring
        """
        return copy(self._internal_convert_map_from(S))

    cpdef _internal_convert_map_from(self, S):
        """
        This function returns a :class:`Map` from `S` to ``self``,
        which may or may not succeed on all inputs.
        If a coercion map from S to ``self`` exists,
        then the it will be returned. If a coercion from ``self`` to `S` exists,
        then it will attempt to return a section of that map.

        Under the new coercion model, this is the fastest way to convert
        elements of `S` to elements of ``self`` (short of manually constructing
        the elements) and is used by :func:`__call__`.

        EXAMPLES::

            sage: m = ZZ._internal_convert_map_from(QQ)
            sage: m
            (map internal to coercion system -- copy before use)
            Generic map:
              From: Rational Field
              To:   Integer Ring
            sage: m(-35/7)
            -5
            sage: parent(m(-35/7))
            Integer Ring
        """
        if not good_as_convert_domain(S):
            return None
        if self._convert_from_hash is None:  # this is because parent.__init__() does not always get called
            self.init_coerce()
        try:
            return self._convert_from_hash.get(S)
        except KeyError:
            mor = self.discover_convert_map_from(S)
            # Before Issue #14711, the morphism has been
            # put both into _convert_from_list and into
            # _convert_from_hash. But there is no reason
            # to have a double book-keeping, specifically
            # if one of them is by strong references!
            self._convert_from_hash.set(S, mor)
            # Moreover, again by #14711, the morphism should
            # only keep weak references to domain and codomain,
            # to allow them being garbage collected.
            if mor is not None:
                mor._make_weak_references()
            return mor

    cdef discover_convert_map_from(self, S):

        cdef map.Map mor = self._internal_coerce_map_from(S)
        if mor is not None:
            return mor

        if isinstance(S, Parent):
            mor = S._internal_coerce_map_from(self)
            if mor is not None:
                mor = mor.section()
                if mor is not None:
                    return mor

        user_provided_mor = self._convert_map_from_(S)

        if user_provided_mor is not None:
            if isinstance(user_provided_mor, map.Map):
                return user_provided_mor
            elif callable(user_provided_mor):
                return CallableConvertMap(S, self, user_provided_mor)
            else:
                raise TypeError(
                    _LazyString("_convert_map_from_ must return a map or callable (called on %s, got %s)",
                                (type(self), type(user_provided_mor)), {}))

        mor = self._generic_convert_map(S)
        return mor

    cpdef _convert_map_from_(self, S):
        """
        Override this method to provide additional conversions beyond those
        given in ``convert_list``.

        This function is called after coercions are attempted. If there is a
        coercion morphism in the opposite direction, one should consider
        adding a section method to that.

        This MUST return a Map from ``S`` to ``self``, or ``None``. If ``None``
        is returned then a generic map will be provided.
        """
        return None

    cpdef get_action(self, S, op=operator.mul, bint self_on_left=True, self_el=None, S_el=None):
        """
        Return an action of ``self`` on ``S`` or ``S`` on ``self``.

        To provide additional actions, override :meth:`_get_action_`.

        .. WARNING::

            This is not the method that you typically want to call.
            Instead, call ``coercion_model.get_action(...)`` which
            caches results (this ``Parent.get_action`` method does not).

        TESTS::

            sage: M = QQ['y']^3                                                         # needs sage.modules
            sage: M.get_action(ZZ['x']['y'])                                            # needs sage.modules
            Right scalar multiplication
             by Univariate Polynomial Ring in y
                over Univariate Polynomial Ring in x over Integer Ring
             on Ambient free module of rank 3 over the principal ideal domain
                Univariate Polynomial Ring in y over Rational Field
            sage: print(M.get_action(ZZ['x']))                                          # needs sage.modules
            None
        """
        action = self._get_action_(S, op, self_on_left)
        if action is None:
            action = self.discover_action(S, op, self_on_left, self_el, S_el)

        if action is not None:
            from sage.categories.action import Action
            if not isinstance(action, Action):
                raise TypeError("_get_action_ must return None or an Action")

        self._action_hash.set(S, op, self_on_left, action)
        return action

    cdef discover_action(self, S, op, bint self_on_left, self_el=None, S_el=None):
        """
        TESTS::

            sage: # needs sage.schemes
            sage: E = EllipticCurve([1,0])
            sage: coercion_model.get_action(E, ZZ, operator.mul)
            Right action by Integer Ring on Elliptic Curve defined by y^2 = x^3 + x over Rational Field
            sage: coercion_model.get_action(ZZ, E, operator.mul)
            Left action by Integer Ring on Elliptic Curve defined by y^2 = x^3 + x over Rational Field
            sage: coercion_model.get_action(E, int, operator.mul)
            Right action by Integer Ring on Elliptic Curve defined by y^2 = x^3 + x over Rational Field
            with precomposition on right by Native morphism:
              From: Set of Python objects of class 'int'
              To:   Integer Ring
            sage: coercion_model.get_action(int, E, operator.mul)
            Left action by Integer Ring on Elliptic Curve defined by y^2 = x^3 + x over Rational Field
            with precomposition on left by Native morphism:
              From: Set of Python objects of class 'int'
              To:   Integer Ring

        ::

            sage: # needs sage.rings.complex_double
            sage: R.<x> = CDF[]
            sage: coercion_model.get_action(R, ZZ, operator.pow)
            Right Integer Powering by Integer Ring
             on Univariate Polynomial Ring in x over Complex Double Field
            sage: print(coercion_model.get_action(ZZ, R, operator.pow))
            None
            sage: coercion_model.get_action(R, int, operator.pow)
            Right Integer Powering by Set of Python objects of class 'int'
             on Univariate Polynomial Ring in x over Complex Double Field
            sage: print(coercion_model.get_action(int, R, operator.pow))
            None
            sage: coercion_model.get_action(R, IntegerModRing(7), operator.pow)
            Right Integer Powering by Ring of integers modulo 7
             on Univariate Polynomial Ring in x over Complex Double Field

        ::

            sage: print(coercion_model.get_action(E, ZZ, operator.pow))                 # needs sage.schemes
            None

        ::

            With Pull Request #37369, registered multiplication actions by
            `ZZ` are also discovered and used when a Python ``int`` is multiplied.
            Previously, it was only discovering the generic Integer Multiplication
            Action that all additive groups have. As a result, optimised
            implementations, such as the use of Pari for scalar multiplication of points
            on elliptic curves over Finite Fields, was not used if an ``int``
            multiplied a point, resulting in a 10x slowdown for large characteristic::

            sage: # needs sage.schemes
            sage: E = EllipticCurve(GF(17),[1,1])
            sage: coercion_model.discover_action(ZZ, E, operator.mul)
            Left action by Integer Ring on Elliptic Curve defined by y^2 = x^3 + x + 1 over Finite Field of size 17
            sage: coercion_model.discover_action(int, E, operator.mul)
            Left action by Integer Ring on Elliptic Curve defined by y^2 = x^3 + x + 1 over Finite Field of size 17
            with precomposition on left by Native morphism:
            From: Set of Python objects of class 'int'
            To:   Integer Ring
        """
        # G acts on S, G -> G', R -> S => G' acts on R (?)
        # NO! ZZ[x,y] acts on Matrices(ZZ[x]) but ZZ[y] does not.
        # What may be true is that if the action's destination is S, then this can be allowed.
        # Note: a is either None or a sample elements of self.
        # If needed, it will be passed to Left/RightModuleAction.
        from sage.categories.action import Action, PrecomposedAction
        from sage.categories.homset import Hom
        cdef Parent R

        for action in self._action_list:
            if isinstance(action, Action) and action.operation() is op:
                if self_on_left:
                    if action.left_domain() is not self:
                        continue
                    R = action.right_domain()
                else:
                    if action.right_domain() is not self:
                        continue
                    R = action.left_domain()
            else:
                continue
            if R is S:
                return action
            else:
                connecting = R._internal_coerce_map_from(S)  # S -> R
                if connecting is not None:
                    if self_on_left:
                        return PrecomposedAction(action, None, connecting)
                    else:
                        return PrecomposedAction(action, connecting, None)

        if op is operator.mul:  # elements define special action methods.
            try:
                _register_pair(self, S, "action")  # avoid possible infinite loops

                # detect actions defined by _rmul_, _lmul_, _act_on_, and _acted_upon_ methods
                from sage.structure.coerce_actions import detect_element_action
                action = detect_element_action(self, S, self_on_left, self_el, S_el)
                if action is not None:
                    return action

                if parent_is_integers(S) and not self.has_coerce_map_from(S):
                    # Try the above again, but first coerce integer-like type to Integer
                    # with a connecting coercion
                    global _Integer
                    if _Integer is None:
                        from sage.rings.integer import Integer as _Integer
                    ZZ_el = _Integer(S_el)
                    ZZ = ZZ_el.parent()

                    # Now we check if there's an element action from Integers
                    action = detect_element_action(self, ZZ, self_on_left, self_el, ZZ_el)

                    # When this is not None, we can do the Precomposed action
                    if action is not None:
                        # Compute the coercion from whatever S is to the Integer class
                        # This should always work because parent_is_integers(S) is True
                        # but it fails when S is gmpy2.mpz.
                        # TODO: should we also patch _internal_coerce_map_from so that
                        # there's a map from gmpy2.mpz to ZZ?
                        connecting = ZZ._internal_coerce_map_from(S)
                        if connecting is not None:
                            if self_on_left:
                                action = PrecomposedAction(action, None, connecting)
                            else:
                                action = PrecomposedAction(action, connecting, None)
                            return action

                    # Otherwise, we do the most basic IntegerMulAction
                    from sage.structure.coerce_actions import IntegerMulAction
                    try:
                        return IntegerMulAction(S, self, not self_on_left, self_el)
                    except TypeError:
                        _record_exception()
            finally:
                _unregister_pair(self, S, "action")
        elif self_on_left and op is operator.pow:
            S_is_int = parent_is_integers(S)
            if not S_is_int:
                from sage.rings.abc import IntegerModRing
                if isinstance(S, IntegerModRing):
                    # We allow powering by an IntegerMod by treating it
                    # as an integer.
                    #
                    # TODO: this makes sense in a few cases that we want
                    # to support. But in general this should not be
                    # allowed. See Issue #15709
                    S_is_int = True
            if S_is_int:
                from sage.structure.coerce_actions import IntegerPowAction
                try:
                    return IntegerPowAction(S, self, False, self_el)
                except TypeError:
                    _record_exception()

    cpdef _get_action_(self, S, op, bint self_on_left):
        """
        Override this method to provide an action of ``self`` on ``S`` or ``S``
        on ``self`` beyond what was specified in ``action_list``.

        This must return an action which accepts an element of ``self`` and an
        element of ``S`` (in the order specified by ``self_on_left``).
        """
        return None

    # TODO: remove once all parents in Sage will inherit properly from
    # Sets().ParentMethods.an_element
    cpdef an_element(self):
        r"""
        Return a (preferably typical) element of this parent.

        This is used both for illustration and testing purposes. If
        the set ``self`` is empty, :meth:`an_element` raises the
        exception :exc:`EmptySetError`.

        This calls :meth:`_an_element_` (which see), and caches the
        result. Parent are thus encouraged to override :meth:`_an_element_`.

        EXAMPLES::

            sage: CDF.an_element()                                                      # needs sage.rings.complex_double
            1.0*I
            sage: ZZ[['t']].an_element()
            t

        In case the set is empty, an :exc:`EmptySetError` is raised::

            sage: Set([]).an_element()
            Traceback (most recent call last):
            ...
            EmptySetError
        """
        # _cache_an_element, not _cache__an_element, to prevent a possible
        # conflict with @cached_method
        if self._cache_an_element is None:
            self._cache_an_element = self._an_element_()
        return self._cache_an_element

    def _an_element_(self):
        """
        Return an element of ``self``.

        Want it in sufficient generality
        that poorly-written functions will not work when they are not
        supposed to. This is cached so does not have to be super fast.

        EXAMPLES::

            sage: QQ._an_element_()
            1/2
            sage: ZZ['x,y,z']._an_element_()
            x

        TESTS:

        Since ``Parent`` comes before the parent classes provided by
        categories in the hierarchy of classes, we make sure that this
        default implementation of :meth:`_an_element_` does not
        override some provided by the categories.  Eventually, this
        default implementation should be moved into the categories to
        avoid this workaround::

            sage: S = FiniteEnumeratedSet([1,2,3])
            sage: S.category()
            Category of facade finite enumerated sets
            sage: super(Parent, S)._an_element_
            Cached version of <function ..._an_element_from_iterator at ...>
            sage: S._an_element_()
            1
            sage: S = FiniteEnumeratedSet([])
            sage: S._an_element_()
            Traceback (most recent call last):
            ...
            EmptySetError
        """
        try:
            return super()._an_element_()
        except EmptySetError:
            raise
        except Exception:
            _record_exception()
            pass

        try:
            return self.gen(0)
        except Exception:
            _record_exception()
            pass

        try:
            return self.gen()
        except Exception:
            _record_exception()
            pass

        from sage.rings.infinity import infinity
        for x in ['_an_element_', 'pi', 1.2, 2, 1, 0, infinity]:
            # This weird looking list is to try to get an element
            # which does not coerce other places.
            try:
                return self(x)
            except (TypeError, NameError, NotImplementedError, AttributeError, ValueError):
                _record_exception()

        raise NotImplementedError(_LazyString("please implement _an_element_ for %s", (self,), {}))

    cpdef bint is_exact(self) except -2:
        """
        Test whether the ring is exact.

        .. NOTE::

            This defaults to true, so even if it does return ``True``
            you have no guarantee (unless the ring has properly
            overloaded this).

        OUTPUT:

        Return ``True`` if elements of this ring are represented exactly, i.e.,
        there is no precision loss when doing arithmetic.

        EXAMPLES::

            sage: QQ.is_exact()
            True
            sage: ZZ.is_exact()
            True
            sage: Qp(7).is_exact()                                                      # needs sage.rings.padics
            False
            sage: Zp(7, type='capped-abs').is_exact()                                   # needs sage.rings.padics
            False
        """
        return True

    @cached_method
    def _is_numerical(self):
        r"""
        Test if elements of this parent can be numerically evaluated as complex
        numbers (in a canonical way).

        EXAMPLES::

            sage: QuadraticField(-1)._is_numerical()                                    # needs sage.rings.number_field
            True
            sage: QQ._is_numerical()
            True
            sage: [RR._is_numerical(), CC._is_numerical()]                              # needs sage.rings.real_mpfr
            [True, True]
            sage: SR._is_numerical()                                                    # needs sage.symbolic
            False
            sage: [R._is_numerical() for R in [QQ['x'], QQ[['x']]]]
            [False, False]
            sage: [R._is_numerical() for R in [RBF, CBF]]                               # needs sage.libs.flint
            [False, False]
            sage: [R._is_numerical() for R in [RIF, CIF]]                               # needs sage.rings.real_interval_field
            [False, False]
        """
        try:
            from sage.rings.complex_mpfr import ComplexField
            from sage.rings.real_mpfr import mpfr_prec_min
        except ImportError:
            pass
        else:
            return ComplexField(mpfr_prec_min()).has_coerce_map_from(self)

        try:
            from sage.rings.complex_double import CDF
        except ImportError:
            pass
        else:
            return CDF.has_coerce_map_from(self)

        from sage.rings.real_double import RDF
        return RDF.has_coerce_map_from(self)

    @cached_method
    def _is_real_numerical(self):
        r"""
        Test if elements of this parent can be numerically evaluated as real
        numbers (in a canonical way).

        EXAMPLES::

            sage: QuadraticField(2)._is_real_numerical()                                # needs sage.rings.number_field
            True
            sage: [QQ._is_real_numerical(), ZZ._is_real_numerical()]
            [True, True]
            sage: [RR._is_real_numerical(), RLF._is_real_numerical()]                   # needs sage.rings.real_mpfr
            [True, True]
            sage: QuadraticField(-1)._is_real_numerical()                               # needs sage.rings.number_field
            False
            sage: CC._is_real_numerical()                                               # needs sage.rings.real_mpfr
            False
            sage: SR._is_real_numerical()                                               # needs sage.symbolic
            False
            sage: [R._is_real_numerical() for R in [QQ['x'], QQ[['x']]]]
            [False, False]
            sage: [R._is_real_numerical() for R in [RBF, CBF]]                          # needs sage.libs.flint
            [False, False]
            sage: [R._is_real_numerical() for R in [RIF, CIF]]                          # needs sage.libs.flint
            [False, False]
        """
        try:
            from sage.rings.real_mpfr import RealField, mpfr_prec_min
        except ImportError:
            pass
        else:
            return RealField(mpfr_prec_min()).has_coerce_map_from(self)

        from sage.rings.real_double import RDF
        return RDF.has_coerce_map_from(self)

############################################################################
# Set base class --
############################################################################

cdef class Set_generic(Parent):
    """
    Abstract base class for sets.

    TESTS::

        sage: Set(QQ).category()
        Category of infinite sets
    """
    def object(self):
        """
        Return the underlying object of ``self``.

        EXAMPLES::

            sage: Set(QQ).object()
            Rational Field
        """
        return self

    def __bool__(self):
        """
        A set is considered ``True`` unless it is empty, in which case it is
        considered to be ``False``.

        EXAMPLES::

            sage: bool(Set(QQ))
            True
            sage: bool(Set(GF(3)))
            True
        """
        return not (self.is_finite() and len(self) == 0)


# These functions are to guarantee that user defined _lmul_, _rmul_,
# _act_on_, _acted_upon_ do not in turn call __mul__ on their
# arguments, leading to an infinite loop.

cdef dict _coerce_test_dict = {}

cdef class EltPair:
    cdef x, y, tag

    def __init__(self, x, y, tag):
        self.x = x
        self.y = y
        self.tag = tag

    def __richcmp__(EltPair self, EltPair other, int op):
        cdef bint eq = self.x is other.x and self.y is other.y and self.tag is other.tag
        if op in [Py_EQ, Py_GE, Py_LE]:
            return eq
        else:
            return not eq

    def __hash__(self):
        """
        EXAMPLES::

            sage: from sage.structure.parent import EltPair
            sage: a = EltPair(ZZ, QQ, "coerce")
            sage: b = EltPair(ZZ, QQ, "coerce")
            sage: hash(a) == hash(b)
            True

        TESTS:

        Verify that :issue:`16341` has been resolved::

            sage: K.<a> = Qq(9)                                                         # needs sage.rings.padics
<<<<<<< HEAD
            sage: E = EllipticCurve_from_j(0).base_extend(K)                            # needs sage.rings.padics sage.schemes
            sage: E.get_action(ZZ)                                                      # needs sage.rings.padics sage.schemes
            Right Integer Multiplication
             by Integer Ring
=======
            sage: E = EllipticCurve_from_j(0).base_extend(K)                            # needs sage.rings.padics
            sage: E.get_action(ZZ)                                                      # needs sage.rings.padics
            Right action by Integer Ring
>>>>>>> e7477f88
             on Elliptic Curve defined by y^2 + (1+O(3^20))*y = x^3
              over 3-adic Unramified Extension Field in a
               defined by x^2 + 2*x + 2
        """
        return hash((id(self.x), id(self.y), id(self.tag)))

    def short_repr(self):
        return self.tag, hex(<long><void*>self.x), hex(<long><void*>self.y)

    def __repr__(self):
        return "%r: %r (%r), %r (%r)" % (self.tag, self.x, type(self.x), self.y, type(self.y))

cdef bint _may_cache_none(x, y, tag) except -1:
    # Are we allowed to cache the absence of a coercion
    # from y to x? We are only allowed, if y is *not*
    # part of any coerce path that is temporarily disregarded,
    # with the only exception of the path from y to x.
    # See #12969.
    cdef EltPair P
    for P in _coerce_test_dict:
        if (P.y is y) and (P.x is not x) and (P.tag is tag):
            return 0
    return 1

cdef bint _register_pair(x, y, tag) except -1:
    # Means: We will temporarily disregard coercions from
    # y to x when looking for a coercion path by depth first
    # search. This is to avoid infinite recursion.
    both = EltPair(x, y, tag)

    if both in _coerce_test_dict:
        xp = type(x) if isinstance(x, Parent) else parent(x)
        yp = type(y) if isinstance(y, Parent) else parent(y)
        raise CoercionException(
            _LazyString("Infinite loop in action of %s (parent %s) and %s (parent %s)!",
                        (x, xp, y, yp), {}))
    _coerce_test_dict[both] = True
    return 0

cdef bint _unregister_pair(x, y, tag) except -1:
    try:
        _coerce_test_dict.pop(EltPair(x, y, tag), None)
    except (ValueError, CoercionException):
        pass<|MERGE_RESOLUTION|>--- conflicted
+++ resolved
@@ -3043,16 +3043,9 @@
         Verify that :issue:`16341` has been resolved::
 
             sage: K.<a> = Qq(9)                                                         # needs sage.rings.padics
-<<<<<<< HEAD
             sage: E = EllipticCurve_from_j(0).base_extend(K)                            # needs sage.rings.padics sage.schemes
             sage: E.get_action(ZZ)                                                      # needs sage.rings.padics sage.schemes
-            Right Integer Multiplication
-             by Integer Ring
-=======
-            sage: E = EllipticCurve_from_j(0).base_extend(K)                            # needs sage.rings.padics
-            sage: E.get_action(ZZ)                                                      # needs sage.rings.padics
             Right action by Integer Ring
->>>>>>> e7477f88
              on Elliptic Curve defined by y^2 + (1+O(3^20))*y = x^3
               over 3-adic Unramified Extension Field in a
                defined by x^2 + 2*x + 2
