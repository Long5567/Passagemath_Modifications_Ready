# sage_setup: distribution = sagemath-objects
r"""
Elements, Array and Lists With Clone Protocol

This module defines several classes which are subclasses of
:class:`Element<sage.structure.element.Element>` and which roughly implement
the "prototype" design pattern (see [Prototype_pattern]_, [GHJV1994]_). Those classes are
intended to be used to model *mathematical* objects, which are by essence
immutable. However, in many occasions, one wants to construct the
data-structure encoding of a new mathematical object by small modifications of
the data structure encoding some already built object. For the resulting
data-structure to correctly encode the mathematical object, some structural
invariants must hold. One problem is that, in many cases, during the
modification process, there is no possibility but to break the invariants.

For example, in a list modeling a permutation of `\{1,\dots,n\}`, the integers
must be distinct. A very common operation is to take a permutation to make a
copy with some small modifications, like exchanging two consecutive values in
the list or cycling some values. Though the result is clearly a permutations
there's no way to avoid breaking the permutations invariants at some point
during the modifications.

The main purpose of this module is to define the class

- :class:`ClonableElement` as an abstract super class,

and its subclasses:

- :class:`ClonableArray` for arrays (lists of fixed length) of objects;
- :class:`ClonableList` for (resizable) lists of objects;
- :class:`NormalizedClonableList` for lists of objects with a normalization method;
- :class:`ClonableIntArray` for arrays of int.

.. SEEALSO:: The following parents from :mod:`sage.structure.list_clone_demo`
    demonstrate how to use them:

    - ``IncreasingArrays()`` (see
      :class:`~sage.structure.list_clone_demo.IncreasingArray`
      and the parent class
      :class:`~sage.structure.list_clone_demo.IncreasingArrays`)
    - ``IncreasingLists()`` (see
      :class:`~sage.structure.list_clone_demo.IncreasingList`
      and the parent class
      :class:`~sage.structure.list_clone_demo.IncreasingLists`)
    - ``SortedLists()`` (see
      :class:`~sage.structure.list_clone_demo.SortedList`
      and the parent class
      :class:`~sage.structure.list_clone_demo.SortedLists`)
    - ``IncreasingIntArrays()`` (see
      :class:`~sage.structure.list_clone_demo.IncreasingIntArray`
      and the parent class
      :class:`~sage.structure.list_clone_demo.IncreasingIntArrays`)

EXAMPLES:

We now demonstrate how
:class:`~sage.structure.list_clone_demo.IncreasingArray` works, creating an
instance ``el`` through its parent ``IncreasingArrays()``::

    sage: from sage.structure.list_clone_demo import IncreasingArrays
    sage: P = IncreasingArrays()
    sage: P([1, 4 ,8])
    [1, 4, 8]

If one tries to create this way a list which in not increasing, an error is
raised::

    sage: IncreasingArrays()([5, 4 ,8])
    Traceback (most recent call last):
    ...
    ValueError: array is not increasing

Once created modifying ``el`` is forbidden::

    sage: el = P([1, 4 ,8])
    sage: el[1] = 3
    Traceback (most recent call last):
    ...
    ValueError: object is immutable; please change a copy instead.

However, you can modify a temporarily mutable clone::

    sage: with el.clone() as elc:
    ....:      elc[1] = 3
    sage: [el, elc]
    [[1, 4, 8], [1, 3, 8]]

We check that the original and the modified copy now are in a proper immutable
state::

    sage: el.is_immutable(), elc.is_immutable()
    (True, True)
    sage: elc[1] = 5
    Traceback (most recent call last):
    ...
    ValueError: object is immutable; please change a copy instead.

You can break the property that the list is increasing during the
modification::

    sage: with el.clone() as elc2:
    ....:     elc2[1] = 12
    ....:     print(elc2)
    ....:     elc2[2] = 25
    [1, 12, 8]
    sage: elc2
    [1, 12, 25]

But this property must be restored at the end of the ``with`` block; otherwise
an error is raised::

    sage: with elc2.clone() as el3:
    ....:     el3[1] = 100
    Traceback (most recent call last):
    ...
    ValueError: array is not increasing

Finally, as an alternative to the ``with`` syntax one can use::

    sage: el4 = copy(elc2)
    sage: el4[1] = 10
    sage: el4.set_immutable()
    sage: el4.check()

REFERENCES:

- [Prototype_pattern]_
- [GHJV1994]_

AUTHORS:

- Florent Hivert (2010-03): initial revision
"""
# ****************************************************************************
#       Copyright (C) 2009-2010 Florent Hivert <Florent.Hivert@univ-rouen.fr>
#
# This program is free software: you can redistribute it and/or modify
# it under the terms of the GNU General Public License as published by
# the Free Software Foundation, either version 2 of the License, or
# (at your option) any later version.
#                  https://www.gnu.org/licenses/
# ****************************************************************************

from cpython.list cimport *
from cpython.long cimport *
from cpython.ref cimport *

from cysignals.memory cimport check_reallocarray, sig_free

from sage.ext.stdsage cimport HAS_DICTIONARY
from sage.structure.element cimport Element
from sage.structure.parent cimport Parent
from sage.structure.richcmp cimport richcmp, rich_to_bool

############################################################################
#                          Basic clone elements                            #
############################################################################
cdef class ClonableElement(Element):
    r"""
    Abstract class for elements with clone protocol.

    This class is a subclass of :class:`Element<sage.structure.element.Element>`
    and implements the "prototype" design pattern (see [Prototype_pattern]_, [GHJV1994]_). The role
    of this class is:

    - to manage copy and mutability and hashing of elements
    - to ensure that at the end of a piece of code an object is restored in a
      meaningful mathematical state.

    A class ``C`` inheriting from :class:`ClonableElement` must implement
    the following two methods

    - ``obj.__copy__()`` -- returns a fresh copy of obj
    - ``obj.check()`` -- returns nothing, raise an exception if ``obj``
      doesn't satisfy the data structure invariants

    and ensure to call ``obj._require_mutable()`` at the beginning of any
    modifying method.

    Additionally, one can also implement

    - ``obj._hash_()`` -- return the hash value of ``obj``

    Then, given an instance ``obj`` of ``C``, the following sequences of
    instructions ensures that the invariants of ``new_obj`` are properly
    restored at the end::

       with obj.clone() as new_obj:
           ...
           # lot of invariant breaking modifications on new_obj
           ...
       # invariants are ensured to be fulfilled

    The following equivalent sequence of instructions can be used if speed is
    needed, in particular in Cython code::

       new_obj = obj.__copy__()
       ...
       # lot of invariant breaking modifications on new_obj
       ...
       new_obj.set_immutable()
       new_obj.check()
       # invariants are ensured to be fulfilled

    Finally, if the class implements the ``_hash_`` method, then
    :class:`ClonableElement` ensures that the hash value can only be
    computed on an immutable object. It furthermore caches it so that
    it is only computed once.

    .. warning:: for the hash caching mechanism to work correctly, the hash
       value cannot be 0.

    EXAMPLES:

    The following code shows a minimal example of usage of
    :class:`ClonableElement`. We implement a class or pairs `(x,y)`
    such that `x < y`::

        sage: from sage.structure.list_clone import ClonableElement
        sage: class IntPair(ClonableElement):
        ....:      def __init__(self, parent, x, y):
        ....:          ClonableElement.__init__(self, parent=parent)
        ....:          self._x = x
        ....:          self._y = y
        ....:          self.set_immutable()
        ....:          self.check()
        ....:      def _repr_(self):
        ....:          return "(x=%s, y=%s)"%(self._x, self._y)
        ....:      def check(self):
        ....:          if self._x >= self._y:
        ....:              raise ValueError("Incorrectly ordered pair")
        ....:      def get_x(self): return self._x
        ....:      def get_y(self): return self._y
        ....:      def set_x(self, v): self._require_mutable(); self._x = v
        ....:      def set_y(self, v): self._require_mutable(); self._y = v

    .. NOTE:: we don't need to define ``__copy__`` since it is properly
       inherited from :class:`Element<sage.structure.element.Element>`.

    We now demonstrate the behavior. Let's create an ``IntPair``::

        sage: myParent = Parent()
        sage: el = IntPair(myParent, 1, 3); el
        (x=1, y=3)
        sage: el.get_x()
        1

    Modifying it is forbidden::

        sage: el.set_x(4)
        Traceback (most recent call last):
        ...
        ValueError: object is immutable; please change a copy instead.

    However, you can modify a mutable copy::

        sage: with el.clone() as el1:
        ....:      el1.set_x(2)
        sage: [el, el1]
        [(x=1, y=3), (x=2, y=3)]

    We check that the original and the modified copy are in a proper immutable
    state::

        sage: el.is_immutable(), el1.is_immutable()
        (True, True)
        sage: el1.set_x(4)
        Traceback (most recent call last):
        ...
        ValueError: object is immutable; please change a copy instead.

    A modification which doesn't restore the invariant `x < y` at the end is
    illegal and raise an exception::

        sage: with el.clone() as elc2:
        ....:      elc2.set_x(5)
        Traceback (most recent call last):
        ...
        ValueError: Incorrectly ordered pair
    """
    def __cinit__(self):
        """
        TESTS::

            sage: from sage.structure.list_clone_demo import IncreasingArrays
            sage: el = IncreasingArrays()([1,2,3]) # indirect doctest
            sage: el.is_immutable()
            True
        """
        self._needs_check = True
        self._is_immutable = False
        self._hash = 0

    cpdef bint _require_mutable(self) except -2:
        """
        Check that ``self`` is mutable.

<<<<<<< HEAD
        This raises a :class:`ValueError` if ``self`` is immutable.
=======
        Raise a :exc:`ValueError` if ``self`` is immutable.
>>>>>>> e042294b

        TESTS::

            sage: from sage.structure.list_clone_demo import IncreasingArrays
            sage: el = IncreasingArrays()([1,2,3])
            sage: el._require_mutable()
            Traceback (most recent call last):
            ...
            ValueError: object is immutable; please change a copy instead.
        """
        if self._is_immutable:
            raise ValueError("object is immutable; please change a copy instead.")

    cpdef bint is_mutable(self) noexcept:
        """
        Return ``True`` if ``self`` is mutable (can be changed) and ``False``
        if it is not.

        To make this object immutable use ``self.set_immutable()``.

        EXAMPLES::

            sage: from sage.structure.list_clone_demo import IncreasingArrays
            sage: el = IncreasingArrays()([1,2,3])
            sage: el.is_mutable()
            False
            sage: copy(el).is_mutable()
            True
            sage: with el.clone() as el1:
            ....:      print([el.is_mutable(), el1.is_mutable()])
            [False, True]
        """
        return not self._is_immutable

    cpdef bint is_immutable(self) noexcept:
        """
        Return ``True`` if ``self`` is immutable (cannot be changed)
        and ``False`` if it is not.

        To make ``self`` immutable use ``self.set_immutable()``.

        EXAMPLES::

            sage: from sage.structure.list_clone_demo import IncreasingArrays
            sage: el = IncreasingArrays()([1,2,3])
            sage: el.is_immutable()
            True
            sage: copy(el).is_immutable()
            False
            sage: with el.clone() as el1:
            ....:      print([el.is_immutable(), el1.is_immutable()])
            [True, False]
        """
        return self._is_immutable

    cpdef set_immutable(self):
        """
        Makes ``self`` immutable, so it can never again be changed.

        EXAMPLES::

            sage: from sage.structure.list_clone_demo import IncreasingArrays
            sage: el = IncreasingArrays()([1,2,3])
            sage: el1 = copy(el); el1.is_mutable()
            True
            sage: el1.set_immutable();  el1.is_mutable()
            False
            sage: el1[2] = 4
            Traceback (most recent call last):
            ...
            ValueError: object is immutable; please change a copy instead.
        """
        self._is_immutable = True

    cpdef _set_mutable(self):
        """
        Makes ``self`` mutable, so it can be changed.

        .. warning:: for internal use only. Casual users should make a copy
             using either the :meth:`__copy__` method or the :meth:`clone`
             protocol. Use only if you really know what you are doing. You
             should in particular make sure that you are the only owner of
             your object.

        TESTS::

            sage: from sage.structure.list_clone_demo import IncreasingArrays
            sage: el = IncreasingArrays()([1,2,3])
            sage: el._set_mutable(); el.is_mutable()
            True
            sage: hash(el)
            Traceback (most recent call last):
            ...
            ValueError: cannot hash a mutable object.
        """
        self._hash = 0
        self._is_immutable = False

    def __hash__(self):
        """
        Return the hash value of ``self``.

        TESTS::

            sage: from sage.structure.list_clone_demo import IncreasingArrays
            sage: el = IncreasingArrays()([1,2,3])
            sage: hash(el)    # random
            -309690657
            sage: el1 = copy(el); hash(el1)
            Traceback (most recent call last):
            ...
            ValueError: cannot hash a mutable object.
        """
        if self._hash == 0:
            if not self._is_immutable:
                raise ValueError("cannot hash a mutable object.")
            else:
                self._hash = self._hash_()
        return self._hash

    cpdef ClonableElement clone(self, bint check=True):
        """
        Return a clone that is mutable copy of ``self``.

        INPUT:

        - ``check`` -- boolean indicating if ``self.check()`` must be called
          after modifications

        EXAMPLES::

            sage: from sage.structure.list_clone_demo import IncreasingArrays
            sage: el = IncreasingArrays()([1,2,3])
            sage: with el.clone() as el1:
            ....:      el1[2] = 5
            sage: el1
            [1, 2, 5]
        """
        cdef ClonableElement res
        res = self.__copy__()
        res._needs_check = check
        return res

    def __enter__(self):
        """
        Implement the ``self`` guarding clone protocol.

        TESTS::

            sage: from sage.structure.list_clone_demo import IncreasingArrays
            sage: el = IncreasingArrays()([1,2,3])
            sage: el.clone().__enter__()
            [1, 2, 3]
        """
        self._require_mutable()
        return self

    def __exit__(self, typ, value, tracback):
        """
        Implement the ``self`` guarding clone protocol.

        .. NOTE:: The input argument are required by the ``with`` protocol but
           are ignored.

        TESTS::

            sage: from sage.structure.list_clone_demo import IncreasingArrays
            sage: el = IncreasingArrays()([1,2,3])
            sage: el1 = el.clone().__enter__()
            sage: el1.__exit__(None, None, None)
            False

        Lets try to make a broken list::

            sage: elc2 = el.clone().__enter__()
            sage: elc2[1] = 7
            sage: elc2.__exit__(None, None, None)
            Traceback (most recent call last):
            ...
            ValueError: array is not increasing
        """
        self.set_immutable()
        if __debug__ and self._needs_check:
            self.check()
        # is there a way if check() fails to replace self by a invalid object ?
        return False


############################################################################
#       The most common case of clone object : list with constraints       #
############################################################################
cdef class ClonableArray(ClonableElement):
    """
    Array with clone protocol.

    The class of objects which are
    :class:`Element<sage.structure.element.Element>` behave as arrays
    (i.e. lists of fixed length) and implement the clone protocol. See
    :class:`ClonableElement` for details about clone protocol.

    INPUT:

    - ``parent`` -- a :class:`Parent<sage.structure.parent.Parent>`
    - ``lst`` -- list
    - ``check`` -- boolean specifying if the invariant must be checked
      using method :meth:`check`
    - ``immutable`` -- boolean (default: ``True``); whether the created element
      is immutable

    .. SEEALSO:: :class:`~sage.structure.list_clone_demo.IncreasingArray` for
                 an example of usage.

    EXAMPLES::

        sage: from sage.structure.list_clone_demo import IncreasingArrays
        sage: IA = IncreasingArrays()
        sage: ia1 = IA([1, 4, 6]); ia1
        [1, 4, 6]
        sage: with ia1.clone() as ia2:
        ....:      ia2[1] = 5
        sage: ia2
        [1, 5, 6]
        sage: with ia1.clone() as ia2:
        ....:      ia2[1] = 7
        Traceback (most recent call last):
        ...
        ValueError: array is not increasing
    """
    def __init__(self, Parent parent, lst, check=True, immutable=True):
        """
        Initialize ``self``.

        TESTS::

            sage: from sage.structure.list_clone_demo import IncreasingArrays
            sage: IncreasingArrays()([1,2,3])
            [1, 2, 3]

            sage: el = IncreasingArrays()([3,2,1])
            Traceback (most recent call last):
            ...
            ValueError: array is not increasing

            sage: IncreasingArrays()(None)
            Traceback (most recent call last):
            ...
            TypeError: 'NoneType' object is not iterable

        You are not supposed to do the following (giving a wrong list and
        desactivating checks)::

            sage: broken = IncreasingArrays()([3,2,1], False)
        """
        self._parent = parent
        self._list = list(lst)
        self._is_immutable = immutable
        if check:
            self.check()

    def _repr_(self):
        """
        TESTS::

            sage: from sage.structure.list_clone_demo import IncreasingArrays
            sage: IncreasingArrays()([1,2,3])
            [1, 2, 3]
        """
        return repr(self._list)

    def __bool__(self):
        """
        Test if ``self`` is not empty.

        EXAMPLES::

            sage: from sage.structure.list_clone_demo import IncreasingArrays
            sage: bool(IncreasingArrays()([1,2,3]))
            True
            sage: bool(IncreasingArrays()([]))
            False
        """
        return bool(self._list)

    cpdef list _get_list(self):
        """
        Return the list embedded in ``self``.

        .. warning:: No copy is performed. As a consequence, modifying the
           returned list is not allowed.

        TESTS::

            sage: from sage.structure.list_clone_demo import IncreasingArrays
            sage: el = IncreasingArrays()([1,2,3])
            sage: el._get_list()
            [1, 2, 3]
        """
        return self._list

    cpdef _set_list(self, list lst):
        """
        Set the list embedded in ``self``.

        .. warning:: No copy is performed. Modifying the list after calling
           ``_set_list`` on it is not allowed.

        TESTS::

            sage: from sage.structure.list_clone_demo import IncreasingArrays
            sage: el = IncreasingArrays()([1,2,3])
            sage: el._set_list([1,4,5])
            sage: el
            [1, 4, 5]
        """
        self._list = lst

    def __len__(self):
        """
        Return the ``len`` of ``self``.

        EXAMPLES::

            sage: from sage.structure.list_clone_demo import IncreasingArrays
            sage: len(IncreasingArrays()([1,2,3]))
            3
        """
        return len(self._list)

    def __getitem__(self, key):
        """
        Return the ``key``-th element of ``self``.

        It also works with slice returning a python list in this case.

        EXAMPLES::

            sage: from sage.structure.list_clone_demo import IncreasingArrays
            sage: IncreasingArrays()([1,2,3])[1]
            2
            sage: IncreasingArrays()([1,2,3])[7]
            Traceback (most recent call last):
            ...
            IndexError: list index out of range
            sage: IncreasingArrays()([1,2,3])[-1]
            3
            sage: IncreasingArrays()([1,2,3])[-1:]
            [3]
            sage: IncreasingArrays()([1,2,3])[:]
            [1, 2, 3]
            sage: type(IncreasingArrays()([1,2,3])[:])
            <... 'list'>
        """
        if isinstance(key, slice):
            self._list[key.start:key.stop:key.step]
        return self._list[key]

    def __setitem__(self, int key, value):
        """
        Set the ``i``-th element of ``self``.

        An exception is raised if ``self`` is immutable.

        EXAMPLES::

            sage: from sage.structure.list_clone_demo import IncreasingArrays
            sage: el = IncreasingArrays()([1,2,4,10])
            sage: elc = copy(el)
            sage: elc[1] = 3; elc
            [1, 3, 4, 10]
            sage: el[1] = 3
            Traceback (most recent call last):
            ...
            ValueError: object is immutable; please change a copy instead.
            sage: elc[5] = 3
            Traceback (most recent call last):
            ...
            IndexError: list assignment index out of range
        """
        self._require_mutable()
        self._list[key] = value

    cpdef object _getitem(self, int key):
        """
        Same as :meth:`__getitem__`.

        This is much faster when used with Cython and ``key`` is known to be
        an ``int``.

        EXAMPLES::

            sage: from sage.structure.list_clone_demo import IncreasingArrays
            sage: IncreasingArrays()([1,2,3])._getitem(1)
            2
            sage: IncreasingArrays()([1,2,3])._getitem(5)
            Traceback (most recent call last):
            ...
            IndexError: list index out of range
        """
        return self._list[key]

    cpdef _setitem(self, int key, value):
        """
        Same as :meth:`__setitem__`.

        This is much faster when used with Cython and ``key`` is known to be
        an ``int``.

        EXAMPLES::

            sage: from sage.structure.list_clone_demo import IncreasingArrays
            sage: el = IncreasingArrays()([1,2,4])
            sage: elc = copy(el)
            sage: elc._setitem(1, 3); elc
            [1, 3, 4]
            sage: el._setitem(1, 3)
            Traceback (most recent call last):
            ...
            ValueError: object is immutable; please change a copy instead.
            sage: elc._setitem(5, 5)
            Traceback (most recent call last):
            ...
            IndexError: list assignment index out of range
        """
        self._require_mutable()
        self._list[key] = value

    def __iter__(self):
        """
        Return an iterator for ``self``::

        EXAMPLES::

            sage: from sage.structure.list_clone_demo import IncreasingArrays
            sage: el = IncreasingArrays()([1,2,4])
            sage: list(iter(el))
            [1, 2, 4]

        As a consequence ``min``, ``max`` behave properly::

            sage: el = IncreasingArrays()([1,4,8])
            sage: min(el), max(el)
            (1, 8)

        TESTS::

            sage: list(iter(IncreasingArrays()([])))
            []
        """
        return iter(self._list)

    def __contains__(self, item):
        """
        EXAMPLES::

            sage: from sage.structure.list_clone_demo import IncreasingArrays
            sage: c = IncreasingArrays()([1,2,4])
            sage: 1 in c
            True
            sage: 5 in c
            False
        """
        return item in self._list

    cpdef int index(self, x, start=None, stop=None) except -1:
        """
        Return the smallest ``k`` such that ``s[k] == x`` and ``i <= k < j``

        EXAMPLES::

            sage: from sage.structure.list_clone_demo import IncreasingArrays
            sage: c = IncreasingArrays()([1,2,4])
            sage: c.index(1)
            0
            sage: c.index(4)
            2
            sage: c.index(5)
            Traceback (most recent call last):
            ...
            ValueError: 5 is not in list
        """
        if start is None:
            return self._list.index(x)
        elif stop is None:
            return self._list.index(x, start)
        else:
            return self._list.index(x, start, stop)

    cpdef int count(self, key) except -1:
        """
        Return number of ``i``'s for which ``s[i] == key``

        EXAMPLES::

            sage: from sage.structure.list_clone_demo import IncreasingArrays
            sage: c = IncreasingArrays()([1,2,2,4])
            sage: c.count(1)
            1
            sage: c.count(2)
            2
            sage: c.count(3)
            0
        """
        return self._list.count(key)

    def __hash__(self):
        """
        Return the hash value of ``self``.

        TESTS::

            sage: from sage.structure.list_clone_demo import IncreasingArrays
            sage: el = IncreasingArrays()([1,2,3])
            sage: hash(el)    # random
            -309690657
            sage: el1 = copy(el); hash(el1)
            Traceback (most recent call last):
            ...
            ValueError: cannot hash a mutable object.
        """
        if self._hash == 0:
            if not self._is_immutable:
                raise ValueError("cannot hash a mutable object.")
            else:
                self._hash = self._hash_()
        return self._hash

    # See protocol in comment in sage/structure/element.pyx
    cpdef _richcmp_(left, right, int op):
        """
        TESTS::

            sage: from sage.structure.list_clone_demo import IncreasingArrays
            sage: el = IncreasingArrays()([1,2,4])
            sage: elc = copy(el)
            sage: elc == el             # indirect doctest
            True

        ::

            sage: from sage.structure.list_clone_demo import IncreasingArrays
            sage: el1 = IncreasingArrays()([1,2,4])
            sage: el2 = IncreasingArrays()([1,2,3])
            sage: el1 == el1, el2 == el2, el1 == el2    # indirect doctest
            (True, True, False)
            sage: el1 <= el2, el1 >= el2, el2 <= el1    # indirect doctest
            (False, True, True)
        """
        cdef ClonableArray rgt = <ClonableArray>right
        return richcmp(left._list, rgt._list, op)

    cpdef ClonableArray __copy__(self):
        """
        Return a copy of ``self``.

        TESTS::

            sage: from sage.structure.list_clone_demo import IncreasingArrays
            sage: el = IncreasingArrays()([1,2,4])
            sage: elc = copy(el)
            sage: el[:] == elc[:]
            True
            sage: el is elc
            False

        We check that empty lists are correctly copied::

            sage: el = IncreasingArrays()([])
            sage: elc = copy(el)
            sage: el is elc
            False
            sage: bool(elc)
            False
            sage: elc.is_mutable()
            True

        We check that element with a ``__dict__`` are correctly copied::

            sage: IL = IncreasingArrays()
            sage: class myClass(IL.element_class): pass
            sage: el = myClass(IL, [])
            sage: el.toto = 2
            sage: elc = copy(el)
            sage: elc.toto
            2
        """
        cdef ClonableArray res
        cdef type t = type(self)
        res = t.__new__(t)
        res._parent = self._parent
        res._list = self._list[:]
        if HAS_DICTIONARY(self):
            res.__dict__ = self.__dict__.copy()
        return res

    cpdef check(self):
        """
        Check that ``self`` fulfill the invariants.

        This is an abstract method. Subclasses are supposed to overload
        ``check``.

        EXAMPLES::

            sage: from sage.structure.list_clone import ClonableArray
            sage: ClonableArray(Parent(), [1,2,3]) # indirect doctest
            Traceback (most recent call last):
            ...
            NotImplementedError: this should never be called, please overload the check method
            sage: from sage.structure.list_clone_demo import IncreasingArrays
            sage: el = IncreasingArrays()([1,2,4]) # indirect doctest
        """
        raise NotImplementedError("this should never be called, please overload the check method")

    cpdef long _hash_(self) except? -1:
        """
        Return the hash value of ``self``.

        TESTS::

            sage: from sage.structure.list_clone_demo import IncreasingArrays
            sage: el = IncreasingArrays()([1,2,3])
            sage: el._hash_()    # random
            -309711137
            sage: type(el._hash_()) == int
            True
        """
        return hash(tuple(self._list))

    def __reduce__(self):
        """
        TESTS::

            sage: from sage.structure.list_clone_demo import IncreasingArrays
            sage: el = IncreasingArrays()([1,2,4])
            sage: loads(dumps(el))
            [1, 2, 4]
            sage: t = el.__reduce__(); t
            (<built-in function _make_array_clone>,
             (<class 'sage.structure.list_clone_demo.IncreasingArray'>,
              <sage.structure.list_clone_demo.IncreasingArrays_with_category object at ...>,
              [1, 2, 4],
              True,
              True,
              None))
            sage: t[0](*t[1])
            [1, 2, 4]
        """
        # Warning: don't pickle the hash value as it can change upon unpickling.
        if HAS_DICTIONARY(self):
            dic = self.__dict__
        else:
            dic = None
        return (_make_array_clone,
                (type(self), self._parent, self._list,
                 self._needs_check, self._is_immutable, dic))


##### Needed for unpickling #####
def _make_array_clone(clas, parent, list, needs_check, is_immutable, dic):
    """
    Helpler to unpickle :class:`list_clone` instances.

    TESTS::

        sage: from sage.structure.list_clone import _make_array_clone
        sage: from sage.structure.list_clone_demo import IncreasingArrays
        sage: ILs = IncreasingArrays()
        sage: el = _make_array_clone(ILs.element_class, ILs, [1,2,3], True, True, None)
        sage: el
        [1, 2, 3]
        sage: el == ILs([1,2,3])
        True

    We check that element with a ``__dict__`` are correctly pickled::

        sage: IL = IncreasingArrays()
        sage: class myClass(IL.element_class): pass
        sage: import __main__
        sage: __main__.myClass = myClass
        sage: el = myClass(IL, [])
        sage: el.toto = 2
        sage: elc = loads(dumps(el))
        sage: elc.toto
        2
    """
    cdef ClonableArray res
    res = <ClonableArray> clas.__new__(clas)
    res._parent = parent
    res._list = list
    res._needs_check = needs_check
    res._is_immutable = is_immutable
    if dic is not None:
        res.__dict__ = dic
    return res


############################################################################
###                      Clonable (Resizable) Lists                      ###
############################################################################
cdef class ClonableList(ClonableArray):
    """
    List with clone protocol.

    The class of objects which are
    :class:`Element<sage.structure.element.Element>` behave as lists and
    implement the clone protocol. See :class:`ClonableElement` for details
    about clone protocol.

    .. SEEALSO:: :class:`~sage.structure.list_clone_demo.IncreasingList` for
                 an example of usage.
    """
    cpdef append(self, el):
        """
        Appends ``el`` to ``self``.

        INPUT:

        - ``el`` -- any object

        EXAMPLES::

            sage: from sage.structure.list_clone_demo import IncreasingLists
            sage: el = IncreasingLists()([1])
            sage: el.append(3)
            Traceback (most recent call last):
            ...
            ValueError: object is immutable; please change a copy instead.
            sage: with el.clone() as elc:
            ....:      elc.append(4)
            ....:      elc.append(6)
            sage: elc
            [1, 4, 6]
            sage: with el.clone() as elc:
            ....:      elc.append(4)
            ....:      elc.append(2)
            Traceback (most recent call last):
            ...
            ValueError: array is not increasing
        """
        self._require_mutable()
        self._list.append(el)

    cpdef extend(self, it):
        """
        Extend ``self`` by the content of the iterable ``it``.

        INPUT:

        - ``it`` -- any iterable

        EXAMPLES::

            sage: from sage.structure.list_clone_demo import IncreasingLists
            sage: el = IncreasingLists()([1, 4, 5, 8, 9])
            sage: el.extend((10,11))
            Traceback (most recent call last):
            ...
            ValueError: object is immutable; please change a copy instead.

            sage: with el.clone() as elc:
            ....:      elc.extend((10,11))
            sage: elc
            [1, 4, 5, 8, 9, 10, 11]

            sage: el2 = IncreasingLists()([15, 16])
            sage: with el.clone() as elc:
            ....:      elc.extend(el2)
            sage: elc
            [1, 4, 5, 8, 9, 15, 16]

            sage: with el.clone() as elc:
            ....:      elc.extend((6,7))
            Traceback (most recent call last):
            ...
            ValueError: array is not increasing
        """
        self._require_mutable()
        self._list.extend(it)

    cpdef insert(self, int index, el):
        """
        Inserts ``el`` in ``self`` at position ``index``.

        INPUT:

        - ``el`` -- any object
        - ``index`` -- any int

        EXAMPLES::

            sage: from sage.structure.list_clone_demo import IncreasingLists
            sage: el = IncreasingLists()([1, 4, 5, 8, 9])
            sage: el.insert(3, 6)
            Traceback (most recent call last):
            ...
            ValueError: object is immutable; please change a copy instead.
            sage: with el.clone() as elc:
            ....:      elc.insert(3, 6)
            sage: elc
            [1, 4, 5, 6, 8, 9]
            sage: with el.clone() as elc:
            ....:      elc.insert(2, 6)
            Traceback (most recent call last):
            ...
            ValueError: array is not increasing
        """
        self._require_mutable()
        self._list.insert(index, el)

    cpdef pop(self, int index=-1):
        """
        Remove ``self[index]`` from ``self`` and returns it.

        INPUT:

        - ``index`` -- integer (default: -1)

        EXAMPLES::

            sage: from sage.structure.list_clone_demo import IncreasingLists
            sage: el = IncreasingLists()([1, 4, 5, 8, 9])
            sage: el.pop()
            Traceback (most recent call last):
            ...
            ValueError: object is immutable; please change a copy instead.
            sage: with el.clone() as elc:
            ....:      print(elc.pop())
            9
            sage: elc
            [1, 4, 5, 8]
            sage: with el.clone() as elc:
            ....:      print(elc.pop(2))
            5
            sage: elc
            [1, 4, 8, 9]
        """
        self._require_mutable()
        return self._list.pop(index)

    cpdef remove(self, el):
        """
        Remove the first occurrence of ``el`` from ``self``.

        INPUT:

        - ``el`` -- any object

        EXAMPLES::

            sage: from sage.structure.list_clone_demo import IncreasingLists
            sage: el = IncreasingLists()([1, 4, 5, 8, 9])
            sage: el.remove(4)
            Traceback (most recent call last):
            ...
            ValueError: object is immutable; please change a copy instead.
            sage: with el.clone() as elc:
            ....:      elc.remove(4)
            sage: elc
            [1, 5, 8, 9]
            sage: with el.clone() as elc:
            ....:      elc.remove(10)
            Traceback (most recent call last):
            ...
            ValueError: list.remove(x): x not in list
        """
        self._require_mutable()
        return self._list.remove(el)

    def __setitem__(self, key, value):
        """
        Set the i-th element of ``self``.

        An exception is raised if ``self`` is immutable.

        EXAMPLES::

            sage: from sage.structure.list_clone_demo import IncreasingLists
            sage: el = IncreasingLists()([1,2,4,10,15,17])
            sage: el[1] = 3
            Traceback (most recent call last):
            ...
            ValueError: object is immutable; please change a copy instead.

            sage: with el.clone() as elc:
            ....:      elc[3] = 7
            sage: elc
            [1, 2, 4, 7, 15, 17]

            sage: with el.clone(check=False) as elc:
            ....:      elc[1:3]  = [3,5,6,8]
            sage: elc
            [1, 3, 5, 6, 8, 10, 15, 17]
        """
        self._require_mutable()
        self._list[key] = value

    def __delitem__(self, key):
        """
        Remove the i-th element of ``self``.

        An exception is raised if ``self`` is immutable.

        EXAMPLES::

            sage: from sage.structure.list_clone_demo import IncreasingLists
            sage: el = IncreasingLists()([1, 4, 5, 8, 9])
            sage: del el[3]
            Traceback (most recent call last):
            ...
            ValueError: object is immutable; please change a copy instead.
            sage: with el.clone() as elc:
            ....:      del elc[3]
            sage: elc
            [1, 4, 5, 9]
            sage: with el.clone() as elc:
            ....:      del elc[1:3]
            sage: elc
            [1, 8, 9]
        """
        self._require_mutable()
        del self._list[key]


############################################################################
###                     Clonable Arrays of int                            ##
############################################################################
cdef class ClonableIntArray(ClonableElement):
    """
    Array of integers with clone protocol.

    The class of objects which are
    :class:`Element<sage.structure.element.Element>` behave as list of int and
    implement the clone protocol. See :class:`ClonableElement` for details
    about clone protocol.


    INPUT:

    - ``parent`` -- a :class:`Parent<sage.structure.parent.Parent>`
    - ``lst`` -- list
    - ``check`` -- boolean specifying if the invariant must be checked
      using method :meth:`check`
    - ``immutable`` -- boolean (default: ``True``); whether the created element
      is immutable

    .. SEEALSO:: :class:`~sage.structure.list_clone_demo.IncreasingIntArray`
                 for an example of usage.
    """
    def __cinit__(self):
        self._len = -1
        self._list = NULL

    def __init__(self, Parent parent, lst, check=True, immutable=True):
        """
        Initialize ``self``.

        TESTS::

            sage: from sage.structure.list_clone_demo import IncreasingIntArrays
            sage: IncreasingIntArrays()([1,2,3])
            [1, 2, 3]
            sage: IncreasingIntArrays()((1,2,3))
            [1, 2, 3]

            sage: IncreasingIntArrays()(None)
            Traceback (most recent call last):
            ...
            TypeError: object of type 'NoneType' has no len()

            sage: el = IncreasingIntArrays()([3,2,1])
            Traceback (most recent call last):
            ...
            ValueError: array is not increasing

            sage: el = IncreasingIntArrays()([1,2,4])
            sage: list(iter(el))
            [1, 2, 4]
            sage: list(iter(IncreasingIntArrays()([])))
            []

        You are not supposed to do the following (giving a wrong list and
        desactivating checks)::

            sage: broken = IncreasingIntArrays()([3,2,1], False)
        """
        cdef int i
        self._parent = parent

        if self._list is not NULL:
            raise ValueError("resizing is forbidden")
        self._alloc_(len(lst))
        for i in range(self._len):
            self._list[i] = lst[i]

        self._is_immutable = immutable
        if check:
            self.check()

    cpdef _alloc_(self, int size):
        """
        Allocate the array part of ``self`` for a given size.

        This can be used to initialize ``self`` without passing a list

        INPUT:

        - ``size`` -- integer

        EXAMPLES::

            sage: from sage.structure.list_clone_demo import IncreasingIntArrays
            sage: el = IncreasingIntArrays()([], check=False)
            sage: el._alloc_(3)
            sage: el._setitem(0, 1); el._setitem(1, 5); el._setitem(2, 8)
            sage: el
            [1, 5, 8]
            sage: copy(el)
            [1, 5, 8]

        TESTS::

            sage: el._alloc_(-1)
            Traceback (most recent call last):
            ...
            AssertionError: Negative size is forbidden
        """
        assert size >= 0, "Negative size is forbidden"
        self._is_immutable = False
        self._list = <int *>check_reallocarray(self._list, size, sizeof(int))
        self._len = size

    def __dealloc__(self):
        sig_free(self._list)
        self._len = -1
        self._list = NULL

    def _repr_(self):
        """
        TESTS::

            sage: from sage.structure.list_clone_demo import IncreasingIntArrays
            sage: IncreasingIntArrays()([1,2,3])
            [1, 2, 3]
        """
        return '[' + ', '.join("%i" % self._list[i]
                               for i in range(self._len)) + ']'

    def __bool__(self):
        """
        EXAMPLES::

            sage: from sage.structure.list_clone_demo import IncreasingIntArrays
            sage: bool(IncreasingIntArrays()([1,2,3]))
            True
            sage: bool(IncreasingIntArrays()([]))
            False
        """
        return self._len != 0

    def __len__(self):
        """
        Return the len of ``self``.

        EXAMPLES::

            sage: from sage.structure.list_clone_demo import IncreasingIntArrays
            sage: len(IncreasingIntArrays()([1,2,3]))
            3
        """
        return self._len

    def __iter__(self):
        """
        Iterate over the items of ``self``.

        EXAMPLES::

            sage: from sage.structure.list_clone_demo import IncreasingIntArrays
            sage: I = IncreasingIntArrays()(range(5))
            sage: I == list(range(5))
            False
            sage: list(I) == list(range(5))  # indirect doctest
            True
        """
        return iter(self.list())

    cpdef list list(self):
        """
        Convert ``self`` into a Python list.

        EXAMPLES::

            sage: from sage.structure.list_clone_demo import IncreasingIntArrays
            sage: I = IncreasingIntArrays()(range(5))
            sage: I == list(range(5))
            False
            sage: I.list() == list(range(5))
            True
            sage: I = IncreasingIntArrays()(range(1000))
            sage: I.list() == list(range(1000))
            True
        """
        cdef int i
        cdef list L = <list> PyList_New(self._len)
        cdef object o
        for i in range(self._len):
            o = PyLong_FromLong(self._list[i])
            Py_INCREF(o)
            PyList_SET_ITEM(L, i, o)
        return L

    def __getitem__(self, key):
        """
        Return the i-th element of ``self``.

        EXAMPLES::

            sage: from sage.structure.list_clone_demo import IncreasingIntArrays
            sage: el = IncreasingIntArrays()([1,2,3])
            sage: el[1]
            2
            sage: el[1:2]
            [2]
            sage: el[4]
            Traceback (most recent call last):
            ...
            IndexError: list index out of range
            sage: el[-1]
            3
            sage: el[-1:]
            [3]
            sage: el[:]
            [1, 2, 3]
            sage: el[1:3]
            [2, 3]
            sage: type(el[:])
            <... 'list'>
            sage: list(el)
            [1, 2, 3]
            sage: it = iter(el); next(it), next(it)
            (1, 2)
        """
        cdef int start, stop, step, keyi
        cdef list res
        cdef slice keysl
        if isinstance(key, slice):
            keysl = <slice> key
            start, stop, step = keysl.indices(self._len)
            res = []
            for i in range(start, stop, step):
                res.append(self._getitem(i))
            return res
        keyi = <int> key
        if keyi < 0:
            keyi += self._len
        if 0 <= keyi < self._len:
            return self._list[keyi]
        else:
            raise IndexError("list index out of range")

    def __setitem__(self, int key, value):
        """
        Set the i-th element of ``self``.

        An exception is raised if ``self`` is immutable.

        EXAMPLES::

            sage: from sage.structure.list_clone_demo import IncreasingIntArrays
            sage: el = IncreasingIntArrays()([1,2,4])
            sage: elc = copy(el)
            sage: elc[1] = 3; elc
            [1, 3, 4]
            sage: el[1] = 3
            Traceback (most recent call last):
            ...
            ValueError: object is immutable; please change a copy instead.
        """
        if 0 <= key < self._len:
            self._require_mutable()
            self._list[key] = value
        else:
            raise IndexError("list index out of range")

    cpdef object _getitem(self, int key):
        """
        Same as :meth:`__getitem__`.

        This is much faster when used with Cython and the index is known to be
        an int.

        EXAMPLES::

            sage: from sage.structure.list_clone_demo import IncreasingIntArrays
            sage: IncreasingIntArrays()([1,2,3])._getitem(1)
            2
        """
        if 0 <= key < self._len:
            return self._list[key]
        else:
            raise IndexError("list index out of range")

    cpdef _setitem(self, int key, value):
        """
        Same as :meth:`__setitem__`.

        This is much faster when used with Cython and the index is known to be
        an int.

        EXAMPLES::

            sage: from sage.structure.list_clone_demo import IncreasingIntArrays
            sage: el = IncreasingIntArrays()([1,2,4])
            sage: elc = copy(el)
            sage: elc._setitem(1, 3); elc
            [1, 3, 4]
            sage: el._setitem(1, 3)
            Traceback (most recent call last):
            ...
            ValueError: object is immutable; please change a copy instead.
        """
        if 0 <= key < self._len:
            self._require_mutable()
            self._list[key] = value
        else:
            raise IndexError("list index out of range")

    def __contains__(self, int item):
        """
        EXAMPLES::

            sage: from sage.structure.list_clone_demo import IncreasingIntArrays
            sage: c = IncreasingIntArrays()([1,2,4])
            sage: 1 in c
            True
            sage: 5 in c
            False
        """
        cdef int i
        for i in range(self._len):
            if item == self._list[i]:
                return True
        return False

    cpdef int index(self, int item) except -1:
        """
        EXAMPLES::

            sage: from sage.structure.list_clone_demo import IncreasingIntArrays
            sage: c = IncreasingIntArrays()([1,2,4])
            sage: c.index(1)
            0
            sage: c.index(4)
            2
            sage: c.index(5)
            Traceback (most recent call last):
            ...
            ValueError: list.index(x): x not in list
        """
        cdef int i
        for i in range(self._len):
            if item == self._list[i]:
                return i
        raise ValueError("list.index(x): x not in list")

    # __hash__ is not properly inherited if comparison is changed
    # see <http://groups.google.com/group/cython-users/t/e89a9bd2ff20fd5a>
    def __hash__(self):
        """
        Return the hash value of ``self``.

        TESTS::

            sage: from sage.structure.list_clone_demo import IncreasingIntArrays
            sage: el = IncreasingIntArrays()([1,2,3])
            sage: hash(el)    # random
            -309690657
            sage: el1 = copy(el); hash(el1)
            Traceback (most recent call last):
            ...
            ValueError: cannot hash a mutable object.
        """
        if self._hash == 0:
            if not self._is_immutable:
                raise ValueError("cannot hash a mutable object.")
            else:
                self._hash = self._hash_()
        return self._hash

    # See protocol in comment in sage/structure/element.pyx
    cpdef _richcmp_(left, right, int op):
        """
        TESTS::

            sage: from sage.structure.list_clone_demo import IncreasingIntArrays
            sage: el = IncreasingIntArrays()([1,2,4])
            sage: elc = copy(el)
            sage: elc == el             # indirect doctest
            True

        ::

            sage: from sage.structure.list_clone_demo import IncreasingIntArrays
            sage: el1 = IncreasingIntArrays()([1,2,4])
            sage: el2 = IncreasingIntArrays()([1,2,3])
            sage: el1 == el1, el2 == el2, el1 == el2    # indirect doctest
            (True, True, False)
            sage: el1 <= el2, el1 >= el2, el2 <= el1    # indirect doctest
            (False, True, True)
        """
        cdef int i, minlen, reslen
        cdef ClonableIntArray rgt = <ClonableIntArray>right
        if left is right:
            return rich_to_bool(op, 0)
        if left._list is NULL:
            if rgt._list is NULL:
                return rich_to_bool(op, 0)
            else:
                return rich_to_bool(op, -1)
        elif rgt._list is NULL:
            return rich_to_bool(op, 1)
        if left._len < rgt._len:
            minlen = left._len
            reslen = -1
        elif left._len > rgt._len:
            minlen = rgt._len
            reslen = +1
        else:
            minlen = rgt._len
            reslen = 0
        for i in range(minlen):
            if left._list[i] != rgt._list[i]:
                if left._list[i] < rgt._list[i]:
                    return rich_to_bool(op, -1)
                else:
                    return rich_to_bool(op, 1)
        return rich_to_bool(op, reslen)

    cpdef ClonableIntArray __copy__(self):
        """
        Return a copy of ``self``.

        TESTS::

            sage: from sage.structure.list_clone_demo import IncreasingIntArrays
            sage: el = IncreasingIntArrays()([1,2,4])
            sage: elc = copy(el)
            sage: el[:] == elc[:]
            True
            sage: el is elc
            False

        We check that void lists are correctly copied::

            sage: el = IncreasingIntArrays()([])
            sage: elc = copy(el)
            sage: el is elc
            False
            sage: bool(elc)
            True
            sage: elc.is_mutable()
            True

        We check that element with a ``__dict__`` are correctly copied::

            sage: IL = IncreasingIntArrays()
            sage: class myClass(IL.element_class): pass
            sage: el = myClass(IL, [])
            sage: el.toto = 2
            sage: elc = copy(el)
            sage: elc.toto
            2
        """
        cdef ClonableIntArray res
        cdef type t = type(self)
        res = t.__new__(t)
        res._parent = self._parent
        if self:
            res._alloc_(self._len)
            for i in range(self._len):
                res._list[i] = self._list[i]
        if HAS_DICTIONARY(self):
            res.__dict__ = self.__dict__.copy()
        return res

    cpdef check(self):
        """
        Check that ``self`` fulfill the invariants.

        This is an abstract method. Subclasses are supposed to overload
        ``check``.

        EXAMPLES::

            sage: from sage.structure.list_clone import ClonableArray
            sage: ClonableArray(Parent(), [1,2,3]) # indirect doctest
            Traceback (most recent call last):
            ...
            NotImplementedError: this should never be called, please overload the check method
            sage: from sage.structure.list_clone_demo import IncreasingIntArrays
            sage: el = IncreasingIntArrays()([1,2,4]) # indirect doctest
        """
        raise NotImplementedError("this should never be called, please overload the check method")

    cpdef long _hash_(self) except? -1:
        """
        Return the hash value of ``self``.

        TESTS::

            sage: from sage.structure.list_clone_demo import IncreasingIntArrays
            sage: el = IncreasingIntArrays()([1,2,3])
            sage: el._hash_()    # random
            -309711137
            sage: type(el._hash_()) == int
            True
        """
        cdef long hv
        if self._list == NULL:
            hv = hash(None)
        else:
            hv = hash(tuple(self))
        return hv

    def __reduce__(self):
        """
        TESTS::

            sage: from sage.structure.list_clone_demo import IncreasingIntArrays
            sage: el = IncreasingIntArrays()([1,2,4])
            sage: loads(dumps(el))
            [1, 2, 4]
            sage: t = el.__reduce__(); t
            (<built-in function _make_int_array_clone>,
             (<class 'sage.structure.list_clone_demo.IncreasingIntArray'>,
              <sage.structure.list_clone_demo.IncreasingIntArrays_with_category object at ...>,
              [1, 2, 4],
              True,
              True,
              None))
            sage: t[0](*t[1])
            [1, 2, 4]
        """
        # Warning: don't pickle the hash value as it can change upon unpickling.
        if HAS_DICTIONARY(self):
            dic = self.__dict__
        else:
            dic = None
        return (_make_int_array_clone,
                (type(self), self._parent, self[:],
                 self._needs_check, self._is_immutable, dic))


##### Needed for unpickling #####
def _make_int_array_clone(clas, parent, lst, needs_check, is_immutable, dic):
    """
    Helpler to unpickle :class:`list_clone` instances.

    TESTS::

        sage: from sage.structure.list_clone import _make_int_array_clone
        sage: from sage.structure.list_clone_demo import IncreasingIntArrays
        sage: ILs = IncreasingIntArrays()
        sage: el = _make_int_array_clone(ILs.element_class, ILs, [1,2,3], True, True, None)
        sage: el
        [1, 2, 3]
        sage: el == ILs([1,2,3])
        True

    We check that element with a ``__dict__`` are correctly pickled::

        sage: IL = IncreasingIntArrays()
        sage: class myClass(IL.element_class): pass
        sage: import __main__
        sage: __main__.myClass = myClass
        sage: el = myClass(IL, [])
        sage: el.toto = 2
        sage: elc = loads(dumps(el))
        sage: elc.toto
        2
    """
    cdef ClonableIntArray res
    res = <ClonableIntArray> clas.__new__(clas)
    ClonableIntArray.__init__(res, parent, lst, needs_check, is_immutable)
    if dic is not None:
        res.__dict__ = dic
    return res


cdef class NormalizedClonableList(ClonableList):
    """
    List with clone protocol and normal form.

    This is a subclass of :class:`ClonableList` which call a method
    :meth:`normalize` at creation and after any modification of its instance.

    .. SEEALSO:: :class:`~sage.structure.list_clone_demo.SortedList` for an
                 example of usage.

    EXAMPLES:

    We construct a sorted list through its parent::

        sage: from sage.structure.list_clone_demo import SortedLists
        sage: SL = SortedLists()
        sage: sl1 = SL([4,2,6,1]); sl1
        [1, 2, 4, 6]

    Normalization is also performed atfer modification::

        sage: with sl1.clone() as sl2:
        ....:      sl2[1] = 12
        sage: sl2
        [1, 4, 6, 12]
    """
    def __init__(self, Parent parent, lst, check=True, immutable=True):
        r"""
        TESTS::

            sage: from sage.structure.list_clone_demo import SortedList, SortedLists
            sage: SortedList(SortedLists(), [2,3,1])
            [1, 2, 3]
        """
        ClonableList.__init__(self, parent, lst, False, False)
        self.normalize()
        self._is_immutable = immutable
        if check:
            self.check()

    def __exit__(self, typ, value, tracback):
        r"""
        TESTS::

            sage: from sage.structure.list_clone_demo import SortedList, SortedLists
            sage: l = SortedList(SortedLists(), [2,3,1], immutable=False); l
            [1, 2, 3]
            sage: l[1] = 5; l
            [1, 5, 3]
            sage: l.__exit__(None, None, None)
            False
            sage: l
            [1, 3, 5]
        """
        self.normalize()
        return ClonableList.__exit__(self, typ, value, tracback)

    cpdef normalize(self):
        """
        Normalize ``self``.

        This is an abstract method. Subclasses are supposed to overload
        :meth:`normalize`. The call ``self.normalize()`` is supposed to

        - call ``self._require_mutable()`` to check that ``self`` is in a
          proper mutable state
        - modify ``self`` to put it in a normal form

        EXAMPLES::

            sage: from sage.structure.list_clone_demo import SortedList, SortedLists
            sage: l = SortedList(SortedLists(), [2,3,2], False, False)
            sage: l
            [2, 2, 3]
            sage: l.check()
            Traceback (most recent call last):
            ...
            ValueError: list is not strictly increasing
        """
        raise NotImplementedError("This should never be called, please overload the normalize method")<|MERGE_RESOLUTION|>--- conflicted
+++ resolved
@@ -295,11 +295,7 @@
         """
         Check that ``self`` is mutable.
 
-<<<<<<< HEAD
-        This raises a :class:`ValueError` if ``self`` is immutable.
-=======
         Raise a :exc:`ValueError` if ``self`` is immutable.
->>>>>>> e042294b
 
         TESTS::
 
