--- conflicted
+++ resolved
@@ -217,17 +217,11 @@
 
         sage: spherical_harmonic(1, 1, pi/2, pi).n()  # abs tol 1e-14                   # needs sage.symbolic
         0.345494149471335
-<<<<<<< HEAD
 
         sage: # needs scipy sage.symbolic
         sage: import numpy as np
         sage: if int(np.version.short_version[0]) > 1:
-        ....:     np.set_printoptions(legacy="1.25")
-=======
-        sage: import numpy as np                                                        # needs scipy
-        sage: if int(np.version.short_version[0]) > 1:                                  # needs scipy
-        ....:     _ = np.set_printoptions(legacy="1.25")                                # needs scipy
->>>>>>> 766c7a0c
+        ....:     _ = np.set_printoptions(legacy="1.25")
         sage: import scipy.version
         sage: if scipy.version.version < '1.15.0':
         ....:     from scipy.special import sph_harm # NB: arguments x and y are swapped
