<<<<<<< HEAD
SageMath version 9.7.rc0, Release Date: 2022-08-30
=======
SageMath version 9.8.beta0, Release Date: 2022-09-25
>>>>>>> b7f04edc
<|MERGE_RESOLUTION|>--- conflicted
+++ resolved
@@ -1,5 +1 @@
-<<<<<<< HEAD
-SageMath version 9.7.rc0, Release Date: 2022-08-30
-=======
-SageMath version 9.8.beta0, Release Date: 2022-09-25
->>>>>>> b7f04edc
+SageMath version 9.8.beta0, Release Date: 2022-09-25