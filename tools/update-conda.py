#!/usr/bin/env python3
# See README.md for more details

import argparse
import subprocess
from pathlib import Path

import toml as tomllib
from grayskull.config import Configuration
from grayskull.strategy.py_base import merge_setup_toml_metadata
from grayskull.strategy.py_toml import get_all_toml_info
from grayskull.strategy.pypi import extract_requirements, normalize_requirements_list
from packaging.requirements import Requirement

# Get source directory from command line arguments
parser = argparse.ArgumentParser()
parser.add_argument(
    "sourcedir", help="Source directory", nargs="?", default=".", type=Path
)
options = parser.parse_args()

platforms = {
    "linux-64": "linux",
    "linux-aarch64": "linux-aarch64",
    "osx-64": "macos-x86_64",
    "osx-arm64": "macos",
    # "win-64": "win",
}
pythons = ["3.11", "3.12"]
tags = [""]


def write_env_file(env_file: Path, dependencies: list[str]) -> None:
    env_file.write_text(
        """name: sage
channels:
  - conda-forge
  - nodefaults
dependencies:
"""
        + "".join(f"  - {req}" + "\n" for req in dependencies)
    )
    print(f"Conda environment file written to {env_file}")


def filter_requirements(dependencies: set[str], python: str) -> set[str]:
    def filter_dep(dep: str):
        req = Requirement(dep)
        env = {"python_version": python}
        if not req.marker or req.marker.evaluate(env):
            # Serialize the requirement without the marker
            req.marker = None
            return str(req)
        return None

    return set(filter(None, map(filter_dep, dependencies)))


def update_conda(source_dir: Path) -> None:
    pyproject_toml = source_dir / "pyproject.toml"
    if not pyproject_toml.exists():
        print(f"pyproject.toml not found in {pyproject_toml}")
        return

    for platform_key, platform_value in platforms.items():
        for python in pythons:
            dependencies = get_dependencies(pyproject_toml, python)
            for tag in tags:
                # Pin Python version
                pinned_dependencies = {
                    f"python={python}" if dep == "python" else dep
                    for dep in dependencies
                }

                dev_dependencies = get_dev_dependencies(pyproject_toml)
                print(f"Adding dev dependencies: {dev_dependencies}")
                pinned_dependencies = pinned_dependencies.union(dev_dependencies)

                pinned_dependencies = sorted(pinned_dependencies)

                env_file = source_dir / f"environment{tag}-{python}.yml"
                write_env_file(env_file, pinned_dependencies)
                lock_file = source_dir / f"environment{tag}-{python}-{platform_value}"
                lock_file_gen = (
                    source_dir / f"environment{tag}-{python}-{platform_value}.yml"
                )
                print(
                    f"Updating lock file for {env_file} at {lock_file_gen}", flush=True
                )
                subprocess.run(
                    [
                        "conda-lock",
                        "--mamba",
                        "--channel",
                        "conda-forge",
                        "--kind",
                        "env",
                        "--platform",
                        platform_key,
                        "--file",
                        str(env_file),
                        "--lockfile",
                        str(lock_file),
                        "--filename-template",
                        str(lock_file),
                    ],
                    check=True,
                )

                # Add conda env name to lock file at beginning
                with open(lock_file_gen, "r+") as f:
                    content = f.read()
                    f.seek(0, 0)
                    f.write(f"name: sage{tag or '-dev'}\n{content}")


def get_dependencies(pyproject_toml: Path, python: str) -> list[str]:
    grayskull_config = Configuration("sagemath")
    pyproject_metadata = merge_setup_toml_metadata(
        {}, get_all_toml_info(pyproject_toml)
    )
    requirements = extract_requirements(pyproject_metadata, grayskull_config, {})
    all_requirements = (
        requirements.get("build", [])
        + requirements.get("host", [])
        + requirements.get("run", [])
    )

    # Specify concrete package for some virtual packages
    all_requirements.remove("{{ blas }}")
    all_requirements.append("blas=2.*=openblas")
    all_requirements.remove("{{ compiler('c') }}")
    all_requirements.append("c-compiler")
    all_requirements.remove("{{ compiler('cxx') }}")
    all_requirements.append("cxx-compiler")
<<<<<<< HEAD
    # For some reason, grayskull mishandles the fortran compiler sometimes
    # so handle both cases
    for item in ["{{ compiler('fortran') }}", "{{ compiler'fortran' }}"]:
        try:
            all_requirements.remove(item)
        except ValueError:
            pass
=======
    all_requirements.remove("{{ compiler'fortran' }}")
>>>>>>> e0cf1e41
    all_requirements.append("fortran-compiler")

    # Correct pypi name for some packages
    python_requirements = set(pyproject_metadata.get("install_requires", []))
    # Specify concrete packages for some packages not yet in grayskull
    python_requirements.remove("pkg:generic/tachyon")
    python_requirements.add("tachyon")
    python_requirements.remove("pkg:generic/sagemath-elliptic-curves")
    python_requirements.add("sagemath-db-elliptic-curves")
    python_requirements.remove("pkg:generic/sagemath-polytopes-db")
    python_requirements.add("sagemath-db-polytopes")
    python_requirements.discard("pkg:generic/sagemath-graphs")
    python_requirements.add("sagemath-db-graphs")
    python_requirements.remove("memory_allocator")
    python_requirements.add("memory-allocator")
    # Following can be removed once https://github.com/regro/cf-scripts/pull/2176 is used in grayskull
    python_requirements = {
        req.replace("lrcalc", "python-lrcalc") for req in python_requirements
    }
    python_requirements = filter_requirements(python_requirements, python)
    all_requirements += normalize_requirements_list(
        python_requirements, grayskull_config
    )
    all_requirements.remove("<{ pin_compatible('numpy') }}")
    all_requirements.remove("memory_allocator")
    # Needed to run configure/bootstrap, can be deleted once we fully migrated to meson
    all_requirements.append("autoconf")
    all_requirements.append("automake")
    all_requirements.append("m4")
    # Needed to fix a bug on Macos with broken pkg-config
    all_requirements.append("expat")
    return all_requirements


def get_dev_dependencies(pyproject_toml: Path) -> list[str]:
    pyproject = tomllib.load(pyproject_toml)
    dependency_groups = pyproject.get("dependency-groups", {})
    dev_dependencies = (
        dependency_groups.get("test", [])
        + dependency_groups.get("docs", [])
        + dependency_groups.get("lint", [])
        + dependency_groups.get("dev", [])
    )
    # Remove dependencies that are not available on conda
    dev_dependencies.remove("relint")
    return dev_dependencies


update_conda(options.sourcedir)<|MERGE_RESOLUTION|>--- conflicted
+++ resolved
@@ -133,7 +133,6 @@
     all_requirements.append("c-compiler")
     all_requirements.remove("{{ compiler('cxx') }}")
     all_requirements.append("cxx-compiler")
-<<<<<<< HEAD
     # For some reason, grayskull mishandles the fortran compiler sometimes
     # so handle both cases
     for item in ["{{ compiler('fortran') }}", "{{ compiler'fortran' }}"]:
@@ -141,9 +140,6 @@
             all_requirements.remove(item)
         except ValueError:
             pass
-=======
-    all_requirements.remove("{{ compiler'fortran' }}")
->>>>>>> e0cf1e41
     all_requirements.append("fortran-compiler")
 
     # Correct pypi name for some packages
